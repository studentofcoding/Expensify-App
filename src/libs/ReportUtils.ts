import {format} from 'date-fns';
import {Str} from 'expensify-common';
import lodashEscape from 'lodash/escape';
import lodashIntersection from 'lodash/intersection';
import isEmpty from 'lodash/isEmpty';
import lodashIsEqual from 'lodash/isEqual';
import isNumber from 'lodash/isNumber';
import lodashMaxBy from 'lodash/maxBy';
import type {OnyxCollection, OnyxEntry, OnyxUpdate} from 'react-native-onyx';
import Onyx from 'react-native-onyx';
import type {SvgProps} from 'react-native-svg';
import type {OriginalMessageIOU, OriginalMessageModifiedExpense} from 'src/types/onyx/OriginalMessage';
import type {TupleToUnion, ValueOf} from 'type-fest';
import type {FileObject} from '@components/AttachmentModal';
import {FallbackAvatar, IntacctSquare, NetSuiteSquare, QBOSquare, XeroSquare} from '@components/Icon/Expensicons';
import * as defaultGroupAvatars from '@components/Icon/GroupDefaultAvatars';
import * as defaultWorkspaceAvatars from '@components/Icon/WorkspaceDefaultAvatars';
import type {MoneyRequestAmountInputProps} from '@components/MoneyRequestAmountInput';
import type {IOUAction, IOUType} from '@src/CONST';
import CONST from '@src/CONST';
import type {ParentNavigationSummaryParams} from '@src/languages/params';
import type {TranslationPaths} from '@src/languages/types';
import ONYXKEYS from '@src/ONYXKEYS';
import type {Route} from '@src/ROUTES';
import ROUTES from '@src/ROUTES';
import SCREENS from '@src/SCREENS';
import type {
    Beta,
    OnyxInputOrEntry,
    PersonalDetails,
    PersonalDetailsList,
    Policy,
    PolicyReportField,
    Report,
    ReportAction,
    ReportMetadata,
    ReportNameValuePairs,
    ReportViolationName,
    ReportViolations,
    Session,
    Task,
    Transaction,
    TransactionViolation,
    UserWallet,
} from '@src/types/onyx';
import type {Attendee, Participant} from '@src/types/onyx/IOU';
import type {SelectedParticipant} from '@src/types/onyx/NewGroupChatDraft';
import type {OriginalMessageExportedToIntegration} from '@src/types/onyx/OldDotAction';
import type Onboarding from '@src/types/onyx/Onboarding';
import type {ErrorFields, Errors, Icon, PendingAction} from '@src/types/onyx/OnyxCommon';
import type {OriginalMessageChangeLog, PaymentMethodType} from '@src/types/onyx/OriginalMessage';
import type {Status} from '@src/types/onyx/PersonalDetails';
import type {ConnectionName} from '@src/types/onyx/Policy';
import type {InvoiceReceiverType, NotificationPreference, Participants, Participant as ReportParticipant} from '@src/types/onyx/Report';
import type {Message, OldDotReportAction, ReportActions} from '@src/types/onyx/ReportAction';
import type {PendingChatMember} from '@src/types/onyx/ReportMetadata';
import type {SearchPolicy, SearchReport, SearchTransaction} from '@src/types/onyx/SearchResults';
import type {Comment, TransactionChanges, WaypointCollection} from '@src/types/onyx/Transaction';
import {isEmptyObject} from '@src/types/utils/EmptyObject';
import type IconAsset from '@src/types/utils/IconAsset';
import {createDraftTransaction, getIOUReportActionToApproveOrPay, setMoneyRequestParticipants, unholdRequest} from './actions/IOU';
import {createDraftWorkspace} from './actions/Policy/Policy';
import * as PriorityModeActions from './actions/PriorityMode';
import * as store from './actions/ReimbursementAccount/store';
import * as ReportHelperActions from './actions/Report';
import {isAnonymousUser as isAnonymousUserSession} from './actions/Session';
import * as CurrencyUtils from './CurrencyUtils';
import DateUtils from './DateUtils';
import {hasValidDraftComment} from './DraftCommentUtils';
import * as ErrorUtils from './ErrorUtils';
import getAttachmentDetails from './fileDownload/getAttachmentDetails';
import isReportMessageAttachment from './isReportMessageAttachment';
import localeCompare from './LocaleCompare';
import * as LocalePhoneNumber from './LocalePhoneNumber';
import * as Localize from './Localize';
import Log from './Log';
import {isEmailPublicDomain} from './LoginUtils';
import ModifiedExpenseMessage from './ModifiedExpenseMessage';
import {linkingConfig} from './Navigation/linkingConfig';
import Navigation from './Navigation/Navigation';
import {rand64} from './NumberUtils';
import Parser from './Parser';
import Permissions from './Permissions';
import {getAccountIDsByLogins, getDisplayNameOrDefault, getEffectiveDisplayName, getLoginsByAccountIDs, getPersonalDetailByEmail, getPersonalDetailsByIDs} from './PersonalDetailsUtils';
import {addSMSDomainIfPhoneNumber} from './PhoneNumber';
import {
    arePaymentsEnabled,
    canSendInvoiceFromWorkspace,
    getForwardsToAccount,
    getManagerAccountEmail,
    getPolicyEmployeeListByIdWithoutCurrentUser,
    getRuleApprovers,
    getSubmitToAccountID,
    isExpensifyTeam,
    isInstantSubmitEnabled,
    isPaidGroupPolicy as isPaidGroupPolicyPolicyUtils,
    isPolicyAdmin as isPolicyAdminPolicyUtils,
    isPolicyAuditor,
    isPolicyOwner,
    isSubmitAndClose,
} from './PolicyUtils';
import type {LastVisibleMessage} from './ReportActionsUtils';
import {
    formatLastMessageText,
    getActionableJoinRequestPendingReportAction,
    getAllReportActions,
    getCardIssuedMessage,
    getDismissedViolationMessageText,
    getExportIntegrationLastMessageText,
    getIOUReportIDFromReportActionPreview,
    getLastClosedReportAction,
    getLastVisibleAction as getLastVisibleActionReportActionsUtils,
    getLastVisibleMessage as getLastVisibleMessageReportActionsUtils,
    getMessageOfOldDotReportAction,
    getNumberOfMoneyRequests,
    getOneTransactionThreadReportID,
    getOriginalMessage,
    getReportAction,
    getReportActionHtml,
    getReportActionMessage as getReportActionMessageReportUtils,
    getReportActionMessageText,
    getReportActionText,
    isActionableJoinRequestPending,
    isActionableTrackExpense,
    isActionOfType,
    isApprovedAction,
    isApprovedOrSubmittedReportAction,
    isCardIssuedAction,
    isClosedAction,
    isCreatedAction,
    isCreatedTaskReportAction,
    isCurrentActionUnread,
    isDeletedAction,
    isDeletedParentAction,
    isExportIntegrationAction,
    isForwardedAction,
    isModifiedExpenseAction,
    isMoneyRequestAction,
    isOldDotReportAction,
    isPendingRemove,
    isPolicyChangeLogAction,
    isReimbursementQueuedAction,
    isReportActionAttachment,
    isReportPreviewAction,
    isReversedTransaction,
    isRoomChangeLogAction,
    isSentMoneyReportAction,
    isSplitBillAction as isSplitBillReportAction,
    isSubmittedAction,
    isSubmittedAndClosedAction,
    isThreadParentMessage,
    isTrackExpenseAction,
    isTransactionThread,
    isUnapprovedAction,
    isWhisperAction,
    wasActionTakenByCurrentUser,
} from './ReportActionsUtils';
import {
    getAllReportTransactions,
    getAttendees,
    getBillable,
    getCardID,
    getCategory,
    getCurrency,
    getDescription,
    getFormattedAttendees,
    getFormattedCreated,
    getFormattedPostedDate,
    getMCCGroup,
    getMerchant,
    getMerchantOrDescription,
    getOriginalAmount,
    getOriginalCurrency,
    getRateID,
    getRecentTransactions,
    getReimbursable,
    getTag,
    getTaxAmount,
    getTaxCode,
    getAmount as getTransactionAmount,
    getWaypoints,
    hasMissingSmartscanFields as hasMissingSmartscanFieldsTransactionUtils,
    hasNoticeTypeViolation,
    hasReceipt as hasReceiptTransactionUtils,
    hasViolation,
    hasWarningTypeViolation,
    isCardTransaction,
    isDistanceRequest,
    isDuplicate,
    isExpensifyCardTransaction,
    isFetchingWaypointsFromServer,
    isOnHold as isOnHoldTransactionUtils,
    isPayAtEndExpense,
    isPending,
    isReceiptBeingScanned,
} from './TransactionUtils';
import {addTrailingForwardSlash} from './Url';
import type {AvatarSource} from './UserUtils';
import {getDefaultAvatarURL} from './UserUtils';

// Dynamic Import to avoid circular dependency
const UnreadIndicatorUpdaterHelper = () => import('./UnreadIndicatorUpdater');

type AvatarRange = 1 | 2 | 3 | 4 | 5 | 6 | 7 | 8 | 9 | 10 | 11 | 12 | 13 | 14 | 15 | 16 | 17 | 18;

type SpendBreakdown = {
    nonReimbursableSpend: number;
    reimbursableSpend: number;
    totalDisplaySpend: number;
};

type ParticipantDetails = [number, string, AvatarSource, AvatarSource];

type OptimisticAddCommentReportAction = Pick<
    ReportAction<typeof CONST.REPORT.ACTIONS.TYPE.ADD_COMMENT>,
    | 'reportActionID'
    | 'actionName'
    | 'actorAccountID'
    | 'person'
    | 'automatic'
    | 'avatar'
    | 'created'
    | 'message'
    | 'isFirstItem'
    | 'isAttachmentOnly'
    | 'isAttachmentWithText'
    | 'pendingAction'
    | 'shouldShow'
    | 'originalMessage'
    | 'childReportID'
    | 'parentReportID'
    | 'childType'
    | 'childReportName'
    | 'childManagerAccountID'
    | 'childStatusNum'
    | 'childStateNum'
    | 'errors'
    | 'childVisibleActionCount'
    | 'childCommenterCount'
    | 'childLastVisibleActionCreated'
    | 'childOldestFourAccountIDs'
    | 'delegateAccountID'
> & {isOptimisticAction: boolean};

type OptimisticReportAction = {
    commentText: string;
    reportAction: OptimisticAddCommentReportAction;
};

type UpdateOptimisticParentReportAction = {
    childVisibleActionCount: number;
    childCommenterCount: number;
    childLastVisibleActionCreated: string;
    childOldestFourAccountIDs: string | undefined;
};

type OptimisticExpenseReport = Pick<
    Report,
    | 'reportID'
    | 'chatReportID'
    | 'policyID'
    | 'type'
    | 'ownerAccountID'
    | 'managerID'
    | 'currency'
    | 'reportName'
    | 'stateNum'
    | 'statusNum'
    | 'total'
    | 'unheldTotal'
    | 'nonReimbursableTotal'
    | 'unheldNonReimbursableTotal'
    | 'parentReportID'
    | 'lastVisibleActionCreated'
    | 'parentReportActionID'
    | 'participants'
    | 'fieldList'
>;

type OptimisticIOUReportAction = Pick<
    ReportAction,
    | 'actionName'
    | 'actorAccountID'
    | 'automatic'
    | 'avatar'
    | 'isAttachmentOnly'
    | 'originalMessage'
    | 'message'
    | 'person'
    | 'reportActionID'
    | 'shouldShow'
    | 'created'
    | 'pendingAction'
    | 'receipt'
    | 'childReportID'
    | 'childVisibleActionCount'
    | 'childCommenterCount'
    | 'delegateAccountID'
>;

type PartialReportAction = OnyxInputOrEntry<ReportAction> | Partial<ReportAction> | OptimisticIOUReportAction | OptimisticApprovedReportAction | OptimisticSubmittedReportAction | undefined;

type ReportRouteParams = {
    reportID: string;
    isSubReportPageRoute: boolean;
};

type ReportOfflinePendingActionAndErrors = {
    reportPendingAction: PendingAction | undefined;
    reportErrors: Errors | null | undefined;
};

type OptimisticApprovedReportAction = Pick<
    ReportAction<typeof CONST.REPORT.ACTIONS.TYPE.APPROVED>,
    | 'actionName'
    | 'actorAccountID'
    | 'automatic'
    | 'avatar'
    | 'isAttachmentOnly'
    | 'originalMessage'
    | 'message'
    | 'person'
    | 'reportActionID'
    | 'shouldShow'
    | 'created'
    | 'pendingAction'
    | 'delegateAccountID'
>;

type OptimisticUnapprovedReportAction = Pick<
    ReportAction<typeof CONST.REPORT.ACTIONS.TYPE.UNAPPROVED>,
    | 'actionName'
    | 'actorAccountID'
    | 'automatic'
    | 'avatar'
    | 'isAttachmentOnly'
    | 'originalMessage'
    | 'message'
    | 'person'
    | 'reportActionID'
    | 'shouldShow'
    | 'created'
    | 'pendingAction'
    | 'delegateAccountID'
>;

type OptimisticSubmittedReportAction = Pick<
    ReportAction<typeof CONST.REPORT.ACTIONS.TYPE.SUBMITTED>,
    | 'actionName'
    | 'actorAccountID'
    | 'adminAccountID'
    | 'automatic'
    | 'avatar'
    | 'isAttachmentOnly'
    | 'originalMessage'
    | 'message'
    | 'person'
    | 'reportActionID'
    | 'shouldShow'
    | 'created'
    | 'pendingAction'
    | 'delegateAccountID'
>;

type OptimisticHoldReportAction = Pick<
    ReportAction,
    'actionName' | 'actorAccountID' | 'automatic' | 'avatar' | 'isAttachmentOnly' | 'originalMessage' | 'message' | 'person' | 'reportActionID' | 'shouldShow' | 'created' | 'pendingAction'
>;

type OptimisticCancelPaymentReportAction = Pick<
    ReportAction,
    'actionName' | 'actorAccountID' | 'message' | 'originalMessage' | 'person' | 'reportActionID' | 'shouldShow' | 'created' | 'pendingAction'
>;

type OptimisticChangeFieldAction = Pick<
    OldDotReportAction & ReportAction,
    'actionName' | 'actorAccountID' | 'originalMessage' | 'person' | 'reportActionID' | 'created' | 'pendingAction' | 'message'
>;

type OptimisticEditedTaskReportAction = Pick<
    ReportAction,
    'reportActionID' | 'actionName' | 'pendingAction' | 'actorAccountID' | 'automatic' | 'avatar' | 'created' | 'shouldShow' | 'message' | 'person' | 'delegateAccountID'
>;

type OptimisticClosedReportAction = Pick<
    ReportAction<typeof CONST.REPORT.ACTIONS.TYPE.CLOSED>,
    'actionName' | 'actorAccountID' | 'automatic' | 'avatar' | 'created' | 'message' | 'originalMessage' | 'pendingAction' | 'person' | 'reportActionID' | 'shouldShow'
>;

type OptimisticCardAssignedReportAction = Pick<
    ReportAction<typeof CONST.REPORT.ACTIONS.TYPE.CARD_ASSIGNED>,
    'actionName' | 'actorAccountID' | 'automatic' | 'avatar' | 'created' | 'message' | 'originalMessage' | 'pendingAction' | 'person' | 'reportActionID' | 'shouldShow'
>;

type OptimisticDismissedViolationReportAction = Pick<
    ReportAction,
    'actionName' | 'actorAccountID' | 'avatar' | 'created' | 'message' | 'originalMessage' | 'person' | 'reportActionID' | 'shouldShow' | 'pendingAction'
>;

type OptimisticCreatedReportAction = Pick<
    ReportAction<typeof CONST.REPORT.ACTIONS.TYPE.CREATED>,
    'actorAccountID' | 'automatic' | 'avatar' | 'created' | 'message' | 'person' | 'reportActionID' | 'shouldShow' | 'pendingAction' | 'actionName' | 'delegateAccountID'
>;

type OptimisticRenamedReportAction = Pick<
    ReportAction<typeof CONST.REPORT.ACTIONS.TYPE.RENAMED>,
    'actorAccountID' | 'automatic' | 'avatar' | 'created' | 'message' | 'person' | 'reportActionID' | 'shouldShow' | 'pendingAction' | 'actionName' | 'originalMessage'
>;

type OptimisticRoomDescriptionUpdatedReportAction = Pick<
    ReportAction<typeof CONST.REPORT.ACTIONS.TYPE.ROOM_CHANGE_LOG.UPDATE_ROOM_DESCRIPTION>,
    'actorAccountID' | 'created' | 'message' | 'person' | 'reportActionID' | 'pendingAction' | 'actionName' | 'originalMessage'
>;

type OptimisticChatReport = Pick<
    Report,
    | 'type'
    | 'chatType'
    | 'chatReportID'
    | 'iouReportID'
    | 'isOwnPolicyExpenseChat'
    | 'isPinned'
    | 'lastActorAccountID'
    | 'lastMessageHtml'
    | 'lastMessageText'
    | 'lastReadTime'
    | 'lastVisibleActionCreated'
    | 'oldPolicyName'
    | 'ownerAccountID'
    | 'pendingFields'
    | 'parentReportActionID'
    | 'parentReportID'
    | 'participants'
    | 'policyID'
    | 'reportID'
    | 'reportName'
    | 'stateNum'
    | 'statusNum'
    | 'visibility'
    | 'description'
    | 'writeCapability'
    | 'avatarUrl'
    | 'invoiceReceiver'
>;

type OptimisticExportIntegrationAction = OriginalMessageExportedToIntegration &
    Pick<
        ReportAction<typeof CONST.REPORT.ACTIONS.TYPE.EXPORTED_TO_INTEGRATION>,
        'reportActionID' | 'actorAccountID' | 'avatar' | 'created' | 'lastModified' | 'message' | 'person' | 'shouldShow' | 'pendingAction' | 'errors' | 'automatic'
    >;

type OptimisticTaskReportAction = Pick<
    ReportAction,
    | 'reportActionID'
    | 'actionName'
    | 'actorAccountID'
    | 'automatic'
    | 'avatar'
    | 'created'
    | 'isAttachmentOnly'
    | 'message'
    | 'originalMessage'
    | 'person'
    | 'pendingAction'
    | 'shouldShow'
    | 'isFirstItem'
    | 'previousMessage'
    | 'errors'
    | 'linkMetadata'
    | 'delegateAccountID'
>;

type AnnounceRoomOnyxData = {
    onyxOptimisticData: OnyxUpdate[];
    onyxSuccessData: OnyxUpdate[];
    onyxFailureData: OnyxUpdate[];
};

type OptimisticAnnounceChat = {
    announceChatReportID: string;
    announceChatReportActionID: string;
    announceChatData: AnnounceRoomOnyxData;
};

type OptimisticWorkspaceChats = {
    adminsChatReportID: string;
    adminsChatData: OptimisticChatReport;
    adminsReportActionData: Record<string, OptimisticCreatedReportAction>;
    adminsCreatedReportActionID: string;
    expenseChatReportID: string;
    expenseChatData: OptimisticChatReport;
    expenseReportActionData: Record<string, OptimisticCreatedReportAction>;
    expenseCreatedReportActionID: string;
    pendingChatMembers: PendingChatMember[];
};

type OptimisticModifiedExpenseReportAction = Pick<
    ReportAction<typeof CONST.REPORT.ACTIONS.TYPE.MODIFIED_EXPENSE>,
    | 'actionName'
    | 'actorAccountID'
    | 'automatic'
    | 'avatar'
    | 'created'
    | 'isAttachmentOnly'
    | 'message'
    | 'originalMessage'
    | 'person'
    | 'pendingAction'
    | 'reportActionID'
    | 'shouldShow'
    | 'delegateAccountID'
> & {reportID?: string};

type OptimisticTaskReport = Pick<
    Report,
    | 'reportID'
    | 'reportName'
    | 'description'
    | 'ownerAccountID'
    | 'participants'
    | 'managerID'
    | 'type'
    | 'parentReportID'
    | 'policyID'
    | 'stateNum'
    | 'statusNum'
    | 'parentReportActionID'
    | 'lastVisibleActionCreated'
    | 'hasParentAccess'
>;

type TransactionDetails = {
    created: string;
    amount: number;
    attendees: Attendee[];
    taxAmount?: number;
    taxCode?: string;
    currency: string;
    merchant: string;
    waypoints?: WaypointCollection | string;
    customUnitRateID?: string;
    comment: string;
    category: string;
    billable: boolean;
    tag: string;
    mccGroup?: ValueOf<typeof CONST.MCC_GROUPS>;
    cardID: number;
    originalAmount: number;
    originalCurrency: string;
    postedDate: string;
};

type OptimisticIOUReport = Pick<
    Report,
    | 'type'
    | 'chatReportID'
    | 'currency'
    | 'managerID'
    | 'policyID'
    | 'ownerAccountID'
    | 'participants'
    | 'reportID'
    | 'stateNum'
    | 'statusNum'
    | 'total'
    | 'unheldTotal'
    | 'nonReimbursableTotal'
    | 'unheldNonReimbursableTotal'
    | 'reportName'
    | 'parentReportID'
    | 'lastVisibleActionCreated'
    | 'fieldList'
    | 'parentReportActionID'
>;
type DisplayNameWithTooltips = Array<Pick<PersonalDetails, 'accountID' | 'pronouns' | 'displayName' | 'login' | 'avatar'>>;

type CustomIcon = {
    src: IconAsset;
    color?: string;
};

type OptionData = {
    text?: string;
    alternateText?: string;
    allReportErrors?: Errors;
    brickRoadIndicator?: ValueOf<typeof CONST.BRICK_ROAD_INDICATOR_STATUS> | '' | null;
    tooltipText?: string | null;
    alternateTextMaxLines?: number;
    boldStyle?: boolean;
    customIcon?: CustomIcon;
    subtitle?: string;
    login?: string;
    accountID?: number;
    pronouns?: string;
    status?: Status | null;
    phoneNumber?: string;
    isUnread?: boolean | null;
    isUnreadWithMention?: boolean | null;
    hasDraftComment?: boolean | null;
    keyForList?: string;
    searchText?: string;
    isIOUReportOwner?: boolean | null;
    shouldShowSubscript?: boolean | null;
    isPolicyExpenseChat?: boolean;
    isMoneyRequestReport?: boolean | null;
    isInvoiceReport?: boolean;
    isExpenseRequest?: boolean | null;
    isAllowedToComment?: boolean | null;
    isThread?: boolean | null;
    isTaskReport?: boolean | null;
    parentReportAction?: OnyxEntry<ReportAction>;
    displayNamesWithTooltips?: DisplayNameWithTooltips | null;
    isDefaultRoom?: boolean;
    isInvoiceRoom?: boolean;
    isExpenseReport?: boolean;
    isOptimisticPersonalDetail?: boolean;
    selected?: boolean;
    isOptimisticAccount?: boolean;
    isSelected?: boolean;
    descriptiveText?: string;
    notificationPreference?: NotificationPreference | null;
    isDisabled?: boolean | null;
    name?: string | null;
    isSelfDM?: boolean;
    isOneOnOneChat?: boolean;
    reportID?: string;
    enabled?: boolean;
    code?: string;
    transactionThreadReportID?: string | null;
    shouldShowAmountInput?: boolean;
    amountInputProps?: MoneyRequestAmountInputProps;
    tabIndex?: 0 | -1;
    isConciergeChat?: boolean;
    isBold?: boolean;
    lastIOUCreationDate?: string;
    isChatRoom?: boolean;
    participantsList?: PersonalDetails[];
    icons?: Icon[];
    iouReportAmount?: number;
    displayName?: string;
} & Report;

type OnyxDataTaskAssigneeChat = {
    optimisticData: OnyxUpdate[];
    successData: OnyxUpdate[];
    failureData: OnyxUpdate[];
    optimisticAssigneeAddComment?: OptimisticReportAction;
    optimisticChatCreatedReportAction?: OptimisticCreatedReportAction;
};

type Ancestor = {
    report: Report;
    reportAction: ReportAction;
    shouldDisplayNewMarker: boolean;
};

type AncestorIDs = {
    reportIDs: string[];
    reportActionsIDs: string[];
};

type MissingPaymentMethod = 'bankAccount' | 'wallet';

type OutstandingChildRequest = {
    hasOutstandingChildRequest?: boolean;
};

type ParsingDetails = {
    shouldEscapeText?: boolean;
    reportID?: string;
    policyID?: string;
};

type NonHeldAndFullAmount = {
    nonHeldAmount: string;
    fullAmount: string;
    /**
     * nonHeldAmount is valid if not negative;
     * It can be negative if the unheld transaction comes from the current user
     */
    hasValidNonHeldAmount: boolean;
};

type Thread = {
    parentReportID: string;
    parentReportActionID: string;
} & Report;

let currentUserEmail: string | undefined;
let currentUserPrivateDomain: string | undefined;
let currentUserAccountID: number | undefined;
let isAnonymousUser = false;

// This cache is used to save parse result of report action html message into text
// to prevent unnecessary parsing when the report action is not changed/modified.
// Example case: when we need to get a report name of a thread which is dependent on a report action message.
const parsedReportActionMessageCache: Record<string, string> = {};

const defaultAvatarBuildingIconTestID = 'SvgDefaultAvatarBuilding Icon';
Onyx.connect({
    key: ONYXKEYS.SESSION,
    callback: (value) => {
        // When signed out, val is undefined
        if (!value) {
            return;
        }

        currentUserEmail = value.email;
        currentUserAccountID = value.accountID;
        isAnonymousUser = value.authTokenType === CONST.AUTH_TOKEN_TYPES.ANONYMOUS;
        currentUserPrivateDomain = isEmailPublicDomain(currentUserEmail ?? '') ? '' : Str.extractEmailDomain(currentUserEmail ?? '');
    },
});

let allPersonalDetails: OnyxEntry<PersonalDetailsList>;
let allPersonalDetailLogins: string[];
let currentUserPersonalDetails: OnyxEntry<PersonalDetails>;
Onyx.connect({
    key: ONYXKEYS.PERSONAL_DETAILS_LIST,
    callback: (value) => {
        if (currentUserAccountID) {
            currentUserPersonalDetails = value?.[currentUserAccountID] ?? undefined;
        }
        allPersonalDetails = value ?? {};
        allPersonalDetailLogins = Object.values(allPersonalDetails).map((personalDetail) => personalDetail?.login ?? '');
    },
});

let allReportsDraft: OnyxCollection<Report>;
Onyx.connect({
    key: ONYXKEYS.COLLECTION.REPORT_DRAFT,
    waitForCollectionCallback: true,
    callback: (value) => (allReportsDraft = value),
});

let allPolicies: OnyxCollection<Policy>;
Onyx.connect({
    key: ONYXKEYS.COLLECTION.POLICY,
    waitForCollectionCallback: true,
    callback: (value) => (allPolicies = value),
});

let allReports: OnyxCollection<Report>;
Onyx.connect({
    key: ONYXKEYS.COLLECTION.REPORT,
    waitForCollectionCallback: true,
    callback: (value) => {
        allReports = value;
        UnreadIndicatorUpdaterHelper().then((module) => {
            module.triggerUnreadUpdate();
        });

        // Each time a new report is added we will check to see if the user should be switched
        PriorityModeActions.autoSwitchToFocusMode();

        if (!value) {
            return;
        }
        Object.values(value).forEach((report) => {
            if (!report) {
                return;
            }
            ReportHelperActions.handleReportChanged(report);
        });
    },
});

let allBetas: OnyxEntry<Beta[]>;
Onyx.connect({
    key: ONYXKEYS.BETAS,
    callback: (value) => (allBetas = value),
});

let allTransactions: OnyxCollection<Transaction> = {};
let reportsTransactions: Record<string, Transaction[]> = {};
Onyx.connect({
    key: ONYXKEYS.COLLECTION.TRANSACTION,
    waitForCollectionCallback: true,
    callback: (value) => {
        if (!value) {
            return;
        }
        allTransactions = Object.fromEntries(Object.entries(value).filter(([, transaction]) => transaction));

        reportsTransactions = Object.values(value).reduce<Record<string, Transaction[]>>((all, transaction) => {
            const reportsMap = all;
            if (!transaction) {
                return reportsMap;
            }

            if (!reportsMap[transaction.reportID]) {
                reportsMap[transaction.reportID] = [];
            }
            reportsMap[transaction.reportID].push(transaction);

            return all;
        }, {});
    },
});

let allReportActions: OnyxCollection<ReportActions>;
Onyx.connect({
    key: ONYXKEYS.COLLECTION.REPORT_ACTIONS,
    waitForCollectionCallback: true,
    callback: (actions) => {
        if (!actions) {
            return;
        }
        allReportActions = actions;
    },
});

let allReportMetadata: OnyxCollection<ReportMetadata>;
const allReportMetadataKeyValue: Record<string, ReportMetadata> = {};
Onyx.connect({
    key: ONYXKEYS.COLLECTION.REPORT_METADATA,
    waitForCollectionCallback: true,
    callback: (value) => {
        if (!value) {
            return;
        }
        allReportMetadata = value;

        Object.entries(value).forEach(([reportID, reportMetadata]) => {
            if (!reportMetadata) {
                return;
            }

            const [, id] = reportID.split('_');
            allReportMetadataKeyValue[id] = reportMetadata;
        });
    },
});

let allReportNameValuePair: OnyxCollection<ReportNameValuePairs>;
Onyx.connect({
    key: ONYXKEYS.COLLECTION.REPORT_NAME_VALUE_PAIRS,
    waitForCollectionCallback: true,
    callback: (value) => {
        if (!value) {
            return;
        }
        allReportNameValuePair = value;
    },
});

let allReportsViolations: OnyxCollection<ReportViolations>;
Onyx.connect({
    key: ONYXKEYS.COLLECTION.REPORT_VIOLATIONS,
    waitForCollectionCallback: true,
    callback: (value) => {
        if (!value) {
            return;
        }
        allReportsViolations = value;
    },
});

let onboarding: OnyxEntry<Onboarding>;
Onyx.connect({
    key: ONYXKEYS.NVP_ONBOARDING,
    callback: (value) => (onboarding = value),
});

let delegateEmail = '';
Onyx.connect({
    key: ONYXKEYS.ACCOUNT,
    callback: (value) => {
        delegateEmail = value?.delegatedAccess?.delegate ?? '';
    },
});

let activePolicyID: OnyxEntry<string>;
Onyx.connect({
    key: ONYXKEYS.NVP_ACTIVE_POLICY_ID,
    callback: (value) => (activePolicyID = value),
});

function getCurrentUserAvatar(): AvatarSource | undefined {
    return currentUserPersonalDetails?.avatar;
}

function getCurrentUserDisplayNameOrEmail(): string | undefined {
    return currentUserPersonalDetails?.displayName ?? currentUserEmail;
}

function getChatType(report: OnyxInputOrEntry<Report> | Participant): ValueOf<typeof CONST.REPORT.CHAT_TYPE> | undefined {
    return report?.chatType;
}

/**
 * Get the report or draft report given a reportID
 */
function getReportOrDraftReport(reportID: string | undefined): OnyxEntry<Report> {
    return allReports?.[`${ONYXKEYS.COLLECTION.REPORT}${reportID}`] ?? allReportsDraft?.[`${ONYXKEYS.COLLECTION.REPORT_DRAFT}${reportID}`];
}

function getReportTransactions(reportID: string | undefined): Transaction[] {
    if (!reportID) {
        return [];
    }

    return reportsTransactions[reportID] ?? [];
}

/**
 * Check if a report is a draft report
 */
function isDraftReport(reportID: string | undefined): boolean {
    const draftReport = allReportsDraft?.[`${ONYXKEYS.COLLECTION.REPORT_DRAFT}${reportID}`];

    return !!draftReport;
}

/**
 * Returns the report
 */
function getReport(reportID: string | undefined): OnyxEntry<Report> {
    return allReports?.[`${ONYXKEYS.COLLECTION.REPORT}${reportID}`];
}

/**
 * Returns the report
 */
function getReportNameValuePairs(reportID?: string): OnyxEntry<ReportNameValuePairs> {
    return allReportNameValuePair?.[`${ONYXKEYS.COLLECTION.REPORT_NAME_VALUE_PAIRS}${reportID}`];
}

/**
 * Returns the parentReport if the given report is a thread
 */
function getParentReport(report: OnyxEntry<Report>): OnyxEntry<Report> {
    if (!report?.parentReportID) {
        return undefined;
    }
    return getReport(report.parentReportID);
}

/**
 * Returns the root parentReport if the given report is nested.
 * Uses recursion to iterate any depth of nested reports.
 */
function getRootParentReport(report: OnyxEntry<Report>, visitedReportIDs: Set<string> = new Set<string>()): OnyxEntry<Report> {
    if (!report) {
        return undefined;
    }

    // Returns the current report as the root report, because it does not have a parentReportID
    if (!report?.parentReportID) {
        return report;
    }

    // Detect and prevent an infinite loop caused by a cycle in the ancestry. This should normally
    // never happen
    if (visitedReportIDs.has(report.reportID)) {
        Log.alert('Report ancestry cycle detected.', {reportID: report.reportID, ancestry: Array.from(visitedReportIDs)});
        return undefined;
    }
    visitedReportIDs.add(report.reportID);

    const parentReport = getReportOrDraftReport(report?.parentReportID);

    // Runs recursion to iterate a parent report
    return getRootParentReport(!isEmptyObject(parentReport) ? parentReport : undefined, visitedReportIDs);
}

/**
 * Returns the policy of the report
 */
function getPolicy(policyID: string | undefined): OnyxEntry<Policy> {
    if (!allPolicies || !policyID) {
        return undefined;
    }
    return allPolicies[`${ONYXKEYS.COLLECTION.POLICY}${policyID}`];
}

/**
 * Get the policy type from a given report
 * @param policies must have Onyxkey prefix (i.e 'policy_') for keys
 */
function getPolicyType(report: OnyxInputOrEntry<Report>, policies: OnyxCollection<Policy>): string {
    return policies?.[`${ONYXKEYS.COLLECTION.POLICY}${report?.policyID}`]?.type ?? '';
}

const unavailableTranslation = Localize.translateLocal('workspace.common.unavailable');
/**
 * Get the policy name from a given report
 */
function getPolicyName(report: OnyxInputOrEntry<Report>, returnEmptyIfNotFound = false, policy?: OnyxInputOrEntry<Policy>): string {
    const noPolicyFound = returnEmptyIfNotFound ? '' : unavailableTranslation;
    if (isEmptyObject(report) || (isEmptyObject(allPolicies) && !report?.policyName)) {
        return noPolicyFound;
    }

    const finalPolicy = policy ?? allPolicies?.[`${ONYXKEYS.COLLECTION.POLICY}${report?.policyID}`];

    const parentReport = getRootParentReport(report);

    // Rooms send back the policy name with the reportSummary,
    // since they can also be accessed by people who aren't in the workspace
    // eslint-disable-next-line @typescript-eslint/prefer-nullish-coalescing
    const policyName = finalPolicy?.name || report?.policyName || report?.oldPolicyName || parentReport?.oldPolicyName || noPolicyFound;

    return policyName;
}

/**
 * Returns the concatenated title for the PrimaryLogins of a report
 */
function getReportParticipantsTitle(accountIDs: number[]): string {
    // Somehow it's possible for the logins coming from report.participantAccountIDs to contain undefined values so we use .filter(Boolean) to remove them.
    return accountIDs.filter(Boolean).join(', ');
}

/**
 * Checks if a report is a chat report.
 */
function isChatReport(report: OnyxEntry<Report>): boolean {
    return report?.type === CONST.REPORT.TYPE.CHAT;
}

function isInvoiceReport(report: OnyxInputOrEntry<Report> | SearchReport): boolean {
    return report?.type === CONST.REPORT.TYPE.INVOICE;
}

/**
 * Checks if a report is an Expense report.
 */
function isExpenseReport(report: OnyxInputOrEntry<Report> | SearchReport): boolean {
    return report?.type === CONST.REPORT.TYPE.EXPENSE;
}

/**
 * Checks if a report is an IOU report using report or reportID
 */
function isIOUReport(reportOrID: OnyxInputOrEntry<Report> | SearchReport | string): boolean {
    const report = typeof reportOrID === 'string' ? getReport(reportOrID) ?? null : reportOrID;
    return report?.type === CONST.REPORT.TYPE.IOU;
}

/**
 * Checks if a report is an IOU report using report
 */
function isIOUReportUsingReport(report: OnyxEntry<Report>): report is Report {
    return report?.type === CONST.REPORT.TYPE.IOU;
}
/**
 * Checks if a report is a task report.
 */
function isTaskReport(report: OnyxInputOrEntry<Report>): boolean {
    return report?.type === CONST.REPORT.TYPE.TASK;
}

/**
 * Checks if a task has been cancelled
 * When a task is deleted, the parentReportAction is updated to have a isDeletedParentAction deleted flag
 * This is because when you delete a task, we still allow you to chat on the report itself
 * There's another situation where you don't have access to the parentReportAction (because it was created in a chat you don't have access to)
 * In this case, we have added the key to the report itself
 */
function isCanceledTaskReport(report: OnyxInputOrEntry<Report>, parentReportAction: OnyxInputOrEntry<ReportAction> = null): boolean {
    if (!isEmptyObject(parentReportAction) && (getReportActionMessageReportUtils(parentReportAction)?.isDeletedParentAction ?? false)) {
        return true;
    }

    if (!isEmptyObject(report) && report?.isDeletedParentAction) {
        return true;
    }

    return false;
}

/**
 * Checks if a report is an open task report.
 *
 * @param parentReportAction - The parent report action of the report (Used to check if the task has been canceled)
 */
function isOpenTaskReport(report: OnyxInputOrEntry<Report>, parentReportAction: OnyxInputOrEntry<ReportAction> = null): boolean {
    return (
        isTaskReport(report) && !isCanceledTaskReport(report, parentReportAction) && report?.stateNum === CONST.REPORT.STATE_NUM.OPEN && report?.statusNum === CONST.REPORT.STATUS_NUM.OPEN
    );
}

/**
 * Checks if a report is a completed task report.
 */
function isCompletedTaskReport(report: OnyxEntry<Report>): boolean {
    return isTaskReport(report) && report?.stateNum === CONST.REPORT.STATE_NUM.APPROVED && report?.statusNum === CONST.REPORT.STATUS_NUM.APPROVED;
}

/**
 * Checks if the current user is the manager of the supplied report
 */
function isReportManager(report: OnyxEntry<Report>): boolean {
    return !!(report && report.managerID === currentUserAccountID);
}

/**
 * Checks if the supplied report has been approved
 */
function isReportApproved(reportOrID: OnyxInputOrEntry<Report> | string, parentReportAction: OnyxEntry<ReportAction> = undefined): boolean {
    const report = typeof reportOrID === 'string' ? getReport(reportOrID) ?? null : reportOrID;
    if (!report) {
        return parentReportAction?.childStateNum === CONST.REPORT.STATE_NUM.APPROVED && parentReportAction?.childStatusNum === CONST.REPORT.STATUS_NUM.APPROVED;
    }
    return report?.stateNum === CONST.REPORT.STATE_NUM.APPROVED && report?.statusNum === CONST.REPORT.STATUS_NUM.APPROVED;
}

/**
 * Checks if the supplied report has been manually reimbursed
 */
function isReportManuallyReimbursed(report: OnyxEntry<Report>): boolean {
    return report?.stateNum === CONST.REPORT.STATE_NUM.APPROVED && report?.statusNum === CONST.REPORT.STATUS_NUM.REIMBURSED;
}

/**
 * Checks if the supplied report is an expense report in Open state and status.
 */
function isOpenExpenseReport(report: OnyxInputOrEntry<Report>): boolean {
    return isExpenseReport(report) && report?.stateNum === CONST.REPORT.STATE_NUM.OPEN && report?.statusNum === CONST.REPORT.STATUS_NUM.OPEN;
}

/**
 * Checks if the supplied report has a member with the array passed in params.
 */
function hasParticipantInArray(report: OnyxEntry<Report>, memberAccountIDs: number[]) {
    if (!report?.participants) {
        return false;
    }

    const memberAccountIDsSet = new Set(memberAccountIDs);

    for (const accountID in report.participants) {
        if (memberAccountIDsSet.has(Number(accountID))) {
            return true;
        }
    }

    return false;
}

/**
 * Whether the Money Request report is settled
 */
function isSettled(reportOrID: OnyxInputOrEntry<Report> | SearchReport | string | undefined): boolean {
    if (!reportOrID) {
        return false;
    }
    const report = typeof reportOrID === 'string' ? getReport(reportOrID) ?? null : reportOrID;
    if (!report) {
        return false;
    }

    if (isEmptyObject(report) || report.isWaitingOnBankAccount) {
        return false;
    }

    // In case the payment is scheduled and we are waiting for the payee to set up their wallet,
    // consider the report as paid as well.
    if (report.isWaitingOnBankAccount && report.statusNum === CONST.REPORT.STATUS_NUM.APPROVED) {
        return true;
    }

    return report?.statusNum === CONST.REPORT.STATUS_NUM.REIMBURSED;
}

/**
 * Whether the current user is the submitter of the report
 */
function isCurrentUserSubmitter(reportID: string | undefined): boolean {
    if (!allReports || !reportID) {
        return false;
    }
    const report = allReports[`${ONYXKEYS.COLLECTION.REPORT}${reportID}`];
    return !!(report && report.ownerAccountID === currentUserAccountID);
}

/**
 * Whether the provided report is an Admin room
 */
function isAdminRoom(report: OnyxEntry<Report>): boolean {
    return getChatType(report) === CONST.REPORT.CHAT_TYPE.POLICY_ADMINS;
}

/**
 * Whether the provided report is an Admin-only posting room
 */
function isAdminsOnlyPostingRoom(report: OnyxEntry<Report>): boolean {
    return report?.writeCapability === CONST.REPORT.WRITE_CAPABILITIES.ADMINS;
}

/**
 * Whether the provided report is a Announce room
 */
function isAnnounceRoom(report: OnyxEntry<Report>): boolean {
    return getChatType(report) === CONST.REPORT.CHAT_TYPE.POLICY_ANNOUNCE;
}

/**
 * Whether the provided report is a default room
 */
function isDefaultRoom(report: OnyxEntry<Report>): boolean {
    return CONST.DEFAULT_POLICY_ROOM_CHAT_TYPES.some((type) => type === getChatType(report));
}

/**
 * Whether the provided report is a Domain room
 */
function isDomainRoom(report: OnyxEntry<Report>): boolean {
    return getChatType(report) === CONST.REPORT.CHAT_TYPE.DOMAIN_ALL;
}

/**
 * Whether the provided report is a user created policy room
 */
function isUserCreatedPolicyRoom(report: OnyxEntry<Report>): boolean {
    return getChatType(report) === CONST.REPORT.CHAT_TYPE.POLICY_ROOM;
}

/**
 * Whether the provided report is a Policy Expense chat.
 */
function isPolicyExpenseChat(option: OnyxInputOrEntry<Report> | OptionData | Participant): boolean {
    // eslint-disable-next-line @typescript-eslint/prefer-nullish-coalescing
    return getChatType(option) === CONST.REPORT.CHAT_TYPE.POLICY_EXPENSE_CHAT || (option && 'isPolicyExpenseChat' in option && option.isPolicyExpenseChat) || false;
}

function isInvoiceRoom(report: OnyxEntry<Report>): boolean {
    return getChatType(report) === CONST.REPORT.CHAT_TYPE.INVOICE;
}

function isInvoiceRoomWithID(reportID?: string): boolean {
    if (!reportID) {
        return false;
    }

    return isInvoiceRoom(getReport(reportID));
}

/**
 * Checks if a report is a completed task report.
 */
function isTripRoom(report: OnyxEntry<Report>): boolean {
    return isChatReport(report) && getChatType(report) === CONST.REPORT.CHAT_TYPE.TRIP_ROOM;
}

function isIndividualInvoiceRoom(report: OnyxEntry<Report>): boolean {
    return isInvoiceRoom(report) && report?.invoiceReceiver?.type === CONST.REPORT.INVOICE_RECEIVER_TYPE.INDIVIDUAL;
}

function isCurrentUserInvoiceReceiver(report: OnyxEntry<Report>): boolean {
    if (report?.invoiceReceiver?.type === CONST.REPORT.INVOICE_RECEIVER_TYPE.INDIVIDUAL) {
        return currentUserAccountID === report.invoiceReceiver.accountID;
    }

    if (report?.invoiceReceiver?.type === CONST.REPORT.INVOICE_RECEIVER_TYPE.BUSINESS) {
        const policy = getPolicy(report.invoiceReceiver.policyID);
        return isPolicyAdminPolicyUtils(policy);
    }

    return false;
}

/**
 * Whether the provided report belongs to a Control policy and is an expense chat
 */
function isControlPolicyExpenseChat(report: OnyxEntry<Report>): boolean {
    return isPolicyExpenseChat(report) && getPolicyType(report, allPolicies) === CONST.POLICY.TYPE.CORPORATE;
}

/**
 * Whether the provided policyType is a Free, Collect or Control policy type
 */
function isGroupPolicy(policyType: string): boolean {
    return policyType === CONST.POLICY.TYPE.CORPORATE || policyType === CONST.POLICY.TYPE.TEAM;
}

/**
 * Whether the provided report belongs to a Free, Collect or Control policy
 */
function isReportInGroupPolicy(report: OnyxInputOrEntry<Report>, policy?: OnyxInputOrEntry<Policy>): boolean {
    const policyType = policy?.type ?? getPolicyType(report, allPolicies);
    return isGroupPolicy(policyType);
}

/**
 * Whether the provided report belongs to a Control or Collect policy
 */
function isPaidGroupPolicy(report: OnyxEntry<Report>): boolean {
    const policyType = getPolicyType(report, allPolicies);
    return policyType === CONST.POLICY.TYPE.CORPORATE || policyType === CONST.POLICY.TYPE.TEAM;
}

/**
 * Whether the provided report belongs to a Control or Collect policy and is an expense chat
 */
function isPaidGroupPolicyExpenseChat(report: OnyxEntry<Report>): boolean {
    return isPolicyExpenseChat(report) && isPaidGroupPolicy(report);
}

/**
 * Whether the provided report belongs to a Control policy and is an expense report
 */
function isControlPolicyExpenseReport(report: OnyxEntry<Report>): boolean {
    return isExpenseReport(report) && getPolicyType(report, allPolicies) === CONST.POLICY.TYPE.CORPORATE;
}

/**
 * Whether the provided report belongs to a Control or Collect policy and is an expense report
 */
function isPaidGroupPolicyExpenseReport(report: OnyxEntry<Report>): boolean {
    return isExpenseReport(report) && isPaidGroupPolicy(report);
}

/**
 * Checks if the supplied report is an invoice report in Open state and status.
 */
function isOpenInvoiceReport(report: OnyxEntry<Report>): boolean {
    return isInvoiceReport(report) && report?.statusNum === CONST.REPORT.STATUS_NUM.OPEN;
}

/**
 * Whether the provided report is a chat room
 */
function isChatRoom(report: OnyxEntry<Report>): boolean {
    return isUserCreatedPolicyRoom(report) || isDefaultRoom(report) || isInvoiceRoom(report) || isTripRoom(report);
}

/**
 * Whether the provided report is a public room
 */
function isPublicRoom(report: OnyxEntry<Report>): boolean {
    return report?.visibility === CONST.REPORT.VISIBILITY.PUBLIC || report?.visibility === CONST.REPORT.VISIBILITY.PUBLIC_ANNOUNCE;
}

/**
 * Whether the provided report is a public announce room
 */
function isPublicAnnounceRoom(report: OnyxEntry<Report>): boolean {
    return report?.visibility === CONST.REPORT.VISIBILITY.PUBLIC_ANNOUNCE;
}

/**
 * If the report is a policy expense, the route should be for adding bank account for that policy
 * else since the report is a personal IOU, the route should be for personal bank account.
 */
function getBankAccountRoute(report: OnyxEntry<Report>): Route {
    return isPolicyExpenseChat(report) ? ROUTES.BANK_ACCOUNT_WITH_STEP_TO_OPEN.getRoute('', report?.policyID) : ROUTES.SETTINGS_ADD_BANK_ACCOUNT;
}

/**
 * Check if personal detail of accountID is empty or optimistic data
 */
function isOptimisticPersonalDetail(accountID: number): boolean {
    return isEmptyObject(allPersonalDetails?.[accountID]) || !!allPersonalDetails?.[accountID]?.isOptimisticPersonalDetail;
}

/**
 * Checks if a report is a task report from a policy expense chat.
 */
function isWorkspaceTaskReport(report: OnyxEntry<Report>): boolean {
    if (!isTaskReport(report)) {
        return false;
    }
    const parentReport = report?.parentReportID ? getReport(report?.parentReportID) : undefined;
    return isPolicyExpenseChat(parentReport);
}

/**
 * Returns true if report has a parent
 */
function isThread(report: OnyxInputOrEntry<Report>): report is Thread {
    return !!(report?.parentReportID && report?.parentReportActionID);
}

/**
 * Returns true if report is of type chat and has a parent and is therefore a Thread.
 */
function isChatThread(report: OnyxInputOrEntry<Report>): report is Thread {
    return isThread(report) && report?.type === CONST.REPORT.TYPE.CHAT;
}

function isDM(report: OnyxEntry<Report>): boolean {
    return isChatReport(report) && !getChatType(report) && !isThread(report);
}

function isSelfDM(report: OnyxInputOrEntry<Report>): boolean {
    return getChatType(report) === CONST.REPORT.CHAT_TYPE.SELF_DM;
}

function isGroupChat(report: OnyxEntry<Report> | Partial<Report>): boolean {
    return getChatType(report) === CONST.REPORT.CHAT_TYPE.GROUP;
}

/**
 * Only returns true if this is the Expensify DM report.
 *
 * Note that this chat is no longer used for new users. We still need this function for users who have this chat.
 */
function isSystemChat(report: OnyxEntry<Report>): boolean {
    return getChatType(report) === CONST.REPORT.CHAT_TYPE.SYSTEM;
}

function getDefaultNotificationPreferenceForReport(report: OnyxEntry<Report>): ValueOf<typeof CONST.REPORT.NOTIFICATION_PREFERENCE> {
    if (isAnnounceRoom(report)) {
        return CONST.REPORT.NOTIFICATION_PREFERENCE.ALWAYS;
    }
    if (isPublicRoom(report)) {
        return CONST.REPORT.NOTIFICATION_PREFERENCE.DAILY;
    }
    if (!getChatType(report) || isGroupChat(report)) {
        return CONST.REPORT.NOTIFICATION_PREFERENCE.ALWAYS;
    }
    if (isAdminRoom(report) || isPolicyExpenseChat(report) || isInvoiceRoom(report)) {
        return CONST.REPORT.NOTIFICATION_PREFERENCE.ALWAYS;
    }
    if (isSelfDM(report)) {
        return CONST.REPORT.NOTIFICATION_PREFERENCE.MUTE;
    }
    return CONST.REPORT.NOTIFICATION_PREFERENCE.DAILY;
}

/**
 * Get the notification preference given a report. This should ALWAYS default to 'hidden'. Do not change this!
 */
function getReportNotificationPreference(report: OnyxEntry<Report>): ValueOf<typeof CONST.REPORT.NOTIFICATION_PREFERENCE> {
    const participant = currentUserAccountID ? report?.participants?.[currentUserAccountID] : undefined;
    return participant?.notificationPreference ?? CONST.REPORT.NOTIFICATION_PREFERENCE.HIDDEN;
}

const CONCIERGE_ACCOUNT_ID_STRING = CONST.ACCOUNT_ID.CONCIERGE.toString();
/**
 * Only returns true if this is our main 1:1 DM report with Concierge.
 */
function isConciergeChatReport(report: OnyxInputOrEntry<Report>): boolean {
    if (!report?.participants || isThread(report)) {
        return false;
    }

    const participantAccountIDs = new Set(Object.keys(report.participants));
    if (participantAccountIDs.size !== 2) {
        return false;
    }

    return participantAccountIDs.has(CONCIERGE_ACCOUNT_ID_STRING);
}

function findSelfDMReportID(): string | undefined {
    if (!allReports) {
        return;
    }

    const selfDMReport = Object.values(allReports).find((report) => isSelfDM(report) && !isThread(report));
    return selfDMReport?.reportID;
}

/**
 * Checks if the supplied report is from a policy or is an invoice report from a policy
 */
function isPolicyRelatedReport(report: OnyxEntry<Report>, policyID?: string) {
    return report?.policyID === policyID || !!(report?.invoiceReceiver && 'policyID' in report.invoiceReceiver && report.invoiceReceiver.policyID === policyID);
}

/**
 * Checks if the supplied report belongs to workspace based on the provided params. If the report's policyID is _FAKE_ or has no value, it means this report is a DM.
 * In this case report and workspace members must be compared to determine whether the report belongs to the workspace.
 */
function doesReportBelongToWorkspace(report: OnyxEntry<Report>, policyMemberAccountIDs: number[], policyID?: string) {
    return (
        isConciergeChatReport(report) ||
        (report?.policyID === CONST.POLICY.ID_FAKE || !report?.policyID ? hasParticipantInArray(report, policyMemberAccountIDs) : isPolicyRelatedReport(report, policyID))
    );
}

/**
 * Given an array of reports, return them filtered by a policyID and policyMemberAccountIDs.
 */
function filterReportsByPolicyIDAndMemberAccountIDs(reports: Array<OnyxEntry<Report>>, policyMemberAccountIDs: number[] = [], policyID?: string) {
    return reports.filter((report) => !!report && doesReportBelongToWorkspace(report, policyMemberAccountIDs, policyID));
}

/**
 * Returns true if report is still being processed
 */
function isProcessingReport(report: OnyxEntry<Report>): boolean {
    return report?.stateNum === CONST.REPORT.STATE_NUM.SUBMITTED && report?.statusNum === CONST.REPORT.STATUS_NUM.SUBMITTED;
}

function isAwaitingFirstLevelApproval(report: OnyxEntry<Report>): boolean {
    if (!report) {
        return false;
    }

    const submitsToAccountID = getSubmitToAccountID(getPolicy(report.policyID), report);

    return isProcessingReport(report) && submitsToAccountID === report.managerID;
}

/**
 * Check if the report is a single chat report that isn't a thread
 * and personal detail of participant is optimistic data
 */
function shouldDisableDetailPage(report: OnyxEntry<Report>): boolean {
    if (isChatRoom(report) || isPolicyExpenseChat(report) || isChatThread(report) || isTaskReport(report)) {
        return false;
    }
    if (isOneOnOneChat(report)) {
        const participantAccountIDs = Object.keys(report?.participants ?? {})
            .map(Number)
            .filter((accountID) => accountID !== currentUserAccountID);
        return isOptimisticPersonalDetail(participantAccountIDs.at(0) ?? -1);
    }
    return false;
}

/**
 * Returns true if this report has only one participant and it's an Expensify account.
 */
function isExpensifyOnlyParticipantInReport(report: OnyxEntry<Report>): boolean {
    const otherParticipants = Object.keys(report?.participants ?? {})
        .map(Number)
        .filter((accountID) => accountID !== currentUserAccountID);
    return otherParticipants.length === 1 && otherParticipants.some((accountID) => CONST.EXPENSIFY_ACCOUNT_IDS.includes(accountID));
}

/**
 * Returns whether a given report can have tasks created in it.
 * We only prevent the task option if it's a DM/group-DM and the other users are all special Expensify accounts
 *
 */
function canCreateTaskInReport(report: OnyxEntry<Report>): boolean {
    const otherParticipants = Object.keys(report?.participants ?? {})
        .map(Number)
        .filter((accountID) => accountID !== currentUserAccountID);
    const areExpensifyAccountsOnlyOtherParticipants = otherParticipants.length >= 1 && otherParticipants.every((accountID) => CONST.EXPENSIFY_ACCOUNT_IDS.includes(accountID));
    if (areExpensifyAccountsOnlyOtherParticipants && isDM(report)) {
        return false;
    }

    return true;
}

/**
 * For all intents and purposes a report that has no notificationPreference at all should be considered "hidden".
 * We will remove the 'hidden' field entirely once the backend changes for https://github.com/Expensify/Expensify/issues/450891 are done.
 */
function isHiddenForCurrentUser(notificationPreference: string | null | undefined): boolean;
function isHiddenForCurrentUser(report: OnyxEntry<Report>): boolean;
function isHiddenForCurrentUser(reportOrPreference: OnyxEntry<Report> | string | null | undefined): boolean {
    if (typeof reportOrPreference === 'object' && reportOrPreference !== null) {
        const notificationPreference = getReportNotificationPreference(reportOrPreference);
        return isHiddenForCurrentUser(notificationPreference);
    }
    if (reportOrPreference === undefined || reportOrPreference === null || reportOrPreference === '') {
        return true;
    }
    return reportOrPreference === CONST.REPORT.NOTIFICATION_PREFERENCE.HIDDEN;
}

/**
 * Returns true if there are any guides accounts (team.expensify.com) in a list of accountIDs
 * by cross-referencing the accountIDs with personalDetails since guides that are participants
 * of the user's chats should have their personal details in Onyx.
 */
function hasExpensifyGuidesEmails(accountIDs: number[]): boolean {
    return accountIDs.some((accountID) => Str.extractEmailDomain(allPersonalDetails?.[accountID]?.login ?? '') === CONST.EMAIL.GUIDES_DOMAIN);
}

function getMostRecentlyVisitedReport(reports: Array<OnyxEntry<Report>>, reportMetadata: OnyxCollection<ReportMetadata>): OnyxEntry<Report> {
    const filteredReports = reports.filter((report) => {
        const shouldKeep = !isChatThread(report) || !isHiddenForCurrentUser(report);
        return shouldKeep && !!report?.reportID && !!(reportMetadata?.[`${ONYXKEYS.COLLECTION.REPORT_METADATA}${report.reportID}`]?.lastVisitTime ?? report?.lastReadTime);
    });
    return lodashMaxBy(filteredReports, (a) => [reportMetadata?.[`${ONYXKEYS.COLLECTION.REPORT_METADATA}${a?.reportID}`]?.lastVisitTime ?? '', a?.lastReadTime ?? '']);
}

function findLastAccessedReport(ignoreDomainRooms: boolean, openOnAdminRoom = false, policyID?: string, excludeReportID?: string): OnyxEntry<Report> {
    // If it's the user's first time using New Expensify, then they could either have:
    //   - just a Concierge report, if so we'll return that
    //   - their Concierge report, and a separate report that must have deeplinked them to the app before they created their account.
    // If it's the latter, we'll use the deeplinked report over the Concierge report,
    // since the Concierge report would be incorrectly selected over the deep-linked report in the logic below.

    const policyMemberAccountIDs = getPolicyEmployeeListByIdWithoutCurrentUser(allPolicies, policyID, currentUserAccountID);

    let reportsValues = Object.values(allReports ?? {});

    if (!!policyID || policyMemberAccountIDs.length > 0) {
        reportsValues = filterReportsByPolicyIDAndMemberAccountIDs(reportsValues, policyMemberAccountIDs, policyID);
    }

    let adminReport: OnyxEntry<Report>;
    if (openOnAdminRoom) {
        adminReport = reportsValues.find((report) => {
            const chatType = getChatType(report);
            return chatType === CONST.REPORT.CHAT_TYPE.POLICY_ADMINS;
        });
    }

    // eslint-disable-next-line @typescript-eslint/prefer-nullish-coalescing
    const shouldFilter = excludeReportID || ignoreDomainRooms;
    if (shouldFilter) {
        reportsValues = reportsValues.filter((report) => {
            if (excludeReportID && report?.reportID === excludeReportID) {
                return false;
            }

            // We allow public announce rooms, admins, and announce rooms through since we bypass the default rooms beta for them.
            // Check where findLastAccessedReport is called in MainDrawerNavigator.js for more context.
            // Domain rooms are now the only type of default room that are on the defaultRooms beta.
            if (ignoreDomainRooms && isDomainRoom(report) && !hasExpensifyGuidesEmails(Object.keys(report?.participants ?? {}).map(Number))) {
                return false;
            }

            return true;
        });
    }

    // Filter out the system chat (Expensify chat) because the composer is disabled in it,
    // and it prompts the user to use the Concierge chat instead.
    reportsValues = reportsValues.filter((report) => !isSystemChat(report)) ?? [];

    // At least two reports remain: self DM and Concierge chat.
    // Return the most recently visited report. Get the last read report from the report metadata.
    const lastRead = getMostRecentlyVisitedReport(reportsValues, allReportMetadata);
    return adminReport ?? lastRead;
}

/**
 * Whether the provided report has expenses
 */
function hasExpenses(reportID?: string): boolean {
    return !!Object.values(allTransactions ?? {}).find((transaction) => `${transaction?.reportID}` === `${reportID}`);
}

/**
 * Whether the provided report is a closed expense report with no expenses
 */
function isClosedExpenseReportWithNoExpenses(report: OnyxEntry<Report>): boolean {
    return report?.statusNum === CONST.REPORT.STATUS_NUM.CLOSED && isExpenseReport(report) && !hasExpenses(report.reportID);
}

/**
 * Whether the provided report is an archived room
 */
// eslint-disable-next-line @typescript-eslint/no-unused-vars
function isArchivedRoom(report: OnyxInputOrEntry<Report> | SearchReport, reportNameValuePairs?: OnyxInputOrEntry<ReportNameValuePairs>): boolean {
    return !!report?.private_isArchived;
}

/**
 * Whether the report with the provided reportID is an archived room
 */
function isArchivedRoomWithID(reportOrID?: string | SearchReport) {
    if (!reportOrID) {
        return false;
    }

    // eslint-disable-next-line @typescript-eslint/prefer-nullish-coalescing
    const report = typeof reportOrID === 'string' ? getReport(reportOrID) : reportOrID;
    return isArchivedRoom(report);
}

/**
 * Whether the provided report is a closed report
 */
function isClosedReport(report: OnyxEntry<Report> | SearchReport): boolean {
    return report?.statusNum === CONST.REPORT.STATUS_NUM.CLOSED;
}

/**
 * Whether the provided report is the admin's room
 */
function isJoinRequestInAdminRoom(report: OnyxEntry<Report>): boolean {
    if (!report) {
        return false;
    }
    // If this policy isn't owned by Expensify,
    // Account manager/guide should not have the workspace join request pinned to their LHN,
    // since they are not a part of the company, and should not action it on their behalf.
    if (report.policyID) {
        const policy = getPolicy(report.policyID);
        if (!isExpensifyTeam(policy?.owner) && isExpensifyTeam(currentUserPersonalDetails?.login)) {
            return false;
        }
    }
    return isActionableJoinRequestPending(report.reportID);
}

/**
 * Checks if the user has auditor permission in the provided report
 */
function isAuditor(report: OnyxEntry<Report>): boolean {
    if (report?.policyID) {
        const policy = getPolicy(report.policyID);
        return isPolicyAuditor(policy);
    }

    if (Array.isArray(report?.permissions) && report?.permissions.length > 0) {
        return report?.permissions?.includes(CONST.REPORT.PERMISSIONS.AUDITOR);
    }

    return false;
}

/**
 * Checks if the user can write in the provided report
 */
function canWriteInReport(report: OnyxEntry<Report>): boolean {
    if (Array.isArray(report?.permissions) && report?.permissions.length > 0 && !report?.permissions?.includes(CONST.REPORT.PERMISSIONS.AUDITOR)) {
        return report?.permissions?.includes(CONST.REPORT.PERMISSIONS.WRITE);
    }

    return true;
}

/**
 * Checks if the current user is allowed to comment on the given report.
 */
function isAllowedToComment(report: OnyxEntry<Report>): boolean {
    if (isAuditor(report)) {
        return true;
    }

    if (!canWriteInReport(report)) {
        return false;
    }

    // Default to allowing all users to post
    const capability = report?.writeCapability ?? CONST.REPORT.WRITE_CAPABILITIES.ALL;

    if (capability === CONST.REPORT.WRITE_CAPABILITIES.ALL) {
        return true;
    }

    // If unauthenticated user opens public chat room using deeplink, they do not have policies available and they cannot comment
    if (!allPolicies) {
        return false;
    }

    // If we've made it here, commenting on this report is restricted.
    // If the user is an admin, allow them to post.
    const policy = allPolicies[`${ONYXKEYS.COLLECTION.POLICY}${report?.policyID}`];
    return policy?.role === CONST.POLICY.ROLE.ADMIN;
}

/**
 * Checks if the current user is the admin of the policy given the policy expense chat.
 */
function isPolicyExpenseChatAdmin(report: OnyxEntry<Report>, policies: OnyxCollection<Policy>): boolean {
    if (!isPolicyExpenseChat(report)) {
        return false;
    }

    const policyRole = policies?.[`${ONYXKEYS.COLLECTION.POLICY}${report?.policyID}`]?.role;

    return policyRole === CONST.POLICY.ROLE.ADMIN;
}

/**
 * Checks if the current user is the admin of the policy.
 */
function isPolicyAdmin(policyID: string | undefined, policies: OnyxCollection<Policy>): boolean {
    if (!policyID) {
        return false;
    }

    const policyRole = policies?.[`${ONYXKEYS.COLLECTION.POLICY}${policyID}`]?.role;

    return policyRole === CONST.POLICY.ROLE.ADMIN;
}

/**
 * Checks whether all the transactions linked to the IOU report are of the Distance Request type with pending routes
 */
function hasOnlyTransactionsWithPendingRoutes(iouReportID: string | undefined): boolean {
    const transactions = getReportTransactions(iouReportID);

    // Early return false in case not having any transaction
    if (!transactions || transactions.length === 0) {
        return false;
    }

    return transactions.every((transaction) => isFetchingWaypointsFromServer(transaction));
}

/**
 * If the report is a thread and has a chat type set, it is a workspace chat.
 */
function isWorkspaceThread(report: OnyxEntry<Report>): boolean {
    const chatType = getChatType(report);
    return isThread(report) && isChatReport(report) && CONST.WORKSPACE_ROOM_TYPES.some((type) => chatType === type);
}

/**
 * Checks if a report is a child report.
 */
function isChildReport(report: OnyxEntry<Report>): boolean {
    return isThread(report) || isTaskReport(report);
}

/**
 * An Expense Request is a thread where the parent report is an Expense Report and
 * the parentReportAction is a transaction.
 */
function isExpenseRequest(report: OnyxInputOrEntry<Report>): report is Thread {
    if (isThread(report)) {
        const parentReportAction = allReportActions?.[`${ONYXKEYS.COLLECTION.REPORT_ACTIONS}${report.parentReportID}`]?.[report.parentReportActionID];
        const parentReport = getReport(report?.parentReportID);
        return isExpenseReport(parentReport) && !isEmptyObject(parentReportAction) && isTransactionThread(parentReportAction);
    }
    return false;
}

/**
 * An IOU Request is a thread where the parent report is an IOU Report and
 * the parentReportAction is a transaction.
 */
function isIOURequest(report: OnyxInputOrEntry<Report>): boolean {
    if (isThread(report)) {
        const parentReportAction = allReportActions?.[`${ONYXKEYS.COLLECTION.REPORT_ACTIONS}${report.parentReportID}`]?.[report.parentReportActionID];
        const parentReport = getReport(report?.parentReportID);
        return isIOUReport(parentReport) && !isEmptyObject(parentReportAction) && isTransactionThread(parentReportAction);
    }
    return false;
}

/**
 * A Track Expense Report is a thread where the parent the parentReportAction is a transaction, and
 * parentReportAction has type of track.
 */
function isTrackExpenseReport(report: OnyxInputOrEntry<Report>): boolean {
    if (isThread(report)) {
        const selfDMReportID = findSelfDMReportID();
        const parentReportAction = allReportActions?.[`${ONYXKEYS.COLLECTION.REPORT_ACTIONS}${report.parentReportID}`]?.[report.parentReportActionID];
        return !isEmptyObject(parentReportAction) && selfDMReportID === report.parentReportID && isTrackExpenseAction(parentReportAction);
    }
    return false;
}

/**
 * Checks if a report is an IOU or expense request.
 */
function isMoneyRequest(reportOrID: OnyxEntry<Report> | string): boolean {
    const report = typeof reportOrID === 'string' ? getReport(reportOrID) ?? null : reportOrID;
    return isIOURequest(report) || isExpenseRequest(report);
}

/**
 * Checks if a report is an IOU or expense report.
 */
function isMoneyRequestReport(reportOrID: OnyxInputOrEntry<Report> | SearchReport | string): boolean {
    const report = typeof reportOrID === 'string' ? getReport(reportOrID) ?? null : reportOrID;
    return isIOUReport(report) || isExpenseReport(report);
}

/**
 * Checks if a report contains only Non-Reimbursable transactions
 */
function hasOnlyNonReimbursableTransactions(iouReportID: string | undefined): boolean {
    const transactions = getReportTransactions(iouReportID);
    if (!transactions || transactions.length === 0) {
        return false;
    }

    return transactions.every((transaction) => !getReimbursable(transaction));
}

/**
 * Checks if a report has only one transaction associated with it
 */
function isOneTransactionReport(reportID: string | undefined): boolean {
    const reportActions = allReportActions?.[`${ONYXKEYS.COLLECTION.REPORT_ACTIONS}${reportID}`] ?? ([] as ReportAction[]);
    return getOneTransactionThreadReportID(reportID, reportActions) !== null;
}

/*
 * Whether the report contains only one expense and the expense should be paid later
 */
function isPayAtEndExpenseReport(reportID: string | undefined, transactions: Transaction[] | undefined): boolean {
    if ((!!transactions && transactions.length !== 1) || !isOneTransactionReport(reportID)) {
        return false;
    }

    return isPayAtEndExpense(transactions?.[0] ?? getAllReportTransactions(reportID).at(0));
}

/**
 * Checks if a report is a transaction thread associated with a report that has only one transaction
 */
function isOneTransactionThread(reportID: string | undefined, parentReportID: string | undefined, threadParentReportAction: OnyxEntry<ReportAction>): boolean {
    if (!reportID || !parentReportID) {
        return false;
    }

    const parentReportActions = allReportActions?.[`${ONYXKEYS.COLLECTION.REPORT_ACTIONS}${parentReportID}`] ?? ([] as ReportAction[]);
    const transactionThreadReportID = getOneTransactionThreadReportID(parentReportID, parentReportActions);
    return reportID === transactionThreadReportID && !isSentMoneyReportAction(threadParentReportAction);
}

/**
 * Get displayed report ID, it will be parentReportID if the report is one transaction thread
 */
function getDisplayedReportID(reportID: string): string {
    const report = getReport(reportID);
    const parentReportID = report?.parentReportID;
    const parentReportAction = getReportAction(parentReportID, report?.parentReportActionID);
    return parentReportID && isOneTransactionThread(reportID, parentReportID, parentReportAction) ? parentReportID : reportID;
}

/**
 * Should return true only for personal 1:1 report
 *
 */
function isOneOnOneChat(report: OnyxEntry<Report>): boolean {
    const participants = report?.participants ?? {};
    const participant = currentUserAccountID ? participants[currentUserAccountID] : undefined;
    const isCurrentUserParticipant = participant ? 1 : 0;
    const participantAmount = Object.keys(participants).length - isCurrentUserParticipant;
    if (participantAmount !== 1) {
        return false;
    }
    return !isChatRoom(report) && !isExpenseRequest(report) && !isMoneyRequestReport(report) && !isPolicyExpenseChat(report) && !isTaskReport(report) && isDM(report) && !isIOUReport(report);
}

/**
 * Checks if the current user is a payer of the expense
 */

function isPayer(session: OnyxEntry<Session>, iouReport: OnyxEntry<Report>, onlyShowPayElsewhere = false, reportPolicy?: OnyxInputOrEntry<Policy> | SearchPolicy) {
    const isApproved = isReportApproved(iouReport);
    const policy = reportPolicy ?? allPolicies?.[`${ONYXKEYS.COLLECTION.POLICY}${iouReport?.policyID}`] ?? null;
    const policyType = policy?.type;
    const isAdmin = policyType !== CONST.POLICY.TYPE.PERSONAL && policy?.role === CONST.POLICY.ROLE.ADMIN;
    const isManager = iouReport?.managerID === session?.accountID;
    if (isPaidGroupPolicy(iouReport)) {
        if (policy?.reimbursementChoice === CONST.POLICY.REIMBURSEMENT_CHOICES.REIMBURSEMENT_YES) {
            const isReimburser = session?.email === policy?.achAccount?.reimburser;
            return (!policy?.achAccount?.reimburser || isReimburser) && (isApproved || isManager);
        }
        if (policy?.reimbursementChoice === CONST.POLICY.REIMBURSEMENT_CHOICES.REIMBURSEMENT_MANUAL || onlyShowPayElsewhere) {
            return isAdmin && (isApproved || isManager);
        }
        return false;
    }
    return isAdmin || (isMoneyRequestReport(iouReport) && isManager);
}

/**
 * Checks if the current user is the action's author
 */
function isActionCreator(reportAction: OnyxInputOrEntry<ReportAction> | Partial<ReportAction>): boolean {
    return reportAction?.actorAccountID === currentUserAccountID;
}

/**
 * Returns the notification preference of the action's child report if it exists.
 * Otherwise, calculates it based on the action's authorship.
 */
function getChildReportNotificationPreference(reportAction: OnyxInputOrEntry<ReportAction> | Partial<ReportAction>): NotificationPreference {
    const childReportNotificationPreference = reportAction?.childReportNotificationPreference ?? '';
    if (childReportNotificationPreference) {
        return childReportNotificationPreference;
    }

    return isActionCreator(reportAction) ? CONST.REPORT.NOTIFICATION_PREFERENCE.ALWAYS : CONST.REPORT.NOTIFICATION_PREFERENCE.HIDDEN;
}

function canAddOrDeleteTransactions(moneyRequestReport: OnyxEntry<Report>): boolean {
    if (!isMoneyRequestReport(moneyRequestReport) || isArchivedRoom(moneyRequestReport)) {
        return false;
    }

    const policy = getPolicy(moneyRequestReport?.policyID);
    if (isInstantSubmitEnabled(policy) && isSubmitAndClose(policy) && hasOnlyNonReimbursableTransactions(moneyRequestReport?.reportID)) {
        return false;
    }

    if (isInstantSubmitEnabled(policy) && isSubmitAndClose(policy) && !arePaymentsEnabled(policy)) {
        return false;
    }

    if (isInstantSubmitEnabled(policy) && isProcessingReport(moneyRequestReport)) {
        return isAwaitingFirstLevelApproval(moneyRequestReport);
    }

    if (isReportApproved(moneyRequestReport) || isClosedReport(moneyRequestReport) || isSettled(moneyRequestReport?.reportID)) {
        return false;
    }

    return true;
}

/**
 * Checks whether the supplied report supports adding more transactions to it.
 * Return true if:
 * - report is a non-settled IOU
 * - report is a draft
 * - report is a processing expense report and its policy has Instant reporting frequency
 */
function canAddTransaction(moneyRequestReport: OnyxEntry<Report>): boolean {
    if (!isMoneyRequestReport(moneyRequestReport)) {
        return false;
    }

    if (isReportInGroupPolicy(moneyRequestReport) && isProcessingReport(moneyRequestReport) && !isInstantSubmitEnabled(getPolicy(moneyRequestReport?.policyID))) {
        return false;
    }

    return canAddOrDeleteTransactions(moneyRequestReport);
}

/**
 * Checks whether the supplied report supports deleting more transactions from it.
 * Return true if:
 * - report is a non-settled IOU
 * - report is a non-approved IOU
 */
function canDeleteTransaction(moneyRequestReport: OnyxEntry<Report>): boolean {
    return canAddOrDeleteTransactions(moneyRequestReport);
}

/**
 * Can only delete if the author is this user and the action is an ADD_COMMENT action or an IOU action in an unsettled report, or if the user is a
 * policy admin
 */
function canDeleteReportAction(reportAction: OnyxInputOrEntry<ReportAction>, reportID: string): boolean {
    const report = getReportOrDraftReport(reportID);

    const isActionOwner = reportAction?.actorAccountID === currentUserAccountID;
    const policy = allPolicies?.[`${ONYXKEYS.COLLECTION.POLICY}${report?.policyID}`] ?? null;

    if (isMoneyRequestAction(reportAction)) {
        // For now, users cannot delete split actions
        const isSplitAction = getOriginalMessage(reportAction)?.type === CONST.IOU.REPORT_ACTION_TYPE.SPLIT;

        if (isSplitAction) {
            return false;
        }

        if (isActionOwner) {
            if (!isEmptyObject(report) && (isMoneyRequestReport(report) || isInvoiceReport(report))) {
                return canDeleteTransaction(report);
            }
            return true;
        }
    }

    if (
        reportAction?.actionName !== CONST.REPORT.ACTIONS.TYPE.ADD_COMMENT ||
        reportAction?.pendingAction === CONST.RED_BRICK_ROAD_PENDING_ACTION.DELETE ||
        isCreatedTaskReportAction(reportAction) ||
        reportAction?.actorAccountID === CONST.ACCOUNT_ID.CONCIERGE
    ) {
        return false;
    }

    const isAdmin = policy?.role === CONST.POLICY.ROLE.ADMIN && !isEmptyObject(report) && !isDM(report);

    return isActionOwner || isAdmin;
}

/**
 * Returns true if Concierge is one of the chat participants (1:1 as well as group chats)
 */
function chatIncludesConcierge(report: Partial<OnyxEntry<Report>>): boolean {
    const participantAccountIDs = Object.keys(report?.participants ?? {}).map(Number);
    return participantAccountIDs.includes(CONST.ACCOUNT_ID.CONCIERGE);
}

/**
 * Returns true if there is any automated expensify account `in accountIDs
 */
function hasAutomatedExpensifyAccountIDs(accountIDs: number[]): boolean {
    return accountIDs.some((accountID) => CONST.EXPENSIFY_ACCOUNT_IDS.includes(accountID));
}

function getReportRecipientAccountIDs(report: OnyxEntry<Report>, currentLoginAccountID: number): number[] {
    let finalReport: OnyxEntry<Report> = report;
    // In 1:1 chat threads, the participants will be the same as parent report. If a report is specifically a 1:1 chat thread then we will
    // get parent report and use its participants array.
    if (isThread(report) && !(isTaskReport(report) || isMoneyRequestReport(report))) {
        const parentReport = getReport(report?.parentReportID);
        if (isOneOnOneChat(parentReport)) {
            finalReport = parentReport;
        }
    }

    let finalParticipantAccountIDs: number[] = [];
    if (isTaskReport(report)) {
        // Task reports `managerID` will change when assignee is changed, in that case the old `managerID` is still present in `participants`
        // along with the new one. We only need the `managerID` as a participant here.
        finalParticipantAccountIDs = report?.managerID ? [report?.managerID] : [];
    } else {
        finalParticipantAccountIDs = Object.keys(finalReport?.participants ?? {}).map(Number);
    }

    const otherParticipantsWithoutExpensifyAccountIDs = finalParticipantAccountIDs.filter((accountID) => {
        if (accountID === currentLoginAccountID) {
            return false;
        }
        if (CONST.EXPENSIFY_ACCOUNT_IDS.includes(accountID)) {
            return false;
        }
        return true;
    });

    return otherParticipantsWithoutExpensifyAccountIDs;
}

/**
 * Whether the time row should be shown for a report.
 */
function canShowReportRecipientLocalTime(personalDetails: OnyxEntry<PersonalDetailsList>, report: OnyxEntry<Report>, accountID: number): boolean {
    const reportRecipientAccountIDs = getReportRecipientAccountIDs(report, accountID);
    const hasMultipleParticipants = reportRecipientAccountIDs.length > 1;
    const reportRecipient = personalDetails?.[reportRecipientAccountIDs[0]];
    const reportRecipientTimezone = reportRecipient?.timezone ?? CONST.DEFAULT_TIME_ZONE;
    const isReportParticipantValidated = reportRecipient?.validated ?? false;
    return !!(
        !hasMultipleParticipants &&
        !isChatRoom(report) &&
        !isPolicyExpenseChat(getRootParentReport(report)) &&
        reportRecipient &&
        reportRecipientTimezone?.selected &&
        isReportParticipantValidated
    );
}

/**
 * Shorten last message text to fixed length and trim spaces.
 */
function formatReportLastMessageText(lastMessageText: string | undefined, isModifiedExpenseMessage = false): string {
    if (isModifiedExpenseMessage) {
        return String(lastMessageText).trim().replace(CONST.REGEX.LINE_BREAK, '').trim();
    }

    return formatLastMessageText(lastMessageText);
}

/**
 * Helper method to return the default avatar associated with the given login
 */
function getDefaultWorkspaceAvatar(workspaceName?: string): React.FC<SvgProps> {
    if (!workspaceName) {
        return defaultWorkspaceAvatars.WorkspaceBuilding;
    }

    // Remove all chars not A-Z or 0-9 including underscore
    const alphaNumeric = workspaceName
        .normalize('NFD')
        .replace(/[^0-9a-z]/gi, '')
        .toUpperCase();

    const workspace = `Workspace${alphaNumeric[0]}` as keyof typeof defaultWorkspaceAvatars;
    const defaultWorkspaceAvatar = defaultWorkspaceAvatars[workspace];

    return !alphaNumeric ? defaultWorkspaceAvatars.WorkspaceBuilding : defaultWorkspaceAvatar;
}

/**
 * Helper method to return the default avatar testID associated with the given login
 */
function getDefaultWorkspaceAvatarTestID(workspaceName: string): string {
    if (!workspaceName) {
        return defaultAvatarBuildingIconTestID;
    }

    // Remove all chars not A-Z or 0-9 including underscore
    const alphaNumeric = workspaceName
        .normalize('NFD')
        .replace(/[^0-9a-z]/gi, '')
        .toLowerCase();

    return !alphaNumeric ? defaultAvatarBuildingIconTestID : `SvgDefaultAvatar_${alphaNumeric[0]} Icon`;
}

/**
 * Helper method to return the default avatar associated with the given reportID
 */
function getDefaultGroupAvatar(reportID?: string): IconAsset {
    if (!reportID) {
        return defaultGroupAvatars.Avatar1;
    }
    const reportIDHashBucket: AvatarRange = ((Number(reportID) % CONST.DEFAULT_GROUP_AVATAR_COUNT) + 1) as AvatarRange;
    return defaultGroupAvatars[`Avatar${reportIDHashBucket}`];
}

/**
 * Returns the appropriate icons for the given chat report using the stored personalDetails.
 * The Avatar sources can be URLs or Icon components according to the chat type.
 */
function getIconsForParticipants(participants: number[], personalDetails: OnyxInputOrEntry<PersonalDetailsList>): Icon[] {
    const participantDetails: ParticipantDetails[] = [];
    const participantsList = participants || [];

    for (const accountID of participantsList) {
        const avatarSource = personalDetails?.[accountID]?.avatar ?? FallbackAvatar;
        const displayNameLogin = personalDetails?.[accountID]?.displayName ? personalDetails?.[accountID]?.displayName : personalDetails?.[accountID]?.login;
        participantDetails.push([accountID, displayNameLogin ?? '', avatarSource, personalDetails?.[accountID]?.fallbackIcon ?? '']);
    }

    const sortedParticipantDetails = participantDetails.sort((first, second) => {
        // First sort by displayName/login
        const displayNameLoginOrder = localeCompare(first[1], second[1]);
        if (displayNameLoginOrder !== 0) {
            return displayNameLoginOrder;
        }

        // Then fallback on accountID as the final sorting criteria.
        // This will ensure that the order of avatars with same login/displayName
        // stay consistent across all users and devices
        return first[0] - second[0];
    });

    // Now that things are sorted, gather only the avatars (second element in the array) and return those
    const avatars: Icon[] = [];

    for (const sortedParticipantDetail of sortedParticipantDetails) {
        const userIcon = {
            id: sortedParticipantDetail[0],
            source: sortedParticipantDetail[2],
            type: CONST.ICON_TYPE_AVATAR,
            name: sortedParticipantDetail[1],
            fallbackIcon: sortedParticipantDetail[3],
        };
        avatars.push(userIcon);
    }

    return avatars;
}

/**
 * Cache the workspace icons
 */
const workSpaceIconsCache = new Map<string, {name: string; icon: Icon}>();

/**
 * Given a report, return the associated workspace icon.
 */
function getWorkspaceIcon(report: OnyxInputOrEntry<Report>, policy?: OnyxInputOrEntry<Policy>): Icon {
    const workspaceName = getPolicyName(report, false, policy);
    const cacheKey = report?.policyID ?? workspaceName;
    const iconFromCache = workSpaceIconsCache.get(cacheKey);
    const reportPolicy = policy ?? allPolicies?.[`${ONYXKEYS.COLLECTION.POLICY}${report?.policyID}`];
    const policyAvatarURL = reportPolicy ? reportPolicy?.avatarURL : report?.policyAvatar;
    // eslint-disable-next-line @typescript-eslint/prefer-nullish-coalescing
    const policyExpenseChatAvatarSource = policyAvatarURL || getDefaultWorkspaceAvatar(workspaceName);

    const isSameAvatarURL = iconFromCache?.icon?.source === policyExpenseChatAvatarSource;
    const hasWorkSpaceNameChanged = iconFromCache?.name !== workspaceName;

    if (iconFromCache && (isSameAvatarURL || policyAvatarURL === undefined) && !hasWorkSpaceNameChanged) {
        return iconFromCache.icon;
    }

    const workspaceIcon: Icon = {
        source: policyExpenseChatAvatarSource ?? '',
        type: CONST.ICON_TYPE_WORKSPACE,
        name: workspaceName,
        id: report?.policyID,
    };
    workSpaceIconsCache.set(cacheKey, {name: workspaceName, icon: workspaceIcon});
    return workspaceIcon;
}

/**
 * Gets the personal details for a login by looking in the ONYXKEYS.PERSONAL_DETAILS_LIST Onyx key (stored in the local variable, allPersonalDetails). If it doesn't exist in Onyx,
 * then a default object is constructed.
 */
function getPersonalDetailsForAccountID(accountID: number | undefined, personalDetailsData?: Partial<PersonalDetailsList>): Partial<PersonalDetails> {
    if (!accountID) {
        return {};
    }

    const defaultDetails = {
        isOptimisticPersonalDetail: true,
    };

    if (!personalDetailsData) {
        return allPersonalDetails?.[accountID] ?? defaultDetails;
    }

    return personalDetailsData?.[accountID] ?? defaultDetails;
}

/**
 * Returns the personal details or a default object if the personal details are not available.
 */
function getPersonalDetailsOrDefault(personalDetails: Partial<PersonalDetails> | undefined | null): Partial<PersonalDetails> {
    return personalDetails ?? {isOptimisticPersonalDetail: true};
}

const hiddenTranslation = Localize.translateLocal('common.hidden');

const phoneNumberCache: Record<string, string> = {};

/**
 * Get the displayName for a single report participant.
 */
function getDisplayNameForParticipant(
    accountID?: number,
    shouldUseShortForm = false,
    shouldFallbackToHidden = true,
    shouldAddCurrentUserPostfix = false,
    personalDetailsData?: Partial<PersonalDetailsList>,
): string {
    if (!accountID) {
        return '';
    }

    const personalDetails = getPersonalDetailsOrDefault(personalDetailsData?.[accountID] ?? allPersonalDetails?.[accountID]);
    if (!personalDetails) {
        return '';
    }

    const login = personalDetails.login ?? '';

    // Check if the phone number is already cached
    let formattedLogin = phoneNumberCache[login];
    if (!formattedLogin) {
        formattedLogin = LocalePhoneNumber.formatPhoneNumber(login);
        // Store the formatted phone number in the cache
        phoneNumberCache[login] = formattedLogin;
    }

    // This is to check if account is an invite/optimistically created one
    // and prevent from falling back to 'Hidden', so a correct value is shown
    // when searching for a new user
    if (personalDetails.isOptimisticPersonalDetail === true) {
        return formattedLogin;
    }

    // For selfDM, we display the user's displayName followed by '(you)' as a postfix
    const shouldAddPostfix = shouldAddCurrentUserPostfix && accountID === currentUserAccountID;

    const longName = getDisplayNameOrDefault(personalDetails, formattedLogin, shouldFallbackToHidden, shouldAddPostfix);

    // If the user's personal details (first name) should be hidden, make sure we return "hidden" instead of the short name
    if (shouldFallbackToHidden && longName === hiddenTranslation) {
        return LocalePhoneNumber.formatPhoneNumber(longName);
    }

    const shortName = personalDetails.firstName ? personalDetails.firstName : longName;
    return shouldUseShortForm ? shortName : longName;
}

function getParticipantsAccountIDsForDisplay(report: OnyxEntry<Report>, shouldExcludeHidden = false, shouldExcludeDeleted = false, shouldForceExcludeCurrentUser = false): number[] {
    const reportParticipants = report?.participants ?? {};
    const reportMetadata = getReportMetadata(report?.reportID);
    let participantsEntries = Object.entries(reportParticipants);

    // We should not show participants that have an optimistic entry with the same login in the personal details
    const nonOptimisticLoginMap: Record<string, boolean | undefined> = {};

    for (const entry of participantsEntries) {
        const [accountID] = entry;
        const personalDetail = allPersonalDetails?.[accountID];
        if (personalDetail?.login && !personalDetail.isOptimisticPersonalDetail) {
            nonOptimisticLoginMap[personalDetail.login] = true;
        }
    }

    participantsEntries = participantsEntries.filter(([accountID]) => {
        const personalDetail = allPersonalDetails?.[accountID];
        if (personalDetail?.login && personalDetail.isOptimisticPersonalDetail) {
            return !nonOptimisticLoginMap[personalDetail.login];
        }
        return true;
    });

    let participantsIds = participantsEntries.map(([accountID]) => Number(accountID));

    // For 1:1 chat, we don't want to include the current user as a participant in order to not mark 1:1 chats as having multiple participants
    // For system chat, we want to display Expensify as the only participant
    const shouldExcludeCurrentUser = isOneOnOneChat(report) || isSystemChat(report) || shouldForceExcludeCurrentUser;

    if (shouldExcludeCurrentUser || shouldExcludeHidden || shouldExcludeDeleted) {
        participantsIds = participantsIds.filter((accountID) => {
            if (shouldExcludeCurrentUser && accountID === currentUserAccountID) {
                return false;
            }

            if (shouldExcludeHidden && isHiddenForCurrentUser(reportParticipants[accountID]?.notificationPreference)) {
                return false;
            }

            if (
                shouldExcludeDeleted &&
                reportMetadata?.pendingChatMembers?.findLast((member) => Number(member.accountID) === accountID)?.pendingAction === CONST.RED_BRICK_ROAD_PENDING_ACTION.DELETE
            ) {
                return false;
            }

            return true;
        });
    }

    return participantsIds.filter((accountID) => isNumber(accountID));
}

function getParticipantsList(report: Report, personalDetails: OnyxEntry<PersonalDetailsList>, isRoomMembersList = false): number[] {
    const isReportGroupChat = isGroupChat(report);
    const isReportIOU = isIOUReport(report);
    const shouldExcludeHiddenParticipants = !isReportGroupChat && !isReportIOU;
    const chatParticipants = getParticipantsAccountIDsForDisplay(report, isRoomMembersList || shouldExcludeHiddenParticipants);

    return chatParticipants.filter((accountID) => {
        const details = personalDetails?.[accountID];

        if (!isRoomMembersList) {
            if (!details) {
                Log.hmmm(`[ReportParticipantsPage] no personal details found for Group chat member with accountID: ${accountID}`);
                return false;
            }
        } else {
            // When adding a new member to a room (whose personal detail does not exist in Onyx), an optimistic personal detail
            // is created. However, when the real personal detail is returned from the backend, a duplicate member may appear
            // briefly before the optimistic personal detail is deleted. To address this, we filter out the optimistically created
            // member here.
            const isDuplicateOptimisticDetail =
                details?.isOptimisticPersonalDetail && chatParticipants.some((accID) => accID !== accountID && details.login === personalDetails?.[accID]?.login);

            if (!details || isDuplicateOptimisticDetail) {
                Log.hmmm(`[RoomMembersPage] no personal details found for room member with accountID: ${accountID}`);
                return false;
            }
        }
        return true;
    });
}

function buildParticipantsFromAccountIDs(accountIDs: number[]): Participants {
    const finalParticipants: Participants = {};
    return accountIDs.reduce((participants, accountID) => {
        // eslint-disable-next-line no-param-reassign
        participants[accountID] = {notificationPreference: CONST.REPORT.NOTIFICATION_PREFERENCE.ALWAYS};
        return participants;
    }, finalParticipants);
}

/**
 * Returns the report name if the report is a group chat
 */
function getGroupChatName(participants?: SelectedParticipant[], shouldApplyLimit = false, report?: OnyxEntry<Report>): string | undefined {
    // If we have a report always try to get the name from the report.
    if (report?.reportName) {
        return report.reportName;
    }

    const reportMetadata = getReportMetadata(report?.reportID);

    const pendingMemberAccountIDs = new Set(
        reportMetadata?.pendingChatMembers?.filter((member) => member.pendingAction === CONST.RED_BRICK_ROAD_PENDING_ACTION.DELETE).map((member) => member.accountID),
    );
    let participantAccountIDs =
        participants?.map((participant) => participant.accountID) ??
        Object.keys(report?.participants ?? {})
            .map(Number)
            .filter((accountID) => !pendingMemberAccountIDs.has(accountID.toString()));
    if (shouldApplyLimit) {
        participantAccountIDs = participantAccountIDs.slice(0, 5);
    }
    const isMultipleParticipantReport = participantAccountIDs.length > 1;

    if (isMultipleParticipantReport) {
        return participantAccountIDs
            .map(
                (participantAccountID, index) =>
                    getDisplayNameForParticipant(participantAccountID, isMultipleParticipantReport) || LocalePhoneNumber.formatPhoneNumber(participants?.[index]?.login ?? ''),
            )
            .sort((first, second) => localeCompare(first ?? '', second ?? ''))
            .filter(Boolean)
            .join(', ');
    }

    return Localize.translateLocal('groupChat.defaultReportName', {displayName: getDisplayNameForParticipant(participantAccountIDs.at(0), false)});
}

function getParticipants(reportID: string) {
    const report = getReportOrDraftReport(reportID);
    if (!report) {
        return {};
    }

    return report.participants;
}

/**
 * Returns the appropriate icons for the given chat report using the stored personalDetails.
 * The Avatar sources can be URLs or Icon components according to the chat type.
 */
function getIcons(
    report: OnyxInputOrEntry<Report>,
    personalDetails: OnyxInputOrEntry<PersonalDetailsList>,
    defaultIcon: AvatarSource | null = null,
    defaultName = '',
    defaultAccountID = -1,
    policy?: OnyxInputOrEntry<Policy>,
    invoiceReceiverPolicy?: OnyxInputOrEntry<Policy>,
): Icon[] {
    const ownerDetails = report?.ownerAccountID ? personalDetails?.[report.ownerAccountID] : undefined;

    if (isEmptyObject(report)) {
        const fallbackIcon: Icon = {
            source: defaultIcon ?? FallbackAvatar,
            type: CONST.ICON_TYPE_AVATAR,
            name: defaultName,
            id: defaultAccountID,
        };
        return [fallbackIcon];
    }
    if (isExpenseRequest(report)) {
        const parentReportAction = allReportActions?.[`${ONYXKEYS.COLLECTION.REPORT_ACTIONS}${report.parentReportID}`]?.[report.parentReportActionID];
        const workspaceIcon = getWorkspaceIcon(report, policy);
        const actorDetails = parentReportAction?.actorAccountID ? personalDetails?.[parentReportAction.actorAccountID] : undefined;
        const memberIcon = {
            source: actorDetails?.avatar ?? FallbackAvatar,
            id: parentReportAction?.actorAccountID,
            type: CONST.ICON_TYPE_AVATAR,
            name: actorDetails?.displayName ?? '',
            fallbackIcon: actorDetails?.fallbackIcon,
        };

        return [memberIcon, workspaceIcon];
    }
    if (isChatThread(report)) {
        const parentReportAction = allReportActions?.[`${ONYXKEYS.COLLECTION.REPORT_ACTIONS}${report.parentReportID}`]?.[report.parentReportActionID];

        const actorAccountID = getReportActionActorAccountID(parentReportAction, report, report);
        const actorDetails = actorAccountID ? personalDetails?.[actorAccountID] : undefined;
        const actorDisplayName = getDisplayNameOrDefault(actorDetails, '', false);
        const actorIcon = {
            id: actorAccountID,
            source: actorDetails?.avatar ?? FallbackAvatar,
            name: LocalePhoneNumber.formatPhoneNumber(actorDisplayName),
            type: CONST.ICON_TYPE_AVATAR,
            fallbackIcon: actorDetails?.fallbackIcon,
        };

        if (isWorkspaceThread(report)) {
            const workspaceIcon = getWorkspaceIcon(report, policy);
            return [actorIcon, workspaceIcon];
        }
        return [actorIcon];
    }
    if (isTaskReport(report)) {
        const ownerIcon = {
            id: report?.ownerAccountID,
            source: ownerDetails?.avatar ?? FallbackAvatar,
            type: CONST.ICON_TYPE_AVATAR,
            name: ownerDetails?.displayName ?? '',
            fallbackIcon: ownerDetails?.fallbackIcon,
        };

        if (isWorkspaceTaskReport(report)) {
            const workspaceIcon = getWorkspaceIcon(report, policy);
            return [ownerIcon, workspaceIcon];
        }

        return [ownerIcon];
    }
    if (isDomainRoom(report)) {
        // Get domain name after the #. Domain Rooms use our default workspace avatar pattern.
        const domainName = report?.reportName?.substring(1);
        const policyExpenseChatAvatarSource = getDefaultWorkspaceAvatar(domainName);
        const domainIcon: Icon = {
            source: policyExpenseChatAvatarSource,
            type: CONST.ICON_TYPE_WORKSPACE,
            name: domainName ?? '',
            id: report?.policyID,
        };
        return [domainIcon];
    }
    if (isAdminRoom(report) || isAnnounceRoom(report) || isChatRoom(report) || isArchivedRoom(report, getReportNameValuePairs(report?.reportID))) {
        const icons = [getWorkspaceIcon(report, policy)];

        if (isInvoiceRoom(report)) {
            if (report?.invoiceReceiver?.type === CONST.REPORT.INVOICE_RECEIVER_TYPE.INDIVIDUAL) {
                icons.push(...getIconsForParticipants([report?.invoiceReceiver.accountID], personalDetails));
            } else {
                const receiverPolicyID = report?.invoiceReceiver?.policyID;
                const receiverPolicy = invoiceReceiverPolicy ?? getPolicy(receiverPolicyID);
                if (!isEmptyObject(receiverPolicy)) {
                    icons.push({
                        source: receiverPolicy?.avatarURL ?? getDefaultWorkspaceAvatar(receiverPolicy.name),
                        type: CONST.ICON_TYPE_WORKSPACE,
                        name: receiverPolicy.name,
                        id: receiverPolicyID,
                    });
                }
            }
        }

        return icons;
    }
    if (isPolicyExpenseChat(report) || isExpenseReport(report)) {
        const workspaceIcon = getWorkspaceIcon(report, policy);
        const memberIcon = {
            source: ownerDetails?.avatar ?? FallbackAvatar,
            id: report?.ownerAccountID,
            type: CONST.ICON_TYPE_AVATAR,
            name: ownerDetails?.displayName ?? '',
            fallbackIcon: ownerDetails?.fallbackIcon,
        };
        return isExpenseReport(report) ? [memberIcon, workspaceIcon] : [workspaceIcon, memberIcon];
    }
    if (isIOUReport(report)) {
        const managerDetails = report?.managerID ? personalDetails?.[report.managerID] : undefined;
        const managerIcon = {
            source: managerDetails?.avatar ?? FallbackAvatar,
            id: report?.managerID,
            type: CONST.ICON_TYPE_AVATAR,
            name: managerDetails?.displayName ?? '',
            fallbackIcon: managerDetails?.fallbackIcon,
        };
        const ownerIcon = {
            id: report?.ownerAccountID,
            source: ownerDetails?.avatar ?? FallbackAvatar,
            type: CONST.ICON_TYPE_AVATAR,
            name: ownerDetails?.displayName ?? '',
            fallbackIcon: ownerDetails?.fallbackIcon,
        };
        const isManager = currentUserAccountID === report?.managerID;

        // For one transaction IOUs, display a simplified report icon
        if (isOneTransactionReport(report?.reportID)) {
            return [ownerIcon];
        }

        return isManager ? [managerIcon, ownerIcon] : [ownerIcon, managerIcon];
    }

    if (isSelfDM(report)) {
        return getIconsForParticipants(currentUserAccountID ? [currentUserAccountID] : [], personalDetails);
    }

    if (isSystemChat(report)) {
        return getIconsForParticipants([CONST.ACCOUNT_ID.NOTIFICATIONS ?? 0], personalDetails);
    }

    if (isGroupChat(report)) {
        const groupChatIcon = {
            // eslint-disable-next-line @typescript-eslint/prefer-nullish-coalescing
            source: report.avatarUrl || getDefaultGroupAvatar(report.reportID),
            id: -1,
            type: CONST.ICON_TYPE_AVATAR,
            name: getGroupChatName(undefined, true, report),
        };
        return [groupChatIcon];
    }

    if (isInvoiceReport(report)) {
        const invoiceRoomReport = getReportOrDraftReport(report.chatReportID);
        const icons = [getWorkspaceIcon(invoiceRoomReport, policy)];

        if (invoiceRoomReport?.invoiceReceiver?.type === CONST.REPORT.INVOICE_RECEIVER_TYPE.INDIVIDUAL) {
            icons.push(...getIconsForParticipants([invoiceRoomReport?.invoiceReceiver.accountID], personalDetails));

            return icons;
        }

        const receiverPolicyID = invoiceRoomReport?.invoiceReceiver?.policyID;
        const receiverPolicy = invoiceReceiverPolicy ?? getPolicy(receiverPolicyID);

        if (!isEmptyObject(receiverPolicy)) {
            icons.push({
                source: receiverPolicy?.avatarURL ?? getDefaultWorkspaceAvatar(receiverPolicy.name),
                type: CONST.ICON_TYPE_WORKSPACE,
                name: receiverPolicy.name,
                id: receiverPolicyID,
            });
        }

        return icons;
    }

    if (isOneOnOneChat(report)) {
        const otherParticipantsAccountIDs = Object.keys(report.participants ?? {})
            .map(Number)
            .filter((accountID) => accountID !== currentUserAccountID);
        return getIconsForParticipants(otherParticipantsAccountIDs, personalDetails);
    }

    const participantAccountIDs = Object.keys(report.participants ?? {}).map(Number);
    return getIconsForParticipants(participantAccountIDs, personalDetails);
}

function getDisplayNamesWithTooltips(
    personalDetailsList: PersonalDetails[] | PersonalDetailsList | OptionData[],
    shouldUseShortForm: boolean,
    shouldFallbackToHidden = true,
    shouldAddCurrentUserPostfix = false,
): DisplayNameWithTooltips {
    const personalDetailsListArray = Array.isArray(personalDetailsList) ? personalDetailsList : Object.values(personalDetailsList);

    return personalDetailsListArray
        .map((user) => {
            const accountID = Number(user?.accountID);
            // eslint-disable-next-line @typescript-eslint/prefer-nullish-coalescing
            const displayName = getDisplayNameForParticipant(accountID, shouldUseShortForm, shouldFallbackToHidden, shouldAddCurrentUserPostfix) || user?.login || '';
            const avatar = user && 'avatar' in user ? user.avatar : undefined;

            let pronouns = user?.pronouns ?? undefined;
            if (pronouns?.startsWith(CONST.PRONOUNS.PREFIX)) {
                const pronounTranslationKey = pronouns.replace(CONST.PRONOUNS.PREFIX, '');
                pronouns = Localize.translateLocal(`pronouns.${pronounTranslationKey}` as TranslationPaths);
            }

            return {
                displayName,
                avatar,
                login: user?.login ?? '',
                accountID,
                pronouns,
            };
        })
        .sort((first, second) => {
            // First sort by displayName/login
            const displayNameLoginOrder = localeCompare(first.displayName, second.displayName);
            if (displayNameLoginOrder !== 0) {
                return displayNameLoginOrder;
            }

            // Then fallback on accountID as the final sorting criteria.
            return first.accountID - second.accountID;
        });
}

/**
 * Returns the the display names of the given user accountIDs
 */
function getUserDetailTooltipText(accountID: number, fallbackUserDisplayName = ''): string {
    const displayNameForParticipant = getDisplayNameForParticipant(accountID);
    return displayNameForParticipant || fallbackUserDisplayName;
}

/**
 * For a deleted parent report action within a chat report,
 * let us return the appropriate display message
 *
 * @param reportAction - The deleted report action of a chat report for which we need to return message.
 */
function getDeletedParentActionMessageForChatReport(reportAction: OnyxEntry<ReportAction>): string {
    // By default, let us display [Deleted message]
    let deletedMessageText = Localize.translateLocal('parentReportAction.deletedMessage');
    if (isCreatedTaskReportAction(reportAction)) {
        // For canceled task report, let us display [Deleted task]
        deletedMessageText = Localize.translateLocal('parentReportAction.deletedTask');
    }
    return deletedMessageText;
}

/**
 * Returns the preview message for `REIMBURSEMENT_QUEUED` action
 */
function getReimbursementQueuedActionMessage(
    reportAction: OnyxEntry<ReportAction<typeof CONST.REPORT.ACTIONS.TYPE.REIMBURSEMENT_QUEUED>>,
    reportOrID: OnyxEntry<Report> | string | SearchReport,
    shouldUseShortDisplayName = true,
): string {
    const report = typeof reportOrID === 'string' ? getReport(reportOrID) : reportOrID;
    const submitterDisplayName = getDisplayNameForParticipant(report?.ownerAccountID, shouldUseShortDisplayName) ?? '';
    const originalMessage = getOriginalMessage(reportAction);
    let messageKey: TranslationPaths;
    if (originalMessage?.paymentType === CONST.IOU.PAYMENT_TYPE.EXPENSIFY) {
        messageKey = 'iou.waitingOnEnabledWallet';
    } else {
        messageKey = 'iou.waitingOnBankAccount';
    }

    return Localize.translateLocal(messageKey, {submitterDisplayName});
}

/**
 * Returns the preview message for `REIMBURSEMENT_DEQUEUED` action
 */
function getReimbursementDeQueuedActionMessage(
    reportAction: OnyxEntry<ReportAction<typeof CONST.REPORT.ACTIONS.TYPE.REIMBURSEMENT_DEQUEUED>>,
    reportOrID: OnyxEntry<Report> | string | SearchReport,
    isLHNPreview = false,
): string {
    const report = typeof reportOrID === 'string' ? getReport(reportOrID) : reportOrID;
    const originalMessage = getOriginalMessage(reportAction);
    const amount = originalMessage?.amount;
    const currency = originalMessage?.currency;
    const formattedAmount = CurrencyUtils.convertToDisplayString(amount, currency);
    if (originalMessage?.cancellationReason === CONST.REPORT.CANCEL_PAYMENT_REASONS.ADMIN) {
        const payerOrApproverName = report?.managerID === currentUserAccountID || !isLHNPreview ? '' : getDisplayNameForParticipant(report?.managerID, true);
        return Localize.translateLocal('iou.adminCanceledRequest', {manager: payerOrApproverName, amount: formattedAmount});
    }
    const submitterDisplayName = getDisplayNameForParticipant(report?.ownerAccountID, true) ?? '';
    return Localize.translateLocal('iou.canceledRequest', {submitterDisplayName, amount: formattedAmount});
}

/**
 * Builds an optimistic REIMBURSEMENT_DEQUEUED report action with a randomly generated reportActionID.
 *
 */
function buildOptimisticChangeFieldAction(reportField: PolicyReportField, previousReportField: PolicyReportField): OptimisticChangeFieldAction {
    return {
        actionName: CONST.REPORT.ACTIONS.TYPE.CHANGE_FIELD,
        actorAccountID: currentUserAccountID,
        message: [
            {
                type: 'TEXT',
                style: 'strong',
                text: 'You',
            },
            {
                type: 'TEXT',
                style: 'normal',
                text: ` modified field '${reportField.name}'.`,
            },
            {
                type: 'TEXT',
                style: 'normal',
                text: ` New value is '${reportField.value}'`,
            },
            {
                type: 'TEXT',
                style: 'normal',
                text: ` (previously '${previousReportField.value}').`,
            },
        ],
        originalMessage: {
            fieldName: reportField.name,
            newType: reportField.type,
            newValue: reportField.value,
            oldType: previousReportField.type,
            oldValue: previousReportField.value,
        },
        person: [
            {
                style: 'strong',
                text: getCurrentUserDisplayNameOrEmail(),
                type: 'TEXT',
            },
        ],
        reportActionID: rand64(),
        created: DateUtils.getDBTime(),
        pendingAction: CONST.RED_BRICK_ROAD_PENDING_ACTION.ADD,
    };
}

/**
 * Builds an optimistic REIMBURSEMENT_DEQUEUED report action with a randomly generated reportActionID.
 *
 */
function buildOptimisticCancelPaymentReportAction(expenseReportID: string, amount: number, currency: string): OptimisticCancelPaymentReportAction {
    return {
        actionName: CONST.REPORT.ACTIONS.TYPE.REIMBURSEMENT_DEQUEUED,
        actorAccountID: currentUserAccountID,
        message: [
            {
                cancellationReason: CONST.REPORT.CANCEL_PAYMENT_REASONS.ADMIN,
                expenseReportID,
                type: CONST.REPORT.MESSAGE.TYPE.COMMENT,
                text: '',
                amount,
                currency,
            },
        ],
        originalMessage: {
            cancellationReason: CONST.REPORT.CANCEL_PAYMENT_REASONS.ADMIN,
            expenseReportID,
            amount,
            currency,
        },
        person: [
            {
                style: 'strong',
                text: getCurrentUserDisplayNameOrEmail(),
                type: 'TEXT',
            },
        ],
        reportActionID: rand64(),
        shouldShow: true,
        created: DateUtils.getDBTime(),
        pendingAction: CONST.RED_BRICK_ROAD_PENDING_ACTION.ADD,
    };
}

/**
 * Returns the last visible message for a given report after considering the given optimistic actions
 *
 * @param reportID - the report for which last visible message has to be fetched
 * @param [actionsToMerge] - the optimistic merge actions that needs to be considered while fetching last visible message

 */
function getLastVisibleMessage(reportID: string | undefined, actionsToMerge: ReportActions = {}): LastVisibleMessage {
    const report = getReportOrDraftReport(reportID);
    const lastVisibleAction = getLastVisibleActionReportActionsUtils(reportID, canUserPerformWriteAction(report), actionsToMerge);

    // For Chat Report with deleted parent actions, let us fetch the correct message
    if (isDeletedParentAction(lastVisibleAction) && !isEmptyObject(report) && isChatReport(report)) {
        const lastMessageText = getDeletedParentActionMessageForChatReport(lastVisibleAction);
        return {
            lastMessageText,
        };
    }

    // Fetch the last visible message for report represented by reportID and based on actions to merge.
    return getLastVisibleMessageReportActionsUtils(reportID, canUserPerformWriteAction(report), actionsToMerge);
}

/**
 * Checks if a report is waiting for the manager to complete an action.
 * Example: the assignee of an open task report or the manager of a processing expense report.
 *
 * @param [parentReportAction] - The parent report action of the report (Used to check if the task has been canceled)
 */
function isWaitingForAssigneeToCompleteAction(report: OnyxEntry<Report>, parentReportAction: OnyxEntry<ReportAction>): boolean {
    if (report?.hasOutstandingChildTask) {
        return true;
    }

    if (!report?.hasParentAccess && isReportManager(report)) {
        if (isOpenTaskReport(report, parentReportAction)) {
            return true;
        }

        if (isProcessingReport(report) && isExpenseReport(report)) {
            return true;
        }
    }

    return false;
}

function isUnreadWithMention(reportOrOption: OnyxEntry<Report> | OptionData): boolean {
    if (!reportOrOption) {
        return false;
    }
    // lastMentionedTime and lastReadTime are both datetime strings and can be compared directly
    const lastMentionedTime = reportOrOption.lastMentionedTime ?? '';
    const lastReadTime = reportOrOption.lastReadTime ?? '';
    return !!('isUnreadWithMention' in reportOrOption && reportOrOption.isUnreadWithMention) || lastReadTime < lastMentionedTime;
}

type ReasonAndReportActionThatRequiresAttention = {
    reason: ValueOf<typeof CONST.REQUIRES_ATTENTION_REASONS>;
    reportAction?: OnyxEntry<ReportAction>;
};

function getReasonAndReportActionThatRequiresAttention(
    optionOrReport: OnyxEntry<Report> | OptionData,
    parentReportAction?: OnyxEntry<ReportAction>,
): ReasonAndReportActionThatRequiresAttention | null {
    if (!optionOrReport) {
        return null;
    }

    const reportActions = getAllReportActions(optionOrReport.reportID);

    if (isJoinRequestInAdminRoom(optionOrReport)) {
        return {
            reason: CONST.REQUIRES_ATTENTION_REASONS.HAS_JOIN_REQUEST,
            reportAction: getActionableJoinRequestPendingReportAction(optionOrReport.reportID),
        };
    }

    if (
        isArchivedRoom(optionOrReport, getReportNameValuePairs(optionOrReport?.reportID)) ||
        isArchivedRoom(getReportOrDraftReport(optionOrReport.parentReportID), getReportNameValuePairs(optionOrReport?.reportID))
    ) {
        return null;
    }

    if (isUnreadWithMention(optionOrReport)) {
        return {
            reason: CONST.REQUIRES_ATTENTION_REASONS.IS_UNREAD_WITH_MENTION,
        };
    }

    if (isWaitingForAssigneeToCompleteAction(optionOrReport, parentReportAction)) {
        return {
            reason: CONST.REQUIRES_ATTENTION_REASONS.IS_WAITING_FOR_ASSIGNEE_TO_COMPLETE_ACTION,
            reportAction: Object.values(reportActions).find((action) => action.childType === CONST.REPORT.TYPE.TASK),
        };
    }

    const iouReportActionToApproveOrPay = getIOUReportActionToApproveOrPay(optionOrReport, optionOrReport.reportID);
    const iouReportID = getIOUReportIDFromReportActionPreview(iouReportActionToApproveOrPay);
    const transactions = getAllReportTransactions(iouReportID);
    const hasOnlyPendingTransactions = transactions.length > 0 && transactions.every((t) => isExpensifyCardTransaction(t) && isPending(t));

    // Has a child report that is awaiting action (e.g. approve, pay, add bank account) from current user
    if (optionOrReport.hasOutstandingChildRequest && !hasOnlyPendingTransactions) {
        return {
            reason: CONST.REQUIRES_ATTENTION_REASONS.HAS_CHILD_REPORT_AWAITING_ACTION,
            reportAction: iouReportActionToApproveOrPay,
        };
    }

    if (hasMissingInvoiceBankAccount(optionOrReport.reportID) && !isSettled(optionOrReport.reportID)) {
        return {
            reason: CONST.REQUIRES_ATTENTION_REASONS.HAS_MISSING_INVOICE_BANK_ACCOUNT,
        };
    }

    if (isInvoiceRoom(optionOrReport)) {
        const reportAction = Object.values(reportActions).find(
            (action) =>
                action.actionName === CONST.REPORT.ACTIONS.TYPE.REPORT_PREVIEW &&
                action.childReportID &&
                hasMissingInvoiceBankAccount(action.childReportID) &&
                !isSettled(action.childReportID),
        );

        return reportAction
            ? {
                  reason: CONST.REQUIRES_ATTENTION_REASONS.HAS_MISSING_INVOICE_BANK_ACCOUNT,
                  reportAction,
              }
            : null;
    }

    return null;
}

/**
 * Determines if the option requires action from the current user. This can happen when it:
 *  - is unread and the user was mentioned in one of the unread comments
 *  - is for an outstanding task waiting on the user
 *  - has an outstanding child expense that is waiting for an action from the current user (e.g. pay, approve, add bank account)
 *  - is either the system or concierge chat, the user free trial has ended and it didn't add a payment card yet
 *
 * @param option (report or optionItem)
 * @param parentReportAction (the report action the current report is a thread of)
 */
function requiresAttentionFromCurrentUser(optionOrReport: OnyxEntry<Report> | OptionData, parentReportAction?: OnyxEntry<ReportAction>) {
    return !!getReasonAndReportActionThatRequiresAttention(optionOrReport, parentReportAction);
}

/**
 * Checks if the report contains at least one Non-Reimbursable transaction
 */
function hasNonReimbursableTransactions(iouReportID: string | undefined): boolean {
    const transactions = getReportTransactions(iouReportID);
    return transactions.filter((transaction) => transaction.reimbursable === false).length > 0;
}

function getMoneyRequestSpendBreakdown(report: OnyxInputOrEntry<Report>, allReportsDict?: OnyxCollection<Report>): SpendBreakdown {
    const allAvailableReports = allReportsDict ?? allReports;
    let moneyRequestReport: OnyxEntry<Report>;
    if (report && (isMoneyRequestReport(report) || isInvoiceReport(report))) {
        moneyRequestReport = report;
    }
    if (allAvailableReports && report?.iouReportID) {
        moneyRequestReport = allAvailableReports[`${ONYXKEYS.COLLECTION.REPORT}${report.iouReportID}`];
    }
    if (moneyRequestReport) {
        let nonReimbursableSpend = moneyRequestReport.nonReimbursableTotal ?? 0;
        let totalSpend = moneyRequestReport.total ?? 0;

        if (nonReimbursableSpend + totalSpend !== 0) {
            // There is a possibility that if the Expense report has a negative total.
            // This is because there are instances where you can get a credit back on your card,
            // or you enter a negative expense to “offset” future expenses
            nonReimbursableSpend = isExpenseReport(moneyRequestReport) ? nonReimbursableSpend * -1 : Math.abs(nonReimbursableSpend);
            totalSpend = isExpenseReport(moneyRequestReport) ? totalSpend * -1 : Math.abs(totalSpend);

            const totalDisplaySpend = totalSpend;
            const reimbursableSpend = totalDisplaySpend - nonReimbursableSpend;

            return {
                nonReimbursableSpend,
                reimbursableSpend,
                totalDisplaySpend,
            };
        }
    }
    return {
        nonReimbursableSpend: 0,
        reimbursableSpend: 0,
        totalDisplaySpend: 0,
    };
}

/**
 * Get the title for a policy expense chat which depends on the role of the policy member seeing this report
 */
function getPolicyExpenseChatName(report: OnyxEntry<Report>, policy?: OnyxEntry<Policy>): string | undefined {
    const ownerAccountID = report?.ownerAccountID;
    const personalDetails = ownerAccountID ? allPersonalDetails?.[ownerAccountID] : undefined;
    const login = personalDetails ? personalDetails.login : null;
    // eslint-disable-next-line @typescript-eslint/prefer-nullish-coalescing
    const reportOwnerDisplayName = getDisplayNameForParticipant(ownerAccountID) || login || report?.reportName;

    // If the policy expense chat is owned by this user, use the name of the policy as the report name.
    if (report?.isOwnPolicyExpenseChat) {
        return getPolicyName(report, false, policy);
    }

    let policyExpenseChatRole = 'user';
    const policyItem = allPolicies?.[`${ONYXKEYS.COLLECTION.POLICY}${report?.policyID}`];
    if (policyItem) {
        policyExpenseChatRole = policyItem.role || 'user';
    }

    // If this user is not admin and this policy expense chat has been archived because of account merging, this must be an old workspace chat
    // of the account which was merged into the current user's account. Use the name of the policy as the name of the report.
    if (isArchivedRoom(report, getReportNameValuePairs(report?.reportID))) {
        const lastAction = getLastVisibleActionReportActionsUtils(report?.reportID);
        const archiveReason = isClosedAction(lastAction) ? getOriginalMessage(lastAction)?.reason : CONST.REPORT.ARCHIVE_REASON.DEFAULT;
        if (archiveReason === CONST.REPORT.ARCHIVE_REASON.ACCOUNT_MERGED && policyExpenseChatRole !== CONST.POLICY.ROLE.ADMIN) {
            return getPolicyName(report, false, policy);
        }
    }

    // If user can see this report and they are not its owner, they must be an admin and the report name should be the name of the policy member
    return reportOwnerDisplayName;
}

function getArchiveReason(reportActions: OnyxEntry<ReportActions>): ValueOf<typeof CONST.REPORT.ARCHIVE_REASON> | undefined {
    const lastClosedReportAction = getLastClosedReportAction(reportActions);

    if (!lastClosedReportAction) {
        return undefined;
    }

    return isClosedAction(lastClosedReportAction) ? getOriginalMessage(lastClosedReportAction)?.reason : CONST.REPORT.ARCHIVE_REASON.DEFAULT;
}

/**
 * Given a report field, check if the field is for the report title.
 */
function isReportFieldOfTypeTitle(reportField: OnyxEntry<PolicyReportField>): boolean {
    return reportField?.type === 'formula' && reportField?.fieldID === CONST.REPORT_FIELD_TITLE_FIELD_ID;
}

/**
 * Check if Report has any held expenses
 */
function isHoldCreator(transaction: OnyxEntry<Transaction>, reportID: string | undefined): boolean {
    const holdReportAction = getReportAction(reportID, `${transaction?.comment?.hold ?? ''}`);
    return isActionCreator(holdReportAction);
}

/**
 * Given a report field, check if the field can be edited or not.
 * For title fields, its considered disabled if `deletable` prop is `true` (https://github.com/Expensify/App/issues/35043#issuecomment-1911275433)
 * For non title fields, its considered disabled if:
 * 1. The user is not admin of the report
 * 2. Report is settled or it is closed
 */
function isReportFieldDisabled(report: OnyxEntry<Report>, reportField: OnyxEntry<PolicyReportField>, policy: OnyxEntry<Policy>): boolean {
    const isReportSettled = isSettled(report?.reportID);
    const isReportClosed = isClosedReport(report);
    const isTitleField = isReportFieldOfTypeTitle(reportField);
    const isAdmin = isPolicyAdmin(report?.policyID, {[`${ONYXKEYS.COLLECTION.POLICY}${policy?.id}`]: policy});
    return isTitleField ? !reportField?.deletable : !isAdmin && (isReportSettled || isReportClosed);
}

/**
 * Given a set of report fields, return the field that refers to title
 */
function getTitleReportField(reportFields: Record<string, PolicyReportField>) {
    return Object.values(reportFields).find((field) => isReportFieldOfTypeTitle(field));
}

/**
 * Get the key for a report field
 */
function getReportFieldKey(reportFieldId: string | undefined) {
    if (!reportFieldId) {
        return '';
    }

    // We don't need to add `expensify_` prefix to the title field key, because backend stored title under a unique key `text_title`,
    // and all the other report field keys are stored under `expensify_FIELD_ID`.
    if (reportFieldId === CONST.REPORT_FIELD_TITLE_FIELD_ID) {
        return reportFieldId;
    }

    return `expensify_${reportFieldId}`;
}

/**
 * Get the report fields attached to the policy given policyID
 */
function getReportFieldsByPolicyID(policyID: string | undefined): Record<string, PolicyReportField> {
    const policyReportFields = Object.entries(allPolicies ?? {}).find(([key]) => key.replace(ONYXKEYS.COLLECTION.POLICY, '') === policyID);
    const fieldList = policyReportFields?.[1]?.fieldList;

    if (!policyReportFields || !fieldList) {
        return {};
    }

    return fieldList;
}

/**
 * Get the report fields that we should display a MoneyReportView gets opened
 */

function getAvailableReportFields(report: Report, policyReportFields: PolicyReportField[]): PolicyReportField[] {
    // Get the report fields that are attached to a report. These will persist even if a field is deleted from the policy.
    const reportFields = Object.values(report.fieldList ?? {});
    const reportIsSettled = isSettled(report.reportID);

    // If the report is settled, we don't want to show any new field that gets added to the policy.
    if (reportIsSettled) {
        return reportFields;
    }

    // If the report is unsettled, we want to merge the new fields that get added to the policy with the fields that
    // are attached to the report.
    const mergedFieldIds = Array.from(new Set([...policyReportFields.map(({fieldID}) => fieldID), ...reportFields.map(({fieldID}) => fieldID)]));

    const fields = mergedFieldIds.map((id) => {
        const field = report?.fieldList?.[getReportFieldKey(id)];

        if (field) {
            return field;
        }

        const policyReportField = policyReportFields.find(({fieldID}) => fieldID === id);

        if (policyReportField) {
            return policyReportField;
        }

        return null;
    });

    return fields.filter(Boolean) as PolicyReportField[];
}

/**
 * Get the title for an IOU or expense chat which will be showing the payer and the amount
 */
function getMoneyRequestReportName(report: OnyxEntry<Report>, policy?: OnyxEntry<Policy>, invoiceReceiverPolicy?: OnyxEntry<Policy>): string {
    const isReportSettled = isSettled(report?.reportID);
    const reportFields = isReportSettled ? report?.fieldList : getReportFieldsByPolicyID(report?.policyID);
    const titleReportField = Object.values(reportFields ?? {}).find((reportField) => reportField?.fieldID === CONST.REPORT_FIELD_TITLE_FIELD_ID);

    if (titleReportField && report?.reportName && isPaidGroupPolicyExpenseReport(report)) {
        return report.reportName;
    }

    const moneyRequestTotal = getMoneyRequestSpendBreakdown(report).totalDisplaySpend;
    const formattedAmount = CurrencyUtils.convertToDisplayString(moneyRequestTotal, report?.currency);

    let payerOrApproverName;
    if (isExpenseReport(report)) {
        const parentReport = getParentReport(report);
        payerOrApproverName = getPolicyName(parentReport ?? report, false, policy);
    } else if (isInvoiceReport(report)) {
        const chatReport = getReportOrDraftReport(report?.chatReportID);
        payerOrApproverName = getInvoicePayerName(chatReport, invoiceReceiverPolicy);
    } else {
        payerOrApproverName = getDisplayNameForParticipant(report?.managerID) ?? '';
    }

    const payerPaidAmountMessage = Localize.translateLocal('iou.payerPaidAmount', {
        payer: payerOrApproverName,
        amount: formattedAmount,
    });

    if (isReportApproved(report)) {
        return Localize.translateLocal('iou.managerApprovedAmount', {
            manager: payerOrApproverName,
            amount: formattedAmount,
        });
    }

    if (report?.isWaitingOnBankAccount) {
        return `${payerPaidAmountMessage} ${CONST.DOT_SEPARATOR} ${Localize.translateLocal('iou.pending')}`;
    }

    if (!isSettled(report?.reportID) && hasNonReimbursableTransactions(report?.reportID)) {
        payerOrApproverName = getDisplayNameForParticipant(report?.ownerAccountID) ?? '';
        return Localize.translateLocal('iou.payerSpentAmount', {payer: payerOrApproverName, amount: formattedAmount});
    }

    if (isProcessingReport(report) || isOpenExpenseReport(report) || isOpenInvoiceReport(report) || moneyRequestTotal === 0) {
        return Localize.translateLocal('iou.payerOwesAmount', {payer: payerOrApproverName, amount: formattedAmount});
    }

    return payerPaidAmountMessage;
}

/**
 * Gets transaction created, amount, currency, comment, and waypoints (for distance expense)
 * into a flat object. Used for displaying transactions and sending them in API commands
 */

function getTransactionDetails(transaction: OnyxInputOrEntry<Transaction>, createdDateFormat: string = CONST.DATE.FNS_FORMAT_STRING): TransactionDetails | undefined {
    if (!transaction) {
        return;
    }
    const report = getReportOrDraftReport(transaction?.reportID);
    return {
        created: getFormattedCreated(transaction, createdDateFormat),
        amount: getTransactionAmount(transaction, !isEmptyObject(report) && isExpenseReport(report)),
        attendees: getAttendees(transaction),
        taxAmount: getTaxAmount(transaction, !isEmptyObject(report) && isExpenseReport(report)),
        taxCode: getTaxCode(transaction),
        currency: getCurrency(transaction),
        comment: getDescription(transaction),
        merchant: getMerchant(transaction),
        waypoints: getWaypoints(transaction),
        customUnitRateID: getRateID(transaction),
        category: getCategory(transaction),
        billable: getBillable(transaction),
        tag: getTag(transaction),
        mccGroup: getMCCGroup(transaction),
        cardID: getCardID(transaction),
        originalAmount: getOriginalAmount(transaction),
        originalCurrency: getOriginalCurrency(transaction),
        postedDate: getFormattedPostedDate(transaction),
    };
}

function getTransactionCommentObject(transaction: OnyxEntry<Transaction>): Comment {
    return {
        ...transaction?.comment,
        waypoints: getWaypoints(transaction),
    };
}

/**
 * Can only edit if:
 *
 * - in case of IOU report
 *    - the current user is the requestor and is not settled yet
 * - in case of expense report
 *    - the current user is the requestor and is not settled yet
 *    - the current user is the manager of the report
 *    - or the current user is an admin on the policy the expense report is tied to
 *
 *    This is used in conjunction with canEditRestrictedField to control editing of specific fields like amount, currency, created, receipt, and distance.
 *    On its own, it only controls allowing/disallowing navigating to the editing pages or showing/hiding the 'Edit' icon on report actions
 */
function canEditMoneyRequest(reportAction: OnyxInputOrEntry<ReportAction<typeof CONST.REPORT.ACTIONS.TYPE.IOU>>, linkedTransaction?: OnyxEntry<Transaction>): boolean {
    const isDeleted = isDeletedAction(reportAction);

    if (isDeleted) {
        return false;
    }

    const allowedReportActionType: Array<ValueOf<typeof CONST.IOU.REPORT_ACTION_TYPE>> = [CONST.IOU.REPORT_ACTION_TYPE.TRACK, CONST.IOU.REPORT_ACTION_TYPE.CREATE];
    const originalMessage = getOriginalMessage(reportAction);
    const actionType = originalMessage?.type;

    if (!actionType || !allowedReportActionType.includes(actionType)) {
        return false;
    }

    const transaction = linkedTransaction ?? getLinkedTransaction(reportAction ?? undefined);

    // In case the transaction is failed to be created, we should disable editing the money request
    if (!transaction?.transactionID || (transaction?.pendingAction === CONST.RED_BRICK_ROAD_PENDING_ACTION.ADD && !isEmptyObject(transaction.errors))) {
        return false;
    }

    const moneyRequestReportID = originalMessage?.IOUReportID;

    if (!moneyRequestReportID) {
        return actionType === CONST.IOU.REPORT_ACTION_TYPE.TRACK;
    }

    const moneyRequestReport = getReportOrDraftReport(String(moneyRequestReportID));
    const isRequestor = currentUserAccountID === reportAction?.actorAccountID;

    const isSubmitted = isProcessingReport(moneyRequestReport);
    if (isIOUReport(moneyRequestReport)) {
        return isSubmitted && isRequestor;
    }

    const policy = getPolicy(moneyRequestReport?.policyID);
    const isAdmin = policy?.role === CONST.POLICY.ROLE.ADMIN;
    const isManager = currentUserAccountID === moneyRequestReport?.managerID;

    if (isInvoiceReport(moneyRequestReport) && isManager) {
        return false;
    }

    // Admin & managers can always edit coding fields such as tag, category, billable, etc. As long as the report has a state higher than OPEN.
    if ((isAdmin || isManager) && !isOpenExpenseReport(moneyRequestReport)) {
        return true;
    }

    if (policy?.type === CONST.POLICY.TYPE.CORPORATE && moneyRequestReport && isSubmitted && isCurrentUserSubmitter(moneyRequestReport.reportID)) {
        const isForwarded = getSubmitToAccountID(policy, moneyRequestReport) !== moneyRequestReport.managerID;
        return !isForwarded;
    }

    return !isReportApproved(moneyRequestReport) && !isSettled(moneyRequestReport?.reportID) && !isClosedReport(moneyRequestReport) && isRequestor;
}

/**
 * Checks if the current user can edit the provided property of an expense
 *
 */
function canEditFieldOfMoneyRequest(reportAction: OnyxInputOrEntry<ReportAction>, fieldToEdit: ValueOf<typeof CONST.EDIT_REQUEST_FIELD>): boolean {
    // A list of fields that cannot be edited by anyone, once an expense has been settled
    const restrictedFields: string[] = [
        CONST.EDIT_REQUEST_FIELD.AMOUNT,
        CONST.EDIT_REQUEST_FIELD.CURRENCY,
        CONST.EDIT_REQUEST_FIELD.MERCHANT,
        CONST.EDIT_REQUEST_FIELD.DATE,
        CONST.EDIT_REQUEST_FIELD.RECEIPT,
        CONST.EDIT_REQUEST_FIELD.DISTANCE,
        CONST.EDIT_REQUEST_FIELD.DISTANCE_RATE,
    ];

    if (!isMoneyRequestAction(reportAction) || !canEditMoneyRequest(reportAction)) {
        return false;
    }

    // If we're editing fields such as category, tag, description, etc. the check above should be enough for handling the permission
    if (!restrictedFields.includes(fieldToEdit)) {
        return true;
    }

    const iouMessage = getOriginalMessage(reportAction);
    const moneyRequestReport = iouMessage?.IOUReportID ? getReport(iouMessage?.IOUReportID) ?? ({} as Report) : ({} as Report);
    const transaction = allTransactions?.[`${ONYXKEYS.COLLECTION.TRANSACTION}${iouMessage?.IOUTransactionID}`] ?? ({} as Transaction);

    if (isSettled(String(moneyRequestReport.reportID)) || isReportApproved(String(moneyRequestReport.reportID))) {
        return false;
    }

    if (
        (fieldToEdit === CONST.EDIT_REQUEST_FIELD.AMOUNT || fieldToEdit === CONST.EDIT_REQUEST_FIELD.CURRENCY || fieldToEdit === CONST.EDIT_REQUEST_FIELD.DATE) &&
        isCardTransaction(transaction)
    ) {
        return false;
    }

    const policy = getPolicy(moneyRequestReport?.policyID);
    const isAdmin = isExpenseReport(moneyRequestReport) && policy?.role === CONST.POLICY.ROLE.ADMIN;
    const isManager = isExpenseReport(moneyRequestReport) && currentUserAccountID === moneyRequestReport?.managerID;

    if ((fieldToEdit === CONST.EDIT_REQUEST_FIELD.AMOUNT || fieldToEdit === CONST.EDIT_REQUEST_FIELD.CURRENCY) && isDistanceRequest(transaction)) {
        return isAdmin || isManager;
    }

    if (fieldToEdit === CONST.EDIT_REQUEST_FIELD.RECEIPT) {
        const isRequestor = currentUserAccountID === reportAction?.actorAccountID;
        return !isInvoiceReport(moneyRequestReport) && !isReceiptBeingScanned(transaction) && !isDistanceRequest(transaction) && (isAdmin || isManager || isRequestor);
    }

    if (fieldToEdit === CONST.EDIT_REQUEST_FIELD.DISTANCE_RATE) {
        // The distance rate can be modified only on the distance expense reports
        return isExpenseReport(moneyRequestReport) && isDistanceRequest(transaction);
    }

    return true;
}

/**
 * Can only edit if:
 *
 * - It was written by the current user
 * - It's an ADD_COMMENT that is not an attachment
 * - It's an expense where conditions for editability are defined in canEditMoneyRequest method
 * - It's not pending deletion
 */
function canEditReportAction(reportAction: OnyxInputOrEntry<ReportAction>): boolean {
    const isCommentOrIOU = reportAction?.actionName === CONST.REPORT.ACTIONS.TYPE.ADD_COMMENT || reportAction?.actionName === CONST.REPORT.ACTIONS.TYPE.IOU;
    const message = reportAction ? getReportActionMessageReportUtils(reportAction) : undefined;

    return !!(
        reportAction?.actorAccountID === currentUserAccountID &&
        isCommentOrIOU &&
        (!isMoneyRequestAction(reportAction) || canEditMoneyRequest(reportAction)) && // Returns true for non-IOU actions
        !isReportMessageAttachment(message) &&
        ((!reportAction.isAttachmentWithText && !reportAction.isAttachmentOnly) || !reportAction.isOptimisticAction) &&
        !isDeletedAction(reportAction) &&
        !isCreatedTaskReportAction(reportAction) &&
        reportAction?.pendingAction !== CONST.RED_BRICK_ROAD_PENDING_ACTION.DELETE
    );
}

function canHoldUnholdReportAction(reportAction: OnyxInputOrEntry<ReportAction>): {canHoldRequest: boolean; canUnholdRequest: boolean} {
    if (!isMoneyRequestAction(reportAction)) {
        return {canHoldRequest: false, canUnholdRequest: false};
    }

    const moneyRequestReportID = getOriginalMessage(reportAction)?.IOUReportID;
    const moneyRequestReport = getReportOrDraftReport(String(moneyRequestReportID));

    if (!moneyRequestReportID || !moneyRequestReport) {
        return {canHoldRequest: false, canUnholdRequest: false};
    }

    if (isInvoiceReport(moneyRequestReport)) {
        return {
            canHoldRequest: false,
            canUnholdRequest: false,
        };
    }

    const isRequestSettled = isSettled(moneyRequestReport?.reportID);
    const isApproved = isReportApproved(moneyRequestReport);
    const transactionID = moneyRequestReport ? getOriginalMessage(reportAction)?.IOUTransactionID : undefined;
    const transaction = allTransactions?.[`${ONYXKEYS.COLLECTION.TRANSACTION}${transactionID}`] ?? ({} as Transaction);

    const parentReportAction = isThread(moneyRequestReport)
        ? allReportActions?.[`${ONYXKEYS.COLLECTION.REPORT_ACTIONS}${moneyRequestReport.parentReportID}`]?.[moneyRequestReport.parentReportActionID]
        : undefined;

    const isRequestIOU = isIOUReport(moneyRequestReport);
    const isHoldActionCreator = isHoldCreator(transaction, reportAction.childReportID);

    const isTrackExpenseMoneyReport = isTrackExpenseReport(moneyRequestReport);
    const isActionOwner =
        typeof parentReportAction?.actorAccountID === 'number' &&
        typeof currentUserPersonalDetails?.accountID === 'number' &&
        parentReportAction.actorAccountID === currentUserPersonalDetails?.accountID;
    const isApprover = isMoneyRequestReport(moneyRequestReport) && moneyRequestReport?.managerID !== null && currentUserPersonalDetails?.accountID === moneyRequestReport?.managerID;
    const isAdmin = isPolicyAdmin(moneyRequestReport.policyID, allPolicies);
    const isOnHold = isOnHoldTransactionUtils(transaction);
    const isScanning = hasReceiptTransactionUtils(transaction) && isReceiptBeingScanned(transaction);
    const isClosed = isClosedReport(moneyRequestReport);

    const canModifyStatus = !isTrackExpenseMoneyReport && (isAdmin || isActionOwner || isApprover);
    const canModifyUnholdStatus = !isTrackExpenseMoneyReport && (isAdmin || (isActionOwner && isHoldActionCreator) || isApprover);
    const isDeletedParentActionLocal = isEmptyObject(parentReportAction) || isDeletedAction(parentReportAction);

    const canHoldOrUnholdRequest = !isRequestSettled && !isApproved && !isDeletedParentActionLocal && !isClosed;
    const canHoldRequest = canHoldOrUnholdRequest && !isOnHold && (isRequestIOU || canModifyStatus) && !isScanning && !!transaction?.reimbursable;
    const canUnholdRequest =
        !!(canHoldOrUnholdRequest && isOnHold && !isDuplicate(transaction.transactionID, true) && (isRequestIOU ? isHoldActionCreator : canModifyUnholdStatus)) &&
        !!transaction?.reimbursable;

    return {canHoldRequest, canUnholdRequest};
}

const changeMoneyRequestHoldStatus = (reportAction: OnyxEntry<ReportAction>, backTo?: string, searchHash?: number): void => {
    if (!isMoneyRequestAction(reportAction)) {
        return;
    }
    const moneyRequestReportID = getOriginalMessage(reportAction)?.IOUReportID;

    const moneyRequestReport = getReportOrDraftReport(String(moneyRequestReportID));
    if (!moneyRequestReportID || !moneyRequestReport) {
        return;
    }

    const transactionID = getOriginalMessage(reportAction)?.IOUTransactionID;

    if (!transactionID || !reportAction.childReportID) {
        Log.warn('Missing transactionID and reportAction.childReportID during the change of the money request hold status');
        return;
    }

    const transaction = allTransactions?.[`${ONYXKEYS.COLLECTION.TRANSACTION}${transactionID}`] ?? ({} as Transaction);
    const isOnHold = isOnHoldTransactionUtils(transaction);
    const policy = allPolicies?.[`${ONYXKEYS.COLLECTION.POLICY}${moneyRequestReport.policyID}`] ?? null;

    if (isOnHold) {
        unholdRequest(transactionID, reportAction.childReportID, searchHash);
    } else {
        const activeRoute = encodeURIComponent(Navigation.getActiveRouteWithoutParams());
        Navigation.navigate(
            // eslint-disable-next-line @typescript-eslint/prefer-nullish-coalescing
            ROUTES.MONEY_REQUEST_HOLD_REASON.getRoute(policy?.type ?? CONST.POLICY.TYPE.PERSONAL, transactionID, reportAction.childReportID, backTo || activeRoute, searchHash),
        );
    }
};

/**
 * Gets all transactions on an IOU report with a receipt
 */
function getTransactionsWithReceipts(iouReportID: string | undefined): Transaction[] {
    const transactions = getReportTransactions(iouReportID);
    return transactions.filter((transaction) => hasReceiptTransactionUtils(transaction));
}

/**
 * For report previews, we display a "Receipt scan in progress" indicator
 * instead of the report total only when we have no report total ready to show. This is the case when
 * all requests are receipts that are being SmartScanned. As soon as we have a non-receipt request,
 * or as soon as one receipt request is done scanning, we have at least one
 * "ready" expense, and we remove this indicator to show the partial report total.
 */
function areAllRequestsBeingSmartScanned(iouReportID: string | undefined, reportPreviewAction: OnyxEntry<ReportAction>): boolean {
    const transactionsWithReceipts = getTransactionsWithReceipts(iouReportID);
    // If we have more requests than requests with receipts, we have some manual requests
    if (getNumberOfMoneyRequests(reportPreviewAction) > transactionsWithReceipts.length) {
        return false;
    }
    return transactionsWithReceipts.every((transaction) => isReceiptBeingScanned(transaction));
}

/**
 * Get the transactions related to a report preview with receipts
 * Get the details linked to the IOU reportAction
 *
 * NOTE: This method is only meant to be used inside this action file. Do not export and use it elsewhere. Use withOnyx or Onyx.connect() instead.
 */
function getLinkedTransaction(reportAction: OnyxEntry<ReportAction | OptimisticIOUReportAction>): OnyxEntry<Transaction> {
    let transactionID;

    if (isMoneyRequestAction(reportAction)) {
        transactionID = getOriginalMessage(reportAction)?.IOUTransactionID;
    }

    return allTransactions?.[`${ONYXKEYS.COLLECTION.TRANSACTION}${transactionID}`];
}

/**
 * Check if any of the transactions in the report has required missing fields
 */
function hasMissingSmartscanFields(iouReportID: string | undefined): boolean {
    const reportTransactions = getReportTransactions(iouReportID);

    return reportTransactions.some(hasMissingSmartscanFieldsTransactionUtils);
}

/**
 * Get report action which is missing smartscan fields
 */
function getReportActionWithMissingSmartscanFields(iouReportID: string | undefined): ReportAction | undefined {
    const reportActions = Object.values(getAllReportActions(iouReportID));
    return reportActions.find((action) => {
        if (!isMoneyRequestAction(action)) {
            return false;
        }
        const transaction = getLinkedTransaction(action);
        if (isEmptyObject(transaction)) {
            return false;
        }
        if (!wasActionTakenByCurrentUser(action)) {
            return false;
        }
        return hasMissingSmartscanFieldsTransactionUtils(transaction);
    });
}

/**
 * Check if iouReportID has required missing fields
 */
function shouldShowRBRForMissingSmartscanFields(iouReportID: string | undefined): boolean {
    return !!getReportActionWithMissingSmartscanFields(iouReportID);
}

/**
 * Given a parent IOU report action get report name for the LHN.
 */
function getTransactionReportName(reportAction: OnyxEntry<ReportAction | OptimisticIOUReportAction>): string {
    if (isReversedTransaction(reportAction)) {
        return Localize.translateLocal('parentReportAction.reversedTransaction');
    }

    if (isDeletedAction(reportAction)) {
        return Localize.translateLocal('parentReportAction.deletedExpense');
    }

    const transaction = getLinkedTransaction(reportAction);

    if (isEmptyObject(transaction)) {
        // Transaction data might be empty on app's first load, if so we fallback to Expense/Track Expense
        return isTrackExpenseAction(reportAction) ? Localize.translateLocal('iou.trackExpense') : Localize.translateLocal('iou.expense');
    }

    if (hasReceiptTransactionUtils(transaction) && isReceiptBeingScanned(transaction)) {
        return Localize.translateLocal('iou.receiptScanning', {count: 1});
    }

    if (hasMissingSmartscanFieldsTransactionUtils(transaction)) {
        return Localize.translateLocal('iou.receiptMissingDetails');
    }

    if (isFetchingWaypointsFromServer(transaction) && getMerchant(transaction) === Localize.translateLocal('iou.fieldPending')) {
        return Localize.translateLocal('iou.fieldPending');
    }

    if (isSentMoneyReportAction(reportAction)) {
        return getIOUReportActionDisplayMessage(reportAction as ReportAction, transaction);
    }

    const report = getReportOrDraftReport(transaction?.reportID);
    const amount = getTransactionAmount(transaction, !isEmptyObject(report) && isExpenseReport(report)) ?? 0;
    const formattedAmount = CurrencyUtils.convertToDisplayString(amount, getCurrency(transaction)) ?? '';
    const comment = getMerchantOrDescription(transaction);
    if (isTrackExpenseAction(reportAction)) {
        return Localize.translateLocal('iou.threadTrackReportName', {formattedAmount, comment});
    }
    return Localize.translateLocal('iou.threadExpenseReportName', {formattedAmount, comment});
}

/**
 * Get expense message for an IOU report
 *
 * @param [iouReportAction] This is always an IOU action. When necessary, report preview actions will be unwrapped and the child iou report action is passed here (the original report preview
 *     action will be passed as `originalReportAction` in this case).
 * @param [originalReportAction] This can be either a report preview action or the IOU action. This will be the original report preview action in cases where `iouReportAction` was unwrapped
 *     from a report preview action. Otherwise, it will be the same as `iouReportAction`.
 */
function getReportPreviewMessage(
    reportOrID: OnyxInputOrEntry<Report> | string,
    iouReportAction: OnyxInputOrEntry<ReportAction> = null,
    shouldConsiderScanningReceiptOrPendingRoute = false,
    isPreviewMessageForParentChatReport = false,
    policy?: OnyxInputOrEntry<Policy>,
    isForListPreview = false,
    originalReportAction: OnyxInputOrEntry<ReportAction> = iouReportAction,
): string {
    const report = typeof reportOrID === 'string' ? getReport(reportOrID) : reportOrID;
    const reportActionMessage = getReportActionHtml(iouReportAction);

    if (!report?.reportID) {
        return reportActionMessage;
    }

    const allReportTransactions = getAllReportTransactions(report.reportID);
    const transactionsWithReceipts = allReportTransactions.filter(hasReceiptTransactionUtils);
    const numberOfScanningReceipts = transactionsWithReceipts.filter(isReceiptBeingScanned).length;

    if (isEmptyObject(report) || !report?.reportID) {
        // The iouReport is not found locally after SignIn because the OpenApp API won't return iouReports if they're settled
        // As a temporary solution until we know how to solve this the best, we just use the message that returned from BE
        return reportActionMessage;
    }

    if (!isEmptyObject(iouReportAction) && !isIOUReport(report) && iouReportAction && isSplitBillReportAction(iouReportAction)) {
        // This covers group chats where the last action is a split expense action
        const linkedTransaction = getLinkedTransaction(iouReportAction);
        if (isEmptyObject(linkedTransaction)) {
            return reportActionMessage;
        }

        if (!isEmptyObject(linkedTransaction)) {
            if (isReceiptBeingScanned(linkedTransaction)) {
                return Localize.translateLocal('iou.receiptScanning', {count: 1});
            }

            if (hasMissingSmartscanFieldsTransactionUtils(linkedTransaction)) {
                return Localize.translateLocal('iou.receiptMissingDetails');
            }

            const amount = getTransactionAmount(linkedTransaction, !isEmptyObject(report) && isExpenseReport(report)) ?? 0;
            const formattedAmount = CurrencyUtils.convertToDisplayString(amount, getCurrency(linkedTransaction)) ?? '';
            return Localize.translateLocal('iou.didSplitAmount', {formattedAmount, comment: getMerchantOrDescription(linkedTransaction)});
        }
    }

    if (!isEmptyObject(iouReportAction) && !isIOUReport(report) && iouReportAction && isTrackExpenseAction(iouReportAction)) {
        // This covers group chats where the last action is a track expense action
        const linkedTransaction = getLinkedTransaction(iouReportAction);
        if (isEmptyObject(linkedTransaction)) {
            return reportActionMessage;
        }

        if (!isEmptyObject(linkedTransaction)) {
            if (isReceiptBeingScanned(linkedTransaction)) {
                return Localize.translateLocal('iou.receiptScanning', {count: 1});
            }

            if (hasMissingSmartscanFieldsTransactionUtils(linkedTransaction)) {
                return Localize.translateLocal('iou.receiptMissingDetails');
            }

            const amount = getTransactionAmount(linkedTransaction, !isEmptyObject(report) && isExpenseReport(report)) ?? 0;
            const formattedAmount = CurrencyUtils.convertToDisplayString(amount, getCurrency(linkedTransaction)) ?? '';
            return Localize.translateLocal('iou.trackedAmount', {formattedAmount, comment: getMerchantOrDescription(linkedTransaction)});
        }
    }

    const containsNonReimbursable = hasNonReimbursableTransactions(report.reportID);
    const totalAmount = getMoneyRequestSpendBreakdown(report).totalDisplaySpend;

    const parentReport = getParentReport(report);
    const policyName = getPolicyName(parentReport ?? report, false, policy);
    const payerName = isExpenseReport(report) ? policyName : getDisplayNameForParticipant(report.managerID, !isPreviewMessageForParentChatReport);

    const formattedAmount = CurrencyUtils.convertToDisplayString(totalAmount, report.currency);

    if (isReportApproved(report) && isPaidGroupPolicy(report)) {
        return Localize.translateLocal('iou.managerApprovedAmount', {
            manager: payerName ?? '',
            amount: formattedAmount,
        });
    }

    let linkedTransaction;
    if (!isEmptyObject(iouReportAction) && shouldConsiderScanningReceiptOrPendingRoute && iouReportAction && isMoneyRequestAction(iouReportAction)) {
        linkedTransaction = getLinkedTransaction(iouReportAction);
    }

    if (!isEmptyObject(linkedTransaction) && hasReceiptTransactionUtils(linkedTransaction) && isReceiptBeingScanned(linkedTransaction)) {
        return Localize.translateLocal('iou.receiptScanning', {count: numberOfScanningReceipts});
    }

    if (!isEmptyObject(linkedTransaction) && isFetchingWaypointsFromServer(linkedTransaction) && !getTransactionAmount(linkedTransaction)) {
        return Localize.translateLocal('iou.fieldPending');
    }

    const originalMessage = !isEmptyObject(iouReportAction) && isMoneyRequestAction(iouReportAction) ? getOriginalMessage(iouReportAction) : undefined;

    // Show Paid preview message if it's settled or if the amount is paid & stuck at receivers end for only chat reports.
    if (isSettled(report.reportID) || (report.isWaitingOnBankAccount && isPreviewMessageForParentChatReport)) {
        // A settled report preview message can come in three formats "paid ... elsewhere" or "paid ... with Expensify"
        let translatePhraseKey: TranslationPaths = 'iou.paidElsewhereWithAmount';
        if (isPreviewMessageForParentChatReport) {
            translatePhraseKey = 'iou.payerPaidAmount';
        } else if (
            [CONST.IOU.PAYMENT_TYPE.VBBA, CONST.IOU.PAYMENT_TYPE.EXPENSIFY].some((paymentType) => paymentType === originalMessage?.paymentType) ||
            !!reportActionMessage.match(/ (with Expensify|using Expensify)$/) ||
            report.isWaitingOnBankAccount
        ) {
            translatePhraseKey = 'iou.paidWithExpensifyWithAmount';
            if (originalMessage?.automaticAction) {
                translatePhraseKey = 'iou.automaticallyPaidWithExpensify';
            }
        }

        let actualPayerName = report.managerID === currentUserAccountID ? '' : getDisplayNameForParticipant(report.managerID, true);
        actualPayerName = actualPayerName && isForListPreview && !isPreviewMessageForParentChatReport ? `${actualPayerName}:` : actualPayerName;
        const payerDisplayName = isPreviewMessageForParentChatReport ? payerName : actualPayerName;

        return Localize.translateLocal(translatePhraseKey, {amount: formattedAmount, payer: payerDisplayName ?? ''});
    }

    if (report.isWaitingOnBankAccount) {
        const submitterDisplayName = getDisplayNameForParticipant(report.ownerAccountID, true) ?? '';
        return Localize.translateLocal('iou.waitingOnBankAccount', {submitterDisplayName});
    }

    const lastActorID = iouReportAction?.actorAccountID;
    let amount = originalMessage?.amount;
    let currency = originalMessage?.currency ? originalMessage?.currency : report.currency;

    if (!isEmptyObject(linkedTransaction)) {
        amount = getTransactionAmount(linkedTransaction, isExpenseReport(report));
        currency = getCurrency(linkedTransaction);
    }

    if (isEmptyObject(linkedTransaction) && !isEmptyObject(iouReportAction)) {
        linkedTransaction = getLinkedTransaction(iouReportAction);
    }

    let comment = !isEmptyObject(linkedTransaction) ? getMerchantOrDescription(linkedTransaction) : undefined;
    if (!isEmptyObject(originalReportAction) && isReportPreviewAction(originalReportAction) && getNumberOfMoneyRequests(originalReportAction) !== 1) {
        comment = undefined;
    }

    // if we have the amount in the originalMessage and lastActorID, we can use that to display the preview message for the latest expense
    if (amount !== undefined && lastActorID && !isPreviewMessageForParentChatReport) {
        const amountToDisplay = CurrencyUtils.convertToDisplayString(Math.abs(amount), currency);

        // We only want to show the actor name in the preview if it's not the current user who took the action
        const requestorName = lastActorID && lastActorID !== currentUserAccountID ? getDisplayNameForParticipant(lastActorID, !isPreviewMessageForParentChatReport) : '';
        return `${requestorName ? `${requestorName}: ` : ''}${Localize.translateLocal('iou.submittedAmount', {formattedAmount: amountToDisplay, comment})}`;
    }

    if (containsNonReimbursable) {
        return Localize.translateLocal('iou.payerSpentAmount', {payer: getDisplayNameForParticipant(report.ownerAccountID) ?? '', amount: formattedAmount});
    }

    return Localize.translateLocal('iou.payerOwesAmount', {payer: payerName ?? '', amount: formattedAmount, comment});
}

/**
 * Given the updates user made to the expense, compose the originalMessage
 * object of the modified expense action.
 *
 * At the moment, we only allow changing one transaction field at a time.
 */
function getModifiedExpenseOriginalMessage(
    oldTransaction: OnyxInputOrEntry<Transaction>,
    transactionChanges: TransactionChanges,
    isFromExpenseReport: boolean,
    policy: OnyxInputOrEntry<Policy>,
    updatedTransaction?: OnyxInputOrEntry<Transaction>,
): OriginalMessageModifiedExpense {
    const originalMessage: OriginalMessageModifiedExpense = {};
    // Remark: Comment field is the only one which has new/old prefixes for the keys (newComment/ oldComment),
    // all others have old/- pattern such as oldCreated/created
    if ('comment' in transactionChanges) {
        originalMessage.oldComment = getDescription(oldTransaction);
        originalMessage.newComment = transactionChanges?.comment;
    }
    if ('created' in transactionChanges) {
        originalMessage.oldCreated = getFormattedCreated(oldTransaction);
        originalMessage.created = transactionChanges?.created;
    }
    if ('merchant' in transactionChanges) {
        originalMessage.oldMerchant = getMerchant(oldTransaction);
        originalMessage.merchant = transactionChanges?.merchant;
    }
    if ('attendees' in transactionChanges) {
        [originalMessage.oldAttendees, originalMessage.attendees] = getFormattedAttendees(transactionChanges?.attendees, getAttendees(oldTransaction));
    }

    // The amount is always a combination of the currency and the number value so when one changes we need to store both
    // to match how we handle the modified expense action in oldDot
    const didAmountOrCurrencyChange = 'amount' in transactionChanges || 'currency' in transactionChanges;
    if (didAmountOrCurrencyChange) {
        originalMessage.oldAmount = getTransactionAmount(oldTransaction, isFromExpenseReport);
        originalMessage.amount = transactionChanges?.amount ?? transactionChanges.oldAmount;
        originalMessage.oldCurrency = getCurrency(oldTransaction);
        originalMessage.currency = transactionChanges?.currency ?? transactionChanges.oldCurrency;
    }

    if ('category' in transactionChanges) {
        originalMessage.oldCategory = getCategory(oldTransaction);
        originalMessage.category = transactionChanges?.category;
    }

    if ('tag' in transactionChanges) {
        originalMessage.oldTag = getTag(oldTransaction);
        originalMessage.tag = transactionChanges?.tag;
    }

    // We only want to display a tax rate update system message when tax rate is updated by user.
    // Tax rate can change as a result of currency update. In such cases, we want to skip displaying a system message, as discussed.
    const didTaxCodeChange = 'taxCode' in transactionChanges;
    if (didTaxCodeChange && !didAmountOrCurrencyChange) {
        originalMessage.oldTaxRate = policy?.taxRates?.taxes[getTaxCode(oldTransaction)]?.value;
        originalMessage.taxRate = transactionChanges?.taxCode && policy?.taxRates?.taxes[transactionChanges?.taxCode]?.value;
    }

    // We only want to display a tax amount update system message when tax amount is updated by user.
    // Tax amount can change as a result of amount, currency or tax rate update. In such cases, we want to skip displaying a system message, as discussed.
    if ('taxAmount' in transactionChanges && !(didAmountOrCurrencyChange || didTaxCodeChange)) {
        originalMessage.oldTaxAmount = getTaxAmount(oldTransaction, isFromExpenseReport);
        originalMessage.taxAmount = transactionChanges?.taxAmount;
        originalMessage.currency = getCurrency(oldTransaction);
    }

    if ('billable' in transactionChanges) {
        const oldBillable = getBillable(oldTransaction);
        originalMessage.oldBillable = oldBillable ? Localize.translateLocal('common.billable').toLowerCase() : Localize.translateLocal('common.nonBillable').toLowerCase();
        originalMessage.billable = transactionChanges?.billable ? Localize.translateLocal('common.billable').toLowerCase() : Localize.translateLocal('common.nonBillable').toLowerCase();
    }

    if ('customUnitRateID' in transactionChanges && updatedTransaction?.comment?.customUnit?.customUnitRateID) {
        originalMessage.oldAmount = getTransactionAmount(oldTransaction, isFromExpenseReport);
        originalMessage.oldCurrency = getCurrency(oldTransaction);
        originalMessage.oldMerchant = getMerchant(oldTransaction);

        // For the originalMessage, we should use the non-negative amount, similar to what getAmount does for oldAmount
        originalMessage.amount = Math.abs(updatedTransaction.modifiedAmount ?? 0);
        originalMessage.currency = updatedTransaction.modifiedCurrency ?? CONST.CURRENCY.USD;
        originalMessage.merchant = updatedTransaction.modifiedMerchant;
    }

    return originalMessage;
}

/**
 * Check if original message is an object and can be used as a ChangeLog type
 * @param originalMessage
 */
function isChangeLogObject(originalMessage?: OriginalMessageChangeLog): OriginalMessageChangeLog | undefined {
    if (originalMessage && typeof originalMessage === 'object') {
        return originalMessage;
    }
    return undefined;
}

/**
 * Build invited usernames for admin chat threads
 * @param parentReportAction
 * @param parentReportActionMessage
 */
function getAdminRoomInvitedParticipants(parentReportAction: OnyxEntry<ReportAction>, parentReportActionMessage: string) {
    if (isEmptyObject(parentReportAction)) {
        return parentReportActionMessage || Localize.translateLocal('parentReportAction.deletedMessage');
    }
    if (!getOriginalMessage(parentReportAction)) {
        return parentReportActionMessage || Localize.translateLocal('parentReportAction.deletedMessage');
    }
    if (!isPolicyChangeLogAction(parentReportAction) && !isRoomChangeLogAction(parentReportAction)) {
        return parentReportActionMessage || Localize.translateLocal('parentReportAction.deletedMessage');
    }

    const originalMessage = isChangeLogObject(getOriginalMessage(parentReportAction));
    const personalDetails = getPersonalDetailsByIDs(originalMessage?.targetAccountIDs ?? [], 0);

    const participants = personalDetails.map((personalDetail) => {
        const name = getEffectiveDisplayName(personalDetail);
        if (name && name?.length > 0) {
            return name;
        }
        return Localize.translateLocal('common.hidden');
    });
    const users = participants.length > 1 ? participants.join(` ${Localize.translateLocal('common.and')} `) : participants.at(0);
    if (!users) {
        return parentReportActionMessage;
    }
    const actionType = parentReportAction.actionName;
    const isInviteAction = actionType === CONST.REPORT.ACTIONS.TYPE.ROOM_CHANGE_LOG.INVITE_TO_ROOM || actionType === CONST.REPORT.ACTIONS.TYPE.POLICY_CHANGE_LOG.INVITE_TO_ROOM;

    const verbKey = isInviteAction ? 'workspace.invite.invited' : 'workspace.invite.removed';
    const prepositionKey = isInviteAction ? 'workspace.invite.to' : 'workspace.invite.from';

    const verb = Localize.translateLocal(verbKey);
    const preposition = Localize.translateLocal(prepositionKey);

    const roomName = originalMessage?.roomName ?? '';

    return roomName ? `${verb} ${users} ${preposition} ${roomName}` : `${verb} ${users}`;
}

/**
 * Get the invoice payer name based on its type:
 * - Individual - a receiver display name.
 * - Policy - a receiver policy name.
 */
function getInvoicePayerName(report: OnyxEntry<Report>, invoiceReceiverPolicy?: OnyxEntry<Policy>): string {
    const invoiceReceiver = report?.invoiceReceiver;
    const isIndividual = invoiceReceiver?.type === CONST.REPORT.INVOICE_RECEIVER_TYPE.INDIVIDUAL;

    if (isIndividual) {
        return LocalePhoneNumber.formatPhoneNumber(getDisplayNameOrDefault(allPersonalDetails?.[invoiceReceiver.accountID]));
    }

    return getPolicyName(report, false, invoiceReceiverPolicy ?? allPolicies?.[`${ONYXKEYS.COLLECTION.POLICY}${invoiceReceiver?.policyID}`]);
}

/**
 * Parse html of reportAction into text
 */
function parseReportActionHtmlToText(reportAction: OnyxEntry<ReportAction>, reportID: string | undefined, childReportID?: string): string {
    if (!reportAction) {
        return '';
    }
    const key = `${reportID}_${reportAction.reportActionID}_${reportAction.lastModified}`;
    const cachedText = parsedReportActionMessageCache[key];
    if (cachedText !== undefined) {
        return cachedText;
    }

    const {html, text} = getReportActionMessageReportUtils(reportAction) ?? {};

    if (!html) {
        return text ?? '';
    }

    const mentionReportRegex = /<mention-report reportID="(\d+)" *\/>/gi;
    const matches = html.matchAll(mentionReportRegex);

    const reportIDToName: Record<string, string> = {};
    for (const match of matches) {
        if (match[1] !== childReportID) {
            // eslint-disable-next-line @typescript-eslint/no-use-before-define
            reportIDToName[match[1]] = getReportName(getReportOrDraftReport(match[1])) ?? '';
        }
    }

    const mentionUserRegex = /<mention-user accountID="(\d+)" *\/>/gi;
    const accountIDToName: Record<string, string> = {};
    const accountIDs = Array.from(html.matchAll(mentionUserRegex), (mention) => Number(mention[1]));
    const logins = getLoginsByAccountIDs(accountIDs);
    accountIDs.forEach((id, index) => (accountIDToName[id] = logins.at(index) ?? ''));

    const textMessage = Str.removeSMSDomain(Parser.htmlToText(html, {reportIDToName, accountIDToName}));
    parsedReportActionMessageCache[key] = textMessage;

    return textMessage;
}

/**
 * Get the report action message for a report action.
 */
function getReportActionMessage(reportAction: OnyxEntry<ReportAction>, reportID?: string, childReportID?: string) {
    if (isEmptyObject(reportAction)) {
        return '';
    }
    if (reportAction.actionName === CONST.REPORT.ACTIONS.TYPE.HOLD) {
        return Localize.translateLocal('iou.heldExpense');
    }

    if (reportAction.actionName === CONST.REPORT.ACTIONS.TYPE.EXPORTED_TO_INTEGRATION) {
        return getExportIntegrationLastMessageText(reportAction);
    }

    if (reportAction.actionName === CONST.REPORT.ACTIONS.TYPE.UNHOLD) {
        return Localize.translateLocal('iou.unheldExpense');
    }
    if (isApprovedOrSubmittedReportAction(reportAction) || isActionOfType(reportAction, CONST.REPORT.ACTIONS.TYPE.REIMBURSED)) {
        return getReportActionMessageText(reportAction);
    }
    if (isReimbursementQueuedAction(reportAction)) {
        return getReimbursementQueuedActionMessage(reportAction, getReportOrDraftReport(reportID), false);
    }

    return parseReportActionHtmlToText(reportAction, reportID, childReportID);
}

/**
 * Get the title for an invoice room.
 */
function getInvoicesChatName(report: OnyxEntry<Report>, receiverPolicy: OnyxEntry<Policy>): string {
    const invoiceReceiver = report?.invoiceReceiver;
    const isIndividual = invoiceReceiver?.type === CONST.REPORT.INVOICE_RECEIVER_TYPE.INDIVIDUAL;
    const invoiceReceiverAccountID = isIndividual ? invoiceReceiver.accountID : CONST.DEFAULT_NUMBER_ID;
    const invoiceReceiverPolicyID = isIndividual ? undefined : invoiceReceiver?.policyID;
    const invoiceReceiverPolicy = receiverPolicy ?? getPolicy(invoiceReceiverPolicyID);
    const isCurrentUserReceiver = (isIndividual && invoiceReceiverAccountID === currentUserAccountID) || (!isIndividual && isPolicyAdminPolicyUtils(invoiceReceiverPolicy));

    if (isCurrentUserReceiver) {
        return getPolicyName(report);
    }

    if (isIndividual) {
        return LocalePhoneNumber.formatPhoneNumber(getDisplayNameOrDefault(allPersonalDetails?.[invoiceReceiverAccountID]));
    }

    return getPolicyName(report, false, invoiceReceiverPolicy);
}

const reportNameCache = new Map<string, {lastVisibleActionCreated: string; reportName: string}>();

/**
 * Get a cache key for the report name.
 */
const getCacheKey = (report: OnyxEntry<Report>): string => `${report?.reportID}-${report?.lastVisibleActionCreated}-${report?.reportName}`;

/**
 * Get the title for a report.
 */
function getReportName(
    report: OnyxEntry<Report>,
    policy?: OnyxEntry<Policy>,
    parentReportActionParam?: OnyxInputOrEntry<ReportAction>,
    personalDetails?: Partial<PersonalDetailsList>,
    invoiceReceiverPolicy?: OnyxEntry<Policy>,
): string {
    const reportID = report?.reportID;
    const cacheKey = getCacheKey(report);

    if (reportID) {
        const reportNameFromCache = reportNameCache.get(cacheKey);

        if (reportNameFromCache?.reportName && reportNameFromCache.reportName === report?.reportName && reportNameFromCache.reportName !== CONST.REPORT.DEFAULT_REPORT_NAME) {
            return reportNameFromCache.reportName;
        }
    }

    let formattedName: string | undefined;
    let parentReportAction: OnyxEntry<ReportAction>;
    if (parentReportActionParam) {
        parentReportAction = parentReportActionParam;
    } else {
        parentReportAction = isThread(report) ? allReportActions?.[`${ONYXKEYS.COLLECTION.REPORT_ACTIONS}${report.parentReportID}`]?.[report.parentReportActionID] : undefined;
    }
    const parentReportActionMessage = getReportActionMessageReportUtils(parentReportAction);

    if (isActionOfType(parentReportAction, CONST.REPORT.ACTIONS.TYPE.SUBMITTED) || isActionOfType(parentReportAction, CONST.REPORT.ACTIONS.TYPE.SUBMITTED_AND_CLOSED)) {
        const {harvesting} = getOriginalMessage(parentReportAction) ?? {};
        if (harvesting) {
            return Parser.htmlToText(getReportAutomaticallySubmittedMessage(parentReportAction));
        }
        return getIOUSubmittedMessage(parentReportAction);
    }
    if (isActionOfType(parentReportAction, CONST.REPORT.ACTIONS.TYPE.FORWARDED)) {
        const {automaticAction} = getOriginalMessage(parentReportAction) ?? {};
        if (automaticAction) {
            return Parser.htmlToText(getReportAutomaticallyForwardedMessage(parentReportAction, reportID));
        }
        return getIOUForwardedMessage(parentReportAction, report);
    }
    if (parentReportAction?.actionName === CONST.REPORT.ACTIONS.TYPE.REJECTED) {
        return getRejectedReportMessage();
    }
    if (isActionOfType(parentReportAction, CONST.REPORT.ACTIONS.TYPE.APPROVED)) {
        const {automaticAction} = getOriginalMessage(parentReportAction) ?? {};
        if (automaticAction) {
            return Parser.htmlToText(getReportAutomaticallyApprovedMessage(parentReportAction));
        }
        return getIOUApprovedMessage(parentReportAction);
    }
    if (isUnapprovedAction(parentReportAction)) {
        return getIOUUnapprovedMessage(parentReportAction);
    }

    if (isChatThread(report)) {
        if (!isEmptyObject(parentReportAction) && isTransactionThread(parentReportAction)) {
            formattedName = getTransactionReportName(parentReportAction);
            if (isArchivedRoom(report, getReportNameValuePairs(report?.reportID))) {
                formattedName += ` (${Localize.translateLocal('common.archived')})`;
            }
            return formatReportLastMessageText(formattedName);
        }

        if (!isEmptyObject(parentReportAction) && isOldDotReportAction(parentReportAction)) {
            return getMessageOfOldDotReportAction(parentReportAction);
        }

        if (parentReportActionMessage?.isDeletedParentAction) {
            return Localize.translateLocal('parentReportAction.deletedMessage');
        }

        const isAttachment = isReportActionAttachment(!isEmptyObject(parentReportAction) ? parentReportAction : undefined);
        const reportActionMessage = getReportActionMessage(parentReportAction, report?.parentReportID, report?.reportID).replace(/(\n+|\r\n|\n|\r)/gm, ' ');
        if (isAttachment && reportActionMessage) {
            return `[${Localize.translateLocal('common.attachment')}]`;
        }
        if (
            parentReportActionMessage?.moderationDecision?.decision === CONST.MODERATION.MODERATOR_DECISION_PENDING_HIDE ||
            parentReportActionMessage?.moderationDecision?.decision === CONST.MODERATION.MODERATOR_DECISION_HIDDEN ||
            parentReportActionMessage?.moderationDecision?.decision === CONST.MODERATION.MODERATOR_DECISION_PENDING_REMOVE
        ) {
            return Localize.translateLocal('parentReportAction.hiddenMessage');
        }
        if (isAdminRoom(report) || isUserCreatedPolicyRoom(report)) {
            return getAdminRoomInvitedParticipants(parentReportAction, reportActionMessage);
        }
        if (reportActionMessage && isArchivedRoom(report, getReportNameValuePairs(report?.reportID))) {
            return `${reportActionMessage} (${Localize.translateLocal('common.archived')})`;
        }
        if (!isEmptyObject(parentReportAction) && isModifiedExpenseAction(parentReportAction)) {
            const modifiedMessage = ModifiedExpenseMessage.getForReportAction(report?.reportID, parentReportAction);
            return formatReportLastMessageText(modifiedMessage);
        }
        if (isTripRoom(report)) {
            return report?.reportName ?? '';
        }

        if (isCardIssuedAction(parentReportAction)) {
            return getCardIssuedMessage(parentReportAction);
        }
        return reportActionMessage;
    }

    if (isClosedExpenseReportWithNoExpenses(report)) {
        return Localize.translateLocal('parentReportAction.deletedReport');
    }

    if (isTaskReport(report) && isCanceledTaskReport(report, parentReportAction)) {
        return Localize.translateLocal('parentReportAction.deletedTask');
    }

    if (isGroupChat(report)) {
        return getGroupChatName(undefined, true, report) ?? '';
    }

    if (isChatRoom(report) || isTaskReport(report)) {
        formattedName = report?.reportName;
    }

    if (isPolicyExpenseChat(report)) {
        formattedName = getPolicyExpenseChatName(report, policy);
    }

    if (isMoneyRequestReport(report)) {
        formattedName = getMoneyRequestReportName(report, policy);
    }

    if (isInvoiceReport(report)) {
        formattedName = report?.reportName ?? getMoneyRequestReportName(report, policy, invoiceReceiverPolicy);
    }

    if (isInvoiceRoom(report)) {
        formattedName = getInvoicesChatName(report, invoiceReceiverPolicy);
    }

    if (isArchivedRoom(report, getReportNameValuePairs(report?.reportID))) {
        formattedName += ` (${Localize.translateLocal('common.archived')})`;
    }

    if (isSelfDM(report)) {
        formattedName = getDisplayNameForParticipant(currentUserAccountID, undefined, undefined, true, personalDetails);
    }

    if (formattedName) {
        if (reportID) {
            reportNameCache.set(cacheKey, {lastVisibleActionCreated: report?.lastVisibleActionCreated ?? '', reportName: formattedName});
        }

        return formatReportLastMessageText(formattedName);
    }

    // Not a room or PolicyExpenseChat, generate title from first 5 other participants
    const participantsWithoutCurrentUser: number[] = [];
    Object.keys(report?.participants ?? {}).forEach((accountID) => {
        const accID = Number(accountID);
        if (accID !== currentUserAccountID && participantsWithoutCurrentUser.length < 5) {
            participantsWithoutCurrentUser.push(accID);
        }
    });
    const isMultipleParticipantReport = participantsWithoutCurrentUser.length > 1;
    const participantNames = participantsWithoutCurrentUser.map((accountID) => getDisplayNameForParticipant(accountID, isMultipleParticipantReport, true, false, personalDetails)).join(', ');
    formattedName = participantNames;

    if (reportID) {
        reportNameCache.set(cacheKey, {lastVisibleActionCreated: report?.lastVisibleActionCreated ?? '', reportName: formattedName});
    }

    return formattedName;
}

/**
 * Get the payee name given a report.
 */
function getPayeeName(report: OnyxEntry<Report>): string | undefined {
    if (isEmptyObject(report)) {
        return undefined;
    }

    const participantsWithoutCurrentUser = Object.keys(report?.participants ?? {})
        .map(Number)
        .filter((accountID) => accountID !== currentUserAccountID);

    if (participantsWithoutCurrentUser.length === 0) {
        return undefined;
    }
    return getDisplayNameForParticipant(participantsWithoutCurrentUser.at(0), true);
}

/**
 * Get either the policyName or domainName the chat is tied to
 */
function getChatRoomSubtitle(report: OnyxEntry<Report>): string | undefined {
    if (isChatThread(report)) {
        return '';
    }
    if (isSelfDM(report)) {
        return Localize.translateLocal('reportActionsView.yourSpace');
    }
    if (isInvoiceRoom(report)) {
        return Localize.translateLocal('workspace.common.invoices');
    }
    if (isConciergeChatReport(report)) {
        return Localize.translateLocal('reportActionsView.conciergeSupport');
    }
    if (!isDefaultRoom(report) && !isUserCreatedPolicyRoom(report) && !isPolicyExpenseChat(report)) {
        return '';
    }
    if (getChatType(report) === CONST.REPORT.CHAT_TYPE.DOMAIN_ALL) {
        // The domainAll rooms are just #domainName, so we ignore the prefix '#' to get the domainName
        return report?.reportName?.substring(1) ?? '';
    }
    if ((isPolicyExpenseChat(report) && !!report?.isOwnPolicyExpenseChat) || isExpenseReport(report)) {
        return Localize.translateLocal('workspace.common.workspace');
    }
    if (isArchivedRoom(report, getReportNameValuePairs(report?.reportID))) {
        return report?.oldPolicyName ?? '';
    }
    return getPolicyName(report);
}

/**
 * Get pending members for reports
 */
function getPendingChatMembers(accountIDs: number[], previousPendingChatMembers: PendingChatMember[], pendingAction: PendingAction): PendingChatMember[] {
    const pendingChatMembers = accountIDs.map((accountID) => ({accountID: accountID.toString(), pendingAction}));
    return [...previousPendingChatMembers, ...pendingChatMembers];
}

/**
 * Gets the parent navigation subtitle for the report
 */
function getParentNavigationSubtitle(report: OnyxEntry<Report>, invoiceReceiverPolicy?: OnyxEntry<Policy>): ParentNavigationSummaryParams {
    const parentReport = getParentReport(report);
    if (isEmptyObject(parentReport)) {
        return {};
    }

    if (isInvoiceReport(report) || isInvoiceRoom(parentReport)) {
        let reportName = `${getPolicyName(parentReport)} & ${getInvoicePayerName(parentReport, invoiceReceiverPolicy)}`;

        if (isArchivedRoom(parentReport, getReportNameValuePairs(parentReport?.reportID))) {
            reportName += ` (${Localize.translateLocal('common.archived')})`;
        }

        return {
            reportName,
        };
    }

    return {
        reportName: getReportName(parentReport),
        workspaceName: getPolicyName(parentReport, true),
    };
}

/**
 * Navigate to the details page of a given report
 */
function navigateToDetailsPage(report: OnyxEntry<Report>, backTo?: string) {
    const isSelfDMReport = isSelfDM(report);
    const isOneOnOneChatReport = isOneOnOneChat(report);
    const participantAccountID = getParticipantsAccountIDsForDisplay(report);

    if (isSelfDMReport || isOneOnOneChatReport) {
        Navigation.navigate(ROUTES.PROFILE.getRoute(participantAccountID.at(0), backTo));
        return;
    }

    if (report?.reportID) {
        Navigation.navigate(ROUTES.REPORT_WITH_ID_DETAILS.getRoute(report?.reportID, backTo));
    }
}

/**
 * Go back to the details page of a given report
 */
function goBackToDetailsPage(report: OnyxEntry<Report>, backTo?: string) {
    const isOneOnOneChatReport = isOneOnOneChat(report);
    const participantAccountID = getParticipantsAccountIDsForDisplay(report);

    if (isOneOnOneChatReport) {
        Navigation.goBack(ROUTES.PROFILE.getRoute(participantAccountID.at(0), backTo));
        return;
    }

    if (report?.reportID) {
        Navigation.goBack(ROUTES.REPORT_SETTINGS.getRoute(report.reportID, backTo));
    } else {
        Log.warn('Missing reportID during navigation back to the details page');
    }
}

function navigateBackOnDeleteTransaction(backRoute: Route | undefined, isFromRHP?: boolean) {
    if (!backRoute) {
        return;
    }
    const topmostCentralPaneRoute = Navigation.getTopMostCentralPaneRouteFromRootState();
    if (topmostCentralPaneRoute?.name === SCREENS.SEARCH.CENTRAL_PANE) {
        Navigation.dismissModal();
        return;
    }
    if (isFromRHP) {
        Navigation.dismissModal();
    }
    Navigation.isNavigationReady().then(() => {
        Navigation.goBack(backRoute);
    });
}

/**
 * Go back to the previous page from the edit private page of a given report
 */
function goBackFromPrivateNotes(report: OnyxEntry<Report>, accountID?: number, backTo?: string) {
    if (isEmpty(report) || !accountID) {
        return;
    }
    const currentUserPrivateNote = report.privateNotes?.[accountID]?.note ?? '';
    if (isEmpty(currentUserPrivateNote)) {
        const participantAccountIDs = getParticipantsAccountIDsForDisplay(report);

        if (isOneOnOneChat(report)) {
            Navigation.goBack(ROUTES.PROFILE.getRoute(participantAccountIDs.at(0), backTo));
            return;
        }

        if (report?.reportID) {
            Navigation.goBack(ROUTES.REPORT_WITH_ID_DETAILS.getRoute(report?.reportID, backTo));
            return;
        }
    }
    Navigation.goBack(ROUTES.PRIVATE_NOTES_LIST.getRoute(report.reportID, backTo));
}

/**
 * Generate a random reportID up to 53 bits aka 9,007,199,254,740,991 (Number.MAX_SAFE_INTEGER).
 * There were approximately 98,000,000 reports with sequential IDs generated before we started using this approach, those make up roughly one billionth of the space for these numbers,
 * so we live with the 1 in a billion chance of a collision with an older ID until we can switch to 64-bit IDs.
 *
 * In a test of 500M reports (28 years of reports at our current max rate) we got 20-40 collisions meaning that
 * this is more than random enough for our needs.
 */
function generateReportID(): string {
    return (Math.floor(Math.random() * 2 ** 21) * 2 ** 32 + Math.floor(Math.random() * 2 ** 32)).toString();
}

function hasReportNameError(report: OnyxEntry<Report>): boolean {
    return !isEmptyObject(report?.errorFields?.reportName);
}

/**
 * Adds a domain to a short mention, converting it into a full mention with email or SMS domain.
 * @param mention The user mention to be converted.
 * @returns The converted mention as a full mention string or undefined if conversion is not applicable.
 */
function addDomainToShortMention(mention: string): string | undefined {
    if (!Str.isValidEmail(mention) && currentUserPrivateDomain) {
        const mentionWithEmailDomain = `${mention}@${currentUserPrivateDomain}`;
        if (allPersonalDetailLogins.includes(mentionWithEmailDomain)) {
            return mentionWithEmailDomain;
        }
    }
    if (Str.isValidE164Phone(mention)) {
        const mentionWithSmsDomain = addSMSDomainIfPhoneNumber(mention);
        if (allPersonalDetailLogins.includes(mentionWithSmsDomain)) {
            return mentionWithSmsDomain;
        }
    }
    return undefined;
}

/**
 * Replaces all valid short mention found in a text to a full mention
 *
 * Example:
 * "Hello \@example -> Hello \@example\@expensify.com"
 */
function completeShortMention(text: string): string {
    return text.replace(CONST.REGEX.SHORT_MENTION, (match) => {
        if (!Str.isValidMention(match)) {
            return match;
        }
        const mention = match.substring(1);
        const mentionWithDomain = addDomainToShortMention(mention);
        return mentionWithDomain ? `@${mentionWithDomain}` : match;
    });
}

/**
 * For comments shorter than or equal to 10k chars, convert the comment from MD into HTML because that's how it is stored in the database
 * For longer comments, skip parsing, but still escape the text, and display plaintext for performance reasons. It takes over 40s to parse a 100k long string!!
 */
function getParsedComment(text: string, parsingDetails?: ParsingDetails): string {
    let isGroupPolicyReport = false;
    if (parsingDetails?.reportID) {
        const currentReport = getReportOrDraftReport(parsingDetails?.reportID);
        isGroupPolicyReport = isReportInGroupPolicy(currentReport);
    }

    if (parsingDetails?.policyID) {
        const policyType = getPolicy(parsingDetails?.policyID)?.type;
        if (policyType) {
            isGroupPolicyReport = isGroupPolicy(policyType);
        }
    }

    const textWithMention = completeShortMention(text);

    return text.length <= CONST.MAX_MARKUP_LENGTH
        ? Parser.replace(textWithMention, {shouldEscapeText: parsingDetails?.shouldEscapeText, disabledRules: isGroupPolicyReport ? [] : ['reportMentions']})
        : lodashEscape(text);
}

function getUploadingAttachmentHtml(file?: FileObject): string {
    if (!file || typeof file.uri !== 'string') {
        return '';
    }

    const dataAttributes = [
        `${CONST.ATTACHMENT_OPTIMISTIC_SOURCE_ATTRIBUTE}="${file.uri}"`,
        `${CONST.ATTACHMENT_SOURCE_ATTRIBUTE}="${file.uri}"`,
        `${CONST.ATTACHMENT_ORIGINAL_FILENAME_ATTRIBUTE}="${file.name}"`,
        'width' in file && `${CONST.ATTACHMENT_THUMBNAIL_WIDTH_ATTRIBUTE}="${file.width}"`,
        'height' in file && `${CONST.ATTACHMENT_THUMBNAIL_HEIGHT_ATTRIBUTE}="${file.height}"`,
    ]
        .filter((x) => !!x)
        .join(' ');

    // file.type is a known mime type like image/png, image/jpeg, video/mp4 etc.
    if (file.type?.startsWith('image')) {
        return `<img src="${file.uri}" alt="${file.name}" ${dataAttributes} />`;
    }
    if (file.type?.startsWith('video')) {
        return `<video src="${file.uri}" ${dataAttributes}>${file.name}</video>`;
    }

    // For all other types, we present a generic download link
    return `<a href="${file.uri}" ${dataAttributes}>${file.name}</a>`;
}

function getReportDescription(report: OnyxEntry<Report>): string {
    if (!report?.description) {
        return '';
    }
    try {
        const reportDescription = report?.description;
        const objectDescription = JSON.parse(reportDescription) as {html: string};
        return objectDescription.html ?? reportDescription ?? '';
    } catch (error) {
        return report?.description ?? '';
    }
}

function getPolicyDescriptionText(policy: OnyxEntry<Policy>): string {
    if (!policy?.description) {
        return '';
    }

    return Parser.htmlToText(policy.description);
}

function buildOptimisticAddCommentReportAction(
    text?: string,
    file?: FileObject,
    actorAccountID?: number,
    createdOffset = 0,
    shouldEscapeText?: boolean,
    reportID?: string,
): OptimisticReportAction {
    const commentText = getParsedComment(text ?? '', {shouldEscapeText, reportID});
    const attachmentHtml = getUploadingAttachmentHtml(file);

    const htmlForNewComment = `${commentText}${commentText && attachmentHtml ? '<br /><br />' : ''}${attachmentHtml}`;
    const textForNewComment = Parser.htmlToText(htmlForNewComment);

    const isAttachmentOnly = file && !text;
    const isAttachmentWithText = !!text && file !== undefined;
    const accountID = actorAccountID ?? currentUserAccountID ?? CONST.DEFAULT_NUMBER_ID;
    const delegateAccountDetails = getPersonalDetailByEmail(delegateEmail);

    // Remove HTML from text when applying optimistic offline comment
    return {
        commentText,
        reportAction: {
            reportActionID: rand64(),
            actionName: CONST.REPORT.ACTIONS.TYPE.ADD_COMMENT,
            actorAccountID: accountID,
            person: [
                {
                    style: 'strong',
                    text: allPersonalDetails?.[accountID]?.displayName ?? currentUserEmail,
                    type: 'TEXT',
                },
            ],
            automatic: false,
            avatar: allPersonalDetails?.[accountID]?.avatar,
            created: DateUtils.getDBTimeWithSkew(Date.now() + createdOffset),
            message: [
                {
                    translationKey: isAttachmentOnly ? CONST.TRANSLATION_KEYS.ATTACHMENT : '',
                    type: CONST.REPORT.MESSAGE.TYPE.COMMENT,
                    html: htmlForNewComment,
                    text: textForNewComment,
                },
            ],
            originalMessage: {
                html: htmlForNewComment,
                whisperedTo: [],
            },
            isFirstItem: false,
            isAttachmentOnly,
            isAttachmentWithText,
            pendingAction: CONST.RED_BRICK_ROAD_PENDING_ACTION.ADD,
            shouldShow: true,
            isOptimisticAction: true,
            delegateAccountID: delegateAccountDetails?.accountID,
        },
    };
}

/**
 * update optimistic parent reportAction when a comment is added or remove in the child report
 * @param parentReportAction - Parent report action of the child report
 * @param lastVisibleActionCreated - Last visible action created of the child report
 * @param type - The type of action in the child report
 */

function updateOptimisticParentReportAction(parentReportAction: OnyxEntry<ReportAction>, lastVisibleActionCreated: string, type: string): UpdateOptimisticParentReportAction {
    let childVisibleActionCount = parentReportAction?.childVisibleActionCount ?? 0;
    let childCommenterCount = parentReportAction?.childCommenterCount ?? 0;
    let childOldestFourAccountIDs = parentReportAction?.childOldestFourAccountIDs;

    if (type === CONST.RED_BRICK_ROAD_PENDING_ACTION.ADD) {
        childVisibleActionCount += 1;
        const oldestFourAccountIDs = childOldestFourAccountIDs ? childOldestFourAccountIDs.split(',') : [];
        if (oldestFourAccountIDs.length < 4) {
            const index = oldestFourAccountIDs.findIndex((accountID) => accountID === currentUserAccountID?.toString());
            if (index === -1) {
                childCommenterCount += 1;
                oldestFourAccountIDs.push(currentUserAccountID?.toString() ?? '');
            }
        }
        childOldestFourAccountIDs = oldestFourAccountIDs.join(',');
    } else if (type === CONST.RED_BRICK_ROAD_PENDING_ACTION.DELETE) {
        if (childVisibleActionCount > 0) {
            childVisibleActionCount -= 1;
        }

        if (childVisibleActionCount === 0) {
            childCommenterCount = 0;
            childOldestFourAccountIDs = '';
        }
    }

    return {
        childVisibleActionCount,
        childCommenterCount,
        childLastVisibleActionCreated: lastVisibleActionCreated,
        childOldestFourAccountIDs,
    };
}

/**
 * Builds an optimistic reportAction for the parent report when a task is created
 * @param taskReportID - Report ID of the task
 * @param taskTitle - Title of the task
 * @param taskAssigneeAccountID - AccountID of the person assigned to the task
 * @param text - Text of the comment
 * @param parentReportID - Report ID of the parent report
 * @param createdOffset - The offset for task's created time that created via a loop
 */
function buildOptimisticTaskCommentReportAction(
    taskReportID: string,
    taskTitle: string,
    taskAssigneeAccountID: number,
    text: string,
    parentReportID: string,
    actorAccountID?: number,
    createdOffset = 0,
): OptimisticReportAction {
    const reportAction = buildOptimisticAddCommentReportAction(text, undefined, undefined, createdOffset, undefined, taskReportID);
    if (Array.isArray(reportAction.reportAction.message)) {
        const message = reportAction.reportAction.message.at(0);
        if (message) {
            message.taskReportID = taskReportID;
        }
    } else if (!Array.isArray(reportAction.reportAction.message) && reportAction.reportAction.message) {
        reportAction.reportAction.message.taskReportID = taskReportID;
    }

    // These parameters are not saved on the reportAction, but are used to display the task in the UI
    // Added when we fetch the reportActions on a report
    // eslint-disable-next-line
    reportAction.reportAction.originalMessage = {
        html: getReportActionHtml(reportAction.reportAction),
        taskReportID: getReportActionMessageReportUtils(reportAction.reportAction)?.taskReportID,
        whisperedTo: [],
    };
    reportAction.reportAction.childReportID = taskReportID;
    reportAction.reportAction.parentReportID = parentReportID;
    reportAction.reportAction.childType = CONST.REPORT.TYPE.TASK;
    reportAction.reportAction.childReportName = taskTitle;
    reportAction.reportAction.childManagerAccountID = taskAssigneeAccountID;
    reportAction.reportAction.childStatusNum = CONST.REPORT.STATUS_NUM.OPEN;
    reportAction.reportAction.childStateNum = CONST.REPORT.STATE_NUM.OPEN;

    if (actorAccountID) {
        reportAction.reportAction.actorAccountID = actorAccountID;
    }

    return reportAction;
}

function buildOptimisticSelfDMReport(created: string): Report {
    return {
        reportID: generateReportID(),
        participants: {
            [currentUserAccountID ?? CONST.DEFAULT_NUMBER_ID]: {
                notificationPreference: CONST.REPORT.NOTIFICATION_PREFERENCE.MUTE,
            },
        },
        type: CONST.REPORT.TYPE.CHAT,
        chatType: CONST.REPORT.CHAT_TYPE.SELF_DM,
        isOwnPolicyExpenseChat: false,
        isPinned: true,
        lastActorAccountID: 0,
        lastMessageHtml: '',
        lastMessageText: undefined,
        lastReadTime: created,
        lastVisibleActionCreated: created,
        ownerAccountID: currentUserAccountID,
        reportName: '',
        stateNum: 0,
        statusNum: 0,
        writeCapability: CONST.REPORT.WRITE_CAPABILITIES.ALL,
    };
}

/**
 * Builds an optimistic IOU report with a randomly generated reportID
 *
 * @param payeeAccountID - AccountID of the person generating the IOU.
 * @param payerAccountID - AccountID of the other person participating in the IOU.
 * @param total - IOU amount in the smallest unit of the currency.
 * @param chatReportID - Report ID of the chat where the IOU is.
 * @param currency - IOU currency.
 * @param isSendingMoney - If we pay someone the IOU should be created as settled
 * @param parentReportActionID - The parent report action ID of the IOU report
 */

function buildOptimisticIOUReport(
    payeeAccountID: number,
    payerAccountID: number,
    total: number,
    chatReportID: string,
    currency: string,
    isSendingMoney = false,
    parentReportActionID?: string,
): OptimisticIOUReport {
    const formattedTotal = CurrencyUtils.convertToDisplayString(total, currency);
    const personalDetails = getPersonalDetailsForAccountID(payerAccountID);
    const payerEmail = 'login' in personalDetails ? personalDetails.login : '';
    const policyID = getReport(chatReportID)?.policyID;
    const policy = getPolicy(policyID);

    const participants: Participants = {
        [payeeAccountID]: {notificationPreference: CONST.REPORT.NOTIFICATION_PREFERENCE.HIDDEN},
        [payerAccountID]: {notificationPreference: CONST.REPORT.NOTIFICATION_PREFERENCE.HIDDEN},
    };

    return {
        type: CONST.REPORT.TYPE.IOU,
        chatReportID,
        currency,
        managerID: payerAccountID,
        ownerAccountID: payeeAccountID,
        participants,
        reportID: generateReportID(),
        stateNum: isSendingMoney ? CONST.REPORT.STATE_NUM.APPROVED : CONST.REPORT.STATE_NUM.SUBMITTED,
        statusNum: isSendingMoney ? CONST.REPORT.STATUS_NUM.REIMBURSED : CONST.REPORT.STATE_NUM.SUBMITTED,
        total,
        unheldTotal: total,
        nonReimbursableTotal: 0,
        unheldNonReimbursableTotal: 0,

        // We don't translate reportName because the server response is always in English
        reportName: `${payerEmail} owes ${formattedTotal}`,
        parentReportID: chatReportID,
        lastVisibleActionCreated: DateUtils.getDBTime(),
        fieldList: policy?.fieldList,
        parentReportActionID,
    };
}

function getHumanReadableStatus(statusNum: number): string {
    const status = Object.keys(CONST.REPORT.STATUS_NUM).find((key) => CONST.REPORT.STATUS_NUM[key as keyof typeof CONST.REPORT.STATUS_NUM] === statusNum);
    return status ? `${status.charAt(0)}${status.slice(1).toLowerCase()}` : '';
}

/**
 * Populates the report field formula with the values from the report and policy.
 * Currently, this only supports optimistic expense reports.
 * Each formula field is either replaced with a value, or removed.
 * If after all replacements the formula is empty, the original formula is returned.
 * See {@link https://help.expensify.com/articles/expensify-classic/insights-and-custom-reporting/Custom-Templates}
 */
function populateOptimisticReportFormula(formula: string, report: OptimisticExpenseReport, policy: OnyxEntry<Policy>): string {
    const createdDate = report.lastVisibleActionCreated ? new Date(report.lastVisibleActionCreated) : undefined;
    const result = formula
        // We don't translate because the server response is always in English
        .replaceAll('{report:type}', 'Expense Report')
        .replaceAll('{report:startdate}', createdDate ? format(createdDate, CONST.DATE.FNS_FORMAT_STRING) : '')
        .replaceAll('{report:total}', report.total !== undefined ? CurrencyUtils.convertToDisplayString(Math.abs(report.total), report.currency).toString() : '')
        .replaceAll('{report:currency}', report.currency ?? '')
        .replaceAll('{report:policyname}', policy?.name ?? '')
        .replaceAll('{report:created}', createdDate ? format(createdDate, CONST.DATE.FNS_DATE_TIME_FORMAT_STRING) : '')
        .replaceAll('{report:created:yyyy-MM-dd}', createdDate ? format(createdDate, CONST.DATE.FNS_FORMAT_STRING) : '')
        .replaceAll('{report:status}', report.statusNum !== undefined ? getHumanReadableStatus(report.statusNum) : '')
        .replaceAll('{user:email}', currentUserEmail ?? '')
        .replaceAll('{user:email|frontPart}', (currentUserEmail ? currentUserEmail.split('@').at(0) : '') ?? '')
        .replaceAll(/\{report:(.+)}/g, '');

    return result.trim().length ? result : formula;
}

/** Builds an optimistic invoice report with a randomly generated reportID */
function buildOptimisticInvoiceReport(chatReportID: string, policyID: string, receiverAccountID: number, receiverName: string, total: number, currency: string): OptimisticExpenseReport {
    const formattedTotal = CurrencyUtils.convertToDisplayString(total, currency);
    const invoiceReport = {
        reportID: generateReportID(),
        chatReportID,
        policyID,
        type: CONST.REPORT.TYPE.INVOICE,
        ownerAccountID: currentUserAccountID,
        managerID: receiverAccountID,
        currency,
        // We don’t translate reportName because the server response is always in English
        reportName: `${receiverName} owes ${formattedTotal}`,
        stateNum: CONST.REPORT.STATE_NUM.SUBMITTED,
        statusNum: CONST.REPORT.STATUS_NUM.OPEN,
        total,
        participants: {
            [receiverAccountID]: {
                notificationPreference: CONST.REPORT.NOTIFICATION_PREFERENCE.HIDDEN,
            },
        },
        parentReportID: chatReportID,
        lastVisibleActionCreated: DateUtils.getDBTime(),
    };

    if (currentUserAccountID) {
        invoiceReport.participants[currentUserAccountID] = {notificationPreference: CONST.REPORT.NOTIFICATION_PREFERENCE.HIDDEN};
    }

    return invoiceReport;
}

/**
 * Returns the stateNum and statusNum for an expense report based on the policy settings
 * @param policy
 */
function getExpenseReportStateAndStatus(policy: OnyxEntry<Policy>) {
    const isInstantSubmitEnabledLocal = isInstantSubmitEnabled(policy);
    const isSubmitAndCloseLocal = isSubmitAndClose(policy);
    const arePaymentsDisabled = policy?.reimbursementChoice === CONST.POLICY.REIMBURSEMENT_CHOICES.REIMBURSEMENT_NO;

    if (isInstantSubmitEnabledLocal && arePaymentsDisabled && isSubmitAndCloseLocal) {
        return {
            stateNum: CONST.REPORT.STATE_NUM.APPROVED,
            statusNum: CONST.REPORT.STATUS_NUM.CLOSED,
        };
    }

    if (isInstantSubmitEnabledLocal) {
        return {
            stateNum: CONST.REPORT.STATE_NUM.SUBMITTED,
            statusNum: CONST.REPORT.STATUS_NUM.SUBMITTED,
        };
    }

    return {
        stateNum: CONST.REPORT.STATE_NUM.OPEN,
        statusNum: CONST.REPORT.STATUS_NUM.OPEN,
    };
}

/**
 * Builds an optimistic Expense report with a randomly generated reportID
 *
 * @param chatReportID - Report ID of the PolicyExpenseChat where the Expense Report is
 * @param policyID - The policy ID of the PolicyExpenseChat
 * @param payeeAccountID - AccountID of the employee (payee)
 * @param total - Amount in cents
 * @param currency
 * @param reimbursable – Whether the expense is reimbursable
 * @param parentReportActionID – The parent ReportActionID of the PolicyExpenseChat
 */
function buildOptimisticExpenseReport(
    chatReportID: string,
    policyID: string,
    payeeAccountID: number,
    total: number,
    currency: string,
    nonReimbursableTotal = 0,
    parentReportActionID?: string,
): OptimisticExpenseReport {
    // The amount for Expense reports are stored as negative value in the database
    const storedTotal = total * -1;
    const storedNonReimbursableTotal = nonReimbursableTotal * -1;
    const policyName = getPolicyName(getReport(chatReportID));
    const formattedTotal = CurrencyUtils.convertToDisplayString(storedTotal, currency);
    const policy = getPolicy(policyID);

    const {stateNum, statusNum} = getExpenseReportStateAndStatus(policy);

    const expenseReport: OptimisticExpenseReport = {
        reportID: generateReportID(),
        chatReportID,
        policyID,
        type: CONST.REPORT.TYPE.EXPENSE,
        ownerAccountID: payeeAccountID,
        currency,
        // We don't translate reportName because the server response is always in English
        reportName: `${policyName} owes ${formattedTotal}`,
        stateNum,
        statusNum,
        total: storedTotal,
        unheldTotal: storedTotal,
        nonReimbursableTotal: storedNonReimbursableTotal,
        unheldNonReimbursableTotal: storedNonReimbursableTotal,
        participants: {
            [payeeAccountID]: {
                notificationPreference: CONST.REPORT.NOTIFICATION_PREFERENCE.HIDDEN,
            },
        },
        parentReportID: chatReportID,
        lastVisibleActionCreated: DateUtils.getDBTime(),
        parentReportActionID,
    };

    // Get the approver/manager for this report to properly display the optimistic data
    const submitToAccountID = getSubmitToAccountID(policy, expenseReport);
    if (submitToAccountID) {
        expenseReport.managerID = submitToAccountID;
    }

    const titleReportField = getTitleReportField(getReportFieldsByPolicyID(policyID) ?? {});
    if (!!titleReportField && isPaidGroupPolicyExpenseReport(expenseReport)) {
        expenseReport.reportName = populateOptimisticReportFormula(titleReportField.defaultValue, expenseReport, policy);
    }

    expenseReport.fieldList = policy?.fieldList;

    return expenseReport;
}

function getFormattedAmount(reportAction: ReportAction) {
    if (
        !isSubmittedAction(reportAction) &&
        !isForwardedAction(reportAction) &&
        !isApprovedAction(reportAction) &&
        !isUnapprovedAction(reportAction) &&
        !isSubmittedAndClosedAction(reportAction)
    ) {
        return '';
    }
    const originalMessage = getOriginalMessage(reportAction);
    const formattedAmount = CurrencyUtils.convertToDisplayString(Math.abs(originalMessage?.amount ?? 0), originalMessage?.currency);
    return formattedAmount;
}

function getReportAutomaticallySubmittedMessage(
    reportAction: ReportAction<typeof CONST.REPORT.ACTIONS.TYPE.SUBMITTED> | ReportAction<typeof CONST.REPORT.ACTIONS.TYPE.SUBMITTED_AND_CLOSED>,
) {
    return Localize.translateLocal('iou.automaticallySubmittedAmount', {formattedAmount: getFormattedAmount(reportAction)});
}

function getIOUSubmittedMessage(reportAction: ReportAction<typeof CONST.REPORT.ACTIONS.TYPE.SUBMITTED> | ReportAction<typeof CONST.REPORT.ACTIONS.TYPE.SUBMITTED_AND_CLOSED>) {
    return Localize.translateLocal('iou.submittedAmount', {formattedAmount: getFormattedAmount(reportAction)});
}

function getReportAutomaticallyApprovedMessage(reportAction: ReportAction<typeof CONST.REPORT.ACTIONS.TYPE.APPROVED>) {
    return Localize.translateLocal('iou.automaticallyApprovedAmount', {amount: getFormattedAmount(reportAction)});
}

function getIOUUnapprovedMessage(reportAction: ReportAction<typeof CONST.REPORT.ACTIONS.TYPE.UNAPPROVED>) {
    return Localize.translateLocal('iou.unapprovedAmount', {amount: getFormattedAmount(reportAction)});
}

function getIOUApprovedMessage(reportAction: ReportAction<typeof CONST.REPORT.ACTIONS.TYPE.APPROVED>) {
    return Localize.translateLocal('iou.approvedAmount', {amount: getFormattedAmount(reportAction)});
}

/**
 * We pass the reportID as older FORWARDED actions do not have the amount & currency stored in the message
 * so we retrieve the amount from the report instead
 */
function getReportAutomaticallyForwardedMessage(reportAction: ReportAction<typeof CONST.REPORT.ACTIONS.TYPE.FORWARDED>, reportOrID: OnyxInputOrEntry<Report> | string | SearchReport) {
    const expenseReport = typeof reportOrID === 'string' ? getReport(reportOrID) : reportOrID;
    const originalMessage = getOriginalMessage(reportAction) as OriginalMessageIOU;
    let formattedAmount;

    // Older FORWARDED action might not have the amount stored in the original message, we'll fallback to getting the amount from the report instead.
    if (originalMessage?.amount) {
        formattedAmount = getFormattedAmount(reportAction);
    } else {
        formattedAmount = CurrencyUtils.convertToDisplayString(getMoneyRequestSpendBreakdown(expenseReport).totalDisplaySpend, expenseReport?.currency);
    }

    return Localize.translateLocal('iou.automaticallyForwardedAmount', {amount: formattedAmount});
}

/**
 * We pass the reportID as older FORWARDED actions do not have the amount & currency stored in the message
 * so we retrieve the amount from the report instead
 */
function getIOUForwardedMessage(reportAction: ReportAction<typeof CONST.REPORT.ACTIONS.TYPE.FORWARDED>, reportOrID: OnyxInputOrEntry<Report> | string | SearchReport) {
    const expenseReport = typeof reportOrID === 'string' ? getReport(reportOrID) : reportOrID;
    const originalMessage = getOriginalMessage(reportAction) as OriginalMessageIOU;
    let formattedAmount;

    // Older FORWARDED action might not have the amount stored in the original message, we'll fallback to getting the amount from the report instead.
    if (originalMessage?.amount) {
        formattedAmount = getFormattedAmount(reportAction);
    } else {
        formattedAmount = CurrencyUtils.convertToDisplayString(getMoneyRequestSpendBreakdown(expenseReport).totalDisplaySpend, expenseReport?.currency);
    }

    return Localize.translateLocal('iou.forwardedAmount', {amount: formattedAmount});
}

function getRejectedReportMessage() {
    return Localize.translateLocal('iou.rejectedThisReport');
}

function getWorkspaceNameUpdatedMessage(action: ReportAction) {
<<<<<<< HEAD
    const {oldName, newName} = getOriginalMessage(action as ReportAction<typeof CONST.REPORT.ACTIONS.TYPE.POLICY_CHANGE_LOG.UPDATE_NAME>) ?? {};
    const message = oldName && newName ? Localize.translateLocal('workspaceActions.renamedWorkspaceNameAction', {oldName, newName}) : getReportActionText(action);
    return message;
=======
    const {oldName, newName} = ReportActionsUtils.getOriginalMessage(action as ReportAction<typeof CONST.REPORT.ACTIONS.TYPE.POLICY_CHANGE_LOG.UPDATE_NAME>) ?? {};
    const message = oldName && newName ? Localize.translateLocal('workspaceActions.renamedWorkspaceNameAction', {oldName, newName}) : ReportActionsUtils.getReportActionText(action);
    return Str.htmlEncode(message);
>>>>>>> fe6cfc22
}

/**
 * @param iouReportID - the report ID of the IOU report the action belongs to
 * @param type - IOUReportAction type. Can be oneOf(create, decline, cancel, pay, split)
 * @param total - IOU total in cents
 * @param comment - IOU comment
 * @param currency - IOU currency
 * @param paymentType - IOU paymentMethodType. Can be oneOf(Elsewhere, Expensify)
 * @param isSettlingUp - Whether we are settling up an IOU
 */
function getIOUReportActionMessage(iouReportID: string, type: string, total: number, comment: string, currency: string, paymentType = '', isSettlingUp = false): Message[] {
    const report = getReportOrDraftReport(iouReportID);
    const amount =
        type === CONST.IOU.REPORT_ACTION_TYPE.PAY && !isEmptyObject(report)
            ? CurrencyUtils.convertToDisplayString(getMoneyRequestSpendBreakdown(report).totalDisplaySpend, currency)
            : CurrencyUtils.convertToDisplayString(total, currency);

    let paymentMethodMessage;
    switch (paymentType) {
        case CONST.IOU.PAYMENT_TYPE.VBBA:
        case CONST.IOU.PAYMENT_TYPE.EXPENSIFY:
            paymentMethodMessage = ' with Expensify';
            break;
        default:
            paymentMethodMessage = ` elsewhere`;
            break;
    }

    let iouMessage;
    switch (type) {
        case CONST.REPORT.ACTIONS.TYPE.APPROVED:
            iouMessage = `approved ${amount}`;
            break;
        case CONST.REPORT.ACTIONS.TYPE.FORWARDED:
            iouMessage = Localize.translateLocal('iou.forwardedAmount', {amount});
            break;
        case CONST.REPORT.ACTIONS.TYPE.UNAPPROVED:
            iouMessage = `unapproved ${amount}`;
            break;
        case CONST.IOU.REPORT_ACTION_TYPE.CREATE:
            iouMessage = `submitted ${amount}${comment && ` for ${comment}`}`;
            break;
        case CONST.IOU.REPORT_ACTION_TYPE.TRACK:
            iouMessage = `tracking ${amount}${comment && ` for ${comment}`}`;
            break;
        case CONST.IOU.REPORT_ACTION_TYPE.SPLIT:
            iouMessage = `split ${amount}${comment && ` for ${comment}`}`;
            break;
        case CONST.IOU.REPORT_ACTION_TYPE.DELETE:
            iouMessage = `deleted the ${amount} expense${comment && ` for ${comment}`}`;
            break;
        case CONST.IOU.REPORT_ACTION_TYPE.PAY:
            iouMessage = isSettlingUp ? `paid ${amount}${paymentMethodMessage}` : `sent ${amount}${comment && ` for ${comment}`}${paymentMethodMessage}`;
            break;
        case CONST.REPORT.ACTIONS.TYPE.SUBMITTED:
            iouMessage = Localize.translateLocal('iou.submittedAmount', {formattedAmount: amount});
            break;
        default:
            break;
    }

    return [
        {
            html: lodashEscape(iouMessage),
            text: iouMessage ?? '',
            isEdited: false,
            type: CONST.REPORT.MESSAGE.TYPE.COMMENT,
        },
    ];
}

/**
 * Builds an optimistic IOU reportAction object
 *
 * @param type - IOUReportAction type. Can be oneOf(create, delete, pay, split).
 * @param amount - IOU amount in cents.
 * @param currency
 * @param comment - User comment for the IOU.
 * @param participants - An array with participants details.
 * @param [transactionID] - Not required if the IOUReportAction type is 'pay'
 * @param [paymentType] - Only required if the IOUReportAction type is 'pay'. Can be oneOf(elsewhere, Expensify).
 * @param [iouReportID] - Only required if the IOUReportActions type is oneOf(decline, cancel, pay). Generates a randomID as default.
 * @param [isSettlingUp] - Whether we are settling up an IOU.
 * @param [isSendMoneyFlow] - Whether this is pay someone flow
 * @param [receipt]
 * @param [isOwnPolicyExpenseChat] - Whether this is an expense report create from the current user's policy expense chat
 */
function buildOptimisticIOUReportAction(
    type: ValueOf<typeof CONST.IOU.REPORT_ACTION_TYPE>,
    amount: number,
    currency: string,
    comment: string,
    participants: Participant[],
    transactionID: string,
    paymentType?: PaymentMethodType,
    iouReportID = '',
    isSettlingUp = false,
    isSendMoneyFlow = false,
    isOwnPolicyExpenseChat = false,
    created = DateUtils.getDBTime(),
    linkedExpenseReportAction?: OnyxEntry<ReportAction>,
): OptimisticIOUReportAction {
    const IOUReportID = iouReportID || generateReportID();

    const originalMessage: ReportAction<typeof CONST.REPORT.ACTIONS.TYPE.IOU>['originalMessage'] = {
        amount,
        comment,
        currency,
        IOUTransactionID: transactionID,
        IOUReportID,
        type,
    };

    const delegateAccountDetails = getPersonalDetailByEmail(delegateEmail);

    if (type === CONST.IOU.REPORT_ACTION_TYPE.PAY) {
        // In pay someone flow, we store amount, comment, currency in IOUDetails when type = pay
        if (isSendMoneyFlow) {
            const keys = ['amount', 'comment', 'currency'] as const;
            keys.forEach((key) => {
                delete originalMessage[key];
            });
            originalMessage.IOUDetails = {amount, comment, currency};
            originalMessage.paymentType = paymentType;
        } else {
            // In case of pay someone action, we dont store the comment
            // and there is no single transctionID to link the action to.
            delete originalMessage.IOUTransactionID;
            delete originalMessage.comment;
            originalMessage.paymentType = paymentType;
        }
    }

    // IOUs of type split only exist in group DMs and those don't have an iouReport so we need to delete the IOUReportID key
    if (type === CONST.IOU.REPORT_ACTION_TYPE.SPLIT) {
        delete originalMessage.IOUReportID;
        // Split expense made from a policy expense chat only have the payee's accountID as the participant because the payer could be any policy admin
        if (isOwnPolicyExpenseChat) {
            originalMessage.participantAccountIDs = currentUserAccountID ? [currentUserAccountID] : [];
        } else {
            originalMessage.participantAccountIDs = currentUserAccountID
                ? [currentUserAccountID, ...participants.map((participant) => participant.accountID ?? CONST.DEFAULT_NUMBER_ID)]
                : participants.map((participant) => participant.accountID ?? CONST.DEFAULT_NUMBER_ID);
        }
    }

    return {
        ...linkedExpenseReportAction,
        actionName: CONST.REPORT.ACTIONS.TYPE.IOU,
        actorAccountID: currentUserAccountID,
        automatic: false,
        avatar: getCurrentUserAvatar(),
        isAttachmentOnly: false,
        originalMessage,
        message: getIOUReportActionMessage(iouReportID, type, amount, comment, currency, paymentType, isSettlingUp),
        person: [
            {
                style: 'strong',
                text: getCurrentUserDisplayNameOrEmail(),
                type: 'TEXT',
            },
        ],
        reportActionID: rand64(),
        shouldShow: true,
        created,
        pendingAction: CONST.RED_BRICK_ROAD_PENDING_ACTION.ADD,
        delegateAccountID: delegateAccountDetails?.accountID,
    };
}

/**
 * Builds an optimistic APPROVED report action with a randomly generated reportActionID.
 */
function buildOptimisticApprovedReportAction(amount: number, currency: string, expenseReportID: string): OptimisticApprovedReportAction {
    const originalMessage = {
        amount,
        currency,
        expenseReportID,
    };
    const delegateAccountDetails = getPersonalDetailByEmail(delegateEmail);

    return {
        actionName: CONST.REPORT.ACTIONS.TYPE.APPROVED,
        actorAccountID: currentUserAccountID,
        automatic: false,
        avatar: getCurrentUserAvatar(),
        isAttachmentOnly: false,
        originalMessage,
        message: getIOUReportActionMessage(expenseReportID, CONST.REPORT.ACTIONS.TYPE.APPROVED, Math.abs(amount), '', currency),
        person: [
            {
                style: 'strong',
                text: getCurrentUserDisplayNameOrEmail(),
                type: 'TEXT',
            },
        ],
        reportActionID: rand64(),
        shouldShow: true,
        created: DateUtils.getDBTime(),
        pendingAction: CONST.RED_BRICK_ROAD_PENDING_ACTION.ADD,
        delegateAccountID: delegateAccountDetails?.accountID,
    };
}

/**
 * Builds an optimistic APPROVED report action with a randomly generated reportActionID.
 */
function buildOptimisticUnapprovedReportAction(amount: number, currency: string, expenseReportID: string): OptimisticUnapprovedReportAction {
    const delegateAccountDetails = getPersonalDetailByEmail(delegateEmail);
    return {
        actionName: CONST.REPORT.ACTIONS.TYPE.UNAPPROVED,
        actorAccountID: currentUserAccountID,
        automatic: false,
        avatar: getCurrentUserAvatar(),
        isAttachmentOnly: false,
        originalMessage: {
            amount,
            currency,
            expenseReportID,
        },
        message: getIOUReportActionMessage(expenseReportID, CONST.REPORT.ACTIONS.TYPE.UNAPPROVED, Math.abs(amount), '', currency),
        person: [
            {
                style: 'strong',
                text: getCurrentUserDisplayNameOrEmail(),
                type: 'TEXT',
            },
        ],
        reportActionID: rand64(),
        shouldShow: true,
        created: DateUtils.getDBTime(),
        pendingAction: CONST.RED_BRICK_ROAD_PENDING_ACTION.ADD,
        delegateAccountID: delegateAccountDetails?.accountID,
    };
}

/**
 * Builds an optimistic MOVED report action with a randomly generated reportActionID.
 * This action is used when we move reports across workspaces.
 */
function buildOptimisticMovedReportAction(fromPolicyID: string | undefined, toPolicyID: string, newParentReportID: string, movedReportID: string, policyName: string): ReportAction {
    const originalMessage = {
        fromPolicyID,
        toPolicyID,
        newParentReportID,
        movedReportID,
    };

    const movedActionMessage = [
        {
            html: `moved the report to the <a href='${CONST.NEW_EXPENSIFY_URL}r/${newParentReportID}' target='_blank' rel='noreferrer noopener'>${policyName}</a> workspace`,
            text: `moved the report to the ${policyName} workspace`,
            type: CONST.REPORT.MESSAGE.TYPE.COMMENT,
        },
    ];

    return {
        actionName: CONST.REPORT.ACTIONS.TYPE.MOVED,
        actorAccountID: currentUserAccountID,
        automatic: false,
        avatar: getCurrentUserAvatar(),
        isAttachmentOnly: false,
        originalMessage,
        message: movedActionMessage,
        person: [
            {
                style: 'strong',
                text: getCurrentUserDisplayNameOrEmail(),
                type: 'TEXT',
            },
        ],
        reportActionID: rand64(),
        shouldShow: true,
        created: DateUtils.getDBTime(),
        pendingAction: CONST.RED_BRICK_ROAD_PENDING_ACTION.ADD,
    };
}

/**
 * Builds an optimistic SUBMITTED report action with a randomly generated reportActionID.
 *
 */
function buildOptimisticSubmittedReportAction(amount: number, currency: string, expenseReportID: string, adminAccountID: number | undefined): OptimisticSubmittedReportAction {
    const originalMessage = {
        amount,
        currency,
        expenseReportID,
    };

    const delegateAccountDetails = getPersonalDetailByEmail(delegateEmail);

    return {
        actionName: CONST.REPORT.ACTIONS.TYPE.SUBMITTED,
        actorAccountID: currentUserAccountID,
        adminAccountID,
        automatic: false,
        avatar: getCurrentUserAvatar(),
        isAttachmentOnly: false,
        originalMessage,
        message: getIOUReportActionMessage(expenseReportID, CONST.REPORT.ACTIONS.TYPE.SUBMITTED, Math.abs(amount), '', currency),
        person: [
            {
                style: 'strong',
                text: getCurrentUserDisplayNameOrEmail(),
                type: 'TEXT',
            },
        ],
        reportActionID: rand64(),
        shouldShow: true,
        created: DateUtils.getDBTime(),
        pendingAction: CONST.RED_BRICK_ROAD_PENDING_ACTION.ADD,
        delegateAccountID: delegateAccountDetails?.accountID,
    };
}

/**
 * Builds an optimistic report preview action with a randomly generated reportActionID.
 *
 * @param chatReport
 * @param iouReport
 * @param [comment] - User comment for the IOU.
 * @param [transaction] - optimistic first transaction of preview
 * @param reportActionID
 */
function buildOptimisticReportPreview(
    chatReport: OnyxInputOrEntry<Report>,
    iouReport: Report,
    comment = '',
    transaction: OnyxInputOrEntry<Transaction> = null,
    childReportID?: string,
    reportActionID?: string,
): ReportAction<typeof CONST.REPORT.ACTIONS.TYPE.REPORT_PREVIEW> {
    const hasReceipt = hasReceiptTransactionUtils(transaction);
    const message = getReportPreviewMessage(iouReport);
    const created = DateUtils.getDBTime();
    const reportActorAccountID = (isInvoiceReport(iouReport) || isExpenseReport(iouReport) ? iouReport?.ownerAccountID : iouReport?.managerID) ?? -1;
    return {
        reportActionID: reportActionID ?? rand64(),
        reportID: chatReport?.reportID,
        actionName: CONST.REPORT.ACTIONS.TYPE.REPORT_PREVIEW,
        pendingAction: CONST.RED_BRICK_ROAD_PENDING_ACTION.ADD,
        originalMessage: {
            linkedReportID: iouReport?.reportID,
        },
        message: [
            {
                html: message,
                text: message,
                isEdited: false,
                type: CONST.REPORT.MESSAGE.TYPE.COMMENT,
            },
        ],
        created,
        accountID: iouReport?.managerID,
        // The preview is initially whispered if created with a receipt, so the actor is the current user as well
        actorAccountID: hasReceipt ? currentUserAccountID : reportActorAccountID,
        childReportID: childReportID ?? iouReport?.reportID,
        childMoneyRequestCount: 1,
        childLastActorAccountID: currentUserAccountID,
        childLastMoneyRequestComment: comment,
        childRecentReceiptTransactionIDs: hasReceipt && !isEmptyObject(transaction) && transaction?.transactionID ? {[transaction.transactionID]: created} : undefined,
    };
}

/**
 * Builds an optimistic ACTIONABLETRACKEXPENSEWHISPER action with a randomly generated reportActionID.
 */
function buildOptimisticActionableTrackExpenseWhisper(iouAction: OptimisticIOUReportAction, transactionID: string): ReportAction {
    const currentTime = DateUtils.getDBTime();
    const targetEmail = CONST.EMAIL.CONCIERGE;
    const actorAccountID = getAccountIDsByLogins([targetEmail]).at(0);
    const reportActionID = rand64();
    return {
        actionName: CONST.REPORT.ACTIONS.TYPE.ACTIONABLE_TRACK_EXPENSE_WHISPER,
        actorAccountID,
        avatar: getDefaultAvatarURL(actorAccountID),
        created: DateUtils.addMillisecondsFromDateTime(currentTime, 1),
        lastModified: DateUtils.addMillisecondsFromDateTime(currentTime, 1),
        message: [
            {
                html: CONST.ACTIONABLE_TRACK_EXPENSE_WHISPER_MESSAGE,
                text: CONST.ACTIONABLE_TRACK_EXPENSE_WHISPER_MESSAGE,
                whisperedTo: [],
                type: CONST.REPORT.MESSAGE.TYPE.COMMENT,
            },
        ],
        originalMessage: {
            lastModified: DateUtils.addMillisecondsFromDateTime(currentTime, 1),
            transactionID,
        },
        person: [
            {
                text: CONST.DISPLAY_NAME.EXPENSIFY_CONCIERGE,
                type: 'TEXT',
            },
        ],
        reportActionID,
        shouldShow: true,
        pendingAction: CONST.RED_BRICK_ROAD_PENDING_ACTION.ADD,
    };
}

/**
 * Builds an optimistic modified expense action with a randomly generated reportActionID.
 */
function buildOptimisticModifiedExpenseReportAction(
    transactionThread: OnyxInputOrEntry<Report>,
    oldTransaction: OnyxInputOrEntry<Transaction>,
    transactionChanges: TransactionChanges,
    isFromExpenseReport: boolean,
    policy: OnyxInputOrEntry<Policy>,
    updatedTransaction?: OnyxInputOrEntry<Transaction>,
): OptimisticModifiedExpenseReportAction {
    const originalMessage = getModifiedExpenseOriginalMessage(oldTransaction, transactionChanges, isFromExpenseReport, policy, updatedTransaction);
    const delegateAccountDetails = getPersonalDetailByEmail(delegateEmail);

    return {
        actionName: CONST.REPORT.ACTIONS.TYPE.MODIFIED_EXPENSE,
        actorAccountID: currentUserAccountID,
        automatic: false,
        avatar: getCurrentUserAvatar(),
        created: DateUtils.getDBTime(),
        isAttachmentOnly: false,
        message: [
            {
                // Currently we are composing the message from the originalMessage and message is only used in OldDot and not in the App
                text: 'You',
                style: 'strong',
                type: CONST.REPORT.MESSAGE.TYPE.TEXT,
            },
        ],
        originalMessage,
        person: [
            {
                style: 'strong',
                text: currentUserPersonalDetails?.displayName ?? String(currentUserAccountID),
                type: 'TEXT',
            },
        ],
        pendingAction: CONST.RED_BRICK_ROAD_PENDING_ACTION.ADD,
        reportActionID: rand64(),
        reportID: transactionThread?.reportID,
        shouldShow: true,
        delegateAccountID: delegateAccountDetails?.accountID,
    };
}

/**
 * Builds an optimistic modified expense action for a tracked expense move with a randomly generated reportActionID.
 * @param transactionThreadID - The reportID of the transaction thread
 * @param movedToReportID - The reportID of the report the transaction is moved to
 */
function buildOptimisticMovedTrackedExpenseModifiedReportAction(transactionThreadID: string, movedToReportID: string): OptimisticModifiedExpenseReportAction {
    const delegateAccountDetails = getPersonalDetailByEmail(delegateEmail);

    return {
        actionName: CONST.REPORT.ACTIONS.TYPE.MODIFIED_EXPENSE,
        actorAccountID: currentUserAccountID,
        automatic: false,
        avatar: getCurrentUserAvatar(),
        created: DateUtils.getDBTime(),
        isAttachmentOnly: false,
        message: [
            {
                // Currently we are composing the message from the originalMessage and message is only used in OldDot and not in the App
                text: 'You',
                style: 'strong',
                type: CONST.REPORT.MESSAGE.TYPE.TEXT,
            },
        ],
        originalMessage: {
            movedToReportID,
        },
        person: [
            {
                style: 'strong',
                text: currentUserPersonalDetails?.displayName ?? String(currentUserAccountID),
                type: 'TEXT',
            },
        ],
        pendingAction: CONST.RED_BRICK_ROAD_PENDING_ACTION.ADD,
        reportActionID: rand64(),
        reportID: transactionThreadID,
        shouldShow: true,
        delegateAccountID: delegateAccountDetails?.accountID,
    };
}

/**
 * Updates a report preview action that exists for an IOU report.
 *
 * @param [comment] - User comment for the IOU.
 * @param [transaction] - optimistic newest transaction of a report preview
 *
 */
function updateReportPreview(
    iouReport: OnyxEntry<Report>,
    reportPreviewAction: ReportAction<typeof CONST.REPORT.ACTIONS.TYPE.REPORT_PREVIEW>,
    isPayRequest = false,
    comment = '',
    transaction?: OnyxEntry<Transaction>,
): ReportAction<typeof CONST.REPORT.ACTIONS.TYPE.REPORT_PREVIEW> {
    const hasReceipt = hasReceiptTransactionUtils(transaction);
    const recentReceiptTransactions = reportPreviewAction?.childRecentReceiptTransactionIDs ?? {};
    const transactionsToKeep = getRecentTransactions(recentReceiptTransactions);
    const previousTransactionsArray = Object.entries(recentReceiptTransactions ?? {}).map(([key, value]) => (transactionsToKeep.includes(key) ? {[key]: value} : null));
    const previousTransactions: Record<string, string> = {};

    for (const obj of previousTransactionsArray) {
        for (const key in obj) {
            if (obj) {
                previousTransactions[key] = obj[key];
            }
        }
    }

    const message = getReportPreviewMessage(iouReport, reportPreviewAction);
    const originalMessage = getOriginalMessage(reportPreviewAction);
    return {
        ...reportPreviewAction,
        message: [
            {
                html: message,
                text: message,
                isEdited: false,
                type: CONST.REPORT.MESSAGE.TYPE.COMMENT,
            },
        ],
        childLastMoneyRequestComment: comment || reportPreviewAction?.childLastMoneyRequestComment,
        childMoneyRequestCount: (reportPreviewAction?.childMoneyRequestCount ?? 0) + (isPayRequest ? 0 : 1),
        childRecentReceiptTransactionIDs: hasReceipt
            ? {
                  ...(transaction && {[transaction.transactionID]: transaction?.created}),
                  ...previousTransactions,
              }
            : recentReceiptTransactions,
        // As soon as we add a transaction without a receipt to the report, it will have ready expenses,
        // so we remove the whisper
        originalMessage: originalMessage
            ? {
                  ...originalMessage,
                  whisperedTo: hasReceipt ? originalMessage.whisperedTo : [],
                  linkedReportID: originalMessage.linkedReportID,
              }
            : undefined,
    };
}

function buildOptimisticTaskReportAction(
    taskReportID: string,
    actionName: typeof CONST.REPORT.ACTIONS.TYPE.TASK_COMPLETED | typeof CONST.REPORT.ACTIONS.TYPE.TASK_REOPENED | typeof CONST.REPORT.ACTIONS.TYPE.TASK_CANCELLED,
    message = '',
    actorAccountID = currentUserAccountID,
    createdOffset = 0,
): OptimisticTaskReportAction {
    const originalMessage = {
        taskReportID,
        type: actionName,
        text: message,
        html: message,
        whisperedTo: [],
    };
    const delegateAccountDetails = getPersonalDetailByEmail(delegateEmail);

    return {
        actionName,
        actorAccountID,
        automatic: false,
        avatar: getCurrentUserAvatar(),
        isAttachmentOnly: false,
        originalMessage,
        message: [
            {
                text: message,
                taskReportID,
                type: CONST.REPORT.MESSAGE.TYPE.TEXT,
            },
        ],
        person: [
            {
                style: 'strong',
                text: currentUserPersonalDetails?.displayName ?? String(currentUserAccountID),
                type: 'TEXT',
            },
        ],
        reportActionID: rand64(),
        shouldShow: true,
        created: DateUtils.getDBTimeWithSkew(Date.now() + createdOffset),
        isFirstItem: false,
        pendingAction: CONST.RED_BRICK_ROAD_PENDING_ACTION.ADD,
        delegateAccountID: delegateAccountDetails?.accountID,
    };
}

function isWorkspaceChat(chatType: string) {
    return chatType === CONST.REPORT.CHAT_TYPE.POLICY_ADMINS || chatType === CONST.REPORT.CHAT_TYPE.POLICY_ANNOUNCE || chatType === CONST.REPORT.CHAT_TYPE.POLICY_EXPENSE_CHAT;
}

/**
 * Builds an optimistic chat report with a randomly generated reportID and as much information as we currently have
 */
function buildOptimisticChatReport(
    participantList: number[],
    reportName: string = CONST.REPORT.DEFAULT_REPORT_NAME,
    chatType?: ValueOf<typeof CONST.REPORT.CHAT_TYPE>,
    policyID: string = CONST.POLICY.OWNER_EMAIL_FAKE,
    ownerAccountID: number = CONST.REPORT.OWNER_ACCOUNT_ID_FAKE,
    isOwnPolicyExpenseChat = false,
    oldPolicyName = '',
    visibility?: ValueOf<typeof CONST.REPORT.VISIBILITY>,
    writeCapability?: ValueOf<typeof CONST.REPORT.WRITE_CAPABILITIES>,
    notificationPreference: NotificationPreference = CONST.REPORT.NOTIFICATION_PREFERENCE.ALWAYS,
    parentReportActionID = '',
    parentReportID = '',
    description = '',
    avatarUrl = '',
    optimisticReportID = '',
): OptimisticChatReport {
    const isWorkspaceChatType = chatType && isWorkspaceChat(chatType);
    const participants = participantList.reduce((reportParticipants: Participants, accountID: number) => {
        const participant: ReportParticipant = {
            notificationPreference,
            ...(!isWorkspaceChatType && {role: accountID === currentUserAccountID ? CONST.REPORT.ROLE.ADMIN : CONST.REPORT.ROLE.MEMBER}),
        };
        // eslint-disable-next-line no-param-reassign
        reportParticipants[accountID] = participant;
        return reportParticipants;
    }, {} as Participants);
    const currentTime = DateUtils.getDBTime();
    const isNewlyCreatedWorkspaceChat = chatType === CONST.REPORT.CHAT_TYPE.POLICY_EXPENSE_CHAT && isOwnPolicyExpenseChat;
    const optimisticChatReport: OptimisticChatReport = {
        type: CONST.REPORT.TYPE.CHAT,
        chatType,
        isOwnPolicyExpenseChat,
        isPinned: isNewlyCreatedWorkspaceChat,
        lastActorAccountID: 0,
        lastMessageHtml: '',
        lastMessageText: undefined,
        lastReadTime: currentTime,
        lastVisibleActionCreated: currentTime,
        oldPolicyName,
        ownerAccountID: ownerAccountID || CONST.REPORT.OWNER_ACCOUNT_ID_FAKE,
        parentReportActionID,
        parentReportID,
        participants,
        policyID,
        reportID: optimisticReportID || generateReportID(),
        reportName,
        stateNum: 0,
        statusNum: 0,
        visibility,
        description,
        writeCapability,
        avatarUrl,
    };

    if (chatType === CONST.REPORT.CHAT_TYPE.INVOICE) {
        // TODO: update to support workspace as an invoice receiver when workspace-to-workspace invoice room implemented
        optimisticChatReport.invoiceReceiver = {
            type: 'individual',
            accountID: participantList.at(0) ?? -1,
        };
    }

    return optimisticChatReport;
}

function buildOptimisticGroupChatReport(
    participantAccountIDs: number[],
    reportName: string,
    avatarUri: string,
    optimisticReportID?: string,
    notificationPreference?: NotificationPreference,
) {
    return buildOptimisticChatReport(
        participantAccountIDs,
        reportName,
        CONST.REPORT.CHAT_TYPE.GROUP,
        undefined,
        undefined,
        undefined,
        undefined,
        undefined,
        undefined,
        notificationPreference,
        undefined,
        undefined,
        undefined,
        avatarUri,
        optimisticReportID,
    );
}

/**
 * Returns the necessary reportAction onyx data to indicate that the chat has been created optimistically
 * @param [created] - Action created time
 */
function buildOptimisticCreatedReportAction(emailCreatingAction: string, created = DateUtils.getDBTime()): OptimisticCreatedReportAction {
    return {
        reportActionID: rand64(),
        actionName: CONST.REPORT.ACTIONS.TYPE.CREATED,
        pendingAction: CONST.RED_BRICK_ROAD_PENDING_ACTION.ADD,
        actorAccountID: currentUserAccountID,
        message: [
            {
                type: CONST.REPORT.MESSAGE.TYPE.TEXT,
                style: 'strong',
                text: emailCreatingAction,
            },
            {
                type: CONST.REPORT.MESSAGE.TYPE.TEXT,
                style: 'normal',
                text: ' created this report',
            },
        ],
        person: [
            {
                type: CONST.REPORT.MESSAGE.TYPE.TEXT,
                style: 'strong',
                text: getCurrentUserDisplayNameOrEmail(),
            },
        ],
        automatic: false,
        avatar: getCurrentUserAvatar(),
        created,
        shouldShow: true,
    };
}

/**
 * Returns the necessary reportAction onyx data to indicate that the room has been renamed
 */
function buildOptimisticRenamedRoomReportAction(newName: string, oldName: string): OptimisticRenamedReportAction {
    const now = DateUtils.getDBTime();
    return {
        reportActionID: rand64(),
        actionName: CONST.REPORT.ACTIONS.TYPE.RENAMED,
        pendingAction: CONST.RED_BRICK_ROAD_PENDING_ACTION.ADD,
        actorAccountID: currentUserAccountID,
        message: [
            {
                type: CONST.REPORT.MESSAGE.TYPE.TEXT,
                style: 'strong',
                text: 'You',
            },
            {
                type: CONST.REPORT.MESSAGE.TYPE.TEXT,
                style: 'normal',
                text: ` renamed this report. New title is '${newName}' (previously '${oldName}').`,
            },
        ],
        person: [
            {
                type: CONST.REPORT.MESSAGE.TYPE.TEXT,
                style: 'strong',
                text: getCurrentUserDisplayNameOrEmail(),
            },
        ],
        originalMessage: {
            oldName,
            newName,
            html: `Room renamed to ${newName}`,
            lastModified: now,
        },
        automatic: false,
        avatar: getCurrentUserAvatar(),
        created: now,
        shouldShow: true,
    };
}

/**
 * Returns the necessary reportAction onyx data to indicate that the room description has been updated
 */
function buildOptimisticRoomDescriptionUpdatedReportAction(description: string): OptimisticRoomDescriptionUpdatedReportAction {
    const now = DateUtils.getDBTime();
    return {
        reportActionID: rand64(),
        actionName: CONST.REPORT.ACTIONS.TYPE.ROOM_CHANGE_LOG.UPDATE_ROOM_DESCRIPTION,
        pendingAction: CONST.RED_BRICK_ROAD_PENDING_ACTION.ADD,
        actorAccountID: currentUserAccountID,
        message: [
            {
                type: CONST.REPORT.MESSAGE.TYPE.COMMENT,
                text: description ? `set the room description to: ${Parser.htmlToText(description)}` : 'cleared the room description',
                html: description ? `<muted-text>set the room description to: ${description}</muted-text>` : '<muted-text>cleared the room description</muted-text>',
            },
        ],
        person: [
            {
                type: CONST.REPORT.MESSAGE.TYPE.TEXT,
                style: 'strong',
                text: getCurrentUserDisplayNameOrEmail(),
            },
        ],
        originalMessage: {
            description,
            lastModified: now,
        },
        created: now,
    };
}

/**
 * Returns the necessary reportAction onyx data to indicate that the transaction has been put on hold optimistically
 * @param [created] - Action created time
 */
function buildOptimisticHoldReportAction(created = DateUtils.getDBTime()): OptimisticHoldReportAction {
    return {
        reportActionID: rand64(),
        actionName: CONST.REPORT.ACTIONS.TYPE.HOLD,
        pendingAction: CONST.RED_BRICK_ROAD_PENDING_ACTION.ADD,
        actorAccountID: currentUserAccountID,
        message: [
            {
                type: CONST.REPORT.MESSAGE.TYPE.TEXT,
                style: 'normal',
                text: Localize.translateLocal('iou.heldExpense'),
            },
        ],
        person: [
            {
                type: CONST.REPORT.MESSAGE.TYPE.TEXT,
                style: 'strong',
                text: getCurrentUserDisplayNameOrEmail(),
            },
        ],
        automatic: false,
        avatar: getCurrentUserAvatar(),
        created,
        shouldShow: true,
    };
}

/**
 * Returns the necessary reportAction onyx data to indicate that the transaction has been put on hold optimistically
 * @param [created] - Action created time
 */
function buildOptimisticHoldReportActionComment(comment: string, created = DateUtils.getDBTime()): OptimisticHoldReportAction {
    return {
        reportActionID: rand64(),
        actionName: CONST.REPORT.ACTIONS.TYPE.ADD_COMMENT,
        pendingAction: CONST.RED_BRICK_ROAD_PENDING_ACTION.ADD,
        actorAccountID: currentUserAccountID,
        message: [
            {
                type: CONST.REPORT.MESSAGE.TYPE.COMMENT,
                text: comment,
                html: comment, // as discussed on https://github.com/Expensify/App/pull/39452 we will not support HTML for now
            },
        ],
        person: [
            {
                type: CONST.REPORT.MESSAGE.TYPE.TEXT,
                style: 'strong',
                text: getCurrentUserDisplayNameOrEmail(),
            },
        ],
        automatic: false,
        avatar: getCurrentUserAvatar(),
        created,
        shouldShow: true,
    };
}

/**
 * Returns the necessary reportAction onyx data to indicate that the transaction has been removed from hold optimistically
 * @param [created] - Action created time
 */
function buildOptimisticUnHoldReportAction(created = DateUtils.getDBTime()): OptimisticHoldReportAction {
    return {
        reportActionID: rand64(),
        actionName: CONST.REPORT.ACTIONS.TYPE.UNHOLD,
        pendingAction: CONST.RED_BRICK_ROAD_PENDING_ACTION.ADD,
        actorAccountID: currentUserAccountID,
        message: [
            {
                type: CONST.REPORT.MESSAGE.TYPE.TEXT,
                style: 'normal',
                text: Localize.translateLocal('iou.unheldExpense'),
            },
        ],
        person: [
            {
                type: CONST.REPORT.MESSAGE.TYPE.TEXT,
                style: 'normal',
                text: getCurrentUserDisplayNameOrEmail(),
            },
        ],
        automatic: false,
        avatar: getCurrentUserAvatar(),
        created,
        shouldShow: true,
    };
}

function buildOptimisticEditedTaskFieldReportAction({title, description}: Task): OptimisticEditedTaskReportAction {
    // We do not modify title & description in one request, so we need to create a different optimistic action for each field modification
    let field = '';
    let value = '';
    if (title !== undefined) {
        field = 'task title';
        value = title;
    } else if (description !== undefined) {
        field = 'description';
        value = description;
    }

    let changelog = 'edited this task';
    if (field && value) {
        changelog = `updated the ${field} to ${value}`;
    } else if (field) {
        changelog = `removed the ${field}`;
    }
    const delegateAccountDetails = getPersonalDetailByEmail(delegateEmail);

    return {
        reportActionID: rand64(),
        actionName: CONST.REPORT.ACTIONS.TYPE.TASK_EDITED,
        pendingAction: CONST.RED_BRICK_ROAD_PENDING_ACTION.ADD,
        actorAccountID: currentUserAccountID,
        message: [
            {
                type: CONST.REPORT.MESSAGE.TYPE.COMMENT,
                text: changelog,
                html: description ? getParsedComment(changelog) : changelog,
            },
        ],
        person: [
            {
                type: CONST.REPORT.MESSAGE.TYPE.TEXT,
                style: 'strong',
                text: getCurrentUserDisplayNameOrEmail(),
            },
        ],
        automatic: false,
        avatar: getCurrentUserAvatar(),
        created: DateUtils.getDBTime(),
        shouldShow: false,
        delegateAccountID: delegateAccountDetails?.accountID,
    };
}

function buildOptimisticCardAssignedReportAction(assigneeAccountID: number): OptimisticCardAssignedReportAction {
    return {
        actionName: CONST.REPORT.ACTIONS.TYPE.CARD_ASSIGNED,
        actorAccountID: currentUserAccountID,
        avatar: getCurrentUserAvatar(),
        created: DateUtils.getDBTime(),
        originalMessage: {assigneeAccountID, cardID: -1},
        message: [{type: CONST.REPORT.MESSAGE.TYPE.COMMENT, text: '', html: ''}],
        pendingAction: CONST.RED_BRICK_ROAD_PENDING_ACTION.ADD,
        person: [
            {
                type: CONST.REPORT.MESSAGE.TYPE.TEXT,
                style: 'strong',
                text: getCurrentUserDisplayNameOrEmail(),
            },
        ],
        reportActionID: rand64(),
        shouldShow: true,
    };
}

function buildOptimisticChangedTaskAssigneeReportAction(assigneeAccountID: number): OptimisticEditedTaskReportAction {
    const delegateAccountDetails = getPersonalDetailByEmail(delegateEmail);

    return {
        reportActionID: rand64(),
        actionName: CONST.REPORT.ACTIONS.TYPE.TASK_EDITED,
        pendingAction: CONST.RED_BRICK_ROAD_PENDING_ACTION.ADD,
        actorAccountID: currentUserAccountID,
        message: [
            {
                type: CONST.REPORT.MESSAGE.TYPE.COMMENT,
                text: `assigned to ${getDisplayNameForParticipant(assigneeAccountID)}`,
                html: `assigned to <mention-user accountID="${assigneeAccountID}"/>`,
            },
        ],
        person: [
            {
                type: CONST.REPORT.MESSAGE.TYPE.TEXT,
                style: 'strong',
                text: getCurrentUserDisplayNameOrEmail(),
            },
        ],
        automatic: false,
        avatar: getCurrentUserAvatar(),
        created: DateUtils.getDBTime(),
        shouldShow: false,
        delegateAccountID: delegateAccountDetails?.accountID,
    };
}

/**
 * Returns the necessary reportAction onyx data to indicate that a chat has been archived
 *
 * @param reason - A reason why the chat has been archived
 */
function buildOptimisticClosedReportAction(
    emailClosingReport: string,
    policyName: string,
    reason: ValueOf<typeof CONST.REPORT.ARCHIVE_REASON> = CONST.REPORT.ARCHIVE_REASON.DEFAULT,
): OptimisticClosedReportAction {
    return {
        actionName: CONST.REPORT.ACTIONS.TYPE.CLOSED,
        actorAccountID: currentUserAccountID,
        automatic: false,
        avatar: getCurrentUserAvatar(),
        created: DateUtils.getDBTime(),
        message: [
            {
                type: CONST.REPORT.MESSAGE.TYPE.TEXT,
                style: 'strong',
                text: emailClosingReport,
            },
            {
                type: CONST.REPORT.MESSAGE.TYPE.TEXT,
                style: 'normal',
                text: ' closed this report',
            },
        ],
        originalMessage: {
            policyName,
            reason,
        },
        pendingAction: CONST.RED_BRICK_ROAD_PENDING_ACTION.ADD,
        person: [
            {
                type: CONST.REPORT.MESSAGE.TYPE.TEXT,
                style: 'strong',
                text: getCurrentUserDisplayNameOrEmail(),
            },
        ],
        reportActionID: rand64(),
        shouldShow: true,
    };
}

/**
 * Returns an optimistic Dismissed Violation Report Action. Use the originalMessage customize this to the type of
 * violation being dismissed.
 */
function buildOptimisticDismissedViolationReportAction(
    originalMessage: ReportAction<typeof CONST.REPORT.ACTIONS.TYPE.DISMISSED_VIOLATION>['originalMessage'],
): OptimisticDismissedViolationReportAction {
    return {
        actionName: CONST.REPORT.ACTIONS.TYPE.DISMISSED_VIOLATION,
        actorAccountID: currentUserAccountID,
        avatar: getCurrentUserAvatar(),
        created: DateUtils.getDBTime(),
        message: [
            {
                type: CONST.REPORT.MESSAGE.TYPE.TEXT,
                style: 'normal',
                text: getDismissedViolationMessageText(originalMessage),
            },
        ],
        originalMessage,
        pendingAction: CONST.RED_BRICK_ROAD_PENDING_ACTION.ADD,
        person: [
            {
                type: CONST.REPORT.MESSAGE.TYPE.TEXT,
                style: 'strong',
                text: getCurrentUserDisplayNameOrEmail(),
            },
        ],
        reportActionID: rand64(),
        shouldShow: true,
    };
}

function buildOptimisticAnnounceChat(policyID: string, accountIDs: number[]): OptimisticAnnounceChat {
    const announceReport = getRoom(CONST.REPORT.CHAT_TYPE.POLICY_ANNOUNCE, policyID);
    const policy = getPolicy(policyID);
    const announceRoomOnyxData: AnnounceRoomOnyxData = {
        onyxOptimisticData: [],
        onyxSuccessData: [],
        onyxFailureData: [],
    };

    // Do not create #announce room if the room already exists or if there are less than 3 participants in workspace
    if (accountIDs.length < 3 || announceReport) {
        return {
            announceChatReportID: '',
            announceChatReportActionID: '',
            announceChatData: announceRoomOnyxData,
        };
    }

    const announceChatData = buildOptimisticChatReport(
        accountIDs,
        CONST.REPORT.WORKSPACE_CHAT_ROOMS.ANNOUNCE,
        CONST.REPORT.CHAT_TYPE.POLICY_ANNOUNCE,
        policyID,
        CONST.POLICY.OWNER_ACCOUNT_ID_FAKE,
        false,
        policy?.name,
        undefined,
        CONST.REPORT.WRITE_CAPABILITIES.ADMINS,
        CONST.REPORT.NOTIFICATION_PREFERENCE.ALWAYS,
    );
    const announceCreatedAction = buildOptimisticCreatedReportAction(CONST.POLICY.OWNER_EMAIL_FAKE);
    announceRoomOnyxData.onyxOptimisticData.push(
        {
            onyxMethod: Onyx.METHOD.SET,
            key: `${ONYXKEYS.COLLECTION.REPORT}${announceChatData.reportID}`,
            value: {
                pendingFields: {
                    addWorkspaceRoom: CONST.RED_BRICK_ROAD_PENDING_ACTION.ADD,
                },
                ...announceChatData,
            },
        },
        {
            onyxMethod: Onyx.METHOD.SET,
            key: `${ONYXKEYS.COLLECTION.REPORT_DRAFT}${announceChatData.reportID}`,
            value: null,
        },
        {
            onyxMethod: Onyx.METHOD.SET,
            key: `${ONYXKEYS.COLLECTION.REPORT_ACTIONS}${announceChatData.reportID}`,
            value: {
                [announceCreatedAction.reportActionID]: announceCreatedAction,
            },
        },
    );
    announceRoomOnyxData.onyxSuccessData.push(
        {
            onyxMethod: Onyx.METHOD.MERGE,
            key: `${ONYXKEYS.COLLECTION.REPORT}${announceChatData.reportID}`,
            value: {
                pendingFields: {
                    addWorkspaceRoom: null,
                },
                pendingAction: null,
            },
        },
        {
            onyxMethod: Onyx.METHOD.MERGE,
            key: `${ONYXKEYS.COLLECTION.REPORT_METADATA}${announceChatData.reportID}`,
            value: {
                isOptimisticReport: false,
            },
        },
        {
            onyxMethod: Onyx.METHOD.MERGE,
            key: `${ONYXKEYS.COLLECTION.REPORT_ACTIONS}${announceChatData.reportID}`,
            value: {
                [announceCreatedAction.reportActionID]: {
                    pendingAction: null,
                },
            },
        },
    );
    announceRoomOnyxData.onyxFailureData.push(
        {
            onyxMethod: Onyx.METHOD.MERGE,
            key: `${ONYXKEYS.COLLECTION.REPORT}${announceChatData.reportID}`,
            value: {
                pendingFields: {
                    addWorkspaceRoom: null,
                },
                pendingAction: null,
            },
        },
        {
            onyxMethod: Onyx.METHOD.MERGE,
            key: `${ONYXKEYS.COLLECTION.REPORT_METADATA}${announceChatData.reportID}`,
            value: {
                isOptimisticReport: false,
            },
        },
        {
            onyxMethod: Onyx.METHOD.MERGE,
            key: `${ONYXKEYS.COLLECTION.REPORT_ACTIONS}${announceChatData.reportID}`,
            value: {
                [announceCreatedAction.reportActionID]: {
                    pendingAction: null,
                },
            },
        },
    );
    return {
        announceChatReportID: announceChatData.reportID,
        announceChatReportActionID: announceCreatedAction.reportActionID,
        announceChatData: announceRoomOnyxData,
    };
}

function buildOptimisticWorkspaceChats(policyID: string, policyName: string, expenseReportId?: string): OptimisticWorkspaceChats {
    const pendingChatMembers = getPendingChatMembers(currentUserAccountID ? [currentUserAccountID] : [], [], CONST.RED_BRICK_ROAD_PENDING_ACTION.ADD);
    const adminsChatData = {
        ...buildOptimisticChatReport(
            currentUserAccountID ? [currentUserAccountID] : [],
            CONST.REPORT.WORKSPACE_CHAT_ROOMS.ADMINS,
            CONST.REPORT.CHAT_TYPE.POLICY_ADMINS,
            policyID,
            CONST.POLICY.OWNER_ACCOUNT_ID_FAKE,
            false,
            policyName,
        ),
    };
    const adminsChatReportID = adminsChatData.reportID;
    const adminsCreatedAction = buildOptimisticCreatedReportAction(CONST.POLICY.OWNER_EMAIL_FAKE);
    const adminsReportActionData = {
        [adminsCreatedAction.reportActionID]: adminsCreatedAction,
    };

    const expenseChatData = buildOptimisticChatReport(
        currentUserAccountID ? [currentUserAccountID] : [],
        '',
        CONST.REPORT.CHAT_TYPE.POLICY_EXPENSE_CHAT,
        policyID,
        currentUserAccountID,
        true,
        policyName,
        undefined,
        undefined,
        undefined,
        undefined,
        undefined,
        undefined,
        undefined,
        expenseReportId,
    );
    const expenseChatReportID = expenseChatData.reportID;
    const expenseReportCreatedAction = buildOptimisticCreatedReportAction(currentUserEmail ?? '');
    const expenseReportActionData = {
        [expenseReportCreatedAction.reportActionID]: expenseReportCreatedAction,
    };

    return {
        adminsChatReportID,
        adminsChatData,
        adminsReportActionData,
        adminsCreatedReportActionID: adminsCreatedAction.reportActionID,
        expenseChatReportID,
        expenseChatData,
        expenseReportActionData,
        expenseCreatedReportActionID: expenseReportCreatedAction.reportActionID,
        pendingChatMembers,
    };
}

/**
 * Builds an optimistic Task Report with a randomly generated reportID
 *
 * @param ownerAccountID - Account ID of the person generating the Task.
 * @param assigneeAccountID - AccountID of the other person participating in the Task.
 * @param parentReportID - Report ID of the chat where the Task is.
 * @param title - Task title.
 * @param description - Task description.
 * @param policyID - PolicyID of the parent report
 */

function buildOptimisticTaskReport(
    ownerAccountID: number,
    assigneeAccountID = 0,
    parentReportID?: string,
    title?: string,
    description?: string,
    policyID: string = CONST.POLICY.OWNER_EMAIL_FAKE,
    notificationPreference: NotificationPreference = CONST.REPORT.NOTIFICATION_PREFERENCE.HIDDEN,
): OptimisticTaskReport {
    const participants: Participants = {
        [ownerAccountID]: {
            notificationPreference,
        },
    };

    if (assigneeAccountID) {
        participants[assigneeAccountID] = {notificationPreference};
    }

    return {
        reportID: generateReportID(),
        reportName: title,
        description: getParsedComment(description ?? ''),
        ownerAccountID,
        participants,
        managerID: assigneeAccountID,
        type: CONST.REPORT.TYPE.TASK,
        parentReportID,
        policyID,
        stateNum: CONST.REPORT.STATE_NUM.OPEN,
        statusNum: CONST.REPORT.STATUS_NUM.OPEN,
        lastVisibleActionCreated: DateUtils.getDBTime(),
        hasParentAccess: true,
    };
}

/**
 * Builds an optimistic EXPORTED_TO_INTEGRATION report action
 *
 * @param integration - The connectionName of the integration
 * @param markedManually - Whether the integration was marked as manually exported
 */
function buildOptimisticExportIntegrationAction(integration: ConnectionName, markedManually = false): OptimisticExportIntegrationAction {
    const label = CONST.POLICY.CONNECTIONS.NAME_USER_FRIENDLY[integration];
    return {
        reportActionID: rand64(),
        actionName: CONST.REPORT.ACTIONS.TYPE.EXPORTED_TO_INTEGRATION,
        pendingAction: CONST.RED_BRICK_ROAD_PENDING_ACTION.ADD,
        actorAccountID: currentUserAccountID,
        message: [],
        person: [
            {
                type: CONST.REPORT.MESSAGE.TYPE.TEXT,
                style: 'strong',
                text: getCurrentUserDisplayNameOrEmail(),
            },
        ],
        automatic: false,
        avatar: getCurrentUserAvatar(),
        created: DateUtils.getDBTime(),
        shouldShow: true,
        originalMessage: {
            label,
            lastModified: DateUtils.getDBTime(),
            markedManually,
            inProgress: true,
        },
    };
}

/**
 * A helper method to create transaction thread
 *
 * @param reportAction - the parent IOU report action from which to create the thread
 * @param moneyRequestReport - the report which the report action belongs to
 */
function buildTransactionThread(
    reportAction: OnyxEntry<ReportAction | OptimisticIOUReportAction>,
    moneyRequestReport: OnyxEntry<Report>,
    existingTransactionThreadReportID?: string,
): OptimisticChatReport {
    const participantAccountIDs = [...new Set([currentUserAccountID, Number(reportAction?.actorAccountID)])].filter(Boolean) as number[];
    const existingTransactionThreadReport = getReportOrDraftReport(existingTransactionThreadReportID);

    if (existingTransactionThreadReportID && existingTransactionThreadReport) {
        return {
            ...existingTransactionThreadReport,
            parentReportActionID: reportAction?.reportActionID,
            parentReportID: moneyRequestReport?.reportID,
            reportName: getTransactionReportName(reportAction),
            policyID: moneyRequestReport?.policyID,
        };
    }

    return buildOptimisticChatReport(
        participantAccountIDs,
        getTransactionReportName(reportAction),
        undefined,
        moneyRequestReport?.policyID,
        CONST.POLICY.OWNER_ACCOUNT_ID_FAKE,
        false,
        '',
        undefined,
        undefined,
        CONST.REPORT.NOTIFICATION_PREFERENCE.HIDDEN,
        reportAction?.reportActionID,
        moneyRequestReport?.reportID,
    );
}

/**
 * Build optimistic expense entities:
 *
 * 1. CREATED action for the chatReport
 * 2. CREATED action for the iouReport
 * 3. IOU action for the iouReport linked to the transaction thread via `childReportID`
 * 4. Transaction Thread linked to the IOU action via `parentReportActionID`
 * 5. CREATED action for the Transaction Thread
 */
function buildOptimisticMoneyRequestEntities(
    iouReport: Report,
    type: ValueOf<typeof CONST.IOU.REPORT_ACTION_TYPE>,
    amount: number,
    currency: string,
    comment: string,
    payeeEmail: string,
    participants: Participant[],
    transactionID: string,
    paymentType?: PaymentMethodType,
    isSettlingUp = false,
    isSendMoneyFlow = false,
    isOwnPolicyExpenseChat = false,
    isPersonalTrackingExpense?: boolean,
    existingTransactionThreadReportID?: string,
    linkedTrackedExpenseReportAction?: ReportAction,
): [OptimisticCreatedReportAction, OptimisticCreatedReportAction, OptimisticIOUReportAction, OptimisticChatReport, OptimisticCreatedReportAction | null] {
    const createdActionForChat = buildOptimisticCreatedReportAction(payeeEmail);

    // The `CREATED` action must be optimistically generated before the IOU action so that it won't appear after the IOU action in the chat.
    const iouActionCreationTime = DateUtils.getDBTime();
    const createdActionForIOUReport = buildOptimisticCreatedReportAction(payeeEmail, DateUtils.subtractMillisecondsFromDateTime(iouActionCreationTime, 1));

    const iouAction = buildOptimisticIOUReportAction(
        type,
        amount,
        currency,
        comment,
        participants,
        transactionID,
        paymentType,
        isPersonalTrackingExpense ? '0' : iouReport.reportID,
        isSettlingUp,
        isSendMoneyFlow,
        isOwnPolicyExpenseChat,
        iouActionCreationTime,
        linkedTrackedExpenseReportAction,
    );

    // Create optimistic transactionThread and the `CREATED` action for it, if existingTransactionThreadReportID is undefined
    const transactionThread = buildTransactionThread(iouAction, iouReport, existingTransactionThreadReportID);
    const createdActionForTransactionThread = existingTransactionThreadReportID ? null : buildOptimisticCreatedReportAction(payeeEmail);

    // The IOU action and the transactionThread are co-dependent as parent-child, so we need to link them together
    iouAction.childReportID = existingTransactionThreadReportID ?? transactionThread.reportID;

    return [createdActionForChat, createdActionForIOUReport, iouAction, transactionThread, createdActionForTransactionThread];
}

// Check if the report is empty, meaning it has no visible messages (i.e. only a "created" report action).
function isEmptyReport(report: OnyxEntry<Report>): boolean {
    if (!report) {
        return true;
    }

    if (report.lastMessageText) {
        return false;
    }

    const lastVisibleMessage = getLastVisibleMessage(report.reportID);
    return !lastVisibleMessage.lastMessageText;
}

function isUnread(report: OnyxEntry<Report>): boolean {
    if (!report) {
        return false;
    }

    if (isEmptyReport(report)) {
        return false;
    }
    // lastVisibleActionCreated and lastReadTime are both datetime strings and can be compared directly
    const lastVisibleActionCreated = report.lastVisibleActionCreated ?? '';
    const lastReadTime = report.lastReadTime ?? '';
    const lastMentionedTime = report.lastMentionedTime ?? '';

    // If the user was mentioned and the comment got deleted the lastMentionedTime will be more recent than the lastVisibleActionCreated
    return lastReadTime < lastVisibleActionCreated || lastReadTime < lastMentionedTime;
}

function isIOUOwnedByCurrentUser(report: OnyxEntry<Report>, allReportsDict?: OnyxCollection<Report>): boolean {
    const allAvailableReports = allReportsDict ?? allReports;
    if (!report || !allAvailableReports) {
        return false;
    }

    let reportToLook = report;
    if (report.iouReportID) {
        const iouReport = allAvailableReports[`${ONYXKEYS.COLLECTION.REPORT}${report.iouReportID}`];
        if (iouReport) {
            reportToLook = iouReport;
        }
    }

    return reportToLook.ownerAccountID === currentUserAccountID;
}

/**
 * Assuming the passed in report is a default room, lets us know whether we can see it or not, based on permissions and
 * the various subsets of users we've allowed to use default rooms.
 */
function canSeeDefaultRoom(report: OnyxEntry<Report>, policies: OnyxCollection<Policy>, betas: OnyxEntry<Beta[]>): boolean {
    // Include archived rooms
    if (isArchivedRoom(report, getReportNameValuePairs(report?.reportID))) {
        return true;
    }

    // If the room has an assigned guide, it can be seen.
    if (hasExpensifyGuidesEmails(Object.keys(report?.participants ?? {}).map(Number))) {
        return true;
    }

    // Include any admins and announce rooms, since only non partner-managed domain rooms are on the beta now.
    if (isAdminRoom(report) || isAnnounceRoom(report)) {
        return true;
    }

    // For all other cases, just check that the user belongs to the default rooms beta
    return Permissions.canUseDefaultRooms(betas ?? []);
}

function canAccessReport(report: OnyxEntry<Report>, policies: OnyxCollection<Policy>, betas: OnyxEntry<Beta[]>): boolean {
    // We hide default rooms (it's basically just domain rooms now) from people who aren't on the defaultRooms beta.
    if (isDefaultRoom(report) && !canSeeDefaultRoom(report, policies, betas)) {
        return false;
    }

    if (report?.errorFields?.notFound) {
        return false;
    }

    return true;
}

// eslint-disable-next-line rulesdir/no-negated-variables
function isReportNotFound(report: OnyxEntry<Report>): boolean {
    return !!report?.errorFields?.notFound;
}

/**
 * Check if the report is the parent report of the currently viewed report or at least one child report has report action
 */
function shouldHideReport(report: OnyxEntry<Report>, currentReportId: string | undefined): boolean {
    const currentReport = getReportOrDraftReport(currentReportId);
    const parentReport = getParentReport(!isEmptyObject(currentReport) ? currentReport : undefined);
    const reportActions = allReportActions?.[`${ONYXKEYS.COLLECTION.REPORT_ACTIONS}${report?.reportID}`] ?? {};
    const isChildReportHasComment = Object.values(reportActions ?? {})?.some((reportAction) => (reportAction?.childVisibleActionCount ?? 0) > 0);
    return parentReport?.reportID !== report?.reportID && !isChildReportHasComment;
}

/**
 * Should we display a RBR on the LHN on this report due to violations?
 */
function shouldDisplayViolationsRBRInLHN(report: OnyxEntry<Report>, transactionViolations: OnyxCollection<TransactionViolation[]>): boolean {
    // We only show the RBR in the highest level, which is the workspace chat
    if (!report || !isPolicyExpenseChat(report)) {
        return false;
    }

    // We only show the RBR to the submitter
    if (!isCurrentUserSubmitter(report.reportID)) {
        return false;
    }

    // Get all potential reports, which are the ones that are:
    // - Owned by the same user
    // - Are either open or submitted
    // - Belong to the same workspace
    // And if any have a violation, then it should have a RBR
    const reports = Object.values(allReports ?? {}) as Report[];
    const potentialReports = reports.filter((r) => r?.ownerAccountID === currentUserAccountID && (r?.stateNum ?? 0) <= 1 && r?.policyID === report.policyID);
    return potentialReports.some(
        (potentialReport) => hasViolations(potentialReport.reportID, transactionViolations) || hasWarningTypeViolations(potentialReport.reportID, transactionViolations),
    );
}

/**
 * Checks to see if a report contains a violation
 */
function hasViolations(reportID: string | undefined, transactionViolations: OnyxCollection<TransactionViolation[]>, shouldShowInReview?: boolean): boolean {
    const transactions = getReportTransactions(reportID);
    return transactions.some((transaction) => hasViolation(transaction.transactionID, transactionViolations, shouldShowInReview));
}

/**
 * Checks to see if a report contains a violation of type `warning`
 */
function hasWarningTypeViolations(reportID: string | undefined, transactionViolations: OnyxCollection<TransactionViolation[]>, shouldShowInReview?: boolean): boolean {
    const transactions = getReportTransactions(reportID);
    return transactions.some((transaction) => hasWarningTypeViolation(transaction.transactionID, transactionViolations, shouldShowInReview));
}

/**
 * Checks to see if a report contains a violation of type `notice`
 */
function hasNoticeTypeViolations(reportID: string | undefined, transactionViolations: OnyxCollection<TransactionViolation[]>, shouldShowInReview?: boolean): boolean {
    const transactions = getReportTransactions(reportID);
    return transactions.some((transaction) => hasNoticeTypeViolation(transaction.transactionID, transactionViolations, shouldShowInReview));
}

function hasReportViolations(reportID: string | undefined) {
    if (!reportID) {
        return false;
    }
    const reportViolations = allReportsViolations?.[`${ONYXKEYS.COLLECTION.REPORT_VIOLATIONS}${reportID}`];
    return Object.values(reportViolations ?? {}).some((violations) => !isEmptyObject(violations));
}

/**
 * Checks if #admins room chan be shown
 * We show #admin rooms when a) More than one admin exists or b) There exists policy audit log for review.
 */
function shouldAdminsRoomBeVisible(report: OnyxEntry<Report>): boolean {
    const accountIDs = Object.entries(report?.participants ?? {}).map(([accountID]) => Number(accountID));
    const adminAccounts = getLoginsByAccountIDs(accountIDs).filter((login) => !isExpensifyTeam(login));
    const lastVisibleAction = getLastVisibleActionReportActionsUtils(report?.reportID);
    if ((lastVisibleAction ? isCreatedAction(lastVisibleAction) : report?.lastActionType === CONST.REPORT.ACTIONS.TYPE.CREATED) && adminAccounts.length <= 1) {
        return false;
    }
    return true;
}

type ReportErrorsAndReportActionThatRequiresAttention = {
    errors: ErrorFields;
    reportAction?: OnyxEntry<ReportAction>;
};

function getAllReportActionsErrorsAndReportActionThatRequiresAttention(report: OnyxEntry<Report>, reportActions: OnyxEntry<ReportActions>): ReportErrorsAndReportActionThatRequiresAttention {
    const reportActionsArray = Object.values(reportActions ?? {}).filter((action) => !isDeletedAction(action));
    const reportActionErrors: ErrorFields = {};
    let reportAction: OnyxEntry<ReportAction>;

    for (const action of reportActionsArray) {
        if (action && !isEmptyObject(action.errors)) {
            Object.assign(reportActionErrors, action.errors);

            if (!reportAction) {
                reportAction = action;
            }
        }
    }
    const parentReportAction: OnyxEntry<ReportAction> =
        !report?.parentReportID || !report?.parentReportActionID
            ? undefined
            : allReportActions?.[`${ONYXKEYS.COLLECTION.REPORT_ACTIONS}${report.parentReportID}`]?.[report.parentReportActionID];

    if (!isArchivedRoom(report)) {
        if (wasActionTakenByCurrentUser(parentReportAction) && isTransactionThread(parentReportAction)) {
            const transactionID = isMoneyRequestAction(parentReportAction) ? getOriginalMessage(parentReportAction)?.IOUTransactionID : null;
            const transaction = allTransactions?.[`${ONYXKEYS.COLLECTION.TRANSACTION}${transactionID}`];
            if (hasMissingSmartscanFieldsTransactionUtils(transaction ?? null) && !isSettled(transaction?.reportID)) {
                reportActionErrors.smartscan = ErrorUtils.getMicroSecondOnyxErrorWithTranslationKey('iou.error.genericSmartscanFailureMessage');
                reportAction = undefined;
            }
        } else if ((isIOUReport(report) || isExpenseReport(report)) && report?.ownerAccountID === currentUserAccountID) {
            if (shouldShowRBRForMissingSmartscanFields(report?.reportID) && !isSettled(report?.reportID)) {
                reportActionErrors.smartscan = ErrorUtils.getMicroSecondOnyxErrorWithTranslationKey('iou.error.genericSmartscanFailureMessage');
                reportAction = getReportActionWithMissingSmartscanFields(report?.reportID);
            }
        } else if (hasSmartscanError(reportActionsArray)) {
            reportActionErrors.smartscan = ErrorUtils.getMicroSecondOnyxErrorWithTranslationKey('iou.error.genericSmartscanFailureMessage');
            reportAction = getReportActionWithSmartscanError(reportActionsArray);
        }
    }

    return {
        errors: reportActionErrors,
        reportAction,
    };
}

/**
 * Get an object of error messages keyed by microtime by combining all error objects related to the report.
 */
function getAllReportErrors(report: OnyxEntry<Report>, reportActions: OnyxEntry<ReportActions>): Errors {
    const reportErrorFields = report?.errorFields ?? {};
    const {errors: reportActionErrors} = getAllReportActionsErrorsAndReportActionThatRequiresAttention(report, reportActions);

    // All error objects related to the report. Each object in the sources contains error messages keyed by microtime
    const errorSources = {
        ...reportErrorFields,
        ...reportActionErrors,
    };

    // Combine all error messages keyed by microtime into one object
    const errorSourcesArray = Object.values(errorSources ?? {});
    const allReportErrors = {};

    for (const errors of errorSourcesArray) {
        if (!isEmptyObject(errors)) {
            Object.assign(allReportErrors, errors);
        }
    }
    return allReportErrors;
}

function hasReportErrorsOtherThanFailedReceipt(report: Report, doesReportHaveViolations: boolean, transactionViolations: OnyxCollection<TransactionViolation[]>) {
    const reportActions = allReportActions?.[`${ONYXKEYS.COLLECTION.REPORT_ACTIONS}${report.reportID}`] ?? {};
    const allReportErrors = getAllReportErrors(report, reportActions) ?? {};
    const transactionReportActions = getAllReportActions(report.reportID);
    const oneTransactionThreadReportID = getOneTransactionThreadReportID(report.reportID, transactionReportActions, undefined);
    let doesTransactionThreadReportHasViolations = false;
    if (oneTransactionThreadReportID) {
        const transactionReport = getReport(oneTransactionThreadReportID);
        doesTransactionThreadReportHasViolations = !!transactionReport && shouldDisplayViolationsRBRInLHN(transactionReport, transactionViolations);
    }
    return (
        doesTransactionThreadReportHasViolations ||
        doesReportHaveViolations ||
        Object.values(allReportErrors).some((error) => error?.[0] !== Localize.translateLocal('iou.error.genericSmartscanFailureMessage'))
    );
}

type ShouldReportBeInOptionListParams = {
    report: OnyxEntry<Report>;
    currentReportId: string | undefined;
    isInFocusMode: boolean;
    betas: OnyxEntry<Beta[]>;
    policies: OnyxCollection<Policy>;
    excludeEmptyChats: boolean;
    doesReportHaveViolations: boolean;
    includeSelfDM?: boolean;
    login?: string;
    includeDomainEmail?: boolean;
};

function reasonForReportToBeInOptionList({
    report,
    currentReportId,
    isInFocusMode,
    betas,
    policies,
    excludeEmptyChats,
    doesReportHaveViolations,
    includeSelfDM = false,
    login,
    includeDomainEmail = false,
}: ShouldReportBeInOptionListParams): ValueOf<typeof CONST.REPORT_IN_LHN_REASONS> | null {
    const isInDefaultMode = !isInFocusMode;
    // Exclude reports that have no data because there wouldn't be anything to show in the option item.
    // This can happen if data is currently loading from the server or a report is in various stages of being created.
    // This can also happen for anyone accessing a public room or archived room for which they don't have access to the underlying policy.
    // Optionally exclude reports that do not belong to currently active workspace

    const parentReportAction = isThread(report) ? allReportActions?.[`${ONYXKEYS.COLLECTION.REPORT_ACTIONS}${report.parentReportID}`]?.[report.parentReportActionID] : undefined;

    if (
        !report?.reportID ||
        !report?.type ||
        report?.reportName === undefined ||
        (!report?.participants &&
            // We omit sending back participants for chat rooms when searching for reports since they aren't needed to display the results and can get very large.
            // So we allow showing rooms with no participants–in any other circumstances we should never have these reports with no participants in Onyx.
            !isChatRoom(report) &&
            !isChatThread(report) &&
            !isArchivedRoom(report, getReportNameValuePairs(report?.reportID)) &&
            !isMoneyRequestReport(report) &&
            !isTaskReport(report) &&
            !isSelfDM(report) &&
            !isSystemChat(report) &&
            !isGroupChat(report))
    ) {
        return null;
    }

    // We used to use the system DM for A/B testing onboarding tasks, but now only create them in the Concierge chat. We
    // still need to allow existing users who have tasks in the system DM to see them, but otherwise we don't need to
    // show that chat
    if (report?.participants?.[CONST.ACCOUNT_ID.NOTIFICATIONS] && isEmptyReport(report)) {
        return null;
    }

    if (!canAccessReport(report, policies, betas)) {
        return null;
    }

    // If this is a transaction thread associated with a report that only has one transaction, omit it
    if (isOneTransactionThread(report.reportID, report.parentReportID, parentReportAction)) {
        return null;
    }

    if ((Object.values(CONST.REPORT.UNSUPPORTED_TYPE) as string[]).includes(report?.type ?? '')) {
        return null;
    }

    // Include the currently viewed report. If we excluded the currently viewed report, then there
    // would be no way to highlight it in the options list and it would be confusing to users because they lose
    // a sense of context.
    if (report.reportID === currentReportId) {
        return CONST.REPORT_IN_LHN_REASONS.IS_FOCUSED;
    }

    // Retrieve the draft comment for the report and convert it to a boolean
    const hasDraftComment = hasValidDraftComment(report.reportID);

    // Include reports that are relevant to the user in any view mode. Criteria include having a draft or having a GBR showing.
    // eslint-disable-next-line @typescript-eslint/prefer-nullish-coalescing
    if (hasDraftComment) {
        return CONST.REPORT_IN_LHN_REASONS.HAS_DRAFT_COMMENT;
    }

    if (requiresAttentionFromCurrentUser(report)) {
        return CONST.REPORT_IN_LHN_REASONS.HAS_GBR;
    }

    const isEmptyChat = isEmptyReport(report);
    const canHideReport = shouldHideReport(report, currentReportId);

    // Include reports if they are pinned
    if (report.isPinned) {
        return CONST.REPORT_IN_LHN_REASONS.PINNED_BY_USER;
    }

    const reportIsSettled = report.statusNum === CONST.REPORT.STATUS_NUM.REIMBURSED;

    // Always show IOU reports with violations unless they are reimbursed
    if (isExpenseRequest(report) && doesReportHaveViolations && !reportIsSettled) {
        return CONST.REPORT_IN_LHN_REASONS.HAS_IOU_VIOLATIONS;
    }

    // Hide only chat threads that haven't been commented on (other threads are actionable)
    if (isChatThread(report) && canHideReport && isEmptyChat) {
        return null;
    }

    // Show #admins room only when it has some value to the user.
    if (isAdminRoom(report) && !shouldAdminsRoomBeVisible(report)) {
        return null;
    }

    // Include reports that have errors from trying to add a workspace
    // If we excluded it, then the red-brock-road pattern wouldn't work for the user to resolve the error
    if (report.errorFields?.addWorkspaceRoom) {
        return CONST.REPORT_IN_LHN_REASONS.HAS_ADD_WORKSPACE_ROOM_ERRORS;
    }

    // All unread chats (even archived ones) in GSD mode will be shown. This is because GSD mode is specifically for focusing the user on the most relevant chats, primarily, the unread ones
    if (isInFocusMode) {
        return isUnread(report) && getReportNotificationPreference(report) !== CONST.REPORT.NOTIFICATION_PREFERENCE.MUTE ? CONST.REPORT_IN_LHN_REASONS.IS_UNREAD : null;
    }

    // Archived reports should always be shown when in default (most recent) mode. This is because you should still be able to access and search for the chats to find them.
    if (isInDefaultMode && isArchivedRoom(report, getReportNameValuePairs(report?.reportID))) {
        return CONST.REPORT_IN_LHN_REASONS.IS_ARCHIVED;
    }

    // Hide chats between two users that haven't been commented on from the LNH
    if (excludeEmptyChats && isEmptyChat && isChatReport(report) && !isChatRoom(report) && !isPolicyExpenseChat(report) && !isSystemChat(report) && !isGroupChat(report) && canHideReport) {
        return null;
    }

    if (isSelfDM(report)) {
        return includeSelfDM ? CONST.REPORT_IN_LHN_REASONS.IS_SELF_DM : null;
    }

    if (Str.isDomainEmail(login ?? '') && !includeDomainEmail) {
        return null;
    }

    // Hide chat threads where the parent message is pending removal
    if (!isEmptyObject(parentReportAction) && isPendingRemove(parentReportAction) && isThreadParentMessage(parentReportAction, report?.reportID)) {
        return null;
    }

    return CONST.REPORT_IN_LHN_REASONS.DEFAULT;
}

/**
 * Takes several pieces of data from Onyx and evaluates if a report should be shown in the option list (either when searching
 * for reports or the reports shown in the LHN).
 *
 * This logic is very specific and the order of the logic is very important. It should fail quickly in most cases and also
 * filter out the majority of reports before filtering out very specific minority of reports.
 */
function shouldReportBeInOptionList(params: ShouldReportBeInOptionListParams) {
    return reasonForReportToBeInOptionList(params) !== null;
}

/**
 * Attempts to find a report in onyx with the provided list of participants. Does not include threads, task, expense, room, and policy expense chat.
 */
function getChatByParticipants(newParticipantList: number[], reports: OnyxCollection<Report> = allReports, shouldIncludeGroupChats = false): OnyxEntry<Report> {
    const sortedNewParticipantList = newParticipantList.sort();
    return Object.values(reports ?? {}).find((report) => {
        const participantAccountIDs = Object.keys(report?.participants ?? {});

        // Skip if it's not a 1:1 chat
        if (!shouldIncludeGroupChats && !isOneOnOneChat(report) && !isSystemChat(report)) {
            return false;
        }

        // If we are looking for a group chat, then skip non-group chat report
        if (shouldIncludeGroupChats && !isGroupChat(report)) {
            return false;
        }

        const sortedParticipantsAccountIDs = participantAccountIDs.map(Number).sort();

        // Only return the chat if it has all the participants
        return lodashIsEqual(sortedNewParticipantList, sortedParticipantsAccountIDs);
    });
}

/**
 * Attempts to find an invoice chat report in onyx with the provided policyID and receiverID.
 */
function getInvoiceChatByParticipants(receiverID: string | number, receiverType: InvoiceReceiverType, policyID?: string, reports: OnyxCollection<Report> = allReports): OnyxEntry<Report> {
    return Object.values(reports ?? {}).find((report) => {
        if (!report || !isInvoiceRoom(report) || isArchivedRoom(report)) {
            return false;
        }

        const isSameReceiver =
            report.invoiceReceiver &&
            report.invoiceReceiver.type === receiverType &&
            (('accountID' in report.invoiceReceiver && report.invoiceReceiver.accountID === receiverID) ||
                ('policyID' in report.invoiceReceiver && report.invoiceReceiver.policyID === receiverID));

        return report.policyID === policyID && isSameReceiver;
    });
}

/**
 * Attempts to find a policy expense report in onyx that is owned by ownerAccountID in a given policy
 */
function getPolicyExpenseChat(ownerAccountID: number | undefined, policyID: string | undefined): OnyxEntry<Report> {
    if (!ownerAccountID || !policyID) {
        return;
    }

    return Object.values(allReports ?? {}).find((report: OnyxEntry<Report>) => {
        // If the report has been deleted, then skip it
        if (!report) {
            return false;
        }

        return report.policyID === policyID && isPolicyExpenseChat(report) && report.ownerAccountID === ownerAccountID;
    });
}

function getAllPolicyReports(policyID: string): Array<OnyxEntry<Report>> {
    return Object.values(allReports ?? {}).filter((report) => report?.policyID === policyID);
}

/**
 * Returns true if Chronos is one of the chat participants (1:1)
 */
function chatIncludesChronos(report: OnyxInputOrEntry<Report> | SearchReport): boolean {
    const participantAccountIDs = Object.keys(report?.participants ?? {}).map(Number);
    return participantAccountIDs.includes(CONST.ACCOUNT_ID.CHRONOS);
}

function chatIncludesChronosWithID(reportOrID?: string | SearchReport): boolean {
    if (!reportOrID) {
        return false;
    }

    const report = typeof reportOrID === 'string' ? getReport(reportOrID) : reportOrID;
    return chatIncludesChronos(report);
}

/**
 * Can only flag if:
 *
 * - It was written by someone else and isn't a whisper
 * - It's a welcome message whisper
 * - It's an ADD_COMMENT that is not an attachment
 */
function canFlagReportAction(reportAction: OnyxInputOrEntry<ReportAction>, reportID: string | undefined): boolean {
    let report = getReportOrDraftReport(reportID);

    // If the childReportID exists in reportAction and is equal to the reportID,
    // the report action being evaluated is the parent report action in a thread, and we should get the parent report to evaluate instead.
    if (reportAction?.childReportID?.toString() === reportID?.toString()) {
        report = getReportOrDraftReport(report?.parentReportID);
    }
    const isCurrentUserAction = reportAction?.actorAccountID === currentUserAccountID;
    if (isWhisperAction(reportAction)) {
        // Allow flagging whispers that are sent by other users
        if (!isCurrentUserAction && reportAction?.actorAccountID !== CONST.ACCOUNT_ID.CONCIERGE) {
            return true;
        }

        // Disallow flagging the rest of whisper as they are sent by us
        return false;
    }

    return !!(
        !isCurrentUserAction &&
        reportAction?.actionName === CONST.REPORT.ACTIONS.TYPE.ADD_COMMENT &&
        !isDeletedAction(reportAction) &&
        !isCreatedTaskReportAction(reportAction) &&
        !isEmptyObject(report) &&
        report &&
        isAllowedToComment(report)
    );
}

/**
 * Whether flag comment page should show
 */
function shouldShowFlagComment(reportAction: OnyxInputOrEntry<ReportAction>, report: OnyxInputOrEntry<Report>): boolean {
    return (
        canFlagReportAction(reportAction, report?.reportID) &&
        !isArchivedRoom(report, getReportNameValuePairs(report?.reportID)) &&
        !chatIncludesChronos(report) &&
        !isConciergeChatReport(report) &&
        reportAction?.actorAccountID !== CONST.ACCOUNT_ID.CONCIERGE
    );
}

/**
 * Performs the markdown conversion, and replaces code points > 127 with C escape sequences
 * Used for compatibility with the backend auth validator for AddComment, and to account for MD in comments
 * @returns The comment's total length as seen from the backend
 */
function getCommentLength(textComment: string, parsingDetails?: ParsingDetails): number {
    return getParsedComment(textComment, parsingDetails)
        .replace(/[^ -~]/g, '\\u????')
        .trim().length;
}

function getRouteFromLink(url: string | null): string {
    if (!url) {
        return '';
    }

    // Get the reportID from URL
    let route = url;
    const localWebAndroidRegEx = /^(https:\/\/([0-9]{1,3})\.([0-9]{1,3})\.([0-9]{1,3})\.([0-9]{1,3}))/;
    linkingConfig.prefixes.forEach((prefix) => {
        if (route.startsWith(prefix)) {
            route = route.replace(prefix, '');
        } else if (localWebAndroidRegEx.test(route)) {
            route = route.replace(localWebAndroidRegEx, '');
        } else {
            return;
        }

        // Remove the port if it's a localhost URL
        if (/^:\d+/.test(route)) {
            route = route.replace(/:\d+/, '');
        }

        // Remove the leading slash if exists
        if (route.startsWith('/')) {
            route = route.replace('/', '');
        }
    });
    return route;
}

function parseReportRouteParams(route: string): ReportRouteParams {
    let parsingRoute = route;
    if (parsingRoute.at(0) === '/') {
        // remove the first slash
        parsingRoute = parsingRoute.slice(1);
    }

    if (!parsingRoute.startsWith(addTrailingForwardSlash(ROUTES.REPORT))) {
        return {reportID: '', isSubReportPageRoute: false};
    }

    const pathSegments = parsingRoute.split('/');

    const reportIDSegment = pathSegments.at(1);
    const hasRouteReportActionID = !Number.isNaN(Number(reportIDSegment));

    // Check for "undefined" or any other unwanted string values
    if (!reportIDSegment || reportIDSegment === 'undefined') {
        return {reportID: '', isSubReportPageRoute: false};
    }

    return {
        reportID: reportIDSegment,
        isSubReportPageRoute: pathSegments.length > 2 && !hasRouteReportActionID,
    };
}

function getReportIDFromLink(url: string | null): string {
    const route = getRouteFromLink(url);
    const {reportID, isSubReportPageRoute} = parseReportRouteParams(route);
    if (isSubReportPageRoute) {
        // We allow the Sub-Report deep link routes (settings, details, etc.) to be handled by their respective component pages
        return '';
    }
    return reportID;
}

/**
 * Check if the chat report is linked to an iou that is waiting for the current user to add a credit bank account.
 */
function hasIOUWaitingOnCurrentUserBankAccount(chatReport: OnyxInputOrEntry<Report>): boolean {
    if (chatReport?.iouReportID) {
        const iouReport = getReport(chatReport.iouReportID);
        if (iouReport?.isWaitingOnBankAccount && iouReport?.ownerAccountID === currentUserAccountID) {
            return true;
        }
    }

    return false;
}

/**
 * Users can submit an expense:
 * - in policy expense chats only if they are in a role of a member in the chat (in other words, if it's their policy expense chat)
 * - in an open or submitted expense report tied to a policy expense chat the user owns
 *     - employee can submit expenses in a submitted expense report only if the policy has Instant Submit settings turned on
 * - in an IOU report, which is not settled yet
 * - in a 1:1 DM chat
 */
function canRequestMoney(report: OnyxEntry<Report>, policy: OnyxEntry<Policy>, otherParticipants: number[]): boolean {
    // User cannot submit expenses in a chat thread, task report or in a chat room
    if (isChatThread(report) || isTaskReport(report) || isChatRoom(report) || isSelfDM(report) || isGroupChat(report)) {
        return false;
    }

    // Users can only submit expenses in DMs if they are a 1:1 DM
    if (isDM(report)) {
        return otherParticipants.length === 1;
    }

    // Prevent requesting money if pending IOU report waiting for their bank account already exists
    if (hasIOUWaitingOnCurrentUserBankAccount(report)) {
        return false;
    }

    let isOwnPolicyExpenseChat = report?.isOwnPolicyExpenseChat ?? false;
    if (isExpenseReport(report) && getParentReport(report)) {
        isOwnPolicyExpenseChat = !!getParentReport(report)?.isOwnPolicyExpenseChat;
    }

    // In case there are no other participants than the current user and it's not user's own policy expense chat, they can't submit expenses from such report
    if (otherParticipants.length === 0 && !isOwnPolicyExpenseChat) {
        return false;
    }

    // Current user must be a manager or owner of this IOU
    if (isIOUReport(report) && currentUserAccountID !== report?.managerID && currentUserAccountID !== report?.ownerAccountID) {
        return false;
    }

    // User can submit expenses in any IOU report, unless paid, but the user can only submit expenses in an expense report
    // which is tied to their workspace chat.
    if (isMoneyRequestReport(report)) {
        const canAddTransactions = canAddTransaction(report);
        return isReportInGroupPolicy(report) ? isOwnPolicyExpenseChat && canAddTransactions : canAddTransactions;
    }

    // In the case of policy expense chat, users can only submit expenses from their own policy expense chat
    return !isPolicyExpenseChat(report) || isOwnPolicyExpenseChat;
}

function isGroupChatAdmin(report: OnyxEntry<Report>, accountID: number) {
    if (!report?.participants) {
        return false;
    }

    const reportParticipants = report.participants ?? {};
    const participant = reportParticipants[accountID];
    return participant?.role === CONST.REPORT.ROLE.ADMIN;
}

/**
 * Helper method to define what expense options we want to show for particular method.
 * There are 4 expense options: Submit, Split, Pay and Track expense:
 * - Submit option should show for:
 *     - DMs
 *     - own policy expense chats
 *     - open and processing expense reports tied to own policy expense chat
 *     - unsettled IOU reports
 * - Pay option should show for:
 *     - DMs
 * - Split options should show for:
 *     - DMs
 *     - chat/policy rooms with more than 1 participant
 *     - groups chats with 2 and more participants
 *     - corporate workspace chats
 * - Track expense option should show for:
 *    - Self DMs
 *    - own policy expense chats
 *    - open and processing expense reports tied to own policy expense chat
 * - Send invoice option should show for:
 *    - invoice rooms if the user is an admin of the sender workspace
 * None of the options should show in chat threads or if there is some special Expensify account
 * as a participant of the report.
 */
function getMoneyRequestOptions(report: OnyxEntry<Report>, policy: OnyxEntry<Policy>, reportParticipants: number[], filterDeprecatedTypes = false): IOUType[] {
    // In any thread or task report, we do not allow any new expenses yet
    if (isChatThread(report) || isTaskReport(report) || isInvoiceReport(report) || isSystemChat(report)) {
        return [];
    }

    if (isInvoiceRoom(report)) {
        if (canSendInvoiceFromWorkspace(policy?.id) && isPolicyAdmin(report?.policyID, allPolicies)) {
            return [CONST.IOU.TYPE.INVOICE];
        }
        return [];
    }

    // We don't allow IOU actions if an Expensify account is a participant of the report, unless the policy that the report is on is owned by an Expensify account
    const doParticipantsIncludeExpensifyAccounts = lodashIntersection(reportParticipants, CONST.EXPENSIFY_ACCOUNT_IDS).length > 0;
    const policyOwnerAccountID = getPolicy(report?.policyID)?.ownerAccountID;
    const isPolicyOwnedByExpensifyAccounts = policyOwnerAccountID ? CONST.EXPENSIFY_ACCOUNT_IDS.includes(policyOwnerAccountID) : false;
    if (doParticipantsIncludeExpensifyAccounts && !isPolicyOwnedByExpensifyAccounts) {
        return [];
    }

    const otherParticipants = reportParticipants.filter((accountID) => currentUserPersonalDetails?.accountID !== accountID);
    const hasSingleParticipantInReport = otherParticipants.length === 1;
    let options: IOUType[] = [];

    if (isSelfDM(report)) {
        options = [CONST.IOU.TYPE.TRACK];
    }

    // User created policy rooms and default rooms like #admins or #announce will always have the Split Expense option
    // unless there are no other participants at all (e.g. #admins room for a policy with only 1 admin)
    // DM chats will have the Split Expense option.
    // Your own workspace chats will have the split expense option.
    if (
        (isChatRoom(report) && !isAnnounceRoom(report) && otherParticipants.length > 0) ||
        (isDM(report) && otherParticipants.length > 0) ||
        (isGroupChat(report) && otherParticipants.length > 0) ||
        (isPolicyExpenseChat(report) && report?.isOwnPolicyExpenseChat)
    ) {
        options = [CONST.IOU.TYPE.SPLIT];
    }

    if (canRequestMoney(report, policy, otherParticipants)) {
        options = [...options, CONST.IOU.TYPE.SUBMIT];
        if (!filterDeprecatedTypes) {
            options = [...options, CONST.IOU.TYPE.REQUEST];
        }

        // If the user can request money from the workspace report, they can also track expenses
        if (isPolicyExpenseChat(report) || isExpenseReport(report)) {
            options = [...options, CONST.IOU.TYPE.TRACK];
        }
    }

    // Pay someone option should be visible only in 1:1 DMs
    if (isDM(report) && hasSingleParticipantInReport) {
        options = [...options, CONST.IOU.TYPE.PAY];
        if (!filterDeprecatedTypes) {
            options = [...options, CONST.IOU.TYPE.SEND];
        }
    }

    return options;
}

/**
 * This is a temporary function to help with the smooth transition with the oldDot.
 * This function will be removed once the transition occurs in oldDot to new links.
 */
// eslint-disable-next-line @typescript-eslint/naming-convention
function temporary_getMoneyRequestOptions(
    report: OnyxEntry<Report>,
    policy: OnyxEntry<Policy>,
    reportParticipants: number[],
): Array<Exclude<IOUType, typeof CONST.IOU.TYPE.REQUEST | typeof CONST.IOU.TYPE.SEND | typeof CONST.IOU.TYPE.CREATE>> {
    return getMoneyRequestOptions(report, policy, reportParticipants, true) as Array<
        Exclude<IOUType, typeof CONST.IOU.TYPE.REQUEST | typeof CONST.IOU.TYPE.SEND | typeof CONST.IOU.TYPE.CREATE>
    >;
}

/**
 * Invoice sender, invoice receiver and auto-invited admins cannot leave
 */
function canLeaveInvoiceRoom(report: OnyxEntry<Report>): boolean {
    if (!report || !report?.invoiceReceiver) {
        return false;
    }

    if (report?.statusNum === CONST.REPORT.STATUS_NUM.CLOSED) {
        return false;
    }

    const isSenderPolicyAdmin = getPolicy(report.policyID)?.role === CONST.POLICY.ROLE.ADMIN;

    if (isSenderPolicyAdmin) {
        return false;
    }

    if (report.invoiceReceiver.type === CONST.REPORT.INVOICE_RECEIVER_TYPE.INDIVIDUAL) {
        return report?.invoiceReceiver?.accountID !== currentUserAccountID;
    }

    const isReceiverPolicyAdmin = getPolicy(report.invoiceReceiver.policyID)?.role === CONST.POLICY.ROLE.ADMIN;

    if (isReceiverPolicyAdmin) {
        return false;
    }

    return true;
}

/**
 * Allows a user to leave a policy room according to the following conditions of the visibility or chatType rNVP:
 * `public` - Anyone can leave (because anybody can join)
 * `public_announce` - Only non-policy members can leave (it's auto-shared with policy members)
 * `policy_admins` - Nobody can leave (it's auto-shared with all policy admins)
 * `policy_announce` - Nobody can leave (it's auto-shared with all policy members)
 * `policyExpenseChat` - Nobody can leave (it's auto-shared with all policy members)
 * `policy` - Anyone can leave (though only policy members can join)
 * `domain` - Nobody can leave (it's auto-shared with domain members)
 * `dm` - Nobody can leave (it's auto-shared with users)
 * `private` - Anybody can leave (though you can only be invited to join)
 * `invoice` - Invoice sender, invoice receiver and auto-invited admins cannot leave
 */
function canLeaveRoom(report: OnyxEntry<Report>, isPolicyEmployee: boolean): boolean {
    if (isInvoiceRoom(report)) {
        if (isArchivedRoom(report, getReportNameValuePairs(report?.reportID))) {
            return false;
        }

        const invoiceReport = getReportOrDraftReport(report?.iouReportID);

        if (invoiceReport?.ownerAccountID === currentUserAccountID) {
            return false;
        }

        if (invoiceReport?.managerID === currentUserAccountID) {
            return false;
        }

        const isSenderPolicyAdmin = getPolicy(report?.policyID)?.role === CONST.POLICY.ROLE.ADMIN;

        if (isSenderPolicyAdmin) {
            return false;
        }

        const isReceiverPolicyAdmin =
            report?.invoiceReceiver?.type === CONST.REPORT.INVOICE_RECEIVER_TYPE.BUSINESS ? getPolicy(report?.invoiceReceiver?.policyID)?.role === CONST.POLICY.ROLE.ADMIN : false;

        if (isReceiverPolicyAdmin) {
            return false;
        }

        return true;
    }

    if (!report?.visibility) {
        if (
            report?.chatType === CONST.REPORT.CHAT_TYPE.POLICY_ADMINS ||
            report?.chatType === CONST.REPORT.CHAT_TYPE.POLICY_ANNOUNCE ||
            report?.chatType === CONST.REPORT.CHAT_TYPE.POLICY_EXPENSE_CHAT ||
            report?.chatType === CONST.REPORT.CHAT_TYPE.DOMAIN_ALL ||
            report?.chatType === CONST.REPORT.CHAT_TYPE.SELF_DM ||
            !report?.chatType
        ) {
            // DM chats don't have a chatType
            return false;
        }
    } else if (isPublicAnnounceRoom(report) && isPolicyEmployee) {
        return false;
    }
    return true;
}

function isCurrentUserTheOnlyParticipant(participantAccountIDs?: number[]): boolean {
    return !!(participantAccountIDs?.length === 1 && participantAccountIDs?.at(0) === currentUserAccountID);
}

/**
 * Returns display names for those that can see the whisper.
 * However, it returns "you" if the current user is the only one who can see it besides the person that sent it.
 */
function getWhisperDisplayNames(participantAccountIDs?: number[]): string | undefined {
    const isWhisperOnlyVisibleToCurrentUser = isCurrentUserTheOnlyParticipant(participantAccountIDs);

    // When the current user is the only participant, the display name needs to be "you" because that's the only person reading it
    if (isWhisperOnlyVisibleToCurrentUser) {
        return Localize.translateLocal('common.youAfterPreposition');
    }

    return participantAccountIDs?.map((accountID) => getDisplayNameForParticipant(accountID, !isWhisperOnlyVisibleToCurrentUser)).join(', ');
}

/**
 * Show subscript on workspace chats / threads and expense requests
 */
function shouldReportShowSubscript(report: OnyxEntry<Report>): boolean {
    if (isArchivedRoom(report, getReportNameValuePairs(report?.reportID)) && !isWorkspaceThread(report)) {
        return false;
    }

    if (isPolicyExpenseChat(report) && !isChatThread(report) && !isTaskReport(report) && !report?.isOwnPolicyExpenseChat) {
        return true;
    }

    if (isPolicyExpenseChat(report) && !isThread(report) && !isTaskReport(report)) {
        return true;
    }

    if (isExpenseRequest(report)) {
        return true;
    }

    if (isExpenseReport(report) && isOneTransactionReport(report?.reportID)) {
        return true;
    }

    if (isWorkspaceTaskReport(report)) {
        return true;
    }

    if (isWorkspaceThread(report)) {
        return true;
    }

    if (isInvoiceRoom(report) || isInvoiceReport(report)) {
        return true;
    }

    return false;
}

/**
 * Return true if reports data exists
 */
function isReportDataReady(): boolean {
    return !isEmptyObject(allReports) && Object.keys(allReports ?? {}).some((key) => allReports?.[key]?.reportID);
}

/**
 * Return true if reportID from path is valid
 */
function isValidReportIDFromPath(reportIDFromPath: string): boolean {
    return !['', 'null', '0', '-1'].includes(reportIDFromPath);
}

/**
 * Return the errors we have when creating a chat or a workspace room
 */
function getAddWorkspaceRoomOrChatReportErrors(report: OnyxEntry<Report>): Errors | null | undefined {
    // We are either adding a workspace room, or we're creating a chat, it isn't possible for both of these to have errors for the same report at the same time, so
    // simply looking up the first truthy value will get the relevant property if it's set.
    return report?.errorFields?.addWorkspaceRoom ?? report?.errorFields?.createChat;
}

/**
 * Return true if the expense report is marked for deletion.
 */
function isMoneyRequestReportPendingDeletion(reportOrID: OnyxEntry<Report> | string): boolean {
    const report = typeof reportOrID === 'string' ? getReport(reportOrID) : reportOrID;
    if (!isMoneyRequestReport(report)) {
        return false;
    }

    const parentReportAction = getReportAction(report?.parentReportID, report?.parentReportActionID);
    return parentReportAction?.pendingAction === CONST.RED_BRICK_ROAD_PENDING_ACTION.DELETE;
}

function canUserPerformWriteAction(report: OnyxEntry<Report>) {
    const reportErrors = getAddWorkspaceRoomOrChatReportErrors(report);

    // If the expense report is marked for deletion, let us prevent any further write action.
    if (isMoneyRequestReportPendingDeletion(report)) {
        return false;
    }

    const reportNameValuePairs = getReportNameValuePairs(report?.reportID);
    return !isArchivedRoom(report, reportNameValuePairs) && isEmptyObject(reportErrors) && report && isAllowedToComment(report) && !isAnonymousUser && canWriteInReport(report);
}

/**
 * Returns ID of the original report from which the given reportAction is first created.
 */
function getOriginalReportID(reportID: string, reportAction: OnyxInputOrEntry<ReportAction>): string | undefined {
    const reportActions = allReportActions?.[`${ONYXKEYS.COLLECTION.REPORT_ACTIONS}${reportID}`];
    const currentReportAction = reportAction?.reportActionID ? reportActions?.[reportAction.reportActionID] : undefined;
    const transactionThreadReportID = getOneTransactionThreadReportID(reportID, reportActions ?? ([] as ReportAction[]));
    const isThreadReportParentAction = reportAction?.childReportID?.toString() === reportID;
    if (Object.keys(currentReportAction ?? {}).length === 0) {
        return isThreadReportParentAction ? getReport(reportID)?.parentReportID : transactionThreadReportID ?? reportID;
    }
    return reportID;
}

/**
 * Return the pendingAction and the errors resulting from either
 *
 * - creating a workspace room
 * - starting a chat
 * - paying the expense
 *
 * while being offline
 */
function getReportOfflinePendingActionAndErrors(report: OnyxEntry<Report>): ReportOfflinePendingActionAndErrors {
    // It shouldn't be possible for all of these actions to be pending (or to have errors) for the same report at the same time, so just take the first that exists
    const reportPendingAction = report?.pendingFields?.addWorkspaceRoom ?? report?.pendingFields?.createChat ?? report?.pendingFields?.reimbursed;

    const reportErrors = getAddWorkspaceRoomOrChatReportErrors(report);
    return {reportPendingAction, reportErrors};
}

/**
 * Check if the report can create the expense with type is iouType
 */
function canCreateRequest(report: OnyxEntry<Report>, policy: OnyxEntry<Policy>, iouType: ValueOf<typeof CONST.IOU.TYPE>): boolean {
    const participantAccountIDs = Object.keys(report?.participants ?? {}).map(Number);

    if (!canUserPerformWriteAction(report)) {
        return false;
    }

    const requestOptions = getMoneyRequestOptions(report, policy, participantAccountIDs);
    if (Permissions.canUseCombinedTrackSubmit()) {
        requestOptions.push(CONST.IOU.TYPE.CREATE);
    }

    return requestOptions.includes(iouType);
}

function getWorkspaceChats(policyID: string, accountIDs: number[], reports: OnyxCollection<Report> = allReports): Array<OnyxEntry<Report>> {
    return Object.values(reports ?? {}).filter(
        (report) => isPolicyExpenseChat(report) && report?.policyID === policyID && report?.ownerAccountID && accountIDs.includes(report?.ownerAccountID),
    );
}

/**
 * Gets all reports that relate to the policy
 *
 * @param policyID - the workspace ID to get all associated reports
 */
function getAllWorkspaceReports(policyID: string): Array<OnyxEntry<Report>> {
    return Object.values(allReports ?? {}).filter((report) => report?.policyID === policyID);
}

/**
 * @param policy - the workspace the report is on, null if the user isn't a member of the workspace
 */
function shouldDisableRename(report: OnyxEntry<Report>): boolean {
    if (
        isDefaultRoom(report) ||
        isArchivedRoom(report, getReportNameValuePairs(report?.reportID)) ||
        isPublicRoom(report) ||
        isThread(report) ||
        isMoneyRequest(report) ||
        isMoneyRequestReport(report) ||
        isPolicyExpenseChat(report) ||
        isInvoiceRoom(report) ||
        isInvoiceReport(report) ||
        isSystemChat(report)
    ) {
        return true;
    }

    if (isGroupChat(report)) {
        return false;
    }

    if (isDeprecatedGroupDM(report) || isTaskReport(report)) {
        return true;
    }

    return false;
}

/**
 * @param policy - the workspace the report is on, null if the user isn't a member of the workspace
 */
function canEditWriteCapability(report: OnyxEntry<Report>, policy: OnyxEntry<Policy>): boolean {
    return isPolicyAdminPolicyUtils(policy) && !isAdminRoom(report) && !isArchivedRoom(report, getReportNameValuePairs(report?.reportID)) && !isThread(report) && !isInvoiceRoom(report);
}

/**
 * @param policy - the workspace the report is on, null if the user isn't a member of the workspace
 */
function canEditRoomVisibility(report: OnyxEntry<Report>, policy: OnyxEntry<Policy>): boolean {
    return isPolicyAdminPolicyUtils(policy) && !isArchivedRoom(report, getReportNameValuePairs(report?.reportID));
}

/**
 * Returns the onyx data needed for the task assignee chat
 */
function getTaskAssigneeChatOnyxData(
    accountID: number,
    assigneeAccountID: number,
    taskReportID: string,
    assigneeChatReportID: string,
    parentReportID: string,
    title: string,
    assigneeChatReport: OnyxEntry<Report>,
): OnyxDataTaskAssigneeChat {
    // Set if we need to add a comment to the assignee chat notifying them that they have been assigned a task
    let optimisticAssigneeAddComment: OptimisticReportAction | undefined;
    // Set if this is a new chat that needs to be created for the assignee
    let optimisticChatCreatedReportAction: OptimisticCreatedReportAction | undefined;
    const assigneeChatReportMetadata = getReportMetadata(assigneeChatReportID);
    const currentTime = DateUtils.getDBTime();
    const optimisticData: OnyxUpdate[] = [];
    const successData: OnyxUpdate[] = [];
    const failureData: OnyxUpdate[] = [];

    // You're able to assign a task to someone you haven't chatted with before - so we need to optimistically create the chat and the chat reportActions
    // Only add the assignee chat report to onyx if we haven't already set it optimistically
    if (assigneeChatReportMetadata?.isOptimisticReport && assigneeChatReport?.pendingFields?.createChat !== CONST.RED_BRICK_ROAD_PENDING_ACTION.ADD) {
        optimisticChatCreatedReportAction = buildOptimisticCreatedReportAction(assigneeChatReportID);
        optimisticData.push(
            {
                onyxMethod: Onyx.METHOD.MERGE,
                key: `${ONYXKEYS.COLLECTION.REPORT}${assigneeChatReportID}`,
                value: {
                    pendingFields: {
                        createChat: CONST.RED_BRICK_ROAD_PENDING_ACTION.ADD,
                    },
                },
            },
            {
                onyxMethod: Onyx.METHOD.MERGE,
                key: `${ONYXKEYS.COLLECTION.REPORT_ACTIONS}${assigneeChatReportID}`,
                value: {[optimisticChatCreatedReportAction.reportActionID]: optimisticChatCreatedReportAction as Partial<ReportAction>},
            },
        );

        successData.push(
            {
                onyxMethod: Onyx.METHOD.MERGE,
                key: `${ONYXKEYS.COLLECTION.REPORT}${assigneeChatReportID}`,
                value: {
                    pendingFields: {
                        createChat: null,
                    },
                    // BE will send a different participant. We clear the optimistic one to avoid duplicated entries
                    participants: {[assigneeAccountID]: null},
                },
            },
            {
                onyxMethod: Onyx.METHOD.MERGE,
                key: `${ONYXKEYS.COLLECTION.REPORT_METADATA}${assigneeChatReportID}`,
                value: {
                    isOptimisticReport: false,
                },
            },
        );

        failureData.push(
            {
                onyxMethod: Onyx.METHOD.SET,
                key: `${ONYXKEYS.COLLECTION.REPORT}${assigneeChatReportID}`,
                value: null,
            },
            {
                onyxMethod: Onyx.METHOD.MERGE,
                key: `${ONYXKEYS.COLLECTION.REPORT_ACTIONS}${assigneeChatReportID}`,
                value: {[optimisticChatCreatedReportAction.reportActionID]: {pendingAction: null}},
            },
            // If we failed, we want to remove the optimistic personal details as it was likely due to an invalid login
            {
                onyxMethod: Onyx.METHOD.MERGE,
                key: ONYXKEYS.PERSONAL_DETAILS_LIST,
                value: {
                    [assigneeAccountID]: null,
                },
            },
        );
    }

    // If you're choosing to share the task in the same DM as the assignee then we don't need to create another reportAction indicating that you've been assigned
    if (assigneeChatReportID !== parentReportID) {
        // eslint-disable-next-line @typescript-eslint/prefer-nullish-coalescing
        const displayname = allPersonalDetails?.[assigneeAccountID]?.displayName || allPersonalDetails?.[assigneeAccountID]?.login || '';
        optimisticAssigneeAddComment = buildOptimisticTaskCommentReportAction(taskReportID, title, assigneeAccountID, `assigned to ${displayname}`, parentReportID);
        const lastAssigneeCommentText = formatReportLastMessageText(getReportActionText(optimisticAssigneeAddComment.reportAction as ReportAction));
        const optimisticAssigneeReport = {
            lastVisibleActionCreated: currentTime,
            lastMessageText: lastAssigneeCommentText,
            lastActorAccountID: accountID,
            lastReadTime: currentTime,
        };

        optimisticData.push(
            {
                onyxMethod: Onyx.METHOD.MERGE,
                key: `${ONYXKEYS.COLLECTION.REPORT_ACTIONS}${assigneeChatReportID}`,
                value: {[optimisticAssigneeAddComment.reportAction.reportActionID]: optimisticAssigneeAddComment.reportAction as ReportAction},
            },
            {
                onyxMethod: Onyx.METHOD.MERGE,
                key: `${ONYXKEYS.COLLECTION.REPORT}${assigneeChatReportID}`,
                value: optimisticAssigneeReport,
            },
        );
        successData.push({
            onyxMethod: Onyx.METHOD.MERGE,
            key: `${ONYXKEYS.COLLECTION.REPORT_ACTIONS}${assigneeChatReportID}`,
            value: {[optimisticAssigneeAddComment.reportAction.reportActionID]: {isOptimisticAction: null}},
        });
        failureData.push({
            onyxMethod: Onyx.METHOD.MERGE,
            key: `${ONYXKEYS.COLLECTION.REPORT_ACTIONS}${assigneeChatReportID}`,
            value: {[optimisticAssigneeAddComment.reportAction.reportActionID]: {pendingAction: null}},
        });
    }

    return {
        optimisticData,
        successData,
        failureData,
        optimisticAssigneeAddComment,
        optimisticChatCreatedReportAction,
    };
}

/**
 * Return iou report action display message
 */
function getIOUReportActionDisplayMessage(reportAction: OnyxEntry<ReportAction>, transaction?: OnyxEntry<Transaction>): string {
    if (!isMoneyRequestAction(reportAction)) {
        return '';
    }
    const originalMessage = getOriginalMessage(reportAction);
    const {IOUReportID, automaticAction} = originalMessage ?? {};
    const iouReport = getReportOrDraftReport(IOUReportID);
    let translationKey: TranslationPaths;
    if (originalMessage?.type === CONST.IOU.REPORT_ACTION_TYPE.PAY) {
        // The `REPORT_ACTION_TYPE.PAY` action type is used for both fulfilling existing requests and sending money. To
        // differentiate between these two scenarios, we check if the `originalMessage` contains the `IOUDetails`
        // property. If it does, it indicates that this is a 'Pay someone' action.
        const {amount, currency} = originalMessage?.IOUDetails ?? originalMessage ?? {};
        const formattedAmount = CurrencyUtils.convertToDisplayString(Math.abs(amount), currency) ?? '';

        switch (originalMessage.paymentType) {
            case CONST.IOU.PAYMENT_TYPE.ELSEWHERE:
                translationKey = hasMissingInvoiceBankAccount(IOUReportID) ? 'iou.payerSettledWithMissingBankAccount' : 'iou.paidElsewhereWithAmount';
                break;
            case CONST.IOU.PAYMENT_TYPE.EXPENSIFY:
            case CONST.IOU.PAYMENT_TYPE.VBBA:
                translationKey = 'iou.paidWithExpensifyWithAmount';
                if (automaticAction) {
                    translationKey = 'iou.automaticallyPaidWithExpensify';
                }
                break;
            default:
                translationKey = 'iou.payerPaidAmount';
                break;
        }
        return Localize.translateLocal(translationKey, {amount: formattedAmount, payer: ''});
    }

    const amount = getTransactionAmount(transaction, !isEmptyObject(iouReport) && isExpenseReport(iouReport)) ?? 0;
    const formattedAmount = CurrencyUtils.convertToDisplayString(amount, getCurrency(transaction)) ?? '';
    const isRequestSettled = isSettled(IOUReportID);
    const isApproved = isReportApproved(iouReport);
    if (isRequestSettled) {
        return Localize.translateLocal('iou.payerSettled', {
            amount: formattedAmount,
        });
    }
    if (isApproved) {
        return Localize.translateLocal('iou.approvedAmount', {
            amount: formattedAmount,
        });
    }
    if (isSplitBillReportAction(reportAction)) {
        translationKey = 'iou.didSplitAmount';
    } else if (isTrackExpenseAction(reportAction)) {
        translationKey = 'iou.trackedAmount';
    } else {
        translationKey = 'iou.submittedAmount';
    }
    return Localize.translateLocal(translationKey, {
        formattedAmount,
        comment: getMerchantOrDescription(transaction),
    });
}

/**
 * Checks if a report is a group chat.
 *
 * A report is a group chat if it meets the following conditions:
 * - Not a chat thread.
 * - Not a task report.
 * - Not an expense / IOU report.
 * - Not an archived room.
 * - Not a public / admin / announce chat room (chat type doesn't match any of the specified types).
 * - More than 2 participants.
 *
 */
function isDeprecatedGroupDM(report: OnyxEntry<Report>): boolean {
    return !!(
        report &&
        !isChatThread(report) &&
        !isTaskReport(report) &&
        !isInvoiceReport(report) &&
        !isMoneyRequestReport(report) &&
        !isArchivedRoom(report, getReportNameValuePairs(report?.reportID)) &&
        !Object.values(CONST.REPORT.CHAT_TYPE).some((chatType) => chatType === getChatType(report)) &&
        Object.keys(report.participants ?? {})
            .map(Number)
            .filter((accountID) => accountID !== currentUserAccountID).length > 1
    );
}

/**
 * A "root" group chat is the top level group chat and does not refer to any threads off of a Group Chat
 */
function isRootGroupChat(report: OnyxEntry<Report>): boolean {
    return !isChatThread(report) && (isGroupChat(report) || isDeprecatedGroupDM(report));
}

/**
 * Assume any report without a reportID is unusable.
 */
function isValidReport(report?: OnyxEntry<Report>): boolean {
    return !!report?.reportID;
}

/**
 * Check to see if we are a participant of this report.
 */
function isReportParticipant(accountID: number | undefined, report: OnyxEntry<Report>): boolean {
    if (!accountID) {
        return false;
    }

    const possibleAccountIDs = Object.keys(report?.participants ?? {}).map(Number);
    if (report?.ownerAccountID) {
        possibleAccountIDs.push(report?.ownerAccountID);
    }
    if (report?.managerID) {
        possibleAccountIDs.push(report?.managerID);
    }
    return possibleAccountIDs.includes(accountID);
}

/**
 * Check to see if the current user has access to view the report.
 */
function canCurrentUserOpenReport(report: OnyxEntry<Report>): boolean {
    return (isReportParticipant(currentUserAccountID, report) || isPublicRoom(report)) && canAccessReport(report, allPolicies, allBetas);
}

function shouldUseFullTitleToDisplay(report: OnyxEntry<Report>): boolean {
    return (
        isMoneyRequestReport(report) || isPolicyExpenseChat(report) || isChatRoom(report) || isChatThread(report) || isTaskReport(report) || isGroupChat(report) || isInvoiceReport(report)
    );
}

function getRoom(type: ValueOf<typeof CONST.REPORT.CHAT_TYPE>, policyID: string): OnyxEntry<Report> {
    const room = Object.values(allReports ?? {}).find((report) => report?.policyID === policyID && report?.chatType === type && !isThread(report));
    return room;
}

/**
 *  We only want policy members who are members of the report to be able to modify the report description, but not in thread chat.
 */
function canEditReportDescription(report: OnyxEntry<Report>, policy: OnyxEntry<Policy>): boolean {
    return (
        !isMoneyRequestReport(report) &&
        !isArchivedRoom(report, getReportNameValuePairs(report?.reportID)) &&
        isChatRoom(report) &&
        !isChatThread(report) &&
        !isEmpty(policy) &&
        hasParticipantInArray(report, currentUserAccountID ? [currentUserAccountID] : []) &&
        !isAuditor(report)
    );
}

function canEditPolicyDescription(policy: OnyxEntry<Policy>): boolean {
    return isPolicyAdminPolicyUtils(policy);
}

function getReportActionWithSmartscanError(reportActions: ReportAction[]): ReportAction | undefined {
    return reportActions.find((action) => {
        const isReportPreview = isReportPreviewAction(action);
        const isSplitReportAction = isSplitBillReportAction(action);
        if (!isSplitReportAction && !isReportPreview) {
            return false;
        }
        const IOUReportID = getIOUReportIDFromReportActionPreview(action);
        const isReportPreviewError = isReportPreview && shouldShowRBRForMissingSmartscanFields(IOUReportID) && !isSettled(IOUReportID);
        if (isReportPreviewError) {
            return true;
        }

        const transactionID = isMoneyRequestAction(action) ? getOriginalMessage(action)?.IOUTransactionID : undefined;
        const transaction = allTransactions?.[`${ONYXKEYS.COLLECTION.TRANSACTION}${transactionID}`] ?? {};
        const isSplitBillError = isSplitReportAction && hasMissingSmartscanFieldsTransactionUtils(transaction as Transaction);

        return isSplitBillError;
    });
}

/**
 * Checks if report action has error when smart scanning
 */
function hasSmartscanError(reportActions: ReportAction[]): boolean {
    return !!getReportActionWithSmartscanError(reportActions);
}

function shouldAutoFocusOnKeyPress(event: KeyboardEvent): boolean {
    if (event.key.length > 1) {
        return false;
    }

    // If a key is pressed in combination with Meta, Control or Alt do not focus
    if (event.ctrlKey || event.metaKey) {
        return false;
    }

    if (event.code === 'Space') {
        return false;
    }

    return true;
}

/**
 * Navigates to the appropriate screen based on the presence of a private note for the current user.
 */
function navigateToPrivateNotes(report: OnyxEntry<Report>, session: OnyxEntry<Session>, backTo?: string) {
    if (isEmpty(report) || isEmpty(session) || !session.accountID) {
        return;
    }
    const currentUserPrivateNote = report.privateNotes?.[session.accountID]?.note ?? '';
    if (isEmpty(currentUserPrivateNote)) {
        Navigation.navigate(ROUTES.PRIVATE_NOTES_EDIT.getRoute(report.reportID, session.accountID, backTo));
        return;
    }
    Navigation.navigate(ROUTES.PRIVATE_NOTES_LIST.getRoute(report.reportID, backTo));
}

/**
 * Get all held transactions of a iouReport
 */
function getAllHeldTransactions(iouReportID?: string): Transaction[] {
    const transactions = getReportTransactions(iouReportID);
    return transactions.filter((transaction) => isOnHoldTransactionUtils(transaction));
}

/**
 * Check if Report has any held expenses
 */
function hasHeldExpenses(iouReportID?: string, allReportTransactions?: SearchTransaction[]): boolean {
    const iouReportTransactions = getReportTransactions(iouReportID);
    const transactions = allReportTransactions ?? iouReportTransactions;
    return transactions.some((transaction) => isOnHoldTransactionUtils(transaction));
}

/**
 * Check if all expenses in the Report are on hold
 */
function hasOnlyHeldExpenses(iouReportID?: string, allReportTransactions?: SearchTransaction[]): boolean {
    const transactionsByIouReportID = getReportTransactions(iouReportID);
    const reportTransactions = allReportTransactions ?? transactionsByIouReportID;
    return reportTransactions.length > 0 && !reportTransactions.some((transaction) => !isOnHoldTransactionUtils(transaction));
}

/**
 * Checks if thread replies should be displayed
 */
function shouldDisplayThreadReplies(reportAction: OnyxInputOrEntry<ReportAction>, isThreadReportParentAction: boolean): boolean {
    const hasReplies = (reportAction?.childVisibleActionCount ?? 0) > 0;
    return hasReplies && !!reportAction?.childCommenterCount && !isThreadReportParentAction;
}

/**
 * Check if money report has any transactions updated optimistically
 */
function hasUpdatedTotal(report: OnyxInputOrEntry<Report>, policy: OnyxInputOrEntry<Policy>): boolean {
    if (!report) {
        return true;
    }

    const allReportTransactions = getReportTransactions(report.reportID);

    const hasPendingTransaction = allReportTransactions.some((transaction) => !!transaction.pendingAction);
    const hasTransactionWithDifferentCurrency = allReportTransactions.some((transaction) => transaction.currency !== report.currency);
    const hasDifferentWorkspaceCurrency = report.pendingFields?.createChat && isExpenseReport(report) && report.currency !== policy?.outputCurrency;
    const hasOptimisticHeldExpense = hasHeldExpenses(report.reportID) && report?.unheldTotal === undefined;

    return !(hasPendingTransaction && (hasTransactionWithDifferentCurrency || hasDifferentWorkspaceCurrency)) && !hasOptimisticHeldExpense;
}

/**
 * Return held and full amount formatted with used currency
 */
function getNonHeldAndFullAmount(iouReport: OnyxEntry<Report>, shouldExcludeNonReimbursables: boolean): NonHeldAndFullAmount {
    // if the report is an expense report, the total amount should be negated
    const coefficient = isExpenseReport(iouReport) ? -1 : 1;

    let total = iouReport?.total ?? 0;
    let unheldTotal = iouReport?.unheldTotal ?? 0;
    if (shouldExcludeNonReimbursables) {
        total -= iouReport?.nonReimbursableTotal ?? 0;
        unheldTotal -= iouReport?.unheldNonReimbursableTotal ?? 0;
    }

    return {
        nonHeldAmount: CurrencyUtils.convertToDisplayString(unheldTotal * coefficient, iouReport?.currency),
        fullAmount: CurrencyUtils.convertToDisplayString(total * coefficient, iouReport?.currency),
        hasValidNonHeldAmount: unheldTotal * coefficient >= 0,
    };
}

/**
 * Disable reply in thread action if:
 *
 * - The action is listed in the thread-disabled list
 * - The action is a split expense action
 * - The action is deleted and is not threaded
 * - The report is archived and the action is not threaded
 * - The action is a whisper action and it's neither a report preview nor IOU action
 * - The action is the thread's first chat
 */
function shouldDisableThread(reportAction: OnyxInputOrEntry<ReportAction>, reportID: string, isThreadReportParentAction: boolean): boolean {
    const isSplitBillAction = isSplitBillReportAction(reportAction);
    const isDeletedActionLocal = isDeletedAction(reportAction);
    const isReportPreviewActionLocal = isReportPreviewAction(reportAction);
    const isIOUAction = isMoneyRequestAction(reportAction);
    const isWhisperActionLocal = isWhisperAction(reportAction) || isActionableTrackExpense(reportAction);
    const isArchivedReport = isArchivedRoom(getReportOrDraftReport(reportID), getReportNameValuePairs(reportID));
    const isActionDisabled = CONST.REPORT.ACTIONS.THREAD_DISABLED.some((action: string) => action === reportAction?.actionName);

    return (
        isActionDisabled ||
        isSplitBillAction ||
        (isDeletedActionLocal && !reportAction?.childVisibleActionCount) ||
        (isArchivedReport && !reportAction?.childVisibleActionCount) ||
        (isWhisperActionLocal && !isReportPreviewActionLocal && !isIOUAction) ||
        isThreadReportParentAction
    );
}

function getAllAncestorReportActions(report: Report | null | undefined, currentUpdatedReport?: OnyxEntry<Report>): Ancestor[] {
    if (!report) {
        return [];
    }
    const allAncestors: Ancestor[] = [];
    let parentReportID = report.parentReportID;
    let parentReportActionID = report.parentReportActionID;

    while (parentReportID) {
        const parentReport = currentUpdatedReport && currentUpdatedReport.reportID === parentReportID ? currentUpdatedReport : getReportOrDraftReport(parentReportID);
        const parentReportAction = getReportAction(parentReportID, parentReportActionID);

        if (!parentReport || !parentReportAction || (isTransactionThread(parentReportAction) && !isSentMoneyReportAction(parentReportAction)) || isReportPreviewAction(parentReportAction)) {
            break;
        }

        const isParentReportActionUnread = isCurrentActionUnread(parentReport, parentReportAction);
        allAncestors.push({
            report: parentReport,
            reportAction: parentReportAction,
            shouldDisplayNewMarker: isParentReportActionUnread,
        });

        parentReportID = parentReport?.parentReportID;
        parentReportActionID = parentReport?.parentReportActionID;
    }

    return allAncestors.reverse();
}

function getAllAncestorReportActionIDs(report: Report | null | undefined, includeTransactionThread = false): AncestorIDs {
    if (!report) {
        return {
            reportIDs: [],
            reportActionsIDs: [],
        };
    }

    const allAncestorIDs: AncestorIDs = {
        reportIDs: [],
        reportActionsIDs: [],
    };
    let parentReportID = report.parentReportID;
    let parentReportActionID = report.parentReportActionID;

    while (parentReportID) {
        const parentReport = getReportOrDraftReport(parentReportID);
        const parentReportAction = getReportAction(parentReportID, parentReportActionID);

        if (
            !parentReportAction ||
            (!includeTransactionThread && ((isTransactionThread(parentReportAction) && !isSentMoneyReportAction(parentReportAction)) || isReportPreviewAction(parentReportAction)))
        ) {
            break;
        }

        allAncestorIDs.reportIDs.push(parentReportID);
        if (parentReportActionID) {
            allAncestorIDs.reportActionsIDs.push(parentReportActionID);
        }

        if (!parentReport) {
            break;
        }

        parentReportID = parentReport?.parentReportID;
        parentReportActionID = parentReport?.parentReportActionID;
    }

    return allAncestorIDs;
}

/**
 * Get optimistic data of parent report action
 * @param reportID The reportID of the report that is updated
 * @param lastVisibleActionCreated Last visible action created of the child report
 * @param type The type of action in the child report
 */
function getOptimisticDataForParentReportAction(reportID: string, lastVisibleActionCreated: string, type: string): Array<OnyxUpdate | null> {
    const report = getReportOrDraftReport(reportID);

    if (!report || isEmptyObject(report)) {
        return [];
    }

    const ancestors = getAllAncestorReportActionIDs(report, true);
    const totalAncestor = ancestors.reportIDs.length;

    return Array.from(Array(totalAncestor), (_, index) => {
        const ancestorReport = getReportOrDraftReport(ancestors.reportIDs.at(index));

        if (!ancestorReport || isEmptyObject(ancestorReport)) {
            return null;
        }

        const ancestorReportAction = getReportAction(ancestorReport.reportID, ancestors.reportActionsIDs.at(index) ?? '');

        if (!ancestorReportAction?.reportActionID || isEmptyObject(ancestorReportAction)) {
            return null;
        }

        return {
            onyxMethod: Onyx.METHOD.MERGE,
            key: `${ONYXKEYS.COLLECTION.REPORT_ACTIONS}${ancestorReport.reportID}`,
            value: {
                [ancestorReportAction.reportActionID]: updateOptimisticParentReportAction(ancestorReportAction, lastVisibleActionCreated, type),
            },
        };
    });
}

function getQuickActionDetails(
    quickActionReport: Report,
    personalDetails: PersonalDetailsList | undefined,
    policyChatForActivePolicy: Report | undefined,
    reportNameValuePairs: ReportNameValuePairs,
): {quickActionAvatars: Icon[]; hideQABSubtitle: boolean} {
    const isValidQuickActionReport = !(isEmptyObject(quickActionReport) || isArchivedRoom(quickActionReport, reportNameValuePairs));
    let hideQABSubtitle = false;
    let quickActionAvatars: Icon[] = [];
    if (isValidQuickActionReport) {
        const avatars = getIcons(quickActionReport, personalDetails);
        quickActionAvatars = avatars.length <= 1 || isPolicyExpenseChat(quickActionReport) ? avatars : avatars.filter((avatar) => avatar.id !== currentUserAccountID);
    } else {
        hideQABSubtitle = true;
    }
    if (!isEmptyObject(policyChatForActivePolicy)) {
        quickActionAvatars = getIcons(policyChatForActivePolicy, personalDetails);
    }
    return {
        quickActionAvatars,
        hideQABSubtitle,
    };
}

function canBeAutoReimbursed(report: OnyxInputOrEntry<Report>, policy: OnyxInputOrEntry<Policy> | SearchPolicy): boolean {
    if (isEmptyObject(policy)) {
        return false;
    }
    type CurrencyType = TupleToUnion<typeof CONST.DIRECT_REIMBURSEMENT_CURRENCIES>;
    const reimbursableTotal = getMoneyRequestSpendBreakdown(report).totalDisplaySpend;
    const autoReimbursementLimit = policy?.autoReimbursement?.limit ?? policy?.autoReimbursementLimit ?? 0;
    const isAutoReimbursable =
        isReportInGroupPolicy(report) &&
        policy.reimbursementChoice === CONST.POLICY.REIMBURSEMENT_CHOICES.REIMBURSEMENT_YES &&
        autoReimbursementLimit >= reimbursableTotal &&
        reimbursableTotal > 0 &&
        CONST.DIRECT_REIMBURSEMENT_CURRENCIES.includes(report?.currency as CurrencyType);
    return isAutoReimbursable;
}

/** Check if the current user is an owner of the report */
function isReportOwner(report: OnyxInputOrEntry<Report>): boolean {
    return report?.ownerAccountID === currentUserPersonalDetails?.accountID;
}

function isAllowedToApproveExpenseReport(report: OnyxEntry<Report>, approverAccountID?: number, reportPolicy?: OnyxEntry<Policy> | SearchPolicy): boolean {
    const policy = reportPolicy ?? getPolicy(report?.policyID);
    const isOwner = (approverAccountID ?? currentUserAccountID) === report?.ownerAccountID;
    return !(policy?.preventSelfApproval && isOwner);
}

function isAllowedToSubmitDraftExpenseReport(report: OnyxEntry<Report>): boolean {
    const policy = getPolicy(report?.policyID);
    const submitToAccountID = getSubmitToAccountID(policy, report);

    return isAllowedToApproveExpenseReport(report, submitToAccountID);
}

/**
 * What missing payment method does this report action indicate, if any?
 */
function getIndicatedMissingPaymentMethod(userWallet: OnyxEntry<UserWallet>, reportId: string | undefined, reportAction: ReportAction): MissingPaymentMethod | undefined {
    const isSubmitterOfUnsettledReport = isCurrentUserSubmitter(reportId) && !isSettled(reportId);
    if (!isSubmitterOfUnsettledReport || !isReimbursementQueuedAction(reportAction)) {
        return undefined;
    }
    const paymentType = getOriginalMessage(reportAction)?.paymentType;
    if (paymentType === CONST.IOU.PAYMENT_TYPE.EXPENSIFY) {
        return isEmpty(userWallet) || userWallet.tierName === CONST.WALLET.TIER_NAME.SILVER ? 'wallet' : undefined;
    }

    return !store.hasCreditBankAccount() ? 'bankAccount' : undefined;
}

/**
 * Checks if report chat contains missing payment method
 */
function hasMissingPaymentMethod(userWallet: OnyxEntry<UserWallet>, iouReportID: string | undefined): boolean {
    const reportActions = allReportActions?.[`${ONYXKEYS.COLLECTION.REPORT_ACTIONS}${iouReportID}`] ?? {};
    return Object.values(reportActions)
        .filter(Boolean)
        .some((action) => getIndicatedMissingPaymentMethod(userWallet, iouReportID, action) !== undefined);
}

/**
 * Used from expense actions to decide if we need to build an optimistic expense report.
 * Create a new report if:
 * - we don't have an iouReport set in the chatReport
 * - we have one, but it's waiting on the payee adding a bank account
 * - we have one, but we can't add more transactions to it due to: report is approved or settled, or report is processing and policy isn't on Instant submit reporting frequency
 */
function shouldCreateNewMoneyRequestReport(existingIOUReport: OnyxInputOrEntry<Report> | undefined, chatReport: OnyxInputOrEntry<Report>): boolean {
    return !existingIOUReport || hasIOUWaitingOnCurrentUserBankAccount(chatReport) || !canAddTransaction(existingIOUReport);
}

function getTripTransactions(tripRoomReportID: string | undefined, reportFieldToCompare: 'parentReportID' | 'reportID' = 'parentReportID'): Transaction[] {
    const tripTransactionReportIDs = Object.values(allReports ?? {})
        .filter((report) => report && report?.[reportFieldToCompare] === tripRoomReportID)
        .map((report) => report?.reportID);
    return tripTransactionReportIDs.flatMap((reportID) => getReportTransactions(reportID));
}

function getTripIDFromTransactionParentReportID(transactionParentReportID: string | undefined): string | undefined {
    return getReportOrDraftReport(transactionParentReportID)?.tripData?.tripID;
}

/**
 * Checks if report contains actions with errors
 */
function hasActionsWithErrors(reportID: string | undefined): boolean {
    if (!reportID) {
        return false;
    }
    const reportActions = allReportActions?.[`${ONYXKEYS.COLLECTION.REPORT_ACTIONS}${reportID}`] ?? {};
    return Object.values(reportActions)
        .filter(Boolean)
        .some((action) => !isEmptyObject(action.errors));
}

function isNonAdminOrOwnerOfPolicyExpenseChat(report: OnyxInputOrEntry<Report>, policy: OnyxInputOrEntry<Policy>): boolean {
    return isPolicyExpenseChat(report) && !(isPolicyAdminPolicyUtils(policy) || isPolicyOwner(policy, currentUserAccountID) || isReportOwner(report));
}

function isAdminOwnerApproverOrReportOwner(report: OnyxEntry<Report>, policy: OnyxEntry<Policy>): boolean {
    const isApprover = isMoneyRequestReport(report) && report?.managerID !== null && currentUserPersonalDetails?.accountID === report?.managerID;

    return isPolicyAdminPolicyUtils(policy) || isPolicyOwner(policy, currentUserAccountID) || isReportOwner(report) || isApprover;
}

/**
 * Whether the user can join a report
 */
function canJoinChat(report: OnyxEntry<Report>, parentReportAction: OnyxInputOrEntry<ReportAction>, policy: OnyxInputOrEntry<Policy>): boolean {
    // We disabled thread functions for whisper action
    // So we should not show join option for existing thread on whisper message that has already been left, or manually leave it
    if (isWhisperAction(parentReportAction)) {
        return false;
    }

    // If the notification preference of the chat is not hidden that means we have already joined the chat
    if (!isHiddenForCurrentUser(report)) {
        return false;
    }

    const isExpenseChat = isMoneyRequestReport(report) || isMoneyRequest(report) || isInvoiceReport(report) || isTrackExpenseReport(report);
    // Anyone viewing these chat types is already a participant and therefore cannot join
    if (isRootGroupChat(report) || isSelfDM(report) || isInvoiceRoom(report) || isSystemChat(report) || isExpenseChat) {
        return false;
    }

    // The user who is a member of the workspace has already joined the public announce room.
    if (isPublicAnnounceRoom(report) && !isEmptyObject(policy)) {
        return false;
    }

    return isChatThread(report) || isUserCreatedPolicyRoom(report) || isNonAdminOrOwnerOfPolicyExpenseChat(report, policy);
}

/**
 * Whether the user can leave a report
 */
function canLeaveChat(report: OnyxEntry<Report>, policy: OnyxEntry<Policy>): boolean {
    if (isRootGroupChat(report)) {
        return true;
    }

    if (isPolicyExpenseChat(report) && !report?.isOwnPolicyExpenseChat && !isPolicyAdminPolicyUtils(policy)) {
        return true;
    }

    if (isPublicRoom(report) && isAnonymousUserSession()) {
        return false;
    }

    if (isHiddenForCurrentUser(report)) {
        return false;
    }

    // Anyone viewing these chat types is already a participant and therefore cannot leave
    if (isSelfDM(report)) {
        return false;
    }

    // The user who is a member of the workspace cannot leave the public announce room.
    if (isPublicAnnounceRoom(report) && !isEmptyObject(policy)) {
        return false;
    }

    if (isInvoiceRoom(report)) {
        return canLeaveInvoiceRoom(report);
    }

    return (isChatThread(report) && !!getReportNotificationPreference(report)) || isUserCreatedPolicyRoom(report) || isNonAdminOrOwnerOfPolicyExpenseChat(report, policy);
}

function getReportActionActorAccountID(
    reportAction: OnyxInputOrEntry<ReportAction>,
    iouReport: OnyxInputOrEntry<Report> | undefined,
    report: OnyxInputOrEntry<Report> | undefined,
): number | undefined {
    switch (reportAction?.actionName) {
        case CONST.REPORT.ACTIONS.TYPE.REPORT_PREVIEW: {
            const ownerAccountID = iouReport?.ownerAccountID ?? reportAction?.childOwnerAccountID;
            const actorAccountID = iouReport?.managerID ?? reportAction?.childManagerAccountID;
            return isPolicyExpenseChat(report) ? ownerAccountID : actorAccountID;
        }

        case CONST.REPORT.ACTIONS.TYPE.SUBMITTED:
            return reportAction?.adminAccountID ?? reportAction?.actorAccountID;

        default:
            return reportAction?.actorAccountID;
    }
}
function createDraftWorkspaceAndNavigateToConfirmationScreen(transactionID: string, actionName: IOUAction): void {
    const isCategorizing = actionName === CONST.IOU.ACTION.CATEGORIZE;
    const {expenseChatReportID, policyID, policyName} = createDraftWorkspace();
    setMoneyRequestParticipants(transactionID, [
        {
            selected: true,
            accountID: 0,
            isPolicyExpenseChat: true,
            reportID: expenseChatReportID,
            policyID,
            searchText: policyName,
        },
    ]);
    if (isCategorizing) {
        Navigation.navigate(ROUTES.MONEY_REQUEST_STEP_CATEGORY.getRoute(actionName, CONST.IOU.TYPE.SUBMIT, transactionID, expenseChatReportID));
    } else {
        Navigation.navigate(ROUTES.MONEY_REQUEST_STEP_CONFIRMATION.getRoute(actionName, CONST.IOU.TYPE.SUBMIT, transactionID, expenseChatReportID, true));
    }
}

function createDraftTransactionAndNavigateToParticipantSelector(
    transactionID: string | undefined,
    reportID: string | undefined,
    actionName: IOUAction,
    reportActionID: string | undefined,
): void {
    if (!transactionID || !reportID || !reportActionID) {
        return;
    }

    const transaction = allTransactions?.[`${ONYXKEYS.COLLECTION.TRANSACTION}${transactionID}`] ?? ({} as Transaction);
    const reportActions = allReportActions?.[`${ONYXKEYS.COLLECTION.REPORT_ACTIONS}${reportID}`] ?? ([] as ReportAction[]);

    if (!transaction || !reportActions) {
        return;
    }

    const linkedTrackedExpenseReportAction = Object.values(reportActions)
        .filter(Boolean)
        .find((action) => isMoneyRequestAction(action) && getOriginalMessage(action)?.IOUTransactionID === transactionID);

    const {created, amount, currency, merchant, mccGroup} = getTransactionDetails(transaction) ?? {};
    const comment = getTransactionCommentObject(transaction);

    createDraftTransaction({
        ...transaction,
        actionableWhisperReportActionID: reportActionID,
        linkedTrackedExpenseReportAction,
        linkedTrackedExpenseReportID: reportID,
        created,
        modifiedCreated: undefined,
        modifiedAmount: undefined,
        modifiedCurrency: undefined,
        amount,
        currency,
        comment,
        merchant,
        modifiedMerchant: '',
        mccGroup,
    } as Transaction);

    const filteredPolicies = Object.values(allPolicies ?? {}).filter(
        (policy) => policy && policy.type !== CONST.POLICY.TYPE.PERSONAL && policy.pendingAction !== CONST.RED_BRICK_ROAD_PENDING_ACTION.DELETE,
    );

    if (actionName === CONST.IOU.ACTION.CATEGORIZE) {
        const activePolicy = getPolicy(activePolicyID);
        if (activePolicy && activePolicy?.type !== CONST.POLICY.TYPE.PERSONAL && activePolicy?.pendingAction !== CONST.RED_BRICK_ROAD_PENDING_ACTION.DELETE) {
            const policyExpenseReportID = getPolicyExpenseChat(currentUserAccountID, activePolicyID)?.reportID;
            setMoneyRequestParticipants(transactionID, [
                {
                    selected: true,
                    accountID: 0,
                    isPolicyExpenseChat: true,
                    reportID: policyExpenseReportID,
                    policyID: activePolicyID,
                    searchText: activePolicy?.name,
                },
            ]);
            if (policyExpenseReportID) {
                Navigation.navigate(ROUTES.MONEY_REQUEST_STEP_CATEGORY.getRoute(actionName, CONST.IOU.TYPE.SUBMIT, transactionID, policyExpenseReportID));
            } else {
                Log.warn('policyExpenseReportID is not valid during expense categorizing');
            }
            return;
        }
        if (filteredPolicies.length === 0 || filteredPolicies.length > 1) {
            Navigation.navigate(ROUTES.MONEY_REQUEST_UPGRADE.getRoute(actionName, CONST.IOU.TYPE.SUBMIT, transactionID, reportID));
            return;
        }

        const policyID = filteredPolicies.at(0)?.id;
        const policyExpenseReportID = getPolicyExpenseChat(currentUserAccountID, policyID)?.reportID;
        setMoneyRequestParticipants(transactionID, [
            {
                selected: true,
                accountID: 0,
                isPolicyExpenseChat: true,
                reportID: policyExpenseReportID,
                policyID,
                searchText: activePolicy?.name,
            },
        ]);
        if (policyExpenseReportID) {
            Navigation.navigate(ROUTES.MONEY_REQUEST_STEP_CATEGORY.getRoute(actionName, CONST.IOU.TYPE.SUBMIT, transactionID, policyExpenseReportID));
        } else {
            Log.warn('policyExpenseReportID is not valid during expense categorizing');
        }
        return;
    }

    if (actionName === CONST.IOU.ACTION.SUBMIT || (allPolicies && filteredPolicies.length > 0)) {
        Navigation.navigate(ROUTES.MONEY_REQUEST_STEP_PARTICIPANTS.getRoute(CONST.IOU.TYPE.SUBMIT, transactionID, reportID, undefined, actionName));
        return;
    }

    return createDraftWorkspaceAndNavigateToConfirmationScreen(transactionID, actionName);
}

/**
 * @returns the object to update `report.hasOutstandingChildRequest`
 */
function getOutstandingChildRequest(iouReport: OnyxInputOrEntry<Report>): OutstandingChildRequest {
    if (!iouReport || isEmptyObject(iouReport)) {
        return {};
    }

    if (!isExpenseReport(iouReport)) {
        const {reimbursableSpend} = getMoneyRequestSpendBreakdown(iouReport);
        return {
            hasOutstandingChildRequest: iouReport.managerID === currentUserAccountID && reimbursableSpend !== 0,
        };
    }

    const policy = getPolicy(iouReport.policyID);
    const shouldBeManuallySubmitted = isPaidGroupPolicyPolicyUtils(policy) && !policy?.harvesting?.enabled;
    if (shouldBeManuallySubmitted) {
        return {
            hasOutstandingChildRequest: true,
        };
    }

    // We don't need to update hasOutstandingChildRequest in this case
    return {};
}

function canReportBeMentionedWithinPolicy(report: OnyxEntry<Report>, policyID: string | undefined): boolean {
    if (!policyID || report?.policyID !== policyID) {
        return false;
    }

    return isChatRoom(report) && !isInvoiceRoom(report) && !isThread(report);
}

function shouldShowMerchantColumn(transactions: Transaction[]) {
    return transactions.some((transaction) => isExpenseReport(allReports?.[transaction.reportID] ?? null));
}

/**
 * Whether a given report is used for onboarding tasks. In the past, it could be either the Concierge chat or the system
 * DM, and we saved the report ID in the user's `onboarding` NVP. As a fallback for users who don't have the NVP, we now
 * only use the Concierge chat.
 */
function isChatUsedForOnboarding(optionOrReport: OnyxEntry<Report> | OptionData): boolean {
    // onboarding can be an empty object for old accounts and accounts created from olddot
    if (onboarding && !isEmptyObject(onboarding) && onboarding.chatReportID) {
        return onboarding.chatReportID === optionOrReport?.reportID;
    }

    return (optionOrReport as OptionData)?.isConciergeChat ?? isConciergeChatReport(optionOrReport);
}

/**
 * Get the report used for the user's onboarding process. For most users it is the Concierge chat, however in the past
 * we also used the system DM for A/B tests.
 */
function getChatUsedForOnboarding(): OnyxEntry<Report> {
    return Object.values(allReports ?? {}).find(isChatUsedForOnboarding);
}

/**
 * Checks if given field has any violations and returns name of the first encountered one
 */
function getFieldViolation(violations: OnyxEntry<ReportViolations>, reportField: PolicyReportField): ReportViolationName | undefined {
    if (!violations || !reportField) {
        return undefined;
    }

    return Object.values(CONST.REPORT_VIOLATIONS).find((violation) => !!violations[violation] && violations[violation][reportField.fieldID]);
}

/**
 * Returns translation for given field violation
 */
function getFieldViolationTranslation(reportField: PolicyReportField, violation?: ReportViolationName): string {
    if (!violation) {
        return '';
    }

    switch (violation) {
        case 'fieldRequired':
            return Localize.translateLocal('reportViolations.fieldRequired', {fieldName: reportField.name});
        default:
            return '';
    }
}

/**
 * Returns all violations for report
 */
function getReportViolations(reportID: string): ReportViolations | undefined {
    if (!allReportsViolations) {
        return undefined;
    }

    return allReportsViolations[`${ONYXKEYS.COLLECTION.REPORT_VIOLATIONS}${reportID}`];
}

function findPolicyExpenseChatByPolicyID(policyID: string): OnyxEntry<Report> {
    return Object.values(allReports ?? {}).find((report) => isPolicyExpenseChat(report) && report?.policyID === policyID);
}

/**
 * A function to get the report last message. This is usually used to restore the report message preview in LHN after report actions change.
 * @param reportID
 * @param actionsToMerge
 * @param canUserPerformWriteActionInReport
 * @returns containing the calculated message preview data of the report
 */
function getReportLastMessage(reportID: string, actionsToMerge?: ReportActions) {
    let result: Partial<Report> = {
        lastMessageText: '',
        lastVisibleActionCreated: '',
    };

    const {lastMessageText = ''} = getLastVisibleMessage(reportID, actionsToMerge);

    if (lastMessageText) {
        const report = getReport(reportID);
        const lastVisibleAction = getLastVisibleActionReportActionsUtils(reportID, canUserPerformWriteAction(report), actionsToMerge);
        const lastVisibleActionCreated = lastVisibleAction?.created;
        const lastActorAccountID = lastVisibleAction?.actorAccountID;
        result = {
            lastMessageText,
            lastVisibleActionCreated,
            lastActorAccountID,
        };
    }

    return result;
}

function getSourceIDFromReportAction(reportAction: OnyxEntry<ReportAction>): string {
    const message = Array.isArray(reportAction?.message) ? reportAction?.message?.at(-1) ?? null : reportAction?.message ?? null;
    const html = message?.html ?? '';
    const {sourceURL} = getAttachmentDetails(html);
    const sourceID = (sourceURL?.match(CONST.REGEX.ATTACHMENT_ID) ?? [])[1];
    return sourceID;
}

function getIntegrationIcon(connectionName?: ConnectionName) {
    if (connectionName === CONST.POLICY.CONNECTIONS.NAME.XERO) {
        return XeroSquare;
    }
    if (connectionName === CONST.POLICY.CONNECTIONS.NAME.QBO) {
        return QBOSquare;
    }
    if (connectionName === CONST.POLICY.CONNECTIONS.NAME.NETSUITE) {
        return NetSuiteSquare;
    }
    if (connectionName === CONST.POLICY.CONNECTIONS.NAME.SAGE_INTACCT) {
        return IntacctSquare;
    }

    return undefined;
}

function canBeExported(report: OnyxEntry<Report>) {
    if (!report?.statusNum) {
        return false;
    }
    const isCorrectState = [CONST.REPORT.STATUS_NUM.APPROVED, CONST.REPORT.STATUS_NUM.CLOSED, CONST.REPORT.STATUS_NUM.REIMBURSED].some((status) => status === report.statusNum);
    return isExpenseReport(report) && isCorrectState;
}

function isExported(reportActions: OnyxEntry<ReportActions>) {
    if (!reportActions) {
        return false;
    }
    return Object.values(reportActions).some((action) => isExportIntegrationAction(action));
}

function getApprovalChain(policy: OnyxEntry<Policy>, expenseReport: OnyxEntry<Report>): string[] {
    const approvalChain: string[] = [];
    const fullApprovalChain: string[] = [];
    const reportTotal = expenseReport?.total ?? 0;
    const submitterEmail = getLoginsByAccountIDs([expenseReport?.ownerAccountID ?? CONST.DEFAULT_NUMBER_ID]).at(0) ?? '';

    if (isSubmitAndClose(policy)) {
        return approvalChain;
    }

    // Get category/tag approver list
    const ruleApprovers = getRuleApprovers(policy, expenseReport);

    // Push rule approvers to approvalChain list before submitsTo/forwardsTo approvers
    ruleApprovers.forEach((ruleApprover) => {
        // Don't push submiiter to approve as a rule approver
        if (fullApprovalChain.includes(ruleApprover) || ruleApprover === submitterEmail) {
            return;
        }
        fullApprovalChain.push(ruleApprover);
    });

    let nextApproverEmail = getManagerAccountEmail(policy, expenseReport);

    while (nextApproverEmail && !approvalChain.includes(nextApproverEmail)) {
        approvalChain.push(nextApproverEmail);
        nextApproverEmail = getForwardsToAccount(policy, nextApproverEmail, reportTotal);
    }

    approvalChain.forEach((approver) => {
        if (fullApprovalChain.includes(approver)) {
            return;
        }

        fullApprovalChain.push(approver);
    });
    return fullApprovalChain;
}

/**
 * Checks if the user has missing bank account for the invoice room.
 */
function hasMissingInvoiceBankAccount(iouReportID: string | undefined): boolean {
    const invoiceReport = getReport(iouReportID);

    if (!isInvoiceReport(invoiceReport)) {
        return false;
    }

    return invoiceReport?.ownerAccountID === currentUserAccountID && !getPolicy(invoiceReport?.policyID)?.invoice?.bankAccount?.transferBankAccountID && isSettled(iouReportID);
}

function hasInvoiceReports() {
    const reports = Object.values(allReports ?? {});
    return reports.some((report) => isInvoiceReport(report));
}

function shouldUnmaskChat(participantsContext: OnyxEntry<PersonalDetailsList>, report: OnyxInputOrEntry<Report>): boolean {
    if (!report?.participants) {
        return true;
    }

    if (isThread(report) && report?.chatType && report?.chatType === CONST.REPORT.CHAT_TYPE.POLICY_EXPENSE_CHAT) {
        return true;
    }

    if (isThread(report) && report?.type === CONST.REPORT.TYPE.EXPENSE) {
        return true;
    }

    const participantAccountIDs = Object.keys(report.participants);

    if (participantAccountIDs.length > 2) {
        return false;
    }

    if (participantsContext) {
        let teamInChat = false;
        let userInChat = false;

        for (const participantAccountID of participantAccountIDs) {
            const id = Number(participantAccountID);
            const contextAccountData = participantsContext[id];

            if (contextAccountData) {
                const login = contextAccountData.login ?? '';

                if (login.endsWith(CONST.EMAIL.EXPENSIFY_EMAIL_DOMAIN) || login.endsWith(CONST.EMAIL.EXPENSIFY_TEAM_EMAIL_DOMAIN)) {
                    teamInChat = true;
                } else {
                    userInChat = true;
                }
            }
        }

        // exclude teamOnly chat
        if (teamInChat && userInChat) {
            return true;
        }
    }

    return false;
}

function getReportMetadata(reportID: string | undefined) {
    return reportID ? allReportMetadataKeyValue[reportID] : undefined;
}

export {
    addDomainToShortMention,
    completeShortMention,
    areAllRequestsBeingSmartScanned,
    buildOptimisticAddCommentReportAction,
    buildOptimisticApprovedReportAction,
    buildOptimisticUnapprovedReportAction,
    buildOptimisticCancelPaymentReportAction,
    buildOptimisticChangedTaskAssigneeReportAction,
    buildOptimisticChatReport,
    buildOptimisticClosedReportAction,
    buildOptimisticCreatedReportAction,
    buildOptimisticDismissedViolationReportAction,
    buildOptimisticEditedTaskFieldReportAction,
    buildOptimisticExpenseReport,
    buildOptimisticGroupChatReport,
    buildOptimisticHoldReportAction,
    buildOptimisticHoldReportActionComment,
    buildOptimisticIOUReport,
    buildOptimisticIOUReportAction,
    buildOptimisticModifiedExpenseReportAction,
    buildOptimisticMoneyRequestEntities,
    buildOptimisticMovedReportAction,
    buildOptimisticMovedTrackedExpenseModifiedReportAction,
    buildOptimisticRenamedRoomReportAction,
    buildOptimisticRoomDescriptionUpdatedReportAction,
    buildOptimisticReportPreview,
    buildOptimisticActionableTrackExpenseWhisper,
    buildOptimisticSubmittedReportAction,
    buildOptimisticTaskCommentReportAction,
    buildOptimisticTaskReport,
    buildOptimisticTaskReportAction,
    buildOptimisticUnHoldReportAction,
    buildOptimisticAnnounceChat,
    buildOptimisticWorkspaceChats,
    buildOptimisticCardAssignedReportAction,
    buildParticipantsFromAccountIDs,
    buildTransactionThread,
    canAccessReport,
    isReportNotFound,
    canAddTransaction,
    canDeleteTransaction,
    canBeAutoReimbursed,
    canCreateRequest,
    canCreateTaskInReport,
    canCurrentUserOpenReport,
    canDeleteReportAction,
    canHoldUnholdReportAction,
    canEditFieldOfMoneyRequest,
    canEditMoneyRequest,
    canEditPolicyDescription,
    canEditReportAction,
    canEditReportDescription,
    canEditRoomVisibility,
    canEditWriteCapability,
    canFlagReportAction,
    isNonAdminOrOwnerOfPolicyExpenseChat,
    canLeaveRoom,
    canJoinChat,
    canLeaveChat,
    canReportBeMentionedWithinPolicy,
    canRequestMoney,
    canSeeDefaultRoom,
    canShowReportRecipientLocalTime,
    canUserPerformWriteAction,
    chatIncludesChronos,
    chatIncludesChronosWithID,
    chatIncludesConcierge,
    createDraftTransactionAndNavigateToParticipantSelector,
    doesReportBelongToWorkspace,
    findLastAccessedReport,
    findSelfDMReportID,
    formatReportLastMessageText,
    generateReportID,
    getAddWorkspaceRoomOrChatReportErrors,
    getAllAncestorReportActionIDs,
    getAllAncestorReportActions,
    getAllHeldTransactions,
    getAllPolicyReports,
    getAllWorkspaceReports,
    getAvailableReportFields,
    getBankAccountRoute,
    getChatByParticipants,
    getChatRoomSubtitle,
    getChildReportNotificationPreference,
    getCommentLength,
    getDefaultGroupAvatar,
    getDefaultWorkspaceAvatar,
    getDefaultWorkspaceAvatarTestID,
    getDeletedParentActionMessageForChatReport,
    getDisplayNameForParticipant,
    getDisplayNamesWithTooltips,
    getGroupChatName,
    getIOUReportActionDisplayMessage,
    getIOUReportActionMessage,
    getReportAutomaticallyApprovedMessage,
    getIOUUnapprovedMessage,
    getIOUApprovedMessage,
    getReportAutomaticallyForwardedMessage,
    getIOUForwardedMessage,
    getRejectedReportMessage,
    getWorkspaceNameUpdatedMessage,
    getReportAutomaticallySubmittedMessage,
    getIOUSubmittedMessage,
    getIcons,
    getIconsForParticipants,
    getIndicatedMissingPaymentMethod,
    getLastVisibleMessage,
    getMoneyRequestOptions,
    getMoneyRequestSpendBreakdown,
    getNonHeldAndFullAmount,
    getOptimisticDataForParentReportAction,
    getOriginalReportID,
    getOutstandingChildRequest,
    getParentNavigationSubtitle,
    getParsedComment,
    getParticipantsAccountIDsForDisplay,
    getParticipantsList,
    getParticipants,
    getPendingChatMembers,
    getPersonalDetailsForAccountID,
    getPolicyDescriptionText,
    getPolicyExpenseChat,
    getPolicyName,
    getPolicyType,
    getReimbursementDeQueuedActionMessage,
    getReimbursementQueuedActionMessage,
    getReportActionActorAccountID,
    getReportDescription,
    getReportFieldKey,
    getReportIDFromLink,
    getReportName,
    getReportNotificationPreference,
    getReportOfflinePendingActionAndErrors,
    getReportParticipantsTitle,
    getReportPreviewMessage,
    getReportRecipientAccountIDs,
    getReportOrDraftReport,
    getRoom,
    getRootParentReport,
    getRouteFromLink,
    getTaskAssigneeChatOnyxData,
    getTransactionDetails,
    getTransactionReportName,
    getDisplayedReportID,
    getTransactionsWithReceipts,
    getUserDetailTooltipText,
    getWhisperDisplayNames,
    getWorkspaceChats,
    getWorkspaceIcon,
    goBackToDetailsPage,
    goBackFromPrivateNotes,
    getInvoicePayerName,
    getInvoicesChatName,
    getPayeeName,
    getQuickActionDetails,
    hasActionsWithErrors,
    hasAutomatedExpensifyAccountIDs,
    hasExpensifyGuidesEmails,
    hasHeldExpenses,
    hasIOUWaitingOnCurrentUserBankAccount,
    hasMissingPaymentMethod,
    hasMissingSmartscanFields,
    hasNonReimbursableTransactions,
    hasOnlyHeldExpenses,
    hasOnlyTransactionsWithPendingRoutes,
    hasReportNameError,
    getReportActionWithSmartscanError,
    hasSmartscanError,
    hasUpdatedTotal,
    hasViolations,
    hasWarningTypeViolations,
    hasNoticeTypeViolations,
    isActionCreator,
    isAdminRoom,
    isAdminsOnlyPostingRoom,
    isAllowedToApproveExpenseReport,
    isAllowedToComment,
    isAllowedToSubmitDraftExpenseReport,
    isAnnounceRoom,
    isArchivedRoom,
    isArchivedRoomWithID,
    isClosedReport,
    isCanceledTaskReport,
    isChatReport,
    isChatRoom,
    isTripRoom,
    isChatThread,
    isChildReport,
    isClosedExpenseReportWithNoExpenses,
    isCompletedTaskReport,
    isConciergeChatReport,
    isControlPolicyExpenseChat,
    isControlPolicyExpenseReport,
    isCurrentUserSubmitter,
    isCurrentUserTheOnlyParticipant,
    isDM,
    isDefaultRoom,
    isDeprecatedGroupDM,
    isEmptyReport,
    isRootGroupChat,
    isExpenseReport,
    isExpenseRequest,
    isExpensifyOnlyParticipantInReport,
    isGroupChat,
    isGroupChatAdmin,
    isGroupPolicy,
    isReportInGroupPolicy,
    isHoldCreator,
    isIOUOwnedByCurrentUser,
    isIOUReport,
    isIOUReportUsingReport,
    isJoinRequestInAdminRoom,
    isDomainRoom,
    isMoneyRequest,
    isMoneyRequestReport,
    isMoneyRequestReportPendingDeletion,
    isOneOnOneChat,
    isOneTransactionThread,
    isOpenExpenseReport,
    isOpenTaskReport,
    isOptimisticPersonalDetail,
    isPaidGroupPolicy,
    isPaidGroupPolicyExpenseChat,
    isPaidGroupPolicyExpenseReport,
    isPayer,
    isPolicyAdmin,
    isPolicyExpenseChat,
    isPolicyExpenseChatAdmin,
    isProcessingReport,
    isAwaitingFirstLevelApproval,
    isPublicAnnounceRoom,
    isPublicRoom,
    isReportApproved,
    isReportManuallyReimbursed,
    isReportDataReady,
    isReportFieldDisabled,
    isReportFieldOfTypeTitle,
    isReportManager,
    isReportMessageAttachment,
    isReportOwner,
    isReportParticipant,
    isSelfDM,
    isSettled,
    isSystemChat,
    isTaskReport,
    isThread,
    isTrackExpenseReport,
    isUnread,
    isUnreadWithMention,
    isUserCreatedPolicyRoom,
    isValidReport,
    isValidReportIDFromPath,
    isWaitingForAssigneeToCompleteAction,
    isInvoiceRoom,
    isInvoiceRoomWithID,
    isInvoiceReport,
    isOpenInvoiceReport,
    getDefaultNotificationPreferenceForReport,
    canWriteInReport,
    navigateToDetailsPage,
    navigateToPrivateNotes,
    navigateBackOnDeleteTransaction,
    parseReportRouteParams,
    parseReportActionHtmlToText,
    requiresAttentionFromCurrentUser,
    shouldAutoFocusOnKeyPress,
    shouldCreateNewMoneyRequestReport,
    shouldDisableDetailPage,
    shouldDisableRename,
    shouldDisableThread,
    shouldDisplayThreadReplies,
    shouldDisplayViolationsRBRInLHN,
    shouldReportBeInOptionList,
    shouldReportShowSubscript,
    shouldShowFlagComment,
    getReportActionWithMissingSmartscanFields,
    shouldShowRBRForMissingSmartscanFields,
    shouldUseFullTitleToDisplay,
    updateOptimisticParentReportAction,
    updateReportPreview,
    temporary_getMoneyRequestOptions,
    getTripTransactions,
    getTripIDFromTransactionParentReportID,
    buildOptimisticInvoiceReport,
    getInvoiceChatByParticipants,
    shouldShowMerchantColumn,
    isCurrentUserInvoiceReceiver,
    isDraftReport,
    changeMoneyRequestHoldStatus,
    isAdminOwnerApproverOrReportOwner,
    createDraftWorkspaceAndNavigateToConfirmationScreen,
    isChatUsedForOnboarding,
    buildOptimisticExportIntegrationAction,
    getChatUsedForOnboarding,
    getFieldViolationTranslation,
    getFieldViolation,
    getReportViolations,
    findPolicyExpenseChatByPolicyID,
    getIntegrationIcon,
    canBeExported,
    isExported,
    hasOnlyNonReimbursableTransactions,
    getReportLastMessage,
    getMostRecentlyVisitedReport,
    getSourceIDFromReportAction,
    getReportNameValuePairs,
    hasReportViolations,
    isPayAtEndExpenseReport,
    getArchiveReason,
    getApprovalChain,
    isIndividualInvoiceRoom,
    isAuditor,
    hasMissingInvoiceBankAccount,
    reasonForReportToBeInOptionList,
    getReasonAndReportActionThatRequiresAttention,
    buildOptimisticChangeFieldAction,
    isPolicyRelatedReport,
    hasReportErrorsOtherThanFailedReceipt,
    getAllReportErrors,
    getAllReportActionsErrorsAndReportActionThatRequiresAttention,
    hasInvoiceReports,
    shouldUnmaskChat,
    getReportMetadata,
    buildOptimisticSelfDMReport,
    isHiddenForCurrentUser,
};

export type {
    Ancestor,
    DisplayNameWithTooltips,
    OptimisticAddCommentReportAction,
    OptimisticChatReport,
    OptimisticClosedReportAction,
    OptimisticCreatedReportAction,
    OptimisticIOUReportAction,
    OptimisticTaskReportAction,
    OptionData,
    TransactionDetails,
    PartialReportAction,
    ParsingDetails,
    MissingPaymentMethod,
};<|MERGE_RESOLUTION|>--- conflicted
+++ resolved
@@ -5054,15 +5054,9 @@
 }
 
 function getWorkspaceNameUpdatedMessage(action: ReportAction) {
-<<<<<<< HEAD
     const {oldName, newName} = getOriginalMessage(action as ReportAction<typeof CONST.REPORT.ACTIONS.TYPE.POLICY_CHANGE_LOG.UPDATE_NAME>) ?? {};
     const message = oldName && newName ? Localize.translateLocal('workspaceActions.renamedWorkspaceNameAction', {oldName, newName}) : getReportActionText(action);
-    return message;
-=======
-    const {oldName, newName} = ReportActionsUtils.getOriginalMessage(action as ReportAction<typeof CONST.REPORT.ACTIONS.TYPE.POLICY_CHANGE_LOG.UPDATE_NAME>) ?? {};
-    const message = oldName && newName ? Localize.translateLocal('workspaceActions.renamedWorkspaceNameAction', {oldName, newName}) : ReportActionsUtils.getReportActionText(action);
     return Str.htmlEncode(message);
->>>>>>> fe6cfc22
 }
 
 /**
