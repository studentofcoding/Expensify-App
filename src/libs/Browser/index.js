function getBrowser() {
    return '';
}

function isMobile() {
    return false;
}

function isMobileSafari() {
    return false;
}
function isMobileChrome() {
    return false;
}

<<<<<<< HEAD
function openRouteInDesktopApp() {

}

export {
    getBrowser,
    isMobile,
    isMobileSafari,
    isMobileChrome,
    openRouteInDesktopApp,
};
=======
export {getBrowser, isMobile, isMobileSafari, isMobileChrome};
>>>>>>> 45c32120
<|MERGE_RESOLUTION|>--- conflicted
+++ resolved
@@ -13,18 +13,6 @@
     return false;
 }
 
-<<<<<<< HEAD
-function openRouteInDesktopApp() {
+function openRouteInDesktopApp() {}
 
-}
-
-export {
-    getBrowser,
-    isMobile,
-    isMobileSafari,
-    isMobileChrome,
-    openRouteInDesktopApp,
-};
-=======
-export {getBrowser, isMobile, isMobileSafari, isMobileChrome};
->>>>>>> 45c32120
+export {getBrowser, isMobile, isMobileSafari, isMobileChrome, openRouteInDesktopApp};