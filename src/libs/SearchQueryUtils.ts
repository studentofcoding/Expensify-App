import cloneDeep from 'lodash/cloneDeep';
import type {OnyxCollection} from 'react-native-onyx';
import type {ValueOf} from 'type-fest';
import type {ASTNode, QueryFilter, QueryFilters, SearchDateFilterKeys, SearchFilterKey, SearchQueryJSON, SearchQueryString, SearchStatus, UserFriendlyKey} from '@components/Search/types';
import CONST from '@src/CONST';
import ONYXKEYS from '@src/ONYXKEYS';
import type {SearchAdvancedFiltersForm} from '@src/types/form';
import FILTER_KEYS, {DATE_FILTER_KEYS} from '@src/types/form/SearchAdvancedFiltersForm';
import type * as OnyxTypes from '@src/types/onyx';
import type {SearchDataTypes} from '@src/types/onyx/SearchResults';
import {getCardDescription} from './CardUtils';
import {convertToBackendAmount, convertToFrontendAmountAsInteger} from './CurrencyUtils';
import localeCompare from './LocaleCompare';
import Log from './Log';
import {validateAmount} from './MoneyRequestUtils';
import {getPersonalDetailByEmail} from './PersonalDetailsUtils';
import {getTagNamesFromTagsLists} from './PolicyUtils';
import {getReportName} from './ReportUtils';
import {parse as parseSearchQuery} from './SearchParser/searchParser';
import {hashText} from './UserUtils';
import {isValidDate} from './ValidationUtils';

type FilterKeys = keyof typeof CONST.SEARCH.SYNTAX_FILTER_KEYS;

// This map contains chars that match each operator
const operatorToCharMap = {
    [CONST.SEARCH.SYNTAX_OPERATORS.EQUAL_TO]: ':' as const,
    [CONST.SEARCH.SYNTAX_OPERATORS.LOWER_THAN]: '<' as const,
    [CONST.SEARCH.SYNTAX_OPERATORS.LOWER_THAN_OR_EQUAL_TO]: '<=' as const,
    [CONST.SEARCH.SYNTAX_OPERATORS.GREATER_THAN]: '>' as const,
    [CONST.SEARCH.SYNTAX_OPERATORS.GREATER_THAN_OR_EQUAL_TO]: '>=' as const,
    [CONST.SEARCH.SYNTAX_OPERATORS.NOT_EQUAL_TO]: '!=' as const,
    [CONST.SEARCH.SYNTAX_OPERATORS.AND]: ',' as const,
    [CONST.SEARCH.SYNTAX_OPERATORS.OR]: ' ' as const,
};

/**
 * A mapping object that maps filter names from the internal codebase format to user-friendly names.
 */
const UserFriendlyKeyMap: Record<SearchFilterKey | typeof CONST.SEARCH.SYNTAX_ROOT_KEYS.SORT_BY | typeof CONST.SEARCH.SYNTAX_ROOT_KEYS.SORT_ORDER, UserFriendlyKey> = {
    type: 'type',
    status: 'status',
    sortBy: 'sort-by',
    sortOrder: 'sort-order',
    policyID: 'workspace',
    date: 'date',
    amount: 'amount',
    expenseType: 'expense-type',
    currency: 'currency',
    merchant: 'merchant',
    description: 'description',
    from: 'from',
    to: 'to',
    category: 'category',
    tag: 'tag',
    taxRate: 'tax-rate',
    cardID: 'card',
    reportID: 'reportid',
    keyword: 'keyword',
    in: 'in',
    submitted: 'submitted',
    approved: 'approved',
    paid: 'paid',
    exported: 'exported',
    posted: 'posted',
};

/**
 * @private
 * Returns string value wrapped in quotes "", if the value contains space.
 */
function sanitizeSearchValue(str: string) {
    if (str.includes(' ')) {
        return `"${str}"`;
    }
    return str;
}

/**
 * @private
 * Returns date filter value for QueryString.
 */
function buildDateFilterQuery(filterValues: Partial<SearchAdvancedFiltersForm>, filterKey: SearchDateFilterKeys) {
    const dateBefore = filterValues[`${filterKey}${CONST.SEARCH.DATE_MODIFIERS.BEFORE}`];
    const dateAfter = filterValues[`${filterKey}${CONST.SEARCH.DATE_MODIFIERS.AFTER}`];

    let dateFilter = '';
    if (dateBefore) {
        dateFilter += `${filterKey}<${dateBefore}`;
    }
    if (dateBefore && dateAfter) {
        dateFilter += ' ';
    }
    if (dateAfter) {
        dateFilter += `${filterKey}>${dateAfter}`;
    }

    return dateFilter;
}

/**
 * @private
 * Returns amount filter value for QueryString.
 */
function buildAmountFilterQuery(filterValues: Partial<SearchAdvancedFiltersForm>) {
    const lessThan = filterValues[FILTER_KEYS.LESS_THAN];
    const greaterThan = filterValues[FILTER_KEYS.GREATER_THAN];

    let amountFilter = '';
    if (greaterThan) {
        amountFilter += `${CONST.SEARCH.SYNTAX_FILTER_KEYS.AMOUNT}>${greaterThan}`;
    }
    if (lessThan && greaterThan) {
        amountFilter += ' ';
    }
    if (lessThan) {
        amountFilter += `${CONST.SEARCH.SYNTAX_FILTER_KEYS.AMOUNT}<${lessThan}`;
    }

    return amountFilter;
}

/**
 * @private
 * Returns string of correctly formatted filter values from QueryFilters object.
 */
function buildFilterValuesString(filterName: string, queryFilters: QueryFilter[]) {
    const delimiter = filterName === CONST.SEARCH.SYNTAX_FILTER_KEYS.KEYWORD ? ' ' : ',';
    let filterValueString = '';
    queryFilters.forEach((queryFilter, index) => {
        // If the previous queryFilter has the same operator (this rule applies only to eq and neq operators) then append the current value
        if (
            index !== 0 &&
            ((queryFilter.operator === 'eq' && queryFilters?.at(index - 1)?.operator === 'eq') || (queryFilter.operator === 'neq' && queryFilters.at(index - 1)?.operator === 'neq'))
        ) {
            filterValueString += `${delimiter}${sanitizeSearchValue(queryFilter.value.toString())}`;
        } else if (filterName === CONST.SEARCH.SYNTAX_FILTER_KEYS.KEYWORD) {
            filterValueString += `${delimiter}${sanitizeSearchValue(queryFilter.value.toString())}`;
        } else {
            filterValueString += ` ${filterName}${operatorToCharMap[queryFilter.operator]}${sanitizeSearchValue(queryFilter.value.toString())}`;
        }
    });

    return filterValueString;
}

/**
 * @private
 * Traverses the AST and returns filters as a QueryFilters object.
 */
function getFilters(queryJSON: SearchQueryJSON) {
    const filters = [] as QueryFilters;
    const filterKeys = Object.values(CONST.SEARCH.SYNTAX_FILTER_KEYS);

    function traverse(node: ASTNode) {
        if (!node.operator) {
            return;
        }

        if (typeof node.left === 'object' && node.left) {
            traverse(node.left);
        }

        if (typeof node.right === 'object' && node.right && !Array.isArray(node.right)) {
            traverse(node.right);
        }

        const nodeKey = node.left as ValueOf<typeof CONST.SEARCH.SYNTAX_FILTER_KEYS>;
        if (!filterKeys.includes(nodeKey)) {
            return;
        }

        const filterArray = [];
        if (!Array.isArray(node.right)) {
            filterArray.push({
                operator: node.operator,
                value: node.right as string | number,
            });
        } else {
            node.right.forEach((element) => {
                filterArray.push({
                    operator: node.operator,
                    value: element,
                });
            });
        }
        filters.push({key: nodeKey, filters: filterArray});
    }

    if (queryJSON.filters) {
        traverse(queryJSON.filters);
    }

    return filters;
}

/**
 * @private
 * Returns an updated filter value for some query filters.
 * - for `AMOUNT` it formats value to "backend" amount
 * - for personal filters it tries to substitute any user emails with accountIDs
 */
function getUpdatedFilterValue(filterName: ValueOf<typeof CONST.SEARCH.SYNTAX_FILTER_KEYS>, filterValue: string | string[]) {
    if (filterName === CONST.SEARCH.SYNTAX_FILTER_KEYS.FROM || filterName === CONST.SEARCH.SYNTAX_FILTER_KEYS.TO) {
        if (typeof filterValue === 'string') {
            return getPersonalDetailByEmail(filterValue)?.accountID.toString() ?? filterValue;
        }

        return filterValue.map((email) => getPersonalDetailByEmail(email)?.accountID.toString() ?? email);
    }

    if (filterName === CONST.SEARCH.SYNTAX_FILTER_KEYS.AMOUNT) {
        if (typeof filterValue === 'string') {
            const backendAmount = convertToBackendAmount(Number(filterValue));
            return Number.isNaN(backendAmount) ? filterValue : backendAmount.toString();
        }
        return filterValue.map((amount) => {
            const backendAmount = convertToBackendAmount(Number(amount));
            return Number.isNaN(backendAmount) ? amount : backendAmount.toString();
        });
    }

    return filterValue;
}

/**
 * @private
 * Computes and returns a numerical hash for a given queryJSON.
 * Sorts the query keys and values to ensure that hashes stay consistent.
 */
function getQueryHashes(query: SearchQueryJSON): {primaryHash: number; recentSearchHash: number} {
    let orderedQuery = '';
    orderedQuery += `${CONST.SEARCH.SYNTAX_ROOT_KEYS.TYPE}:${query.type}`;
    orderedQuery += ` ${CONST.SEARCH.SYNTAX_ROOT_KEYS.STATUS}:${Array.isArray(query.status) ? query.status.join(',') : query.status}`;

    query.flatFilters
        .map((filter) => {
            const filters = cloneDeep(filter.filters);
            filters.sort((a, b) => localeCompare(a.value.toString(), b.value.toString()));
            return buildFilterValuesString(filter.key, filters);
        })
        .sort()
        .forEach((filterString) => (orderedQuery += ` ${filterString}`));

    const recentSearchHash = hashText(orderedQuery, 2 ** 32);

    orderedQuery += ` ${CONST.SEARCH.SYNTAX_ROOT_KEYS.SORT_BY}:${query.sortBy}`;
    orderedQuery += ` ${CONST.SEARCH.SYNTAX_ROOT_KEYS.SORT_ORDER}:${query.sortOrder}`;
    if (query.policyID) {
        orderedQuery += ` ${CONST.SEARCH.SYNTAX_ROOT_KEYS.POLICY_ID}:${query.policyID} `;
    }
    const primaryHash = hashText(orderedQuery, 2 ** 32);

    return {primaryHash, recentSearchHash};
}

/**
 * Parses a given search query string into a structured `SearchQueryJSON` format.
 * This format of query is most commonly shared between components and also sent to backend to retrieve search results.
 *
 * In a way this is the reverse of buildSearchQueryString()
 */
function buildSearchQueryJSON(query: SearchQueryString) {
    try {
        const result = parseSearchQuery(query) as SearchQueryJSON;
        const flatFilters = getFilters(result);

        // Add the full input and hash to the results
        result.inputQuery = query;
        result.flatFilters = flatFilters;
        const {primaryHash, recentSearchHash} = getQueryHashes(result);
        result.hash = primaryHash;
        result.recentSearchHash = recentSearchHash;

        return result;
    } catch (e) {
        console.error(`Error when parsing SearchQuery: "${query}"`, e);
    }
}

/**
 * Formats a given `SearchQueryJSON` object into the string version of query.
 * This format of query is the most basic string format and is used as the query param `q` in search URLs.
 *
 * In a way this is the reverse of buildSearchQueryJSON()
 */
function buildSearchQueryString(queryJSON?: SearchQueryJSON) {
    const queryParts: string[] = [];
    const defaultQueryJSON = buildSearchQueryJSON('');

    for (const [, key] of Object.entries(CONST.SEARCH.SYNTAX_ROOT_KEYS)) {
        const existingFieldValue = queryJSON?.[key];
        const queryFieldValue = existingFieldValue ?? defaultQueryJSON?.[key];

        if (queryFieldValue) {
            if (Array.isArray(queryFieldValue)) {
                queryParts.push(`${key}:${queryFieldValue.join(',')}`);
            } else {
                queryParts.push(`${key}:${queryFieldValue}`);
            }
        }
    }

    if (!queryJSON) {
        return queryParts.join(' ');
    }

    const filters = queryJSON.flatFilters;

    for (const filter of filters) {
        const filterValueString = buildFilterValuesString(filter.key, filter.filters);
        queryParts.push(filterValueString.trim());
    }

    return queryParts.join(' ');
}

/**
 * Formats a given object with search filter values into the string version of the query.
 * Main usage is to consume data format that comes from AdvancedFilters Onyx Form Data, and generate query string.
 *
 * Reverse operation of buildFilterFormValuesFromQuery()
 */
function buildQueryStringFromFilterFormValues(filterValues: Partial<SearchAdvancedFiltersForm>) {
    // We separate type and status filters from other filters to maintain hashes consistency for saved searches
    const {type, status, policyID, ...otherFilters} = filterValues;
    const filtersString: string[] = [];

    filtersString.push(`${CONST.SEARCH.SYNTAX_ROOT_KEYS.SORT_BY}:${CONST.SEARCH.TABLE_COLUMNS.DATE}`);
    filtersString.push(`${CONST.SEARCH.SYNTAX_ROOT_KEYS.SORT_ORDER}:${CONST.SEARCH.SORT_ORDER.DESC}`);

    if (type) {
        const sanitizedType = sanitizeSearchValue(type);
        filtersString.push(`${CONST.SEARCH.SYNTAX_ROOT_KEYS.TYPE}:${sanitizedType}`);
    }

    if (status) {
        const sanitizedStatus = sanitizeSearchValue(status);
        filtersString.push(`${CONST.SEARCH.SYNTAX_ROOT_KEYS.STATUS}:${sanitizedStatus}`);
    }

    if (policyID) {
        const sanitizedPolicyID = sanitizeSearchValue(policyID);
        filtersString.push(`${CONST.SEARCH.SYNTAX_ROOT_KEYS.POLICY_ID}:${sanitizedPolicyID}`);
    }

    const mappedFilters = Object.entries(otherFilters)
        .map(([filterKey, filterValue]) => {
            if ((filterKey === FILTER_KEYS.MERCHANT || filterKey === FILTER_KEYS.DESCRIPTION || filterKey === FILTER_KEYS.REPORT_ID) && filterValue) {
                const keyInCorrectForm = (Object.keys(CONST.SEARCH.SYNTAX_FILTER_KEYS) as FilterKeys[]).find((key) => CONST.SEARCH.SYNTAX_FILTER_KEYS[key] === filterKey);
                if (keyInCorrectForm) {
                    return `${CONST.SEARCH.SYNTAX_FILTER_KEYS[keyInCorrectForm]}:${sanitizeSearchValue(filterValue as string)}`;
                }
            }

            if (filterKey === FILTER_KEYS.KEYWORD && filterValue) {
                const value = (filterValue as string).split(' ').map(sanitizeSearchValue).join(' ');
                return `${value}`;
            }

            if (
                (filterKey === FILTER_KEYS.CATEGORY ||
                    filterKey === FILTER_KEYS.CARD_ID ||
                    filterKey === FILTER_KEYS.TAX_RATE ||
                    filterKey === FILTER_KEYS.EXPENSE_TYPE ||
                    filterKey === FILTER_KEYS.TAG ||
                    filterKey === FILTER_KEYS.CURRENCY ||
                    filterKey === FILTER_KEYS.FROM ||
                    filterKey === FILTER_KEYS.TO ||
                    filterKey === FILTER_KEYS.IN) &&
                Array.isArray(filterValue) &&
                filterValue.length > 0
            ) {
                const filterValueArray = [...new Set<string>(filterValue)];
                const keyInCorrectForm = (Object.keys(CONST.SEARCH.SYNTAX_FILTER_KEYS) as FilterKeys[]).find((key) => CONST.SEARCH.SYNTAX_FILTER_KEYS[key] === filterKey);
                if (keyInCorrectForm) {
                    return `${CONST.SEARCH.SYNTAX_FILTER_KEYS[keyInCorrectForm]}:${filterValueArray.map(sanitizeSearchValue).join(',')}`;
                }
            }

            return undefined;
        })
        .filter((filter): filter is string => !!filter);

    filtersString.push(...mappedFilters);

    DATE_FILTER_KEYS.forEach((dateKey) => {
        const dateFilter = buildDateFilterQuery(filterValues, dateKey);
        filtersString.push(dateFilter);
    });

    const amountFilter = buildAmountFilterQuery(filterValues);
    filtersString.push(amountFilter);

    return filtersString.join(' ').trim();
}

/**
 * Generates object with search filter values, in a format that can be consumed by SearchAdvancedFiltersForm.
 * Main usage of this is to generate the initial values for AdvancedFilters from existing query.
 *
 * Reverse operation of buildQueryStringFromFilterFormValues()
 */
function buildFilterFormValuesFromQuery(
    queryJSON: SearchQueryJSON,
    policyCategories: OnyxCollection<OnyxTypes.PolicyCategories>,
    policyTags: OnyxCollection<OnyxTypes.PolicyTagLists>,
    currencyList: OnyxTypes.CurrencyList,
    personalDetails: OnyxTypes.PersonalDetailsList | undefined,
    cardList: OnyxTypes.CardList,
    reports: OnyxCollection<OnyxTypes.Report>,
    taxRates: Record<string, string[]>,
) {
    const filters = queryJSON.flatFilters;
    const filtersForm = {} as Partial<SearchAdvancedFiltersForm>;
    const policyID = queryJSON.policyID;
    for (const queryFilter of filters) {
        const filterKey = queryFilter.key;
        const filterList = queryFilter.filters;
        const filterValues = filterList.map((item) => item.value.toString());
        if (filterKey === CONST.SEARCH.SYNTAX_FILTER_KEYS.REPORT_ID || filterKey === CONST.SEARCH.SYNTAX_FILTER_KEYS.MERCHANT || filterKey === CONST.SEARCH.SYNTAX_FILTER_KEYS.DESCRIPTION) {
            filtersForm[filterKey] = filterValues.at(0);
        }
        if (filterKey === CONST.SEARCH.SYNTAX_FILTER_KEYS.EXPENSE_TYPE) {
            const validExpenseTypes = new Set(Object.values(CONST.SEARCH.TRANSACTION_TYPE));
            filtersForm[filterKey] = filterValues.filter((expenseType) => validExpenseTypes.has(expenseType as ValueOf<typeof CONST.SEARCH.TRANSACTION_TYPE>));
        }
        if (filterKey === CONST.SEARCH.SYNTAX_FILTER_KEYS.CARD_ID) {
            filtersForm[filterKey] = filterValues.filter((card) => cardList[card]);
        }
        if (filterKey === CONST.SEARCH.SYNTAX_FILTER_KEYS.TAX_RATE) {
            const allTaxRates = new Set(Object.values(taxRates).flat());
            filtersForm[filterKey] = filterValues.filter((tax) => allTaxRates.has(tax));
        }
        if (filterKey === CONST.SEARCH.SYNTAX_FILTER_KEYS.IN) {
            filtersForm[filterKey] = filterValues.filter((id) => reports?.[`${ONYXKEYS.COLLECTION.REPORT}${id}`]?.reportID);
        }
        if (filterKey === CONST.SEARCH.SYNTAX_FILTER_KEYS.FROM || filterKey === CONST.SEARCH.SYNTAX_FILTER_KEYS.TO) {
            filtersForm[filterKey] = filterValues.filter((id) => personalDetails && personalDetails[id]);
        }
        if (filterKey === CONST.SEARCH.SYNTAX_FILTER_KEYS.CURRENCY) {
            const validCurrency = new Set(Object.keys(currencyList));
            filtersForm[filterKey] = filterValues.filter((currency) => validCurrency.has(currency));
        }
        if (filterKey === CONST.SEARCH.SYNTAX_FILTER_KEYS.TAG) {
            const tags = policyID
                ? getTagNamesFromTagsLists(policyTags?.[`${ONYXKEYS.COLLECTION.POLICY_TAGS}${policyID}`] ?? {})
                : Object.values(policyTags ?? {})
                      .filter((item) => !!item)
                      .map((tagList) => getTagNamesFromTagsLists(tagList ?? {}))
                      .flat();
            const uniqueTags = new Set(tags);
            uniqueTags.add(CONST.SEARCH.EMPTY_VALUE);
            filtersForm[filterKey] = filterValues.filter((name) => uniqueTags.has(name));
        }
        if (filterKey === CONST.SEARCH.SYNTAX_FILTER_KEYS.CATEGORY) {
            const categories = policyID
                ? Object.values(policyCategories?.[`${ONYXKEYS.COLLECTION.POLICY_CATEGORIES}${policyID}`] ?? {}).map((category) => category.name)
                : Object.values(policyCategories ?? {})
                      .map((item) => Object.values(item ?? {}).map((category) => category.name))
                      .flat();
            const uniqueCategories = new Set(categories);
            uniqueCategories.add(CONST.SEARCH.EMPTY_VALUE);
            filtersForm[filterKey] = filterValues.filter((name) => uniqueCategories.has(name));
        }
        if (filterKey === CONST.SEARCH.SYNTAX_FILTER_KEYS.KEYWORD) {
            filtersForm[filterKey] = filterValues
                ?.map((filter) => {
                    if (filter.includes(' ')) {
                        return `"${filter}"`;
                    }
                    return filter;
                })
                .join(' ');
        }
        if (DATE_FILTER_KEYS.includes(filterKey as SearchDateFilterKeys)) {
            const beforeKey = `${filterKey}${CONST.SEARCH.DATE_MODIFIERS.BEFORE}` as `${SearchDateFilterKeys}${typeof CONST.SEARCH.DATE_MODIFIERS.BEFORE}`;
            const afterKey = `${filterKey}${CONST.SEARCH.DATE_MODIFIERS.AFTER}` as `${SearchDateFilterKeys}${typeof CONST.SEARCH.DATE_MODIFIERS.AFTER}`;
            filtersForm[beforeKey] = filterList.find((filter) => filter.operator === 'lt' && isValidDate(filter.value.toString()))?.value.toString() ?? filtersForm[beforeKey];
            filtersForm[afterKey] = filterList.find((filter) => filter.operator === 'gt' && isValidDate(filter.value.toString()))?.value.toString() ?? filtersForm[afterKey];
        }
        if (filterKey === CONST.SEARCH.SYNTAX_FILTER_KEYS.AMOUNT) {
            // backend amount is an integer and is 2 digits longer than frontend amount
            filtersForm[FILTER_KEYS.LESS_THAN] =
                filterList.find((filter) => filter.operator === 'lt' && validateAmount(filter.value.toString(), 0, CONST.IOU.AMOUNT_MAX_LENGTH + 2))?.value.toString() ??
                filtersForm[FILTER_KEYS.LESS_THAN];
            filtersForm[FILTER_KEYS.GREATER_THAN] =
                filterList.find((filter) => filter.operator === 'gt' && validateAmount(filter.value.toString(), 0, CONST.IOU.AMOUNT_MAX_LENGTH + 2))?.value.toString() ??
                filtersForm[FILTER_KEYS.GREATER_THAN];
        }
    }

    const [typeKey = '', typeValue] = Object.entries(CONST.SEARCH.DATA_TYPES).find(([, value]) => value === queryJSON.type) ?? [];
    filtersForm[FILTER_KEYS.TYPE] = typeValue ? queryJSON.type : CONST.SEARCH.DATA_TYPES.EXPENSE;
    const [statusKey] =
        Object.entries(CONST.SEARCH.STATUS).find(([, value]) =>
            Array.isArray(queryJSON.status) ? queryJSON.status.some((status) => Object.values(value).includes(status)) : Object.values(value).includes(queryJSON.status),
        ) ?? [];

    if (typeKey === statusKey) {
        filtersForm[FILTER_KEYS.STATUS] = Array.isArray(queryJSON.status) ? queryJSON.status.join(',') : queryJSON.status;
    } else {
        filtersForm[FILTER_KEYS.STATUS] = CONST.SEARCH.STATUS.EXPENSE.ALL;
    }

    if (queryJSON.policyID) {
        filtersForm[FILTER_KEYS.POLICY_ID] = queryJSON.policyID;
    }

    return filtersForm;
}

/**
 * Given a SearchQueryJSON this function will try to find the value of policyID filter saved in query
 * and return just the first policyID value from the filter.
 *
 * Note: `policyID` property can store multiple policy ids (just like many other search filters) as a comma separated value;
 * however there are several places in the app (related to WorkspaceSwitcher) that will accept only a single policyID.
 */
function getPolicyIDFromSearchQuery(queryJSON: SearchQueryJSON) {
    const policyIDFilter = queryJSON.policyID;

    if (!policyIDFilter) {
        return;
    }

    // policyID is a comma-separated value
    const [policyID] = policyIDFilter.split(',');

    return policyID;
}

/**
 * Returns the human-readable "pretty" string for a specified filter value.
 */
function getFilterDisplayValue(
    filterName: string,
    filterValue: string,
    personalDetails: OnyxTypes.PersonalDetailsList | undefined,
    reports: OnyxCollection<OnyxTypes.Report>,
    cardList: OnyxTypes.CardList,
) {
    if (filterName === CONST.SEARCH.SYNTAX_FILTER_KEYS.FROM || filterName === CONST.SEARCH.SYNTAX_FILTER_KEYS.TO) {
        // login can be an empty string
        // eslint-disable-next-line @typescript-eslint/prefer-nullish-coalescing
        return personalDetails?.[filterValue]?.displayName || filterValue;
    }
    if (filterName === CONST.SEARCH.SYNTAX_FILTER_KEYS.CARD_ID) {
        const cardID = parseInt(filterValue, 10);
        if (Number.isNaN(cardID)) {
            return filterValue;
        }
        return getCardDescription(cardID, cardList) || filterValue;
    }
    if (filterName === CONST.SEARCH.SYNTAX_FILTER_KEYS.IN) {
<<<<<<< HEAD
        return ReportUtils.getReportName({report: reports?.[`${ONYXKEYS.COLLECTION.REPORT}${filterValue}`]}) || filterValue;
=======
        return getReportName(reports?.[`${ONYXKEYS.COLLECTION.REPORT}${filterValue}`]) || filterValue;
>>>>>>> 4fa2cdfd
    }
    if (filterName === CONST.SEARCH.SYNTAX_FILTER_KEYS.AMOUNT) {
        const frontendAmount = convertToFrontendAmountAsInteger(Number(filterValue));
        return Number.isNaN(frontendAmount) ? filterValue : frontendAmount.toString();
    }
    return filterValue;
}

/**
 * Formats a given `SearchQueryJSON` object into the human-readable string version of query.
 * This format of query is the one which we want to display to users.
 * We try to replace every numeric id value with a display version of this value,
 * So: user IDs get turned into emails, report ids into report names etc.
 */
function buildUserReadableQueryString(
    queryJSON: SearchQueryJSON,
    PersonalDetails: OnyxTypes.PersonalDetailsList | undefined,
    reports: OnyxCollection<OnyxTypes.Report>,
    taxRates: Record<string, string[]>,
    cardList: OnyxTypes.CardList,
) {
    const {type, status} = queryJSON;
    const filters = queryJSON.flatFilters;

    let title = `type:${type} status:${Array.isArray(status) ? status.join(',') : status}`;

    for (const filterObject of filters) {
        const key = filterObject.key;
        const queryFilter = filterObject.filters;

        let displayQueryFilters: QueryFilter[] = [];
        if (key === CONST.SEARCH.SYNTAX_FILTER_KEYS.TAX_RATE) {
            const taxRateIDs = queryFilter.map((filter) => filter.value.toString());
            const taxRateNames = taxRateIDs
                .map((id) => {
                    const taxRate = Object.entries(taxRates)
                        .filter(([, IDs]) => IDs.includes(id))
                        .map(([name]) => name);
                    return taxRate.length > 0 ? taxRate : id;
                })
                .flat();

            const uniqueTaxRateNames = [...new Set(taxRateNames)];

            displayQueryFilters = uniqueTaxRateNames.map((taxRate) => ({
                operator: queryFilter.at(0)?.operator ?? CONST.SEARCH.SYNTAX_OPERATORS.AND,
                value: taxRate,
            }));
        } else {
            displayQueryFilters = queryFilter.map((filter) => ({
                operator: filter.operator,
                value: getFilterDisplayValue(key, filter.value.toString(), PersonalDetails, reports, cardList),
            }));
        }
        title += buildFilterValuesString(getUserFriendlyKey(key), displayQueryFilters);
    }

    return title;
}

/**
 * Returns properly built QueryString for a canned query, with the optional policyID.
 */
function buildCannedSearchQuery({
    type = CONST.SEARCH.DATA_TYPES.EXPENSE,
    status = CONST.SEARCH.STATUS.EXPENSE.ALL,
    policyID,
}: {
    type?: SearchDataTypes;
    status?: SearchStatus;
    policyID?: string;
} = {}): SearchQueryString {
    const queryString = policyID
        ? `type:${type} status:${Array.isArray(status) ? status.join(',') : status} policyID:${policyID}`
        : `type:${type} status:${Array.isArray(status) ? status.join(',') : status}`;

    // Parse the query to fill all default query fields with values
    const normalizedQueryJSON = buildSearchQueryJSON(queryString);
    return buildSearchQueryString(normalizedQueryJSON);
}

/**
 * Returns whether a given search query is a Canned query.
 *
 * Canned queries are simple predefined queries, that are defined only using type and status and no additional filters.
 * In addition, they can contain an optional policyID.
 * For example: "type:trip status:all" is a canned query.
 */
function isCannedSearchQuery(queryJSON: SearchQueryJSON) {
    return !queryJSON.filters;
}

/**
 *  Given a search query, this function will standardize the query by replacing display values with their corresponding IDs.
 */
function traverseAndUpdatedQuery(queryJSON: SearchQueryJSON, computeNodeValue: (left: ValueOf<typeof CONST.SEARCH.SYNTAX_FILTER_KEYS>, right: string | string[]) => string | string[]) {
    const standardQuery = cloneDeep(queryJSON);
    const filters = standardQuery.filters;
    const traverse = (node: ASTNode) => {
        if (!node.operator) {
            return;
        }
        if (typeof node.left === 'object') {
            traverse(node.left);
        }
        if (typeof node.right === 'object' && !Array.isArray(node.right)) {
            traverse(node.right);
        }

        if (typeof node.left !== 'object' && (Array.isArray(node.right) || typeof node.right === 'string')) {
            // eslint-disable-next-line no-param-reassign
            node.right = computeNodeValue(node.left, node.right);
        }
    };

    if (filters) {
        traverse(filters);
    }

    standardQuery.flatFilters = getFilters(standardQuery);
    return standardQuery;
}

/**
 * Returns new string query, after parsing it and traversing to update some filter values.
 * If there are any personal emails, it will try to substitute them with accountIDs
 */
function getQueryWithUpdatedValues(query: string, policyID?: string) {
    const queryJSON = buildSearchQueryJSON(query);

    if (!queryJSON) {
        Log.alert(`${CONST.ERROR.ENSURE_BUGBOT} user query failed to parse`, {}, false);
        return;
    }

    if (policyID) {
        queryJSON.policyID = policyID;
    }

    const standardizedQuery = traverseAndUpdatedQuery(queryJSON, getUpdatedFilterValue);
    return buildSearchQueryString(standardizedQuery);
}

/**
 * Converts a filter key from old naming (camelCase) to user friendly naming (kebab-case).
 *
 * There are two types of keys used in the context of Search.
 * The `camelCase` naming (ex: `sortBy`, `taxRate`) is more friendly to developers, but not nice to show to people. This was the default key naming in the past.
 * The "user friendly" naming (ex: `sort-by`, `tax-rate`) was introduced at a later point, to offer better experience for the users.
 * Currently search parsers support both versions as an input, but output the `camelCase` form. Whenever we display some query to the user however, we always do it in the newer pretty format.
 *
 * @example
 * getUserFriendlyKey("taxRate") // returns "tax-rate"
 */
function getUserFriendlyKey(keyName: SearchFilterKey | typeof CONST.SEARCH.SYNTAX_ROOT_KEYS.SORT_BY | typeof CONST.SEARCH.SYNTAX_ROOT_KEYS.SORT_ORDER): UserFriendlyKey {
    return UserFriendlyKeyMap[keyName];
}

export {
    buildSearchQueryJSON,
    buildSearchQueryString,
    buildUserReadableQueryString,
    getFilterDisplayValue,
    buildQueryStringFromFilterFormValues,
    buildFilterFormValuesFromQuery,
    getPolicyIDFromSearchQuery,
    buildCannedSearchQuery,
    isCannedSearchQuery,
    sanitizeSearchValue,
    getQueryWithUpdatedValues,
    getUserFriendlyKey,
};<|MERGE_RESOLUTION|>--- conflicted
+++ resolved
@@ -553,11 +553,7 @@
         return getCardDescription(cardID, cardList) || filterValue;
     }
     if (filterName === CONST.SEARCH.SYNTAX_FILTER_KEYS.IN) {
-<<<<<<< HEAD
-        return ReportUtils.getReportName({report: reports?.[`${ONYXKEYS.COLLECTION.REPORT}${filterValue}`]}) || filterValue;
-=======
-        return getReportName(reports?.[`${ONYXKEYS.COLLECTION.REPORT}${filterValue}`]) || filterValue;
->>>>>>> 4fa2cdfd
+        return getReportName({report: reports?.[`${ONYXKEYS.COLLECTION.REPORT}${filterValue}`]}) || filterValue;
     }
     if (filterName === CONST.SEARCH.SYNTAX_FILTER_KEYS.AMOUNT) {
         const frontendAmount = convertToFrontendAmountAsInteger(Number(filterValue));
