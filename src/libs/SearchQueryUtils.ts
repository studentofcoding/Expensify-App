--- conflicted
+++ resolved
@@ -550,11 +550,7 @@
         if (Number.isNaN(cardID)) {
             return filterValue;
         }
-<<<<<<< HEAD
-        return CardUtils.getCardDescription(cardID, cardList) || filterValue;
-=======
-        return getCardDescription(cardID) || filterValue;
->>>>>>> 6868debf
+        return getCardDescription(cardID, cardList) || filterValue;
     }
     if (filterName === CONST.SEARCH.SYNTAX_FILTER_KEYS.IN) {
         return getReportName(reports?.[`${ONYXKEYS.COLLECTION.REPORT}${filterValue}`]) || filterValue;
