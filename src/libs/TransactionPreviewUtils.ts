import truncate from 'lodash/truncate';
import type {OnyxEntry, OnyxInputValue} from 'react-native-onyx';
import CONST from '@src/CONST';
import type {TranslationPaths} from '@src/languages/types';
import ROUTES from '@src/ROUTES';
import type * as OnyxTypes from '@src/types/onyx';
import {isEmptyObject} from '@src/types/utils/EmptyObject';
import {abandonReviewDuplicateTransactions, setReviewDuplicatesKey} from './actions/Transaction';
import {convertToDisplayString} from './CurrencyUtils';
import DateUtils from './DateUtils';
import type {PlatformStackRouteProp} from './Navigation/PlatformStackNavigation/types';
import type {TransactionDuplicateNavigatorParamList} from './Navigation/types';
import {getOriginalMessage, getReportAction, isMessageDeleted, isMoneyRequestAction} from './ReportActionsUtils';
import {isPaidGroupPolicy, isPaidGroupPolicyExpenseReport, isReportApproved, isSettled} from './ReportUtils';
import type {TransactionDetails} from './ReportUtils';
import StringUtils from './StringUtils';
import {
    compareDuplicateTransactionFields,
    getFormattedCreated,
    hasMissingSmartscanFields,
    hasNoticeTypeViolation,
    hasPendingRTERViolation,
    hasReceipt,
    hasViolation,
    hasWarningTypeViolation,
    isAmountMissing,
    isCardTransaction,
    isCreatedMissing,
    isDistanceRequest,
    isFetchingWaypointsFromServer,
    isMerchantMissing,
    isOnHold,
    isPending,
    isPerDiemRequest,
    isReceiptBeingScanned,
} from './TransactionUtils';

const emptyPersonalDetails: OnyxTypes.PersonalDetails = {
    accountID: CONST.REPORT.OWNER_ACCOUNT_ID_FAKE,
    avatar: '',
    displayName: undefined,
    login: undefined,
};

<<<<<<< HEAD
const chooseIDBasedOnAmount = (amount: number, negativeId: number, positiveId: number) => (amount < 0 ? negativeId : positiveId);

function getIOUData(managerID: number, ownerAccountID: number, personalDetails: OnyxTypes.PersonalDetailsList | undefined, amount: number) {
    const fromID = chooseIDBasedOnAmount(amount, managerID, ownerAccountID);
    const toID = chooseIDBasedOnAmount(amount, ownerAccountID, managerID);
=======
function getIOUData(
    managerID: number,
    ownerAccountID: number,
    reportOrID: OnyxTypes.OnyxInputOrEntry<OnyxTypes.Report> | string | undefined,
    personalDetails: OnyxTypes.PersonalDetailsList | undefined,
) {
    const fromID = managerID;
    const toID = ownerAccountID;
>>>>>>> b8b86db7

    return fromID && toID
        ? {
              from: personalDetails ? personalDetails[fromID] : emptyPersonalDetails,
              to: personalDetails ? personalDetails[toID] : emptyPersonalDetails,
          }
        : undefined;
}

const getReviewNavigationRoute = (
    route: PlatformStackRouteProp<TransactionDuplicateNavigatorParamList, 'Transaction_Duplicate_Review'>,
    report: OnyxEntry<OnyxTypes.Report>,
    transaction: OnyxEntry<OnyxTypes.Transaction>,
    duplicates: string[],
) => {
    const backTo = route.params.backTo;

    const parentReportAction = getReportAction(report?.parentReportID, report?.parentReportActionID);
    const reviewingTransactionID = isMoneyRequestAction(parentReportAction) ? getOriginalMessage(parentReportAction)?.IOUTransactionID : undefined;

    // Clear the draft before selecting a different expense to prevent merging fields from the previous expense
    // (e.g., category, tag, tax) that may be not enabled/available in the new expense's policy.
    abandonReviewDuplicateTransactions();
    const comparisonResult = compareDuplicateTransactionFields(reviewingTransactionID, transaction?.reportID, transaction?.transactionID ?? reviewingTransactionID);
    setReviewDuplicatesKey({...comparisonResult.keep, duplicates, transactionID: transaction?.transactionID, reportID: transaction?.reportID});

    if (comparisonResult.change.merchant) {
        return ROUTES.TRANSACTION_DUPLICATE_REVIEW_MERCHANT_PAGE.getRoute(route.params?.threadReportID, backTo);
    }
    if (comparisonResult.change.category) {
        return ROUTES.TRANSACTION_DUPLICATE_REVIEW_CATEGORY_PAGE.getRoute(route.params?.threadReportID, backTo);
    }
    if (comparisonResult.change.tag) {
        return ROUTES.TRANSACTION_DUPLICATE_REVIEW_TAG_PAGE.getRoute(route.params?.threadReportID, backTo);
    }
    if (comparisonResult.change.description) {
        return ROUTES.TRANSACTION_DUPLICATE_REVIEW_DESCRIPTION_PAGE.getRoute(route.params?.threadReportID, backTo);
    }
    if (comparisonResult.change.taxCode) {
        return ROUTES.TRANSACTION_DUPLICATE_REVIEW_TAX_CODE_PAGE.getRoute(route.params?.threadReportID, backTo);
    }
    if (comparisonResult.change.billable) {
        return ROUTES.TRANSACTION_DUPLICATE_REVIEW_BILLABLE_PAGE.getRoute(route.params?.threadReportID, backTo);
    }
    if (comparisonResult.change.reimbursable) {
        return ROUTES.TRANSACTION_DUPLICATE_REVIEW_REIMBURSABLE_PAGE.getRoute(route.params?.threadReportID, backTo);
    }

    return ROUTES.TRANSACTION_DUPLICATE_CONFIRMATION_PAGE.getRoute(route.params?.threadReportID, backTo);
};

type TranslationPathOrText = {
    translationPath?: TranslationPaths;
    text?: string;
};

const dotSeparator: TranslationPathOrText = {text: ` ${CONST.DOT_SEPARATOR} `};

function getTransactionPreviewTextAndTranslationPaths({
    iouReport,
    transaction,
    action,
    violations,
    transactionDetails,
    isBillSplit,
    shouldShowRBR,
    violationMessage,
}: {
    iouReport: OnyxEntry<OnyxTypes.Report>;
    transaction: OnyxEntry<OnyxTypes.Transaction>;
    action: OnyxEntry<OnyxTypes.ReportAction>;
    violations: OnyxTypes.TransactionViolations;
    transactionDetails: Partial<TransactionDetails>;
    isBillSplit: boolean;
    shouldShowRBR: boolean;
    violationMessage?: string;
}) {
    const isFetchingWaypoints = isFetchingWaypointsFromServer(transaction);
    const isTransactionOnHold = isOnHold(transaction);
    const isTransactionMadeWithCard = isCardTransaction(transaction);
    const isMoneyRequestSettled = isSettled(iouReport?.reportID);
    const isSettlementOrApprovalPartial = !!iouReport?.pendingFields?.partial;
    const isPartialHold = isSettlementOrApprovalPartial && isTransactionOnHold;

    // We don't use isOnHold because it's true for duplicated transaction too and we only want to show hold message if the transaction is truly on hold
    const shouldShowHoldMessage = !(isMoneyRequestSettled && !isSettlementOrApprovalPartial) && !!transaction?.comment?.hold;
    const showCashOrCard: TranslationPathOrText = {translationPath: isTransactionMadeWithCard ? 'iou.card' : 'iou.cash'};
    const isScanning = hasReceipt(transaction) && isReceiptBeingScanned(transaction);
    const hasFieldErrors = hasMissingSmartscanFields(transaction);
    const hasViolationsOfTypeNotice = hasNoticeTypeViolation(transaction?.transactionID, violations, true) && isPaidGroupPolicy(iouReport);

    const {amount: requestAmount, currency: requestCurrency} = transactionDetails;

    let RBRMessage: TranslationPathOrText | undefined;

    if (!shouldShowRBR || !transaction) {
        RBRMessage = {text: ''};
    }

    if (shouldShowHoldMessage && RBRMessage === undefined) {
        RBRMessage = {translationPath: 'iou.expenseWasPutOnHold'};
    }

    if (violationMessage && RBRMessage === undefined) {
        const violationsCount = violations?.filter((v) => v.type === CONST.VIOLATION_TYPES.VIOLATION).length ?? 0;
        const isTooLong = violationsCount > 1 || violationMessage.length > 15;
        const hasViolationsAndFieldErrors = violationsCount > 0 && hasFieldErrors;

        RBRMessage = isTooLong || hasViolationsAndFieldErrors ? {translationPath: 'violations.reviewRequired'} : {text: violationMessage};
    }

    if (hasFieldErrors && RBRMessage === undefined) {
        const merchantMissing = isMerchantMissing(transaction);
        const amountMissing = isAmountMissing(transaction);
        if (amountMissing && merchantMissing) {
            RBRMessage = {translationPath: 'violations.reviewRequired'};
        } else if (amountMissing) {
            RBRMessage = {translationPath: 'iou.missingAmount'};
        } else if (merchantMissing) {
            RBRMessage = {translationPath: 'iou.missingMerchant'};
        }
    }

    RBRMessage ??= {text: ''};

    let previewHeaderText: TranslationPathOrText[] = [showCashOrCard];

    if (isDistanceRequest(transaction)) {
        previewHeaderText = [{translationPath: 'common.distance'}];
    } else if (isPerDiemRequest(transaction)) {
        previewHeaderText = [{translationPath: 'common.perDiem'}];
    } else if (isScanning) {
        previewHeaderText = [{translationPath: 'common.receipt'}];
    } else if (isBillSplit) {
        previewHeaderText = [{translationPath: 'iou.split'}];
    }

    if (!isCreatedMissing(transaction)) {
        const created = getFormattedCreated(transaction);
        const date = DateUtils.formatWithUTCTimeZone(created, DateUtils.doesDateBelongToAPastYear(created) ? CONST.DATE.MONTH_DAY_YEAR_ABBR_FORMAT : CONST.DATE.MONTH_DAY_ABBR_FORMAT);
        previewHeaderText.unshift({text: date}, dotSeparator);
    }

    if (isPending(transaction)) {
        previewHeaderText.push(dotSeparator, {translationPath: 'iou.pending'});
    }

    if (hasPendingRTERViolation(violations)) {
        previewHeaderText.push(dotSeparator, {translationPath: 'iou.pendingMatch'});
    }

    let isPreviewHeaderTextComplete = false;

    if (isMoneyRequestSettled && !iouReport?.isCancelledIOU && !isPartialHold) {
        previewHeaderText.push(dotSeparator, {translationPath: isTransactionMadeWithCard ? 'common.done' : 'iou.settledExpensify'});
        isPreviewHeaderTextComplete = true;
    }

    if (shouldShowRBR && transaction) {
        isPreviewHeaderTextComplete = true;
    }

    if (!isPreviewHeaderTextComplete) {
        if (hasViolationsOfTypeNotice && transaction && !isReportApproved({report: iouReport}) && !isSettled(iouReport?.reportID)) {
            previewHeaderText.push(dotSeparator, {translationPath: 'violations.reviewRequired'});
        } else if (isPaidGroupPolicyExpenseReport(iouReport) && isReportApproved({report: iouReport}) && !isSettled(iouReport?.reportID) && !isPartialHold) {
            previewHeaderText.push(dotSeparator, {translationPath: 'iou.approved'});
        } else if (iouReport?.isCancelledIOU) {
            previewHeaderText.push(dotSeparator, {translationPath: 'iou.canceled'});
        } else if (shouldShowHoldMessage) {
            previewHeaderText.push(dotSeparator, {translationPath: 'violations.hold'});
        }
    }

    let displayAmountText: TranslationPathOrText = isScanning ? {translationPath: 'iou.receiptStatusTitle'} : {text: convertToDisplayString(requestAmount, requestCurrency)};
    if (isFetchingWaypoints && !requestAmount) {
        displayAmountText = {translationPath: 'iou.fieldPending'};
    }

    const iouOriginalMessage: OnyxEntry<OnyxTypes.OriginalMessageIOU> = isMoneyRequestAction(action) ? getOriginalMessage(action) ?? undefined : undefined;
    const displayDeleteAmountText: TranslationPathOrText = {text: convertToDisplayString(iouOriginalMessage?.amount, iouOriginalMessage?.currency)};

    return {
        RBRMessage,
        displayAmountText,
        displayDeleteAmountText,
        previewHeaderText,
        showCashOrCard,
    };
}

function createTransactionPreviewConditionals({
    iouReport,
    transaction,
    action,
    violations,
    transactionDetails,
    isBillSplit,
    isReportAPolicyExpenseChat,
    areThereDuplicates,
}: {
    iouReport: OnyxInputValue<OnyxTypes.Report> | undefined;
    transaction: OnyxEntry<OnyxTypes.Transaction> | undefined;
    action: OnyxEntry<OnyxTypes.ReportAction>;
    violations: OnyxTypes.TransactionViolations;
    transactionDetails: Partial<TransactionDetails>;
    isBillSplit: boolean;
    isReportAPolicyExpenseChat: boolean;
    areThereDuplicates: boolean;
}) {
    const {amount: requestAmount, comment: requestComment, merchant, tag, category} = transactionDetails;

    const isScanning = hasReceipt(transaction) && isReceiptBeingScanned(transaction);

    const requestMerchant = truncate(merchant, {length: CONST.REQUEST_PREVIEW.MAX_LENGTH});
    const description = truncate(StringUtils.lineBreaksToSpaces(requestComment), {length: CONST.REQUEST_PREVIEW.MAX_LENGTH});

    const isMoneyRequestSettled = isSettled(iouReport?.reportID);
    const isApproved = isReportApproved({report: iouReport});
    const isSettlementOrApprovalPartial = !!iouReport?.pendingFields?.partial;

    const hasViolationsOfTypeNotice = hasNoticeTypeViolation(transaction?.transactionID, violations, true) && iouReport && isPaidGroupPolicy(iouReport);
    const hasFieldErrors = hasMissingSmartscanFields(transaction);

    const isFetchingWaypoints = isFetchingWaypointsFromServer(transaction);

    const isTransactionOnHold = isOnHold(transaction);
    const isFullySettled = isMoneyRequestSettled && !isSettlementOrApprovalPartial;
    const isFullyApproved = isApproved && !isSettlementOrApprovalPartial;

    const shouldDisableOnPress = isBillSplit && isEmptyObject(transaction);
    const shouldShowSkeleton = isEmptyObject(transaction) && !isMessageDeleted(action) && action?.pendingAction !== CONST.RED_BRICK_ROAD_PENDING_ACTION.DELETE;
    const shouldShowTag = !!tag && isReportAPolicyExpenseChat;
    const shouldShowCategory = !!category && isReportAPolicyExpenseChat;

    // eslint-disable-next-line @typescript-eslint/prefer-nullish-coalescing
    const hasAnyViolations = hasViolationsOfTypeNotice || hasWarningTypeViolation(transaction?.transactionID, violations, true) || hasViolation(transaction, violations, true);
    const hasErrorOrOnHold = hasFieldErrors || (!isFullySettled && !isFullyApproved && isTransactionOnHold);
    const shouldShowRBR = hasAnyViolations || hasErrorOrOnHold;

    // When there are no settled transactions in duplicates, show the "Keep this one" button
    const shouldShowKeepButton = areThereDuplicates;
    const shouldShowSplitShare = isBillSplit && !!requestAmount && requestAmount > 0;

    /*
 Show the merchant for IOUs and expenses only if:
 - the merchant is not empty, is custom, or is not related to scanning smartscan;
 - the expense is not a distance expense with a pending route and amount = 0 - in this case,
   the merchant says: "Route pending...", which is already shown in the amount field;
*/
    const shouldShowMerchant =
        !!requestMerchant &&
        requestMerchant !== CONST.TRANSACTION.PARTIAL_TRANSACTION_MERCHANT &&
        requestMerchant !== CONST.TRANSACTION.DEFAULT_MERCHANT &&
        !(isFetchingWaypoints && !requestAmount);
    const shouldShowDescription = !!description && !shouldShowMerchant && !isScanning;

    return {
        shouldDisableOnPress,
        shouldShowSkeleton,
        shouldShowTag,
        shouldShowRBR,
        shouldShowCategory,
        shouldShowKeepButton,
        shouldShowSplitShare,
        shouldShowMerchant,
        shouldShowDescription,
    };
}

export {getReviewNavigationRoute, getIOUData, getTransactionPreviewTextAndTranslationPaths, createTransactionPreviewConditionals};
export type {TranslationPathOrText};<|MERGE_RESOLUTION|>--- conflicted
+++ resolved
@@ -42,22 +42,9 @@
     login: undefined,
 };
 
-<<<<<<< HEAD
-const chooseIDBasedOnAmount = (amount: number, negativeId: number, positiveId: number) => (amount < 0 ? negativeId : positiveId);
-
-function getIOUData(managerID: number, ownerAccountID: number, personalDetails: OnyxTypes.PersonalDetailsList | undefined, amount: number) {
-    const fromID = chooseIDBasedOnAmount(amount, managerID, ownerAccountID);
-    const toID = chooseIDBasedOnAmount(amount, ownerAccountID, managerID);
-=======
-function getIOUData(
-    managerID: number,
-    ownerAccountID: number,
-    reportOrID: OnyxTypes.OnyxInputOrEntry<OnyxTypes.Report> | string | undefined,
-    personalDetails: OnyxTypes.PersonalDetailsList | undefined,
-) {
+function getIOUData(managerID: number, ownerAccountID: number, personalDetails: OnyxTypes.PersonalDetailsList | undefined) {
     const fromID = managerID;
     const toID = ownerAccountID;
->>>>>>> b8b86db7
 
     return fromID && toID
         ? {
