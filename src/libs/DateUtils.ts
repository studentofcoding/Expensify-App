import {
    addDays,
    addHours,
    addMilliseconds,
    addMinutes,
    eachDayOfInterval,
    eachMonthOfInterval,
    endOfDay,
    endOfMonth,
    endOfWeek,
    format,
    formatDistanceToNow,
    getDate,
    getDay,
    isAfter,
    isBefore,
    isSameDay,
    isSameMonth,
    isSameSecond,
    isSameYear,
    isThisYear,
    isValid,
    parse,
    set,
    setDefaultOptions,
    startOfDay,
    startOfWeek,
    subDays,
    subMilliseconds,
    subMinutes,
} from 'date-fns';
import {formatInTimeZone, format as tzFormat, utcToZonedTime, zonedTimeToUtc} from 'date-fns-tz';
import enGB from 'date-fns/locale/en-GB';
import es from 'date-fns/locale/es';
import throttle from 'lodash/throttle';
import Onyx from 'react-native-onyx';
import type {ValueOf} from 'type-fest';
import CONST from '@src/CONST';
import ONYXKEYS from '@src/ONYXKEYS';
import {timezoneBackwardMap} from '@src/TIMEZONES';
import type {SelectedTimezone, Timezone} from '@src/types/onyx/PersonalDetails';
import * as CurrentDate from './actions/CurrentDate';
import * as Localize from './Localize';
import Log from './Log';

type CustomStatusTypes = (typeof CONST.CUSTOM_STATUS_TYPES)[keyof typeof CONST.CUSTOM_STATUS_TYPES];
type Locale = ValueOf<typeof CONST.LOCALES>;
type WeekDay = 0 | 1 | 2 | 3 | 4 | 5 | 6;

let currentUserAccountID: number | undefined;
Onyx.connect({
    key: ONYXKEYS.SESSION,
    callback: (val) => {
        // When signed out, val is undefined
        if (!val) {
            return;
        }

        currentUserAccountID = val.accountID;
    },
});

let timezone: Required<Timezone> = CONST.DEFAULT_TIME_ZONE;
Onyx.connect({
    key: ONYXKEYS.PERSONAL_DETAILS_LIST,
    callback: (value) => {
        if (!currentUserAccountID) {
            return;
        }

        const personalDetailsTimezone = value?.[currentUserAccountID]?.timezone;

        timezone = {
            selected: personalDetailsTimezone?.selected ?? CONST.DEFAULT_TIME_ZONE.selected,
            automatic: personalDetailsTimezone?.automatic ?? CONST.DEFAULT_TIME_ZONE.automatic,
        };
    },
});

let networkTimeSkew = 0;
Onyx.connect({
    key: ONYXKEYS.NETWORK,
    callback: (value) => (networkTimeSkew = value?.timeSkew ?? 0),
});

/**
 * Get the day of the week that the week starts on
 */
function getWeekStartsOn(): WeekDay {
    return CONST.WEEK_STARTS_ON;
}

/**
 * Get the day of the week that the week ends on
 */
function getWeekEndsOn(): WeekDay {
    const weekStartsOn = getWeekStartsOn();

    return weekStartsOn === 0 ? 6 : ((weekStartsOn - 1) as WeekDay);
}

/**
 * Gets the locale string and setting default locale for date-fns
 */
function setLocale(localeString: Locale) {
    switch (localeString) {
        case CONST.LOCALES.EN:
            setDefaultOptions({locale: enGB});
            break;
        case CONST.LOCALES.ES:
            setDefaultOptions({locale: es});
            break;
        default:
            break;
    }
}

/**
 * Gets the user's stored time zone NVP and returns a localized
 * Date object for the given ISO-formatted datetime string
 */
function getLocalDateFromDatetime(locale: Locale, datetime?: string, currentSelectedTimezone: SelectedTimezone = timezone.selected): Date {
    setLocale(locale);
    if (!datetime) {
        const res = utcToZonedTime(new Date(), currentSelectedTimezone);
        if (Number.isNaN(res.getTime())) {
            Log.warn('DateUtils.getLocalDateFromDatetime: utcToZonedTime returned an invalid date. Returning current date.', {
                locale,
                datetime,
                currentSelectedTimezone,
            });
            return new Date();
        }
        return res;
    }
    const parsedDatetime = new Date(`${datetime}Z`);
    return utcToZonedTime(parsedDatetime, currentSelectedTimezone);
}

/**
 * Checks if a given date is today in the specified time zone.
 *
 * @param date - The date to compare.
 * @param timeZone - The time zone to consider.
 * @returns True if the date is today; otherwise, false.
 */
function isToday(date: Date, timeZone: SelectedTimezone): boolean {
    const currentDate = new Date();
    const currentDateInTimeZone = utcToZonedTime(currentDate, timeZone);
    return isSameDay(date, currentDateInTimeZone);
}

/**
 * Checks if a given date is tomorrow in the specified time zone.
 *
 * @param date - The date to compare.
 * @param timeZone - The time zone to consider.
 * @returns True if the date is tomorrow; otherwise, false.
 */
function isTomorrow(date: Date, timeZone: SelectedTimezone): boolean {
    const currentDate = new Date();
    const tomorrow = addDays(currentDate, 1); // Get the date for tomorrow in the current time zone
    const tomorrowInTimeZone = utcToZonedTime(tomorrow, timeZone);
    return isSameDay(date, tomorrowInTimeZone);
}

/**
 * Checks if a given date is yesterday in the specified time zone.
 *
 * @param date - The date to compare.
 * @param timeZone - The time zone to consider.
 * @returns True if the date is yesterday; otherwise, false.
 */
function isYesterday(date: Date, timeZone: SelectedTimezone): boolean {
    const currentDate = new Date();
    const yesterday = subDays(currentDate, 1); // Get the date for yesterday in the current time zone
    const yesterdayInTimeZone = utcToZonedTime(yesterday, timeZone);
    return isSameDay(date, yesterdayInTimeZone);
}

/**
 * Formats an ISO-formatted datetime string to local date and time string
 *
 * e.g.
 *
 * Jan 20 at 5:30 PM          within the past year
 * Jan 20, 2019 at 5:30 PM    anything over 1 year ago
 */
function datetimeToCalendarTime(locale: Locale, datetime: string, includeTimeZone = false, currentSelectedTimezone: SelectedTimezone = timezone.selected, isLowercase = false): string {
    const date = getLocalDateFromDatetime(locale, datetime, currentSelectedTimezone);
    const tz = includeTimeZone ? ' [UTC]Z' : '';
    let todayAt = Localize.translate(locale, 'common.todayAt');
    let tomorrowAt = Localize.translate(locale, 'common.tomorrowAt');
    let yesterdayAt = Localize.translate(locale, 'common.yesterdayAt');
    const at = Localize.translate(locale, 'common.conjunctionAt');
    const weekStartsOn = getWeekStartsOn();

    const startOfCurrentWeek = startOfWeek(new Date(), {weekStartsOn});
    const endOfCurrentWeek = endOfWeek(new Date(), {weekStartsOn});

    if (isLowercase) {
        todayAt = todayAt.toLowerCase();
        tomorrowAt = tomorrowAt.toLowerCase();
        yesterdayAt = yesterdayAt.toLowerCase();
    }

    if (isToday(date, currentSelectedTimezone)) {
        return `${todayAt} ${format(date, CONST.DATE.LOCAL_TIME_FORMAT)}${tz}`;
    }
    if (isTomorrow(date, currentSelectedTimezone)) {
        return `${tomorrowAt} ${format(date, CONST.DATE.LOCAL_TIME_FORMAT)}${tz}`;
    }
    if (isYesterday(date, currentSelectedTimezone)) {
        return `${yesterdayAt} ${format(date, CONST.DATE.LOCAL_TIME_FORMAT)}${tz}`;
    }
    if (date >= startOfCurrentWeek && date <= endOfCurrentWeek) {
        return `${format(date, CONST.DATE.MONTH_DAY_ABBR_FORMAT)} ${at} ${format(date, CONST.DATE.LOCAL_TIME_FORMAT)}${tz}`;
    }
    return `${format(date, CONST.DATE.MONTH_DAY_YEAR_ABBR_FORMAT)} ${at} ${format(date, CONST.DATE.LOCAL_TIME_FORMAT)}${tz}`;
}

/**
 * Converts an ISO-formatted datetime string into a localized string representation
 * that's relative to current moment in time.
 *
 * e.g.
 *
 * < 1 minute ago       within the past minute
 * 12 minutes ago       within the past hour
 * 1 hour ago           within the past day
 * 3 days ago           within the past month
 * Jan 20               within the past year
 * Jan 20, 2019         anything over 1 year
 */
function datetimeToRelative(locale: Locale, datetime: string): string {
    const date = getLocalDateFromDatetime(locale, datetime);
    return formatDistanceToNow(date, {addSuffix: true});
}

/**
 * Gets the zone abbreviation from the date
 *
 * e.g.
 *
 * PST
 * EST
 * GMT +07  -  For GMT timezone
 *
 * @param datetime
 * @param selectedTimezone
 * @returns
 */
function getZoneAbbreviation(datetime: string | Date, selectedTimezone: SelectedTimezone): string {
    return formatInTimeZone(datetime, selectedTimezone, 'zzz');
}

/**
 * Format date to a long date format with weekday
 *
 * @returns Sunday, July 9, 2023
 */
function formatToLongDateWithWeekday(datetime: string | Date): string {
    return format(new Date(datetime), CONST.DATE.LONG_DATE_FORMAT_WITH_WEEKDAY);
}

/**
 * Format date to a weekday format
 *
 * @returns Sunday
 */
function formatToDayOfWeek(datetime: Date): string {
    return format(datetime, CONST.DATE.WEEKDAY_TIME_FORMAT);
}

/**
 * Format date to a local time
 *
 * @returns 2:30 PM
 */
function formatToLocalTime(datetime: string | Date): string {
    return format(new Date(datetime), CONST.DATE.LOCAL_TIME_FORMAT);
}

const THREE_HOURS = 1000 * 60 * 60 * 3;

/**
 * A throttled version of a function that updates the current date in Onyx store
 */
const updateCurrentDate = throttle(() => {
    const currentDate = format(new Date(), CONST.DATE.FNS_FORMAT_STRING);
    CurrentDate.setCurrentDate(currentDate);
}, THREE_HOURS);

/**
 * Initialises the event listeners that trigger the current date update
 */
function startCurrentDateUpdater() {
    const trackedEvents = ['mousemove', 'touchstart', 'keydown', 'scroll'];
    trackedEvents.forEach((eventName) => {
        document.addEventListener(eventName, updateCurrentDate);
    });
}

function getCurrentTimezone(): Required<Timezone> {
    const currentTimezone = Intl.DateTimeFormat().resolvedOptions().timeZone;
    if (timezone.automatic && timezone.selected !== currentTimezone) {
        return {...timezone, selected: currentTimezone as SelectedTimezone};
    }
    return timezone;
}

/**
 * @returns [January, Fabruary, March, April, May, June, July, August, ...]
 */
function getMonthNames(preferredLocale: Locale): string[] {
    if (preferredLocale) {
        setLocale(preferredLocale);
    }
    const fullYear = new Date().getFullYear();
    const monthsArray = eachMonthOfInterval({
        start: new Date(fullYear, 0, 1), // January 1st of the current year
        end: new Date(fullYear, 11, 31), // December 31st of the current year
    });

    return monthsArray.map((monthDate) => format(monthDate, CONST.DATE.MONTH_FORMAT));
}

/**
 * @returns [Monday, Thuesday, Wednesday, ...]
 */
function getDaysOfWeek(preferredLocale: Locale): string[] {
    if (preferredLocale) {
        setLocale(preferredLocale);
    }
    const weekStartsOn = getWeekStartsOn();
    const startOfCurrentWeek = startOfWeek(new Date(), {weekStartsOn});
    const endOfCurrentWeek = endOfWeek(new Date(), {weekStartsOn});
    const daysOfWeek = eachDayOfInterval({start: startOfCurrentWeek, end: endOfCurrentWeek});

    return daysOfWeek.map((date) => format(date, 'eeee'));
}

// Used to throttle updates to the timezone when necessary
let lastUpdatedTimezoneTime = new Date();

function canUpdateTimezone(): boolean {
    const currentTime = new Date();
    const fiveMinutesAgo = subMinutes(currentTime, 5);
    // Compare the last updated time with five minutes ago
    return isBefore(lastUpdatedTimezoneTime, fiveMinutesAgo);
}

function setTimezoneUpdated() {
    lastUpdatedTimezoneTime = new Date();
}

/**
 * Get the UNIX timestamp in microseconds, with millisecond precision.
 */
function getMicroseconds(): number {
    return Date.now() * CONST.MICROSECONDS_PER_MS;
}

function getDBTimeFromDate(date: Date): string {
    return date.toISOString().replace('T', ' ').replace('Z', '');
}

/**
 * Convert the given timestamp to the "yyyy-MM-dd HH:mm:ss" format, as expected by the database
 *
 * @param [timestamp] the given timestamp (if omitted, defaults to the current time)
 */
function getDBTime(timestamp: string | number = ''): string {
    const datetime = timestamp ? new Date(timestamp) : new Date();
    return getDBTimeFromDate(datetime);
}

/**
 * Returns the current time plus skew in milliseconds in the format expected by the database
 */
function getDBTimeWithSkew(timestamp: string | number = ''): string {
    if (networkTimeSkew > 0) {
        return getDBTime(new Date(timestamp).valueOf() + networkTimeSkew);
    }
    return getDBTime(timestamp);
}

function subtractMillisecondsFromDateTime(dateTime: string, milliseconds: number): string {
    const date = zonedTimeToUtc(dateTime, 'UTC');
    const newTimestamp = subMilliseconds(date, milliseconds).valueOf();

    return getDBTime(newTimestamp);
}

function addMillisecondsFromDateTime(dateTime: string, milliseconds: number): string {
    const date = zonedTimeToUtc(dateTime, 'UTC');
    const newTimestamp = addMilliseconds(date, milliseconds).valueOf();

    return getDBTime(newTimestamp);
}

/**
 * returns {string} example: 2023-05-16 05:34:14
 */
function getThirtyMinutesFromNow(): string {
    const date = addMinutes(new Date(), 30);
    return format(date, 'yyyy-MM-dd HH:mm:ss');
}

/**
 * returns {string} example: 2023-05-16 05:34:14
 */
function getOneHourFromNow(): string {
    const date = addHours(new Date(), 1);
    return format(date, 'yyyy-MM-dd HH:mm:ss');
}

/**
 * returns {string} example: 2023-05-16 05:34:14
 */
function getEndOfToday(): string {
    const date = endOfDay(new Date());
    return format(date, 'yyyy-MM-dd HH:mm:ss');
}

/**
 * returns {string} example: 2023-05-16 05:34:14
 */
function getOneWeekFromNow(): string {
    const date = addDays(new Date(), 7);
    return format(date, 'yyyy-MM-dd HH:mm:ss');
}

/**
 * param {string} dateTimeString
 * returns {string} example: 2023-05-16
 */
function extractDate(dateTimeString: string): string {
    if (!dateTimeString) {
        return '';
    }
    if (dateTimeString === 'never') {
        return '';
    }
    const date = new Date(dateTimeString);
    return format(date, 'yyyy-MM-dd');
}

/**
 * param {string} dateTimeString
 * returns {string} example: 11:10 PM
 */
function extractTime12Hour(dateTimeString: string): string {
    if (!dateTimeString || dateTimeString === 'never') {
        return '';
    }
    const date = new Date(dateTimeString);
    return format(date, 'hh:mm a');
}

/**
 * param {string} dateTimeString
 * returns {string} example: 2023-05-16 11:10 PM
 */
function formatDateTimeTo12Hour(dateTimeString: string): string {
    if (!dateTimeString) {
        return '';
    }
    const date = new Date(dateTimeString);
    return format(date, 'yyyy-MM-dd hh:mm a');
}

/**
 * param {string} type - one of the values from CONST.CUSTOM_STATUS_TYPES
 * returns {string} example: 2023-05-16 11:10:00 or ''
 */
function getDateFromStatusType(type: CustomStatusTypes): string {
    switch (type) {
        case CONST.CUSTOM_STATUS_TYPES.THIRTY_MINUTES:
            return getThirtyMinutesFromNow();
        case CONST.CUSTOM_STATUS_TYPES.ONE_HOUR:
            return getOneHourFromNow();
        case CONST.CUSTOM_STATUS_TYPES.AFTER_TODAY:
            return getEndOfToday();
        case CONST.CUSTOM_STATUS_TYPES.AFTER_WEEK:
            return getOneWeekFromNow();
        case CONST.CUSTOM_STATUS_TYPES.NEVER:
            return CONST.CUSTOM_STATUS_TYPES.NEVER;
        default:
            return '';
    }
}

/**
 * param {string} data - either a value from CONST.CUSTOM_STATUS_TYPES or a dateTime string in the format YYYY-MM-DD HH:mm
 * returns {string} example: 2023-05-16 11:10 PM or 'Today'
 */
function getLocalizedTimePeriodDescription(data: string): string {
    const {translateLocal} = Localize;
    switch (data) {
        case getEndOfToday():
            return translateLocal('statusPage.timePeriods.afterToday');
        case CONST.CUSTOM_STATUS_TYPES.NEVER:
        case '':
            return translateLocal('statusPage.timePeriods.never');
        default:
            return formatDateTimeTo12Hour(data);
    }
}

/**
 * receive date like 2020-05-16 05:34:14 and format it to show in string like "Until 05:34 PM"
 */
function getStatusUntilDate(inputDate: string): string {
    if (!inputDate) {
        return '';
    }
    const {translateLocal} = Localize;

    const input = new Date(inputDate);
    const now = new Date();
    const endOfToday = endOfDay(now);

    // If the date is adjusted to the following day
    if (isSameSecond(input, endOfToday)) {
        return translateLocal('statusPage.untilTomorrow');
    }

    // If it's a time on the same date
    if (isSameDay(input, now)) {
        return translateLocal('statusPage.untilTime', {time: format(input, CONST.DATE.LOCAL_TIME_FORMAT)});
    }

    // If it's further in the future than tomorrow but within the same year
    if (isAfter(input, now) && isSameYear(input, now)) {
        return translateLocal('statusPage.untilTime', {time: format(input, `${CONST.DATE.SHORT_DATE_FORMAT} ${CONST.DATE.LOCAL_TIME_FORMAT}`)});
    }

    // If it's in another year
    return translateLocal('statusPage.untilTime', {time: format(input, `${CONST.DATE.FNS_FORMAT_STRING} ${CONST.DATE.LOCAL_TIME_FORMAT}`)});
}

/**
 * Update the time for a given date.
 *
 * param {string} updatedTime - Time in "hh:mm A" or "HH:mm:ss" or "yyyy-MM-dd HH:mm:ss" format.
 * param {string} inputDateTime - Date in "YYYY-MM-DD HH:mm:ss" or "YYYY-MM-DD" format.
 * returns {string} - Date with updated time in "YYYY-MM-DD HH:mm:ss" format.
 */
const combineDateAndTime = (updatedTime: string, inputDateTime: string): string => {
    if (!updatedTime || !inputDateTime) {
        return '';
    }

    let parsedTime: Date | null = null;
    if (updatedTime.includes('-')) {
        // it's in "yyyy-MM-dd HH:mm:ss" format
        const tempTime = parse(updatedTime, 'yyyy-MM-dd HH:mm:ss', new Date());
        if (isValid(tempTime)) {
            parsedTime = tempTime;
        }
    } else if (updatedTime.includes(':')) {
        // it's in "hh:mm a" format
        const tempTime = parse(updatedTime, 'hh:mm a', new Date());
        if (isValid(tempTime)) {
            parsedTime = tempTime;
        }
    }

    if (!parsedTime) {
        return '';
    }

    let parsedDateTime: Date | null = null;
    if (inputDateTime.includes(':')) {
        // Check if it includes time
        const tempDateTime = parse(inputDateTime, 'yyyy-MM-dd HH:mm:ss', new Date());
        if (isValid(tempDateTime)) {
            parsedDateTime = tempDateTime;
        }
    } else {
        const tempDateTime = parse(inputDateTime, 'yyyy-MM-dd', new Date());
        if (isValid(tempDateTime)) {
            parsedDateTime = tempDateTime;
        }
    }

    if (!parsedDateTime) {
        return '';
    }

    const updatedDateTime = set(parsedDateTime, {
        hours: parsedTime.getHours(),
        minutes: parsedTime.getMinutes(),
        seconds: parsedTime.getSeconds(),
    });

    return format(updatedDateTime, 'yyyy-MM-dd HH:mm:ss');
};

/**
 * param {String} dateTime in 'HH:mm:ss' format
 * returns {Object}
 * example {hour: '11', minute: '10', period: 'AM'}
 */
function get12HourTimeObjectFromDate(dateTime: string): {hour: string; minute: string; period: string} {
    if (!dateTime) {
        return {
            hour: '12',
            minute: '00',
            period: 'PM',
        };
    }
    const parsedTime = parse(dateTime, 'hh:mm a', new Date());
    return {
        hour: format(parsedTime, 'hh'),
        minute: format(parsedTime, 'mm'),
        period: format(parsedTime, 'a').toUpperCase(),
    };
}

/**
 * Checks if the time input is at least one minute in the future.
 * param {String} timeString: '04:24 AM'
 * param {String} dateTimeString: '2023-11-14 14:24:00'
 * returns {Boolean}
 */
const isTimeAtLeastOneMinuteInFuture = ({timeString, dateTimeString}: {timeString?: string; dateTimeString: string}): boolean => {
    let dateToCheck = dateTimeString;
    if (timeString) {
        dateToCheck = combineDateAndTime(timeString, dateTimeString);
    }

    // Get current date and time
    const now = new Date();

    // Check if the combinedDate is at least one minute later than the current date and time
    return isAfter(new Date(dateToCheck), addMinutes(now, 1));
};

/**
 * Checks if the input date is in the future compared to the reference date.
 * param {Date} inputDate - The date to validate.
 * param {Date} referenceDate - The date to compare against.
 * returns {string} - Returns an error key if validation fails, otherwise an empty string.
 */
const getDayValidationErrorKey = (inputDate: Date): string => {
    if (!inputDate) {
        return '';
    }

    if (isAfter(startOfDay(new Date()), startOfDay(inputDate))) {
        return 'common.error.invalidDateShouldBeFuture';
    }
    return '';
};

/**
 * Checks if the input time is at least one minute in the future compared to the reference time.
 * param {Date} inputTime - The time to validate.
 * param {Date} referenceTime - The time to compare against.
 * returns {string} - Returns an error key if validation fails, otherwise an empty string.
 */
const getTimeValidationErrorKey = (inputTime: Date): string => {
    const timeNowPlusOneMinute = addMinutes(new Date(), 1);
    if (isBefore(inputTime, timeNowPlusOneMinute)) {
        return 'common.error.invalidTimeShouldBeFuture';
    }
    return '';
};

/**
 *
 * Get a date and format this date using the UTC timezone.
 * param datetime
 * param dateFormat
 * returns If the date is valid, returns the formatted date with the UTC timezone, otherwise returns an empty string.
 */
function formatWithUTCTimeZone(datetime: string, dateFormat: string = CONST.DATE.FNS_FORMAT_STRING) {
    const date = new Date(datetime);

    if (isValid(date)) {
        return tzFormat(utcToZonedTime(date, 'UTC'), dateFormat);
    }

    return '';
}

/**
 *
 * @param timezone
 * function format unsupported timezone to supported timezone
 * @returns Timezone
 */
function formatToSupportedTimezone(timezoneInput: Timezone): Timezone {
    if (!timezoneInput?.selected) {
        return timezoneInput;
    }
    return {
        selected: timezoneBackwardMap[timezoneInput.selected] ?? timezoneInput.selected,
        automatic: timezoneInput.automatic,
    };
}

/**
 * Return the date with full format if the created date is the current date.
 * Otherwise return the created date.
 */
function enrichMoneyRequestTimestamp(created: string): string {
    const now = new Date();
    const createdDate = parse(created, CONST.DATE.FNS_FORMAT_STRING, now);
    return isSameDay(createdDate, now) ? getDBTimeFromDate(now) : created;
}
/**
 * Returns the last business day of given date month
 *
 * param {Date} inputDate
 * returns {number}
 */
function getLastBusinessDayOfMonth(inputDate: Date): number {
    let currentDate = endOfMonth(inputDate);
    const dayOfWeek = getDay(currentDate);

    if (dayOfWeek === 0) {
        currentDate = subDays(currentDate, 2);
    } else if (dayOfWeek === 6) {
        currentDate = subDays(currentDate, 1);
    }

    return getDate(currentDate);
}

/**
 * Returns a formatted date range from date 1 to date 2.
 * Dates are formatted as follows:
 * 1. When both dates refer to the same day: Mar 17
 * 2. When both dates refer to the same month: Mar 17-20
 * 3. When both dates refer to the same year: Feb 28 to Mar 1
 * 4. When the dates are from different years: Dec 28, 2023 to Jan 5, 2024
 */
function getFormattedDateRange(date1: Date, date2: Date): string {
    const {translateLocal} = Localize;

    if (isSameDay(date1, date2)) {
        // Dates are from the same day
        return format(date1, 'MMM d');
    }
    if (isSameMonth(date1, date2)) {
        // Dates in the same month and year, differ by days
        return `${format(date1, 'MMM d')}-${format(date2, 'd')}`;
    }
    if (isSameYear(date1, date2)) {
        // Dates are in the same year, differ by months
        return `${format(date1, 'MMM d')} ${translateLocal('common.to').toLowerCase()} ${format(date2, 'MMM d')}`;
    }
    // Dates differ by years, months, days
    return `${format(date1, 'MMM d, yyyy')} ${translateLocal('common.to').toLowerCase()} ${format(date2, 'MMM d, yyyy')}`;
}

<<<<<<< HEAD
=======
/**
 * Returns a formatted date range from date 1 to date 2 of a reservation.
 * Dates are formatted as follows:
 * 1. When both dates refer to the same day and the current year: Sunday, Mar 17
 * 2. When both dates refer to the same day but not the current year: Wednesday, Mar 17, 2023
 * 3. When both dates refer to the current year: Sunday, Mar 17 to Wednesday, Mar 20
 * 4. When the dates are from different years or from a year which is not current: Wednesday, Mar 17, 2023 to Saturday, Jan 20, 2024
 */
function getFormattedReservationRangeDate(date1: Date, date2: Date): string {
    const {translateLocal} = Localize;
    if (isSameDay(date1, date2) && isThisYear(date1)) {
        // Dates are from the same day
        return format(date1, 'EEEE, MMM d');
    }
    if (isSameDay(date1, date2)) {
        // Dates are from the same day but not this year
        return format(date1, 'EEEE, MMM d, yyyy');
    }
    if (isSameYear(date1, date2) && isThisYear(date1)) {
        // Dates are in the current year, differ by months
        return `${format(date1, 'EEEE, MMM d')} ${translateLocal('common.conjunctionTo')} ${format(date2, 'EEEE, MMM d')}`;
    }
    // Dates differ by years, months, days or only by months but the year is not current
    return `${format(date1, 'EEEE, MMM d, yyyy')} ${translateLocal('common.conjunctionTo')} ${format(date2, 'EEEE, MMM d, yyyy')}`;
}

/**
 * Returns a formatted date of departure.
 * Dates are formatted as follows:
 * 1. When the date refers to the current day: Departs on Sunday, Mar 17 at 8:00
 * 2. When the date refers not to the current day: Departs on Wednesday, Mar 17, 2023 at 8:00
 */
function getFormattedTransportDate(date: Date): string {
    const {translateLocal} = Localize;
    if (isThisYear(date)) {
        return `${translateLocal('travel.departs')} ${format(date, 'EEEE, MMM d')} ${translateLocal('common.conjunctionAt')} ${format(date, 'HH:MM')}`;
    }
    return `${translateLocal('travel.departs')} ${format(date, 'EEEE, MMM d, yyyy')} ${translateLocal('common.conjunctionAt')} ${format(date, 'HH:MM')}`;
}

>>>>>>> a67be2f7
const DateUtils = {
    formatToDayOfWeek,
    formatToLongDateWithWeekday,
    formatToLocalTime,
    getZoneAbbreviation,
    datetimeToRelative,
    datetimeToCalendarTime,
    startCurrentDateUpdater,
    getLocalDateFromDatetime,
    getCurrentTimezone,
    canUpdateTimezone,
    setTimezoneUpdated,
    getMicroseconds,
    getDBTime,
    getDBTimeWithSkew,
    setLocale,
    subtractMillisecondsFromDateTime,
    addMillisecondsFromDateTime,
    getEndOfToday,
    getDateFromStatusType,
    getOneHourFromNow,
    extractDate,
    getStatusUntilDate,
    extractTime12Hour,
    get12HourTimeObjectFromDate,
    getLocalizedTimePeriodDescription,
    combineDateAndTime,
    getDayValidationErrorKey,
    getTimeValidationErrorKey,
    isToday,
    isTomorrow,
    isYesterday,
    getMonthNames,
    getDaysOfWeek,
    formatWithUTCTimeZone,
    getWeekEndsOn,
    isTimeAtLeastOneMinuteInFuture,
    formatToSupportedTimezone,
    enrichMoneyRequestTimestamp,
    getLastBusinessDayOfMonth,
    getFormattedDateRange,
<<<<<<< HEAD
=======
    getFormattedReservationRangeDate,
    getFormattedTransportDate,
>>>>>>> a67be2f7
};

export default DateUtils;<|MERGE_RESOLUTION|>--- conflicted
+++ resolved
@@ -757,8 +757,6 @@
     return `${format(date1, 'MMM d, yyyy')} ${translateLocal('common.to').toLowerCase()} ${format(date2, 'MMM d, yyyy')}`;
 }
 
-<<<<<<< HEAD
-=======
 /**
  * Returns a formatted date range from date 1 to date 2 of a reservation.
  * Dates are formatted as follows:
@@ -799,7 +797,6 @@
     return `${translateLocal('travel.departs')} ${format(date, 'EEEE, MMM d, yyyy')} ${translateLocal('common.conjunctionAt')} ${format(date, 'HH:MM')}`;
 }
 
->>>>>>> a67be2f7
 const DateUtils = {
     formatToDayOfWeek,
     formatToLongDateWithWeekday,
@@ -841,11 +838,8 @@
     enrichMoneyRequestTimestamp,
     getLastBusinessDayOfMonth,
     getFormattedDateRange,
-<<<<<<< HEAD
-=======
     getFormattedReservationRangeDate,
     getFormattedTransportDate,
->>>>>>> a67be2f7
 };
 
 export default DateUtils;