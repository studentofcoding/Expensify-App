import {zonedTimeToUtc, utcToZonedTime, formatInTimeZone} from 'date-fns-tz';
import {es, enGB} from 'date-fns/locale';
import {
    formatDistanceToNow,
    subMinutes,
    addDays,
    subDays,
    isBefore,
    subMilliseconds,
    startOfWeek,
    endOfWeek,
    format,
    setDefaultOptions,
    endOfDay,
    isSameDay,
    isAfter,
    isSameYear,
    addMinutes,
    addHours,
    parse,
    set,
    isSameMinute,
    isValid,
} from 'date-fns';
import Onyx from 'react-native-onyx';
import throttle from 'lodash/throttle';
import ONYXKEYS from '../ONYXKEYS';
import CONST from '../CONST';
import * as Localize from './Localize';
import * as CurrentDate from './actions/CurrentDate';
import {Timezone} from '../types/onyx/PersonalDetails';

type CustomStatusTypes = (typeof CONST.CUSTOM_STATUS_TYPES)[keyof typeof CONST.CUSTOM_STATUS_TYPES];
type TimePeriod = 'AM' | 'PM';

let currentUserAccountID: number | undefined;
Onyx.connect({
    key: ONYXKEYS.SESSION,
    callback: (val) => {
        // When signed out, val is undefined
        if (!val) {
            return;
        }

        currentUserAccountID = val.accountID;
    },
});

let timezone: Required<Timezone> = CONST.DEFAULT_TIME_ZONE;
Onyx.connect({
    key: ONYXKEYS.PERSONAL_DETAILS_LIST,
    callback: (value) => {
        if (!currentUserAccountID) {
            return;
        }

        const personalDetailsTimezone = value?.[currentUserAccountID]?.timezone;

        timezone = {
            selected: personalDetailsTimezone?.selected ?? CONST.DEFAULT_TIME_ZONE.selected,
            automatic: personalDetailsTimezone?.automatic ?? CONST.DEFAULT_TIME_ZONE.automatic,
        };
    },
});

/**
 * Gets the locale string and setting default locale for date-fns
 */
function setLocale(localeString: string) {
    switch (localeString) {
        case CONST.LOCALES.EN:
            setDefaultOptions({locale: enGB});
            break;
        case CONST.LOCALES.ES:
            setDefaultOptions({locale: es});
            break;
        default:
            break;
    }
}

/**
 * Gets the user's stored time zone NVP and returns a localized
 * Date object for the given ISO-formatted datetime string
 */
function getLocalDateFromDatetime(locale: string, datetime: string, currentSelectedTimezone = timezone.selected): Date {
    setLocale(locale);
    if (!datetime) {
        return utcToZonedTime(new Date(), currentSelectedTimezone);
    }
    const parsedDatetime = new Date(`${datetime}Z`);
    return utcToZonedTime(parsedDatetime, currentSelectedTimezone);
}

/**
 * Checks if a given date is today in the specified time zone.
 *
 * @param date - The date to compare.
 * @param timeZone - The time zone to consider.
 * @returns True if the date is today; otherwise, false.
 */
function isToday(date: Date, timeZone: string): boolean {
    const currentDate = new Date();
    const currentDateInTimeZone = utcToZonedTime(currentDate, timeZone);
    return isSameDay(date, currentDateInTimeZone);
}

/**
 * Checks if a given date is tomorrow in the specified time zone.
 *
 * @param date - The date to compare.
 * @param timeZone - The time zone to consider.
 * @returns True if the date is tomorrow; otherwise, false.
 */
function isTomorrow(date: Date, timeZone: string): boolean {
    const currentDate = new Date();
    const tomorrow = addDays(currentDate, 1); // Get the date for tomorrow in the current time zone
    const tomorrowInTimeZone = utcToZonedTime(tomorrow, timeZone);
    return isSameDay(date, tomorrowInTimeZone);
}

/**
 * Checks if a given date is yesterday in the specified time zone.
 *
 * @param date - The date to compare.
 * @param timeZone - The time zone to consider.
 * @returns True if the date is yesterday; otherwise, false.
 */
function isYesterday(date: Date, timeZone: string): boolean {
    const currentDate = new Date();
    const yesterday = subDays(currentDate, 1); // Get the date for yesterday in the current time zone
    const yesterdayInTimeZone = utcToZonedTime(yesterday, timeZone);
    return isSameDay(date, yesterdayInTimeZone);
}

/**
 * Formats an ISO-formatted datetime string to local date and time string
 *
 * e.g.
 *
 * Jan 20 at 5:30 PM          within the past year
 * Jan 20, 2019 at 5:30 PM    anything over 1 year ago
 */
function datetimeToCalendarTime(locale: string, datetime: string, includeTimeZone = false, currentSelectedTimezone = timezone.selected, isLowercase = false): string {
    const date = getLocalDateFromDatetime(locale, datetime, currentSelectedTimezone);
    const tz = includeTimeZone ? ' [UTC]Z' : '';
    let todayAt = Localize.translate(locale, 'common.todayAt');
    let tomorrowAt = Localize.translate(locale, 'common.tomorrowAt');
    let yesterdayAt = Localize.translate(locale, 'common.yesterdayAt');
    const at = Localize.translate(locale, 'common.conjunctionAt');

    const startOfCurrentWeek = startOfWeek(new Date(), {weekStartsOn: 1}); // Assuming Monday is the start of the week
    const endOfCurrentWeek = endOfWeek(new Date(), {weekStartsOn: 1}); // Assuming Monday is the start of the week

    if (isLowercase) {
        todayAt = todayAt.toLowerCase();
        tomorrowAt = tomorrowAt.toLowerCase();
        yesterdayAt = yesterdayAt.toLowerCase();
    }

    if (isToday(date, currentSelectedTimezone)) {
        return `${todayAt} ${format(date, CONST.DATE.LOCAL_TIME_FORMAT)}${tz}`;
    }
    if (isTomorrow(date, currentSelectedTimezone)) {
        return `${tomorrowAt} ${format(date, CONST.DATE.LOCAL_TIME_FORMAT)}${tz}`;
    }
    if (isYesterday(date, currentSelectedTimezone)) {
        return `${yesterdayAt} ${format(date, CONST.DATE.LOCAL_TIME_FORMAT)}${tz}`;
    }
    if (date >= startOfCurrentWeek && date <= endOfCurrentWeek) {
        return `${format(date, CONST.DATE.MONTH_DAY_ABBR_FORMAT)} ${at} ${format(date, CONST.DATE.LOCAL_TIME_FORMAT)}${tz}`;
    }
    return `${format(date, CONST.DATE.MONTH_DAY_YEAR_ABBR_FORMAT)} ${at} ${format(date, CONST.DATE.LOCAL_TIME_FORMAT)}${tz}`;
}

/**
 * Converts an ISO-formatted datetime string into a localized string representation
 * that's relative to current moment in time.
 *
 * e.g.
 *
 * < 1 minute ago       within the past minute
 * 12 minutes ago       within the past hour
 * 1 hour ago           within the past day
 * 3 days ago           within the past month
 * Jan 20               within the past year
 * Jan 20, 2019         anything over 1 year
 */
function datetimeToRelative(locale: string, datetime: string): string {
    const date = getLocalDateFromDatetime(locale, datetime);
    return formatDistanceToNow(date, {addSuffix: true});
}

/**
 * Gets the zone abbreviation from the date
 *
 * e.g.
 *
 * PST
 * EST
 * GMT +07  -  For GMT timezone
 *
 * @param datetime
 * @param selectedTimezone
 * @returns
 */
function getZoneAbbreviation(datetime: string, selectedTimezone: string): string {
    return formatInTimeZone(datetime, selectedTimezone, 'zzz');
}

/**
 * Format date to a long date format with weekday
 *
 * @returns Sunday, July 9, 2023
 */
function formatToLongDateWithWeekday(datetime: string): string {
    return format(new Date(datetime), CONST.DATE.LONG_DATE_FORMAT_WITH_WEEKDAY);
}

/**
 * Format date to a weekday format
 *
 * @returns Sunday
 */
function formatToDayOfWeek(datetime: string): string {
    return format(new Date(datetime), CONST.DATE.WEEKDAY_TIME_FORMAT);
}

/**
 * Format date to a local time
 *
 * @returns 2:30 PM
 */
function formatToLocalTime(datetime: string): string {
    return format(new Date(datetime), CONST.DATE.LOCAL_TIME_FORMAT);
}

const THREE_HOURS = 1000 * 60 * 60 * 3;

/**
 * A throttled version of a function that updates the current date in Onyx store
 */
const updateCurrentDate = throttle(() => {
    const currentDate = format(new Date(), CONST.DATE.FNS_FORMAT_STRING);
    CurrentDate.setCurrentDate(currentDate);
}, THREE_HOURS);

/**
 * Initialises the event listeners that trigger the current date update
 */
function startCurrentDateUpdater() {
    const trackedEvents = ['mousemove', 'touchstart', 'keydown', 'scroll'];
    trackedEvents.forEach((eventName) => {
        document.addEventListener(eventName, updateCurrentDate);
    });
}

function getCurrentTimezone(): Required<Timezone> {
    const currentTimezone = Intl.DateTimeFormat().resolvedOptions().timeZone;
    if (timezone.automatic && timezone.selected !== currentTimezone) {
        return {...timezone, selected: currentTimezone};
    }
    return timezone;
}

// Used to throttle updates to the timezone when necessary
let lastUpdatedTimezoneTime = new Date();

function canUpdateTimezone(): boolean {
    const currentTime = new Date();
    const fiveMinutesAgo = subMinutes(currentTime, 5);
    // Compare the last updated time with five minutes ago
    return isBefore(lastUpdatedTimezoneTime, fiveMinutesAgo);
}

function setTimezoneUpdated() {
    lastUpdatedTimezoneTime = new Date();
}

/**
 * Get the UNIX timestamp in microseconds, with millisecond precision.
 */
function getMicroseconds(): number {
    return Date.now() * CONST.MICROSECONDS_PER_MS;
}

/**
 * Returns the current time in milliseconds in the format expected by the database
 */
function getDBTime(timestamp: string | number = ''): string {
    const datetime = timestamp ? new Date(timestamp) : new Date();
    return datetime.toISOString().replace('T', ' ').replace('Z', '');
}

function subtractMillisecondsFromDateTime(dateTime: string, milliseconds: number): string {
    const date = zonedTimeToUtc(dateTime, 'UTC');
    const newTimestamp = subMilliseconds(date, milliseconds).valueOf();

    return getDBTime(newTimestamp);
}

/**
 * @param isoTimestamp example: 2023-05-16 05:34:14.388
 * @returns example: 2023-05-16
 */
function getDateStringFromISOTimestamp(isoTimestamp: string): string {
    if (!isoTimestamp) {
        return '';
    }

    const [dateString] = isoTimestamp.split(' ');
    return dateString;
}

/**
 * returns {string} example: 2023-05-16 05:34:14
 */
function getThirtyMinutesFromNow(): string {
    const date = addMinutes(new Date(), 30);
    return format(date, 'yyyy-MM-dd HH:mm:ss');
}

/**
 * returns {string} example: 2023-05-16 05:34:14
 */
function getOneHourFromNow(): string {
    const date = addHours(new Date(), 1);
    return format(date, 'yyyy-MM-dd HH:mm:ss');
}

/**
 * returns {string} example: 2023-05-16 05:34:14
 */
function getEndOfToday(): string {
    const date = endOfDay(new Date());
    return format(date, 'yyyy-MM-dd HH:mm:ss');
}

/**
 * returns {string} example: 2023-05-16 05:34:14
 */
function getEndOfWeekFromNow(): string {
    const date = addDays(new Date(), 7);
    return format(date, 'yyyy-MM-dd HH:mm:ss');
}

/**
 * param {string} dateTimeString
 * returns {string} example: 2023-05-16
 */
function extractDate(dateTimeString: string): string {
    if (!dateTimeString) {
        return '';
    }
    if (dateTimeString === 'never') {
        return '';
    }
    const date = new Date(dateTimeString);
    return format(date, 'yyyy-MM-dd');
}

/**
 * param {string} dateTimeString
 * returns {string} example: 11:10 PM
 */
function extractTime12Hour(dateTimeString: string): string {
    if (!dateTimeString || dateTimeString === 'never') {
        return '';
    }
    const date = new Date(dateTimeString);
    return format(date, 'hh:mm a');
}

/**
 * param {string} dateTimeString
 * returns {string} example: 2023-05-16 11:10 PM
 */
function formatDateTimeTo12Hour(dateTimeString: string): string {
    if (!dateTimeString) {
        return '';
    }
    const date = new Date(dateTimeString);
    return format(date, 'yyyy-MM-dd hh:mm a');
}

/**
 * param {string} type - one of the values from CONST.CUSTOM_STATUS_TYPES
 * returns {string} example: 2023-05-16 11:10:00 or ''
 */
function getDateFromStatusType(type: CustomStatusTypes): string {
    switch (type) {
        case CONST.CUSTOM_STATUS_TYPES.THIRTY_MINUTES:
            return getThirtyMinutesFromNow();
        case CONST.CUSTOM_STATUS_TYPES.ONE_HOUR:
            return getOneHourFromNow();
        case CONST.CUSTOM_STATUS_TYPES.AFTER_TODAY:
            return getEndOfToday();
        case CONST.CUSTOM_STATUS_TYPES.AFTER_WEEK:
            return getEndOfWeekFromNow();
        case CONST.CUSTOM_STATUS_TYPES.NEVER:
            return CONST.CUSTOM_STATUS_TYPES.NEVER;
        default:
            return '';
    }
}

/**
 * param {string} data - either a value from CONST.CUSTOM_STATUS_TYPES or a dateTime string in the format YYYY-MM-DD HH:mm
 * returns {string} example: 2023-05-16 11:10 PM or 'Today'
 */
function getLocalizedTimePeriodDescription(data: string): string {
    const {translateLocal} = Localize;
    switch (data) {
        case getEndOfToday():
            return translateLocal('statusPage.timePeriods.afterToday');
        case CONST.CUSTOM_STATUS_TYPES.NEVER:
        case '':
            return translateLocal('statusPage.timePeriods.never');
        default:
            return formatDateTimeTo12Hour(data);
    }
}

/**
 * receive date like 2020-05-16 05:34:14 and format it to show in string like "Until 05:34 PM"
 */
function getStatusUntilDate(inputDate: string): string {
    if (!inputDate) {
        return '';
    }
    const {translateLocal} = Localize;

    const input = new Date(inputDate);
    const now = new Date();
    const endOfToday = endOfDay(now);

    // If the date is equal to the end of today
    if (isSameDay(input, endOfToday)) {
        return translateLocal('statusPage.untilTomorrow');
    }

    // If it's a time on the same date
    if (isSameDay(input, now)) {
        return translateLocal('statusPage.untilTime', {time: format(input, CONST.DATE.LOCAL_TIME_FORMAT)});
    }

    // If it's further in the future than tomorrow but within the same year
    if (isAfter(input, now) && isSameYear(input, now)) {
        return translateLocal('statusPage.untilTime', {time: format(input, `${CONST.DATE.SHORT_DATE_FORMAT} ${CONST.DATE.LOCAL_TIME_FORMAT}`)});
    }

    // If it's in another year
    return translateLocal('statusPage.untilTime', {time: format(input, `${CONST.DATE.FNS_FORMAT_STRING} ${CONST.DATE.LOCAL_TIME_FORMAT}`)});
}

/**
 * Update the time for a given date.
 *
 * param {string} updatedTime - Time in "hh:mm A" or "HH:mm:ss" or "yyyy-MM-dd HH:mm:ss" format.
 * param {string} inputDateTime - Date in "YYYY-MM-DD HH:mm:ss" or "YYYY-MM-DD" format.
 * returns {string} - Date with updated time in "YYYY-MM-DD HH:mm:ss" format.
 */
const combineDateAndTime = (updatedTime: string, inputDateTime: string): string => {
    if (!updatedTime || !inputDateTime) {
        return '';
    }

    let parsedTime: Date | null = null;
    if (updatedTime.includes('-')) {
        // it's in "yyyy-MM-dd HH:mm:ss" format
        const tempTime = parse(updatedTime, 'yyyy-MM-dd HH:mm:ss', new Date());
        if (isValid(tempTime)) {
            parsedTime = tempTime;
        }
    } else if (updatedTime.includes(':')) {
        // it's in "hh:mm a" format
        const tempTime = parse(updatedTime, 'hh:mm a', new Date());
        if (isValid(tempTime)) {
            parsedTime = tempTime;
        }
    }

    if (!parsedTime) {
        return '';
    }

    let parsedDateTime: Date | null = null;
    if (inputDateTime.includes(':')) {
        // Check if it includes time
        const tempDateTime = parse(inputDateTime, 'yyyy-MM-dd HH:mm:ss', new Date());
        if (isValid(tempDateTime)) {
            parsedDateTime = tempDateTime;
        }
    } else {
        const tempDateTime = parse(inputDateTime, 'yyyy-MM-dd', new Date());
        if (isValid(tempDateTime)) {
            parsedDateTime = tempDateTime;
        }
    }

    if (!parsedDateTime) {
        return '';
    }

    const updatedDateTime = set(parsedDateTime, {
        hours: parsedTime.getHours(),
        minutes: parsedTime.getMinutes(),
        seconds: parsedTime.getSeconds(),
    });

    return format(updatedDateTime, 'yyyy-MM-dd HH:mm:ss');
};

/**
 * param {String} dateTime // 'HH:mm:ss'
 * returns {Object}
 * example get12HourTimeObjectFromDate('11:10:00') // {hour: '11', minute: '10', period: 'AM'}
 */
function get12HourTimeObjectFromDate(dateTime: string): {hour: string; minute: string; period: string} {
    if (!dateTime) {
        return {
            hour: '12',
            minute: '00',
            period: 'PM',
        };
    }
    const parsedTime = parse(dateTime, 'hh:mm a', new Date());
    return {
        hour: format(parsedTime, 'hh'),
        minute: format(parsedTime, 'mm'),
        period: format(parsedTime, 'a').toUpperCase(),
    };
}

/**
 * param {String} timeString
 * returns {String}
 * example getTimePeriod('11:10 PM') // 'PM'
 */
function getTimePeriod(timeString: string): TimePeriod {
    const parts = timeString.split(' ');
    return parts[1] as TimePeriod;
}

/**
 * param {String} dateTimeStringFirst // YYYY-MM-DD HH:mm:ss
 * param {String} dateTimeStringSecond // YYYY-MM-DD HH:mm:ss
 * returns {Boolean}
 */
function areDatesIdentical(dateTimeStringFirst: string, dateTimeStringSecond: string): boolean {
    const date1 = parse(dateTimeStringFirst, 'yyyy-MM-dd HH:mm:ss', new Date());
    const date2 = parse(dateTimeStringSecond, 'yyyy-MM-dd HH:mm:ss', new Date());

    return isSameMinute(date1, date2);
}

/**
 * param {String} dateTimeString
 * returns {Boolean}
 */
function hasDateExpired(dateTimeString: string): boolean {
    const validUntil = addMinutes(new Date(), 1);
    const dateToCheck = parse(dateTimeString, 'yyyy-MM-dd HH:mm:ss', new Date());

    return isBefore(dateToCheck, validUntil);
}

/**
 * Checks if the input date is in the future compared to the reference date.
 * param {Date} inputDate - The date to validate.
 * param {Date} referenceDate - The date to compare against.
 * returns {string} - Returns an error key if validation fails, otherwise an empty string.
 */
const getDateValidationErrorKey = (inputDate: Date): string => {
    if (!inputDate) {
        return '';
    }
    const currentYear = new Date().getFullYear();
    const inputYear = inputDate.getFullYear();
    if (inputYear < currentYear) {
        return 'common.error.invalidDateShouldBeFuture';
    }
    return '';
};

/**
 * Checks if the input time is at least one minute in the future compared to the reference time.
 * param {Date} inputTime - The time to validate.
 * param {Date} referenceTime - The time to compare against.
 * returns {string} - Returns an error key if validation fails, otherwise an empty string.
 */
const getTimeValidationErrorKey = (inputTime: Date): string => {
    const startOfCurrentDay = addMinutes(new Date(), 1);
    if (isBefore(inputTime, startOfCurrentDay)) {
        return 'common.error.invalidTimeShouldBeFuture';
    }
    return '';
};

/**
 * @namespace DateUtils
 */

const DateUtils = {
    formatToDayOfWeek,
    formatToLongDateWithWeekday,
    formatToLocalTime,
    getZoneAbbreviation,
    datetimeToRelative,
    datetimeToCalendarTime,
    startCurrentDateUpdater,
    getLocalDateFromDatetime,
    getCurrentTimezone,
    canUpdateTimezone,
    setTimezoneUpdated,
    getMicroseconds,
    getDBTime,
    setLocale,
    subtractMillisecondsFromDateTime,
    getDateStringFromISOTimestamp,
    getThirtyMinutesFromNow,
    getEndOfToday,
    getEndOfWeekFromNow,
    getDateFromStatusType,
    getOneHourFromNow,
    extractDate,
    formatDateTimeTo12Hour,
    getStatusUntilDate,
<<<<<<< HEAD
    extractTime12Hour,
    get12HourTimeObjectFromDate,
    areDatesIdentical,
    getTimePeriod,
    getLocalizedTimePeriodDescription,
    hasDateExpired,
    combineDateAndTime,
    getDateValidationErrorKey,
    getTimeValidationErrorKey,
    setLocale,
=======
>>>>>>> 7c045183
    isToday,
    isTomorrow,
    isYesterday,
};

export default DateUtils;<|MERGE_RESOLUTION|>--- conflicted
+++ resolved
@@ -626,7 +626,6 @@
     extractDate,
     formatDateTimeTo12Hour,
     getStatusUntilDate,
-<<<<<<< HEAD
     extractTime12Hour,
     get12HourTimeObjectFromDate,
     areDatesIdentical,
@@ -637,8 +636,6 @@
     getDateValidationErrorKey,
     getTimeValidationErrorKey,
     setLocale,
-=======
->>>>>>> 7c045183
     isToday,
     isTomorrow,
     isYesterday,
