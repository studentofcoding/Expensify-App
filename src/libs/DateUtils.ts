import {
    addDays,
<<<<<<< HEAD
    addHours,
    addMinutes,
=======
    eachDayOfInterval,
    eachMonthOfInterval,
>>>>>>> 3eb119d9
    endOfDay,
    endOfWeek,
    format,
    formatDistanceToNow,
    getDayOfYear,
    isAfter,
    isBefore,
    isSameDay,
    isSameSecond,
    isSameYear,
    isValid,
    parse,
    set,
    setDefaultOptions,
    startOfWeek,
    subDays,
    subMilliseconds,
    subMinutes,
} from 'date-fns';
import {formatInTimeZone, format as tzFormat, utcToZonedTime, zonedTimeToUtc} from 'date-fns-tz';
import {enGB, es} from 'date-fns/locale';
import throttle from 'lodash/throttle';
import Onyx from 'react-native-onyx';
import CONST from '@src/CONST';
import ONYXKEYS from '@src/ONYXKEYS';
import {Timezone} from '@src/types/onyx/PersonalDetails';
import * as CurrentDate from './actions/CurrentDate';
import * as Localize from './Localize';

type CustomStatusTypes = (typeof CONST.CUSTOM_STATUS_TYPES)[keyof typeof CONST.CUSTOM_STATUS_TYPES];
type TimePeriod = 'AM' | 'PM';

let currentUserAccountID: number | undefined;
Onyx.connect({
    key: ONYXKEYS.SESSION,
    callback: (val) => {
        // When signed out, val is undefined
        if (!val) {
            return;
        }

        currentUserAccountID = val.accountID;
    },
});

let timezone: Required<Timezone> = CONST.DEFAULT_TIME_ZONE;
Onyx.connect({
    key: ONYXKEYS.PERSONAL_DETAILS_LIST,
    callback: (value) => {
        if (!currentUserAccountID) {
            return;
        }

        const personalDetailsTimezone = value?.[currentUserAccountID]?.timezone;

        timezone = {
            selected: personalDetailsTimezone?.selected ?? CONST.DEFAULT_TIME_ZONE.selected,
            automatic: personalDetailsTimezone?.automatic ?? CONST.DEFAULT_TIME_ZONE.automatic,
        };
    },
});

/**
 * Gets the locale string and setting default locale for date-fns
 */
function setLocale(localeString: string) {
    switch (localeString) {
        case CONST.LOCALES.EN:
            setDefaultOptions({locale: enGB});
            break;
        case CONST.LOCALES.ES:
            setDefaultOptions({locale: es});
            break;
        default:
            break;
    }
}

/**
 * Gets the user's stored time zone NVP and returns a localized
 * Date object for the given ISO-formatted datetime string
 */
function getLocalDateFromDatetime(locale: string, datetime: string, currentSelectedTimezone = timezone.selected): Date {
    setLocale(locale);
    if (!datetime) {
        return utcToZonedTime(new Date(), currentSelectedTimezone);
    }
    const parsedDatetime = new Date(`${datetime}Z`);
    return utcToZonedTime(parsedDatetime, currentSelectedTimezone);
}

/**
 * Checks if a given date is today in the specified time zone.
 *
 * @param date - The date to compare.
 * @param timeZone - The time zone to consider.
 * @returns True if the date is today; otherwise, false.
 */
function isToday(date: Date, timeZone: string): boolean {
    const currentDate = new Date();
    const currentDateInTimeZone = utcToZonedTime(currentDate, timeZone);
    return isSameDay(date, currentDateInTimeZone);
}

/**
 * Checks if a given date is tomorrow in the specified time zone.
 *
 * @param date - The date to compare.
 * @param timeZone - The time zone to consider.
 * @returns True if the date is tomorrow; otherwise, false.
 */
function isTomorrow(date: Date, timeZone: string): boolean {
    const currentDate = new Date();
    const tomorrow = addDays(currentDate, 1); // Get the date for tomorrow in the current time zone
    const tomorrowInTimeZone = utcToZonedTime(tomorrow, timeZone);
    return isSameDay(date, tomorrowInTimeZone);
}

/**
 * Checks if a given date is yesterday in the specified time zone.
 *
 * @param date - The date to compare.
 * @param timeZone - The time zone to consider.
 * @returns True if the date is yesterday; otherwise, false.
 */
function isYesterday(date: Date, timeZone: string): boolean {
    const currentDate = new Date();
    const yesterday = subDays(currentDate, 1); // Get the date for yesterday in the current time zone
    const yesterdayInTimeZone = utcToZonedTime(yesterday, timeZone);
    return isSameDay(date, yesterdayInTimeZone);
}

/**
 * Formats an ISO-formatted datetime string to local date and time string
 *
 * e.g.
 *
 * Jan 20 at 5:30 PM          within the past year
 * Jan 20, 2019 at 5:30 PM    anything over 1 year ago
 */
function datetimeToCalendarTime(locale: string, datetime: string, includeTimeZone = false, currentSelectedTimezone = timezone.selected, isLowercase = false): string {
    const date = getLocalDateFromDatetime(locale, datetime, currentSelectedTimezone);
    const tz = includeTimeZone ? ' [UTC]Z' : '';
    let todayAt = Localize.translate(locale, 'common.todayAt');
    let tomorrowAt = Localize.translate(locale, 'common.tomorrowAt');
    let yesterdayAt = Localize.translate(locale, 'common.yesterdayAt');
    const at = Localize.translate(locale, 'common.conjunctionAt');

    const startOfCurrentWeek = startOfWeek(new Date(), {weekStartsOn: 1}); // Assuming Monday is the start of the week
    const endOfCurrentWeek = endOfWeek(new Date(), {weekStartsOn: 1}); // Assuming Monday is the start of the week

    if (isLowercase) {
        todayAt = todayAt.toLowerCase();
        tomorrowAt = tomorrowAt.toLowerCase();
        yesterdayAt = yesterdayAt.toLowerCase();
    }

    if (isToday(date, currentSelectedTimezone)) {
        return `${todayAt} ${format(date, CONST.DATE.LOCAL_TIME_FORMAT)}${tz}`;
    }
    if (isTomorrow(date, currentSelectedTimezone)) {
        return `${tomorrowAt} ${format(date, CONST.DATE.LOCAL_TIME_FORMAT)}${tz}`;
    }
    if (isYesterday(date, currentSelectedTimezone)) {
        return `${yesterdayAt} ${format(date, CONST.DATE.LOCAL_TIME_FORMAT)}${tz}`;
    }
    if (date >= startOfCurrentWeek && date <= endOfCurrentWeek) {
        return `${format(date, CONST.DATE.MONTH_DAY_ABBR_FORMAT)} ${at} ${format(date, CONST.DATE.LOCAL_TIME_FORMAT)}${tz}`;
    }
    return `${format(date, CONST.DATE.MONTH_DAY_YEAR_ABBR_FORMAT)} ${at} ${format(date, CONST.DATE.LOCAL_TIME_FORMAT)}${tz}`;
}

/**
 * Converts an ISO-formatted datetime string into a localized string representation
 * that's relative to current moment in time.
 *
 * e.g.
 *
 * < 1 minute ago       within the past minute
 * 12 minutes ago       within the past hour
 * 1 hour ago           within the past day
 * 3 days ago           within the past month
 * Jan 20               within the past year
 * Jan 20, 2019         anything over 1 year
 */
function datetimeToRelative(locale: string, datetime: string): string {
    const date = getLocalDateFromDatetime(locale, datetime);
    return formatDistanceToNow(date, {addSuffix: true});
}

/**
 * Gets the zone abbreviation from the date
 *
 * e.g.
 *
 * PST
 * EST
 * GMT +07  -  For GMT timezone
 *
 * @param datetime
 * @param selectedTimezone
 * @returns
 */
function getZoneAbbreviation(datetime: string, selectedTimezone: string): string {
    return formatInTimeZone(datetime, selectedTimezone, 'zzz');
}

/**
 * Format date to a long date format with weekday
 *
 * @returns Sunday, July 9, 2023
 */
function formatToLongDateWithWeekday(datetime: string): string {
    return format(new Date(datetime), CONST.DATE.LONG_DATE_FORMAT_WITH_WEEKDAY);
}

/**
 * Format date to a weekday format
 *
 * @returns Sunday
 */
function formatToDayOfWeek(datetime: string): string {
    return format(new Date(datetime), CONST.DATE.WEEKDAY_TIME_FORMAT);
}

/**
 * Format date to a local time
 *
 * @returns 2:30 PM
 */
function formatToLocalTime(datetime: string): string {
    return format(new Date(datetime), CONST.DATE.LOCAL_TIME_FORMAT);
}

const THREE_HOURS = 1000 * 60 * 60 * 3;

/**
 * A throttled version of a function that updates the current date in Onyx store
 */
const updateCurrentDate = throttle(() => {
    const currentDate = format(new Date(), CONST.DATE.FNS_FORMAT_STRING);
    CurrentDate.setCurrentDate(currentDate);
}, THREE_HOURS);

/**
 * Initialises the event listeners that trigger the current date update
 */
function startCurrentDateUpdater() {
    const trackedEvents = ['mousemove', 'touchstart', 'keydown', 'scroll'];
    trackedEvents.forEach((eventName) => {
        document.addEventListener(eventName, updateCurrentDate);
    });
}

function getCurrentTimezone(): Required<Timezone> {
    const currentTimezone = Intl.DateTimeFormat().resolvedOptions().timeZone;
    if (timezone.automatic && timezone.selected !== currentTimezone) {
        return {...timezone, selected: currentTimezone};
    }
    return timezone;
}

/**
 * @returns [January, Fabruary, March, April, May, June, July, August, ...]
 */
function getMonthNames(preferredLocale: string): string[] {
    if (preferredLocale) {
        setLocale(preferredLocale);
    }
    const fullYear = new Date().getFullYear();
    const monthsArray = eachMonthOfInterval({
        start: new Date(fullYear, 0, 1), // January 1st of the current year
        end: new Date(fullYear, 11, 31), // December 31st of the current year
    });

    // eslint-disable-next-line rulesdir/prefer-underscore-method
    return monthsArray.map((monthDate) => format(monthDate, CONST.DATE.MONTH_FORMAT));
}

/**
 * @returns [Monday, Thuesday, Wednesday, ...]
 */
function getDaysOfWeek(preferredLocale: string): string[] {
    if (preferredLocale) {
        setLocale(preferredLocale);
    }
    const startOfCurrentWeek = startOfWeek(new Date(), {weekStartsOn: 1}); // Assuming Monday is the start of the week
    const endOfCurrentWeek = endOfWeek(new Date(), {weekStartsOn: 1}); // Assuming Monday is the start of the week
    const daysOfWeek = eachDayOfInterval({start: startOfCurrentWeek, end: endOfCurrentWeek});

    // eslint-disable-next-line rulesdir/prefer-underscore-method
    return daysOfWeek.map((date) => format(date, 'eeee'));
}

// Used to throttle updates to the timezone when necessary
let lastUpdatedTimezoneTime = new Date();

function canUpdateTimezone(): boolean {
    const currentTime = new Date();
    const fiveMinutesAgo = subMinutes(currentTime, 5);
    // Compare the last updated time with five minutes ago
    return isBefore(lastUpdatedTimezoneTime, fiveMinutesAgo);
}

function setTimezoneUpdated() {
    lastUpdatedTimezoneTime = new Date();
}

/**
 * Get the UNIX timestamp in microseconds, with millisecond precision.
 */
function getMicroseconds(): number {
    return Date.now() * CONST.MICROSECONDS_PER_MS;
}

/**
 * Returns the current time in milliseconds in the format expected by the database
 */
function getDBTime(timestamp: string | number = ''): string {
    const datetime = timestamp ? new Date(timestamp) : new Date();
    return datetime.toISOString().replace('T', ' ').replace('Z', '');
}

function subtractMillisecondsFromDateTime(dateTime: string, milliseconds: number): string {
    const date = zonedTimeToUtc(dateTime, 'UTC');
    const newTimestamp = subMilliseconds(date, milliseconds).valueOf();

    return getDBTime(newTimestamp);
}

/**
 * @param isoTimestamp example: 2023-05-16 05:34:14.388
 * @returns example: 2023-05-16
 */
function getDateStringFromISOTimestamp(isoTimestamp: string): string {
    if (!isoTimestamp) {
        return '';
    }

    const [dateString] = isoTimestamp.split(' ');
    return dateString;
}

/**
 * returns {string} example: 2023-05-16 05:34:14
 */
function getThirtyMinutesFromNow(): string {
    const date = addMinutes(new Date(), 30);
    return format(date, 'yyyy-MM-dd HH:mm:ss');
}

/**
 * returns {string} example: 2023-05-16 05:34:14
 */
function getOneHourFromNow(): string {
    const date = addHours(new Date(), 1);
    return format(date, 'yyyy-MM-dd HH:mm:ss');
}

/**
 * returns {string} example: 2023-05-16 05:34:14
 */
function getEndOfToday(): string {
    const date = endOfDay(new Date());
    return format(date, 'yyyy-MM-dd HH:mm:ss');
}

/**
 * returns {string} example: 2023-05-16 05:34:14
 */
function getEndOfWeekFromNow(): string {
    const date = addDays(new Date(), 7);
    return format(date, 'yyyy-MM-dd HH:mm:ss');
}

/**
 * param {string} dateTimeString
 * returns {string} example: 2023-05-16
 */
function extractDate(dateTimeString: string): string {
    if (!dateTimeString) {
        return '';
    }
    if (dateTimeString === 'never') {
        return '';
    }
    const date = new Date(dateTimeString);
    return format(date, 'yyyy-MM-dd');
}

/**
 * param {string} dateTimeString
 * returns {string} example: 11:10 PM
 */
function extractTime12Hour(dateTimeString: string): string {
    if (!dateTimeString || dateTimeString === 'never') {
        return '';
    }
    const date = new Date(dateTimeString);
    return format(date, 'hh:mm a');
}

/**
 * param {string} dateTimeString
 * returns {string} example: 2023-05-16 11:10 PM
 */
function formatDateTimeTo12Hour(dateTimeString: string): string {
    if (!dateTimeString) {
        return '';
    }
    const date = new Date(dateTimeString);
    return format(date, 'yyyy-MM-dd hh:mm a');
}

/**
 * param {string} type - one of the values from CONST.CUSTOM_STATUS_TYPES
 * returns {string} example: 2023-05-16 11:10:00 or ''
 */
function getDateFromStatusType(type: CustomStatusTypes): string {
    switch (type) {
        case CONST.CUSTOM_STATUS_TYPES.THIRTY_MINUTES:
            return getThirtyMinutesFromNow();
        case CONST.CUSTOM_STATUS_TYPES.ONE_HOUR:
            return getOneHourFromNow();
        case CONST.CUSTOM_STATUS_TYPES.AFTER_TODAY:
            return getEndOfToday();
        case CONST.CUSTOM_STATUS_TYPES.AFTER_WEEK:
            return getEndOfWeekFromNow();
        case CONST.CUSTOM_STATUS_TYPES.NEVER:
            return CONST.CUSTOM_STATUS_TYPES.NEVER;
        default:
            return '';
    }
}

/**
 * param {string} data - either a value from CONST.CUSTOM_STATUS_TYPES or a dateTime string in the format YYYY-MM-DD HH:mm
 * returns {string} example: 2023-05-16 11:10 PM or 'Today'
 */
function getLocalizedTimePeriodDescription(data: string): string {
    const {translateLocal} = Localize;
    switch (data) {
        case getEndOfToday():
            return translateLocal('statusPage.timePeriods.afterToday');
        case CONST.CUSTOM_STATUS_TYPES.NEVER:
        case '':
            return translateLocal('statusPage.timePeriods.never');
        default:
            return formatDateTimeTo12Hour(data);
    }
}

/**
 * receive date like 2020-05-16 05:34:14 and format it to show in string like "Until 05:34 PM"
 */
function getStatusUntilDate(inputDate: string): string {
    if (!inputDate) {
        return '';
    }
    const {translateLocal} = Localize;

    const input = new Date(inputDate);
    const now = new Date();
    const endOfToday = endOfDay(now);

    // If the date is equal to the end of today
    if (isSameDay(input, endOfToday)) {
        return translateLocal('statusPage.untilTomorrow');
    }

    // If it's a time on the same date
    if (isSameDay(input, now)) {
        return translateLocal('statusPage.untilTime', {time: format(input, CONST.DATE.LOCAL_TIME_FORMAT)});
    }

    // If it's further in the future than tomorrow but within the same year
    if (isAfter(input, now) && isSameYear(input, now)) {
        return translateLocal('statusPage.untilTime', {time: format(input, `${CONST.DATE.SHORT_DATE_FORMAT} ${CONST.DATE.LOCAL_TIME_FORMAT}`)});
    }

    // If it's in another year
    return translateLocal('statusPage.untilTime', {time: format(input, `${CONST.DATE.FNS_FORMAT_STRING} ${CONST.DATE.LOCAL_TIME_FORMAT}`)});
}

/**
 * Update the time for a given date.
 *
 * param {string} updatedTime - Time in "hh:mm A" or "HH:mm:ss" or "yyyy-MM-dd HH:mm:ss" format.
 * param {string} inputDateTime - Date in "YYYY-MM-DD HH:mm:ss" or "YYYY-MM-DD" format.
 * returns {string} - Date with updated time in "YYYY-MM-DD HH:mm:ss" format.
 */
const combineDateAndTime = (updatedTime: string, inputDateTime: string): string => {
    if (!updatedTime || !inputDateTime) {
        return '';
    }

    let parsedTime: Date | null = null;
    if (updatedTime.includes('-')) {
        // it's in "yyyy-MM-dd HH:mm:ss" format
        const tempTime = parse(updatedTime, 'yyyy-MM-dd HH:mm:ss', new Date());
        if (isValid(tempTime)) {
            parsedTime = tempTime;
        }
    } else if (updatedTime.includes(':')) {
        // it's in "hh:mm a" format
        const tempTime = parse(updatedTime, 'hh:mm a', new Date());
        if (isValid(tempTime)) {
            parsedTime = tempTime;
        }
    }

    if (!parsedTime) {
        return '';
    }

    let parsedDateTime: Date | null = null;
    if (inputDateTime.includes(':')) {
        // Check if it includes time
        const tempDateTime = parse(inputDateTime, 'yyyy-MM-dd HH:mm:ss', new Date());
        if (isValid(tempDateTime)) {
            parsedDateTime = tempDateTime;
        }
    } else {
        const tempDateTime = parse(inputDateTime, 'yyyy-MM-dd', new Date());
        if (isValid(tempDateTime)) {
            parsedDateTime = tempDateTime;
        }
    }

    if (!parsedDateTime) {
        return '';
    }

    const updatedDateTime = set(parsedDateTime, {
        hours: parsedTime.getHours(),
        minutes: parsedTime.getMinutes(),
        seconds: parsedTime.getSeconds(),
    });

    return format(updatedDateTime, 'yyyy-MM-dd HH:mm:ss');
};

/**
 * param {String} dateTime in 'HH:mm:ss' format
 * returns {Object}
 * example {hour: '11', minute: '10', period: 'AM'}
 */
function get12HourTimeObjectFromDate(dateTime: string): {hour: string; minute: string; period: string} {
    if (!dateTime) {
        return {
            hour: '12',
            minute: '00',
            period: 'PM',
        };
    }
    const parsedTime = parse(dateTime, 'hh:mm a', new Date());
    return {
        hour: format(parsedTime, 'hh'),
        minute: format(parsedTime, 'mm'),
        period: format(parsedTime, 'a').toUpperCase(),
    };
}

/**
 * param {String} timeString
 * returns {String}
 * example getTimePeriod('11:10 PM') // 'PM'
 */
function getTimePeriod(timeString: string): TimePeriod {
    const parts = timeString.split(' ');
    return parts[1] as TimePeriod;
}

/**
 * param {String} dateTimeStringFirst // YYYY-MM-DD HH:mm:ss
 * param {String} dateTimeStringSecond // YYYY-MM-DD HH:mm:ss
 * returns {Boolean}
 */
function areDatesIdentical(dateTimeStringFirst: string, dateTimeStringSecond: string): boolean {
    const date1 = parse(dateTimeStringFirst, 'yyyy-MM-dd HH:mm:ss', new Date());
    const date2 = parse(dateTimeStringSecond, 'yyyy-MM-dd HH:mm:ss', new Date());

    return isSameSecond(date1, date2);
}

/**
 * param {String} dateTimeString
 * returns {Boolean}
 */
function hasDateExpired(dateTimeString: string): boolean {
    const validUntil = addMinutes(new Date(), 1);
    const dateToCheck = parse(dateTimeString, 'yyyy-MM-dd HH:mm:ss', new Date());

    return isBefore(dateToCheck, validUntil);
}

/**
 * Checks if the input date is in the future compared to the reference date.
 * param {Date} inputDate - The date to validate.
 * param {Date} referenceDate - The date to compare against.
 * returns {string} - Returns an error key if validation fails, otherwise an empty string.
 */
const getDayValidationErrorKey = (inputDate: Date): string => {
    if (!inputDate) {
        return '';
    }
    const currentYear = getDayOfYear(new Date());
    const inputYear = getDayOfYear(inputDate);
    if (inputYear < currentYear) {
        return 'common.error.invalidDateShouldBeFuture';
    }
    return '';
};

/**
 * Checks if the input time is at least one minute in the future compared to the reference time.
 * param {Date} inputTime - The time to validate.
 * param {Date} referenceTime - The time to compare against.
 * returns {string} - Returns an error key if validation fails, otherwise an empty string.
 */
const getTimeValidationErrorKey = (inputTime: Date): string => {
    const timeNowPlusOneMinute = addMinutes(new Date(), 1);
    if (isBefore(inputTime, timeNowPlusOneMinute)) {
        return 'common.error.invalidTimeShouldBeFuture';
    }
    return '';
};

/**
 *
 * Get a date and format this date using the UTC timezone.
 * param datetime
 * param dateFormat
 * returns If the date is valid, returns the formatted date with the UTC timezone, otherwise returns an empty string.
 */
function formatWithUTCTimeZone(datetime: string, dateFormat: string = CONST.DATE.FNS_FORMAT_STRING) {
    const date = new Date(datetime);

    if (isValid(date)) {
        return tzFormat(utcToZonedTime(date, 'UTC'), dateFormat);
    }

    return '';
}

const DateUtils = {
    formatToDayOfWeek,
    formatToLongDateWithWeekday,
    formatToLocalTime,
    getZoneAbbreviation,
    datetimeToRelative,
    datetimeToCalendarTime,
    startCurrentDateUpdater,
    getLocalDateFromDatetime,
    getCurrentTimezone,
    canUpdateTimezone,
    setTimezoneUpdated,
    getMicroseconds,
    getDBTime,
    setLocale,
    subtractMillisecondsFromDateTime,
    getDateStringFromISOTimestamp,
    getThirtyMinutesFromNow,
    getEndOfToday,
    getEndOfWeekFromNow,
    getDateFromStatusType,
    getOneHourFromNow,
    extractDate,
    formatDateTimeTo12Hour,
    getStatusUntilDate,
    extractTime12Hour,
    get12HourTimeObjectFromDate,
    areDatesIdentical,
    getTimePeriod,
    getLocalizedTimePeriodDescription,
    hasDateExpired,
    combineDateAndTime,
    getDayValidationErrorKey,
    getTimeValidationErrorKey,
    isToday,
    isTomorrow,
    isYesterday,
    getMonthNames,
    getDaysOfWeek,
    formatWithUTCTimeZone,
};

export default DateUtils;<|MERGE_RESOLUTION|>--- conflicted
+++ resolved
@@ -1,12 +1,9 @@
 import {
     addDays,
-<<<<<<< HEAD
     addHours,
     addMinutes,
-=======
     eachDayOfInterval,
     eachMonthOfInterval,
->>>>>>> 3eb119d9
     endOfDay,
     endOfWeek,
     format,
