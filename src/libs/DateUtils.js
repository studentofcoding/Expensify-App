import lodashGet from 'lodash/get';
import {zonedTimeToUtc, utcToZonedTime, formatInTimeZone} from 'date-fns-tz';
import {es, enGB} from 'date-fns/locale';
import {
    formatDistanceToNow,
    subMinutes,
    addDays,
    subDays,
    isBefore,
    subMilliseconds,
    startOfWeek,
    endOfWeek,
    format,
    setDefaultOptions,
    endOfDay,
    isSameDay,
    isAfter,
    isSameYear,
} from 'date-fns';

import _ from 'underscore';
import Onyx from 'react-native-onyx';
import ONYXKEYS from '../ONYXKEYS';
import CONST from '../CONST';
import * as Localize from './Localize';
import * as CurrentDate from './actions/CurrentDate';

let currentUserAccountID;
Onyx.connect({
    key: ONYXKEYS.SESSION,
    callback: (val) => {
        // When signed out, val is undefined
        if (!val) {
            return;
        }

        currentUserAccountID = val.accountID;
    },
});

let timezone = CONST.DEFAULT_TIME_ZONE;
Onyx.connect({
    key: ONYXKEYS.PERSONAL_DETAILS_LIST,
    callback: (val) => {
        timezone = lodashGet(val, [currentUserAccountID, 'timezone'], CONST.DEFAULT_TIME_ZONE);
    },
});

let networkTimeSkew = 0;
Onyx.connect({
    key: ONYXKEYS.NETWORK,
    callback: (val) => (networkTimeSkew = lodashGet(val, 'timeSkew', 0)),
});

/**
 * Gets the locale string and setting default locale for date-fns
 *
 * @param {String} localeString
 */
function setLocale(localeString) {
    switch (localeString) {
        case CONST.LOCALES.EN:
            setDefaultOptions({locale: enGB});
            break;
        case CONST.LOCALES.ES:
            setDefaultOptions({locale: es});
            break;
        default:
            break;
    }
}

/**
 * Gets the user's stored time zone NVP and returns a localized
 * Date object for the given ISO-formatted datetime string
 *
 * @private
 * @param {String} locale
 * @param {String} datetime
 * @param {String} [currentSelectedTimezone]
 * @returns  {Date}
 *
 */
function getLocalDateFromDatetime(locale, datetime, currentSelectedTimezone = timezone.selected) {
    setLocale(locale);
    if (!datetime) {
        return utcToZonedTime(new Date(), currentSelectedTimezone);
    }
    const parsedDatetime = new Date(`${datetime}Z`);
    return utcToZonedTime(parsedDatetime, currentSelectedTimezone);
}

/**
 * Checks if a given date is today in the specified time zone.
 *
 * @param {Date} date - The date to compare.
 * @param {String} timeZone - The time zone to consider.
 * @returns {Boolean} True if the date is today; otherwise, false.
 */
function isToday(date, timeZone) {
    const currentDate = new Date();
    const currentDateInTimeZone = utcToZonedTime(currentDate, timeZone);
    return isSameDay(date, currentDateInTimeZone);
}

/**
 * Checks if a given date is tomorrow in the specified time zone.
 *
 * @param {Date} date - The date to compare.
 * @param {String} timeZone - The time zone to consider.
 * @returns {Boolean} True if the date is tomorrow; otherwise, false.
 */
function isTomorrow(date, timeZone) {
    const currentDate = new Date();
    const tomorrow = addDays(currentDate, 1); // Get the date for tomorrow in the current time zone
    const tomorrowInTimeZone = utcToZonedTime(tomorrow, timeZone);
    return isSameDay(date, tomorrowInTimeZone);
}

/**
 * Checks if a given date is yesterday in the specified time zone.
 *
 * @param {Date} date - The date to compare.
 * @param {String} timeZone - The time zone to consider.
 * @returns {Boolean} True if the date is yesterday; otherwise, false.
 */
function isYesterday(date, timeZone) {
    const currentDate = new Date();
    const yesterday = subDays(currentDate, 1); // Get the date for yesterday in the current time zone
    const yesterdayInTimeZone = utcToZonedTime(yesterday, timeZone);
    return isSameDay(date, yesterdayInTimeZone);
}

/**
 * Formats an ISO-formatted datetime string to local date and time string
 *
 * e.g.
 *
 * Jan 20 at 5:30 PM          within the past year
 * Jan 20, 2019 at 5:30 PM    anything over 1 year ago
 *
 * @param {String} locale
 * @param {String} datetime
 * @param {Boolean} includeTimeZone
 * @param {String} [currentSelectedTimezone]
 * @param {Boolean} isLowercase
 * @returns {String}
 */
function datetimeToCalendarTime(locale, datetime, includeTimeZone = false, currentSelectedTimezone, isLowercase = false) {
    const date = getLocalDateFromDatetime(locale, datetime, currentSelectedTimezone);
    const tz = includeTimeZone ? ' [UTC]Z' : '';
    let todayAt = Localize.translate(locale, 'common.todayAt');
    let tomorrowAt = Localize.translate(locale, 'common.tomorrowAt');
    let yesterdayAt = Localize.translate(locale, 'common.yesterdayAt');
    const at = Localize.translate(locale, 'common.conjunctionAt');

    const startOfCurrentWeek = startOfWeek(new Date(), {weekStartsOn: 1}); // Assuming Monday is the start of the week
    const endOfCurrentWeek = endOfWeek(new Date(), {weekStartsOn: 1}); // Assuming Monday is the start of the week

    if (isLowercase) {
        todayAt = todayAt.toLowerCase();
        tomorrowAt = tomorrowAt.toLowerCase();
        yesterdayAt = yesterdayAt.toLowerCase();
    }

    if (isToday(date, currentSelectedTimezone)) {
        return `${todayAt} ${format(date, CONST.DATE.LOCAL_TIME_FORMAT)}${tz}`;
    }
    if (isTomorrow(date, currentSelectedTimezone)) {
        return `${tomorrowAt} ${format(date, CONST.DATE.LOCAL_TIME_FORMAT)}${tz}`;
    }
    if (isYesterday(date, currentSelectedTimezone)) {
        return `${yesterdayAt} ${format(date, CONST.DATE.LOCAL_TIME_FORMAT)}${tz}`;
    }
    if (date >= startOfCurrentWeek && date <= endOfCurrentWeek) {
        return `${format(date, CONST.DATE.MONTH_DAY_ABBR_FORMAT)} ${at} ${format(date, CONST.DATE.LOCAL_TIME_FORMAT)}${tz}`;
    }
    return `${format(date, CONST.DATE.MONTH_DAY_YEAR_ABBR_FORMAT)} ${at} ${format(date, CONST.DATE.LOCAL_TIME_FORMAT)}${tz}`;
}

/**
 * Converts an ISO-formatted datetime string into a localized string representation
 * that's relative to current moment in time.
 *
 * e.g.
 *
 * < 1 minute ago       within the past minute
 * 12 minutes ago       within the past hour
 * 1 hour ago           within the past day
 * 3 days ago           within the past month
 * Jan 20               within the past year
 * Jan 20, 2019         anything over 1 year
 *
 * @param {String} locale
 * @param {String} datetime
 * @returns {String}
 */
function datetimeToRelative(locale, datetime) {
    const date = getLocalDateFromDatetime(locale, datetime);
    return formatDistanceToNow(date, {addSuffix: true});
}

/**
 * Gets the zone abbreviation from the date
 *
 * e.g.
 *
 * PST
 * EST
 * GMT +07  -  For GMT timezone
 *
 * @param {String} datetime
 * @param {String} selectedTimezone
 * @returns {String}
 */
function getZoneAbbreviation(datetime, selectedTimezone) {
    return formatInTimeZone(datetime, selectedTimezone, 'zzz');
}

/**
 * Format date to a long date format with weekday
 *
 * @param {String} datetime
 * @returns {String} Sunday, July 9, 2023
 */
function formatToLongDateWithWeekday(datetime) {
    return format(new Date(datetime), CONST.DATE.LONG_DATE_FORMAT_WITH_WEEKDAY);
}

/**
 * Format date to a weekday format
 *
 * @param {String} datetime
 * @returns {String} Sunday
 */
function formatToDayOfWeek(datetime) {
    return format(new Date(datetime), CONST.DATE.WEEKDAY_TIME_FORMAT);
}

/**
 * Format date to a local time
 *
 * @param {String} datetime
 * @returns {String} 2:30 PM
 */
function formatToLocalTime(datetime) {
    return format(new Date(datetime), CONST.DATE.LOCAL_TIME_FORMAT);
}

/**
 * A throttled version of a function that updates the current date in Onyx store
 */
const updateCurrentDate = _.throttle(() => {
    const currentDate = format(new Date(), CONST.DATE.FNS_FORMAT_STRING);
    CurrentDate.setCurrentDate(currentDate);
}, 1000 * 60 * 60 * 3); // 3 hours

/**
 * Initialises the event listeners that trigger the current date update
 */
function startCurrentDateUpdater() {
    const trackedEvents = ['mousemove', 'touchstart', 'keydown', 'scroll'];
    trackedEvents.forEach((eventName) => {
        document.addEventListener(eventName, updateCurrentDate);
    });
}

/**
 * @returns {Object}
 */
function getCurrentTimezone() {
    const currentTimezone = Intl.DateTimeFormat().resolvedOptions().timeZone;
    if (timezone.automatic && timezone.selected !== currentTimezone) {
        return {...timezone, selected: currentTimezone};
    }
    return timezone;
}

// Used to throttle updates to the timezone when necessary
let lastUpdatedTimezoneTime = new Date();

/**
 * @returns {Boolean}
 */
function canUpdateTimezone() {
    const currentTime = new Date();
    const fiveMinutesAgo = subMinutes(currentTime, 5);
    // Compare the last updated time with five minutes ago
    return isBefore(lastUpdatedTimezoneTime, fiveMinutesAgo);
}

function setTimezoneUpdated() {
    lastUpdatedTimezoneTime = new Date();
}

/**
 * Get the UNIX timestamp in microseconds, with millisecond precision.
 *
 * @returns {Number}
 */
function getMicroseconds() {
    return Date.now() * CONST.MICROSECONDS_PER_MS;
}

/**
 * Returns the current time in milliseconds in the format expected by the database
 *
 * @param {String|Number} [timestamp]
 * @returns {String}
 */
function getDBTime(timestamp = '') {
    const datetime = timestamp ? new Date(timestamp) : new Date();
    return datetime.toISOString().replace('T', ' ').replace('Z', '');
}

/**
 * Returns the current time plus skew in milliseconds in the format expected by the database
 *
 * @returns {String}
 */
function getDBTimeWithSkew() {
    return getDBTime(new Date().valueOf() + networkTimeSkew);
}

/**
 * @param {String} dateTime
 * @param {Number} milliseconds
 * @returns {String}
 */
function subtractMillisecondsFromDateTime(dateTime, milliseconds) {
    const date = zonedTimeToUtc(dateTime, 'UTC');
    const newTimestamp = subMilliseconds(date, milliseconds).valueOf();
    return getDBTime(newTimestamp);
}

/**
 * @param {string} isoTimestamp example: 2023-05-16 05:34:14.388
 * @returns {string} example: 2023-05-16
 */
function getDateStringFromISOTimestamp(isoTimestamp) {
    if (!isoTimestamp) {
        return '';
    }

    const [dateString] = isoTimestamp.split(' ');
    return dateString;
}

/**
 * receive date like 2020-05-16 05:34:14 and format it to show in string like "Until 05:34 PM"
 *
 * @param {String} inputDate
 * @returns {String}
 */
function getStatusUntilDate(inputDate) {
    if (!inputDate) {
        return '';
    }
    const {translateLocal} = Localize;

    const input = new Date(inputDate);
    const now = new Date();
    const endOfToday = endOfDay(now);

    // If the date is equal to the end of today
    if (isSameDay(input, endOfToday)) {
        return translateLocal('statusPage.untilTomorrow');
    }

    // If it's a time on the same date
    if (isSameDay(input, now)) {
        return translateLocal('statusPage.untilTime', {time: format(input, CONST.DATE.LOCAL_TIME_FORMAT)});
    }

    // If it's further in the future than tomorrow but within the same year
    if (isAfter(input, now) && isSameYear(input, now)) {
        return translateLocal('statusPage.untilTime', {time: format(input, `${CONST.DATE.SHORT_DATE_FORMAT} ${CONST.DATE.LOCAL_TIME_FORMAT}`)});
    }

    // If it's in another year
    return translateLocal('statusPage.untilTime', {time: format(input, `${CONST.DATE.FNS_FORMAT_STRING} ${CONST.DATE.LOCAL_TIME_FORMAT}`)});
}

/**
 * @namespace DateUtils
 */
const DateUtils = {
    formatToDayOfWeek,
    formatToLongDateWithWeekday,
    formatToLocalTime,
    getZoneAbbreviation,
    datetimeToRelative,
    datetimeToCalendarTime,
    startCurrentDateUpdater,
    getLocalDateFromDatetime,
    getCurrentTimezone,
    canUpdateTimezone,
    setTimezoneUpdated,
    getMicroseconds,
    getDBTime,
<<<<<<< HEAD
    setLocale,
=======
    getDBTimeWithSkew,
>>>>>>> 7ec43fa5
    subtractMillisecondsFromDateTime,
    getDateStringFromISOTimestamp,
    getStatusUntilDate,
    isToday,
    isTomorrow,
    isYesterday,
};

export default DateUtils;<|MERGE_RESOLUTION|>--- conflicted
+++ resolved
@@ -398,11 +398,8 @@
     setTimezoneUpdated,
     getMicroseconds,
     getDBTime,
-<<<<<<< HEAD
     setLocale,
-=======
     getDBTimeWithSkew,
->>>>>>> 7ec43fa5
     subtractMillisecondsFromDateTime,
     getDateStringFromISOTimestamp,
     getStatusUntilDate,
