--- conflicted
+++ resolved
@@ -654,13 +654,8 @@
 /**
  * Gets the report action that is causing the RBR to show up in LHN
  */
-<<<<<<< HEAD
 function getReasonAndReportActionForRBRInLHNRow(report: Report, reportActions: OnyxEntry<ReportActions>, hasViolations: boolean): RBRReasonAndReportAction | null {
     const {reason, reportAction} = SidebarUtils.getReasonAndReportActionThatHasRedBrickRoad(report, reportActions, hasViolations, transactionViolations) ?? {};
-=======
-function getRBRReportAction(report: OnyxEntry<Report>, reportActions: OnyxEntry<ReportActions>): OnyxEntry<ReportAction> {
-    const {reportAction} = ReportUtils.getAllReportActionsErrorsAndReportActionThatRequiresAttention(report, reportActions);
->>>>>>> 0b3569a4
 
     if (reason) {
         return {reason: `debug.reasonRBR.${reason}`, reportAction};
