import type {ValueOf} from 'type-fest';
import type CONST from '@src/CONST';
import type {SageIntacctMappingValue} from '@src/types/onyx/Policy';
import type {EmptyObject} from '@src/types/utils/EmptyObject';
import type * as Parameters from './parameters';
import type SignInUserParams from './parameters/SignInUserParams';
import type UpdateBeneficialOwnersForBankAccountParams from './parameters/UpdateBeneficialOwnersForBankAccountParams';

type ApiRequestType = ValueOf<typeof CONST.API_REQUEST_TYPE>;

const WRITE_COMMANDS = {
    SET_WORKSPACE_AUTO_REPORTING_FREQUENCY: 'SetWorkspaceAutoReportingFrequency',
    SET_WORKSPACE_AUTO_REPORTING_MONTHLY_OFFSET: 'SetWorkspaceAutoReportingOffset',
    SET_WORKSPACE_APPROVAL_MODE: 'SetWorkspaceApprovalMode',
    SET_WORKSPACE_PAYER: 'SetWorkspacePayer',
    SET_WORKSPACE_REIMBURSEMENT: 'SetWorkspaceReimbursement',
    SET_POLICY_DEFAULT_REPORT_TITLE: 'SetPolicyDefaultReportTitle',
    SET_POLICY_PREVENT_MEMBER_CREATED_TITLE: 'SetPolicyPreventMemberCreatedTitle',
    SET_POLICY_PREVENT_SELF_APPROVAL: 'SetPolicyPreventSelfApproval',
    SET_POLICY_AUTOMATIC_APPROVAL_LIMIT: 'SetPolicyAutomaticApprovalLimit',
    SET_POLICY_AUTOMATIC_APPROVAL_RATE: 'SetPolicyAutomaticApprovalRate',
    SET_POLICY_AUTO_REIMBURSEMENT_LIMIT: 'SetPolicyAutoReimbursementLimit',
    ENABLE_POLICY_AUTO_REIMBURSEMENT_LIMIT: 'EnablePolicyAutoReimbursementLimit',
    ENABLE_POLICY_AUTO_APPROVAL_OPTIONS: 'EnablePolicyAutoApprovalOptions',
    ENABLE_POLICY_DEFAULT_REPORT_TITLE: 'EnablePolicyDefaultReportTitle',
    SET_WORKSPACE_DEFAULT_SPEND_CATEGORY: 'SetPolicyDefaultSpendCategory',
    DISMISS_REFERRAL_BANNER: 'DismissReferralBanner',
    UPDATE_PREFERRED_LOCALE: 'UpdatePreferredLocale',
    OPEN_APP: 'OpenApp',
    RECONNECT_APP: 'ReconnectApp',
    HANDLE_RESTRICTED_EVENT: 'HandleRestrictedEvent',
    OPEN_REPORT: 'OpenReport',
    DELETE_PAYMENT_BANK_ACCOUNT: 'DeletePaymentBankAccount',
    UPDATE_PERSONAL_INFORMATION_FOR_BANK_ACCOUNT: 'UpdatePersonalInformationForBankAccount',
    VALIDATE_BANK_ACCOUNT_WITH_TRANSACTIONS: 'ValidateBankAccountWithTransactions',
    UPDATE_COMPANY_INFORMATION_FOR_BANK_ACCOUNT: 'UpdateCompanyInformationForBankAccount',
    UPDATE_BENEFICIAL_OWNERS_FOR_BANK_ACCOUNT: 'UpdateBeneficialOwnersForBankAccount',
    CONNECT_BANK_ACCOUNT_MANUALLY: 'ConnectBankAccountManually',
    VERIFY_IDENTITY_FOR_BANK_ACCOUNT: 'VerifyIdentityForBankAccount',
    BANK_ACCOUNT_HANDLE_PLAID_ERROR: 'BankAccount_HandlePlaidError',
    REPORT_VIRTUAL_EXPENSIFY_CARD_FRAUD: 'ReportVirtualExpensifyCardFraud',
    REQUEST_REPLACEMENT_EXPENSIFY_CARD: 'RequestReplacementExpensifyCard',
    ACTIVATE_PHYSICAL_EXPENSIFY_CARD: 'ActivatePhysicalExpensifyCard',
    UPDATE_EXPENSIFY_CARD_LIMIT: 'UpdateExpensifyCardLimit',
    UPDATE_EXPENSIFY_CARD_TITLE: 'UpdateExpensifyCardTitle',
    UPDATE_EXPENSIFY_CARD_LIMIT_TYPE: 'UpdateExpensifyCardLimitType',
    CARD_DEACTIVATE: 'Card_Deactivate',
    CHRONOS_REMOVE_OOO_EVENT: 'Chronos_RemoveOOOEvent',
    MAKE_DEFAULT_PAYMENT_METHOD: 'MakeDefaultPaymentMethod',
    ADD_PAYMENT_CARD: 'AddPaymentCard',
    ADD_PAYMENT_CARD_GBP: 'AddPaymentCardGBP',
    VERIFY_SETUP_INTENT: 'User_VerifySetupIntent',
    VERIFY_SETUP_INTENT_AND_REQUEST_POLICY_OWNER_CHANGE: 'VerifySetupIntentAndRequestPolicyOwnerChange',
    TRANSFER_WALLET_BALANCE: 'TransferWalletBalance',
    DELETE_PAYMENT_CARD: 'DeletePaymentCard',
    UPDATE_PRONOUNS: 'UpdatePronouns',
    UPDATE_DISPLAY_NAME: 'UpdateDisplayName',
    UPDATE_LEGAL_NAME: 'UpdateLegalName',
    UPDATE_DATE_OF_BIRTH: 'UpdateDateOfBirth',
    UPDATE_PHONE_NUMBER: 'UpdatePhoneNumber',
    UPDATE_HOME_ADDRESS: 'UpdateHomeAddress',
    UPDATE_POLICY_ADDRESS: 'SetPolicyAddress',
    UPDATE_AUTOMATIC_TIMEZONE: 'UpdateAutomaticTimezone',
    UPDATE_SELECTED_TIMEZONE: 'UpdateSelectedTimezone',
    UPDATE_USER_AVATAR: 'UpdateUserAvatar',
    UPDATE_GROUP_CHAT_AVATAR: 'UpdateGroupChatAvatar',
    DELETE_USER_AVATAR: 'DeleteUserAvatar',
    REFER_TEACHERS_UNITE_VOLUNTEER: 'ReferTeachersUniteVolunteer',
    ADD_SCHOOL_PRINCIPAL: 'AddSchoolPrincipal',
    CLOSE_ACCOUNT: 'CloseAccount',
    REQUEST_CONTACT_METHOD_VALIDATE_CODE: 'RequestContactMethodValidateCode',
    UPDATE_NEWSLETTER_SUBSCRIPTION: 'UpdateNewsletterSubscription',
    DELETE_CONTACT_METHOD: 'DeleteContactMethod',
    ADD_NEW_CONTACT_METHOD: 'AddNewContactMethod',
    VALIDATE_LOGIN: 'ValidateLogin',
    VALIDATE_SECONDARY_LOGIN: 'ValidateSecondaryLogin',
    UPDATE_PREFERRED_EMOJI_SKIN_TONE: 'UpdatePreferredEmojiSkinTone',
    UPDATE_CHAT_PRIORITY_MODE: 'UpdateChatPriorityMode',
    TOGGLE_PLATFORM_MUTE: 'TogglePlatformMute',
    SET_CONTACT_METHOD_AS_DEFAULT: 'SetContactMethodAsDefault',
    UPDATE_THEME: 'UpdateTheme',
    UPDATE_STATUS: 'UpdateStatus',
    CLEAR_STATUS: 'ClearStatus',
    UPDATE_PERSONAL_DETAILS_FOR_WALLET: 'UpdatePersonalDetailsForWallet',
    VERIFY_IDENTITY: 'VerifyIdentity',
    ACCEPT_WALLET_TERMS: 'AcceptWalletTerms',
    ANSWER_QUESTIONS_FOR_WALLET: 'AnswerQuestionsForWallet',
    REQUEST_PHYSICAL_EXPENSIFY_CARD: 'RequestPhysicalExpensifyCard',
    LOG_OUT: 'LogOut',
    REQUEST_ACCOUNT_VALIDATION_LINK: 'RequestAccountValidationLink',
    REQUEST_NEW_VALIDATE_CODE: 'RequestNewValidateCode',
    SIGN_IN_WITH_APPLE: 'SignInWithApple',
    SIGN_IN_WITH_GOOGLE: 'SignInWithGoogle',
    SIGN_IN_USER: 'SigninUser',
    SIGN_IN_USER_WITH_LINK: 'SigninUserWithLink',
    SEARCH: 'Search',
    REQUEST_UNLINK_VALIDATION_LINK: 'RequestUnlinkValidationLink',
    UNLINK_LOGIN: 'UnlinkLogin',
    ENABLE_TWO_FACTOR_AUTH: 'EnableTwoFactorAuth',
    DISABLE_TWO_FACTOR_AUTH: 'DisableTwoFactorAuth',
    ADD_COMMENT: 'AddComment',
    ADD_ATTACHMENT: 'AddAttachment',
    ADD_TEXT_AND_ATTACHMENT: 'AddTextAndAttachment',
    CONNECT_BANK_ACCOUNT_WITH_PLAID: 'ConnectBankAccountWithPlaid',
    ADD_PERSONAL_BANK_ACCOUNT: 'AddPersonalBankAccount',
    RESTART_BANK_ACCOUNT_SETUP: 'RestartBankAccountSetup',
    RESEND_VALIDATE_CODE: 'ResendValidateCode',
    OPT_IN_TO_PUSH_NOTIFICATIONS: 'OptInToPushNotifications',
    OPT_OUT_OF_PUSH_NOTIFICATIONS: 'OptOutOfPushNotifications',
    READ_NEWEST_ACTION: 'ReadNewestAction',
    MARK_AS_UNREAD: 'MarkAsUnread',
    TOGGLE_PINNED_CHAT: 'TogglePinnedChat',
    DELETE_COMMENT: 'DeleteComment',
    UPDATE_COMMENT: 'UpdateComment',
    UPDATE_REPORT_NOTIFICATION_PREFERENCE: 'UpdateReportNotificationPreference',
    UPDATE_ROOM_VISIBILITY: 'UpdateRoomVisibility',
    UPDATE_ROOM_DESCRIPTION: 'UpdateRoomDescription',
    UPDATE_REPORT_WRITE_CAPABILITY: 'UpdateReportWriteCapability',
    ADD_WORKSPACE_ROOM: 'AddWorkspaceRoom',
    UPDATE_POLICY_ROOM_NAME: 'UpdatePolicyRoomName',
    ADD_EMOJI_REACTION: 'AddEmojiReaction',
    REMOVE_EMOJI_REACTION: 'RemoveEmojiReaction',
    LEAVE_ROOM: 'LeaveRoom',
    LEAVE_GROUP_CHAT: 'LeaveGroupChat',
    INVITE_TO_ROOM: 'InviteToRoom',
    INVITE_TO_GROUP_CHAT: 'InviteToGroupChat',
    UPDATE_GROUP_CHAT_NAME: 'UpdateGroupChatName',
    UPDATE_GROUP_CHAT_MEMBER_ROLES: 'UpdateGroupChatMemberRoles',
    REMOVE_FROM_ROOM: 'RemoveFromRoom',
    REMOVE_FROM_GROUP_CHAT: 'RemoveFromGroupChat',
    FLAG_COMMENT: 'FlagComment',
    UPDATE_REPORT_PRIVATE_NOTE: 'UpdateReportPrivateNote',
    RESOLVE_ACTIONABLE_MENTION_WHISPER: 'ResolveActionableMentionWhisper',
    RESOLVE_ACTIONABLE_REPORT_MENTION_WHISPER: 'ResolveActionableReportMentionWhisper',
    DELETE_WORKSPACE: 'DeleteWorkspace',
    DELETE_MEMBERS_FROM_WORKSPACE: 'DeleteMembersFromWorkspace',
    ADD_MEMBERS_TO_WORKSPACE: 'AddMembersToWorkspace',
    UPDATE_WORKSPACE_AVATAR: 'UpdateWorkspaceAvatar',
    DELETE_WORKSPACE_AVATAR: 'DeleteWorkspaceAvatar',
    UPDATE_WORKSPACE_GENERAL_SETTINGS: 'UpdateWorkspaceGeneralSettings',
    UPDATE_WORKSPACE_DESCRIPTION: 'UpdateWorkspaceDescription',
    UPDATE_WORKSPACE_MEMBERS_ROLE: 'UpdateWorkspaceMembersRole',
    CREATE_WORKSPACE: 'CreateWorkspace',
    CREATE_WORKSPACE_FROM_IOU_PAYMENT: 'CreateWorkspaceFromIOUPayment',
    SET_WORKSPACE_CATEGORIES_ENABLED: 'SetWorkspaceCategoriesEnabled',
    SET_POLICY_TAGS_ENABLED: 'SetPolicyTagsEnabled',
    CREATE_WORKSPACE_CATEGORIES: 'CreateWorkspaceCategories',
    IMPORT_CATEGORIES_SPREADSHEET: 'ImportCategoriesSpreadsheet',
    IMPORT_MEMBERS_SPREADSHEET: 'ImportMembersSpreadsheet',
    IMPORT_TAGS_SPREADSHEET: 'ImportTagsSpreadsheet',
    IMPORT_PER_DIEM_RATES: 'ImportPerDiemRates',
    EXPORT_CATEGORIES_CSV: 'ExportCategoriesCSV',
    EXPORT_MEMBERS_CSV: 'ExportMembersCSV',
    EXPORT_TAGS_CSV: 'ExportTagsCSV',
    EXPORT_PER_DIEM_CSV: 'ExportPerDiemCSV',
    EXPORT_REPORT_TO_CSV: 'ExportReportToCSV',
    RENAME_WORKSPACE_CATEGORY: 'RenameWorkspaceCategory',
    CREATE_POLICY_TAG: 'CreatePolicyTag',
    RENAME_POLICY_TAG: 'RenamePolicyTag',
    SET_WORKSPACE_REQUIRES_CATEGORY: 'SetWorkspaceRequiresCategory',
    UPDATE_POLICY_CATEGORY_PAYROLL_CODE: 'UpdatePolicyCategoryPayrollCode',
    UPDATE_POLICY_CATEGORY_GL_CODE: 'UpdatePolicyCategoryGLCode',
    DELETE_WORKSPACE_CATEGORIES: 'DeleteWorkspaceCategories',
    DELETE_POLICY_REPORT_FIELD: 'DeletePolicyReportField',
    SET_POLICY_TAGS_REQUIRED: 'SetPolicyTagsRequired',
    SET_POLICY_REQUIRES_TAG: 'SetPolicyRequiresTag',
    RENAME_POLICY_TAG_LIST: 'RenamePolicyTaglist',
    DELETE_POLICY_TAGS: 'DeletePolicyTags',
    UPDATE_POLICY_TAG_GL_CODE: 'UpdatePolicyTagGLCode',
    CREATE_TASK: 'CreateTask',
    CANCEL_TASK: 'CancelTask',
    EDIT_TASK_ASSIGNEE: 'EditTaskAssignee',
    EDIT_TASK: 'EditTask',
    REOPEN_TASK: 'ReopenTask',
    COMPLETE_TASK: 'CompleteTask',
    COMPLETE_GUIDED_SETUP: 'CompleteGuidedSetup',
    SET_NAME_VALUE_PAIR: 'SetNameValuePair',
    SET_REPORT_FIELD: 'Report_SetFields',
    DELETE_REPORT_FIELD: 'RemoveReportField',
    SET_REPORT_NAME: 'RenameReport',
    COMPLETE_SPLIT_BILL: 'CompleteSplitBill',
    UPDATE_MONEY_REQUEST_ATTENDEES: 'UpdateMoneyRequestAttendees',
    UPDATE_MONEY_REQUEST_DATE: 'UpdateMoneyRequestDate',
    UPDATE_MONEY_REQUEST_BILLABLE: 'UpdateMoneyRequestBillable',
    UPDATE_MONEY_REQUEST_MERCHANT: 'UpdateMoneyRequestMerchant',
    UPDATE_MONEY_REQUEST_TAG: 'UpdateMoneyRequestTag',
    UPDATE_MONEY_REQUEST_TAX_AMOUNT: 'UpdateMoneyRequestTaxAmount',
    UPDATE_MONEY_REQUEST_TAX_RATE: 'UpdateMoneyRequestTaxRate',
    UPDATE_MONEY_REQUEST_DISTANCE: 'UpdateMoneyRequestDistance',
    UPDATE_MONEY_REQUEST_DISTANCE_RATE: 'UpdateMoneyRequestDistanceRate',
    UPDATE_MONEY_REQUEST_CATEGORY: 'UpdateMoneyRequestCategory',
    UPDATE_MONEY_REQUEST_DESCRIPTION: 'UpdateMoneyRequestDescription',
    UPDATE_MONEY_REQUEST_AMOUNT_AND_CURRENCY: 'UpdateMoneyRequestAmountAndCurrency',
    HOLD_MONEY_REQUEST: 'HoldRequest',
    UPDATE_BILLING_CARD_CURRENCY: 'UpdateBillingCardCurrency',
    UNHOLD_MONEY_REQUEST: 'UnHoldRequest',
    REQUEST_MONEY: 'RequestMoney',
    SPLIT_BILL: 'SplitBill',
    SPLIT_BILL_AND_OPEN_REPORT: 'SplitBillAndOpenReport',
    DELETE_MONEY_REQUEST: 'DeleteMoneyRequest',
    CREATE_DISTANCE_REQUEST: 'CreateDistanceRequest',
    START_SPLIT_BILL: 'StartSplitBill',
    SEND_MONEY_ELSEWHERE: 'SendMoneyElsewhere',
    SEND_MONEY_WITH_WALLET: 'SendMoneyWithWallet',
    APPROVE_MONEY_REQUEST: 'ApproveMoneyRequest',
    UNAPPROVE_EXPENSE_REPORT: 'UnapproveExpenseReport',
    REPLACE_RECEIPT: 'ReplaceReceipt',
    SUBMIT_REPORT: 'SubmitReport',
    DETACH_RECEIPT: 'DetachReceipt',
    PAY_MONEY_REQUEST_WITH_WALLET: 'PayMoneyRequestWithWallet',
    PAY_MONEY_REQUEST: 'PayMoneyRequest',
    CANCEL_PAYMENT: 'CancelPayment',
    ACCEPT_ACH_CONTRACT_FOR_BANK_ACCOUNT: 'AcceptACHContractForBankAccount',
    SWITCH_TO_OLD_DOT: 'SwitchToOldDot',
    TRACK_EXPENSE: 'TrackExpense',
    ENABLE_POLICY_CATEGORIES: 'EnablePolicyCategories',
    ENABLE_POLICY_CONNECTIONS: 'EnablePolicyConnections',
    ENABLE_POLICY_DISTANCE_RATES: 'EnablePolicyDistanceRates',
    ENABLE_POLICY_TAGS: 'EnablePolicyTags',
    ENABLE_POLICY_TAXES: 'EnablePolicyTaxes',
    ENABLE_POLICY_WORKFLOWS: 'EnablePolicyWorkflows',
    ENABLE_POLICY_REPORT_FIELDS: 'EnablePolicyReportFields',
    ENABLE_POLICY_EXPENSIFY_CARDS: 'EnablePolicyExpensifyCards',
    TOGGLE_POLICY_PER_DIEM: 'TogglePolicyPerDiem',
    ENABLE_POLICY_COMPANY_CARDS: 'EnablePolicyCompanyCards',
    ENABLE_POLICY_INVOICING: 'EnablePolicyInvoicing',
    SET_POLICY_RULES_ENABLED: 'SetPolicyRulesEnabled',
    SET_POLICY_EXPENSE_MAX_AMOUNT_NO_RECEIPT: 'SetPolicyExpenseMaxAmountNoReceipt',
    SET_POLICY_EXPENSE_MAX_AMOUNT: 'SetPolicyExpenseMaxAmount',
    SET_POLICY_EXPENSE_MAX_AGE: ' SetPolicyExpenseMaxAge',
    SET_POLICY_BILLABLE_MODE: ' SetPolicyBillableMode',
    DISABLE_POLICY_BILLABLE_MODE: 'DisablePolicyBillableExpenses',
    SET_WORKSPACE_ERECEIPTS_ENABLED: 'SetWorkspaceEReceiptsEnabled',
    SET_POLICY_CATEGORY_DESCRIPTION_REQUIRED: 'SetPolicyCategoryDescriptionRequired',
    SET_WORKSPACE_CATEGORY_DESCRIPTION_HINT: 'SetWorkspaceCategoryDescriptionHint',
    SET_POLICY_CATEGORY_RECEIPTS_REQUIRED: 'SetPolicyCategoryReceiptsRequired',
    REMOVE_POLICY_CATEGORY_RECEIPTS_REQUIRED: 'RemoveWorkspaceCategoryReceiptsRequired',
    SET_POLICY_CATEGORY_MAX_AMOUNT: 'SetPolicyCategoryMaxAmount',
    SET_POLICY_CATEGORY_APPROVER: 'SetPolicyCategoryApprover',
    SET_POLICY_CATEGORY_TAX: 'SetPolicyCategoryTax',
    SET_POLICY_TAXES_CURRENCY_DEFAULT: 'SetPolicyCurrencyDefaultTax',
    SET_POLICY_TAXES_FOREIGN_CURRENCY_DEFAULT: 'SetPolicyForeignCurrencyDefaultTax',
    SET_POLICY_CUSTOM_TAX_NAME: 'SetPolicyCustomTaxName',
    JOIN_POLICY_VIA_INVITE_LINK: 'JoinWorkspaceViaInviteLink',
    JOIN_ACCESSIBLE_POLICY: 'JoinAccessiblePolicy',
    ACCEPT_JOIN_REQUEST: 'AcceptJoinRequest',
    DECLINE_JOIN_REQUEST: 'DeclineJoinRequest',
    CREATE_POLICY_TAX: 'CreatePolicyTax',
    UPDATE_POLICY_CONNECTION_CONFIG: 'UpdatePolicyConnectionConfiguration',
    UPDATE_QUICKBOOKS_ONLINE_ENABLE_NEW_CATEGORIES: 'UpdateQuickbooksOnlineEnableNewCategories',
    UPDATE_QUICKBOOKS_ONLINE_AUTO_CREATE_VENDOR: 'UpdateQuickbooksOnlineAutoCreateVendor',
    UPDATE_QUICKBOOKS_ONLINE_REIMBURSABLE_EXPENSES_ACCOUNT: 'UpdateQuickbooksOnlineReimbursableExpensesAccount',
    UPDATE_QUICKBOOKS_ONLINE_RECEIVABLE_ACCOUNT: 'UpdateQuickbooksOnlineReceivableAccount',
    UPDATE_QUICKBOOKS_ONLINE_EXPORT_DATE: 'UpdateQuickbooksOnlineExportDate',
    UPDATE_QUICKBOOKS_ONLINE_NON_REIMBURSABLE_EXPENSES_ACCOUNT: 'UpdateQuickbooksOnlineNonReimbursableExpensesAccount',
    UPDATE_QUICKBOOKS_ONLINE_COLLECTION_ACCOUNT_ID: 'UpdateQuickbooksOnlineCollectionAccountID',
    UPDATE_QUICKBOOKS_ONLINE_SYNC_TAX: 'UpdateQuickbooksOnlineSyncTax',
    UPDATE_QUICKBOOKS_ONLINE_SYNC_LOCATIONS: 'UpdateQuickbooksOnlineSyncLocations',
    UPDATE_QUICKBOOKS_ONLINE_SYNC_CUSTOMERS: 'UpdateQuickbooksOnlineSyncCustomers',
    UPDATE_QUICKBOOKS_ONLINE_SYNC_CLASSES: 'UpdateQuickbooksOnlineSyncClasses',
    UPDATE_QUICKBOOKS_ONLINE_NON_REIMBURSABLE_BILL_DEFAULT_VENDOR: 'UpdateQuickbooksOnlineNonReimbursableBillDefaultVendor',
    UPDATE_QUICKBOOKS_ONLINE_AUTO_SYNC: 'UpdateQuickbooksOnlineAutoSync',
    UPDATE_QUICKBOOKS_ONLINE_SYNC_PEOPLE: 'UpdateQuickbooksOnlineSyncPeople',
    UPDATE_QUICKBOOKS_ONLINE_REIMBURSEMENT_ACCOUNT_ID: 'UpdateQuickbooksOnlineReimbursementAccountID',
    UPDATE_QUICKBOOKS_ONLINE_EXPORT: 'UpdateQuickbooksOnlineExport',
    UPDATE_QUICKBOOKS_DESKTOP_EXPORT_DATE: 'UpdateQuickbooksDesktopExportDate',
    UPDATE_MANY_POLICY_CONNECTION_CONFIGS: 'UpdateManyPolicyConnectionConfigurations',
    UPDATE_QUICKBOOKS_DESKTOP_NON_REIMBURSABLE_EXPENSES_EXPORT_DESTINATION: 'UpdateQuickbooksDesktopNonReimbursableExpensesExportDestination',
    UPDATE_QUICKBOOKS_DESKTOP_NON_REIMBURSABLE_EXPENSES_ACCOUNT: 'UpdateQuickbooksDesktopNonReimbursableExpensesAccount',
    UPDATE_QUICKBOOKS_DESKTOP_AUTO_CREATE_VENDOR: 'UpdateQuickbooksDesktopAutoCreateVendor',
    UPDATE_QUICKBOOKS_DESKTOP_NON_REIMBURSABLE_BILL_DEFAULT_VENDOR: 'UpdateQuickbooksDesktopNonReimbursableBillDefaultVendor',
    UPDATE_QUICKBOOKS_DESKTOP_AUTO_SYNC: 'UpdateQuickbooksDesktopAutoSync',
    UPDATE_QUICKBOOKS_DESKTOP_EXPORT: 'UpdateQuickbooksDesktopExport',
    UPDATE_QUICKBOOKS_DESKTOP_REIMBURSABLE_EXPENSES_ACCOUNT: 'UpdateQuickbooksDesktopReimbursableExpensesAccount',
    UPDATE_QUICKBOOKS_DESKTOP_MARK_CHECKS_TO_BE_PRINTED: 'UpdateQuickbooksDesktopMarkChecksToBePrinted',
    UPDATE_QUICKBOOKS_DESKTOP_REIMBURSABLE_EXPENSES_EXPORT_DESTINATION: 'UpdateQuickbooksDesktopReimbursableExpensesExportDestination',
    UPDATE_QUICKBOOKS_DESKTOP_ENABLE_NEW_CATEGORIES: 'UpdateQuickbooksDesktopEnableNewCategories',
    UPDATE_QUICKBOOKS_DESKTOP_SYNC_CLASSES: 'UpdateQuickbooksDesktopSyncClasses',
    UPDATE_QUICKBOOKS_DESKTOP_SYNC_CUSTOMERS: 'UpdateQuickbooksDesktopSyncCustomers',
    UPDATE_QUICKBOOKS_DESKTOP_SYNC_ITEMS: 'UpdateQuickbooksDesktopSyncItems',
    REMOVE_POLICY_CONNECTION: 'RemovePolicyConnection',
    SET_POLICY_TAXES_ENABLED: 'SetPolicyTaxesEnabled',
    DELETE_POLICY_TAXES: 'DeletePolicyTaxes',
    UPDATE_POLICY_TAX_VALUE: 'UpdatePolicyTaxValue',
    RENAME_POLICY_TAX: 'RenamePolicyTax',
    UPDATE_POLICY_TAX_CODE: 'UpdatePolicyTaxCode',
    CREATE_POLICY_DISTANCE_RATE: 'CreatePolicyDistanceRate',
    REQUEST_WORKSPACE_OWNER_CHANGE: 'RequestWorkspaceOwnerChange',
    ADD_BILLING_CARD_AND_REQUEST_WORKSPACE_OWNER_CHANGE: 'AddBillingCardAndRequestPolicyOwnerChange',
    SET_POLICY_DISTANCE_RATES_UNIT: 'SetPolicyDistanceRatesUnit',
    SET_CUSTOM_UNIT_DEFAULT_CATEGORY: 'SetCustomUnitDefaultCategory',
    ENABLE_DISTANCE_REQUEST_TAX: 'EnableDistanceRequestTax',
    UPDATE_POLICY_DISTANCE_RATE_VALUE: 'UpdatePolicyDistanceRateValue',
    UPDATE_POLICY_DISTANCE_TAX_RATE_VALUE: 'UpdateDistanceTaxRate',
    UPDATE_DISTANCE_TAX_CLAIMABLE_VALUE: 'UpdateDistanceTaxClaimableValue',
    SET_POLICY_DISTANCE_RATES_ENABLED: 'SetPolicyDistanceRatesEnabled',
    DELETE_POLICY_DISTANCE_RATES: 'DeletePolicyDistanceRates',
    DISMISS_TRACK_EXPENSE_ACTIONABLE_WHISPER: 'DismissActionableWhisper',
    CONVERT_TRACKED_EXPENSE_TO_REQUEST: 'ConvertTrackedExpenseToRequest',
    CATEGORIZE_TRACKED_EXPENSE: 'CategorizeTrackedExpense',
    SHARE_TRACKED_EXPENSE: 'ShareTrackedExpense',
    LEAVE_POLICY: 'LeavePolicy',
    DISMISS_VIOLATION: 'DismissViolation',
    ACCEPT_SPOTNANA_TERMS: 'AcceptSpotnanaTerms',
    SEND_INVOICE: 'SendInvoice',
    PAY_INVOICE: 'PayInvoice',
    MARK_AS_CASH: 'MarkAsCash',
    TRANSACTION_MERGE: 'Transaction_Merge',
    RESOLVE_DUPLICATES: 'ResolveDuplicates',
    UPDATE_SUBSCRIPTION_TYPE: 'UpdateSubscriptionType',
    SIGN_UP_USER: 'SignUpUser',
    UPDATE_SUBSCRIPTION_AUTO_RENEW: 'UpdateSubscriptionAutoRenew',
    UPDATE_SUBSCRIPTION_ADD_NEW_USERS_AUTOMATICALLY: 'UpdateSubscriptionAddNewUsersAutomatically',
    UPDATE_SUBSCRIPTION_SIZE: 'UpdateSubscriptionSize',
    REPORT_EXPORT: 'Report_Export',
    MARK_AS_EXPORTED: 'MarkAsExported',
    UPGRADE_TO_CORPORATE: 'UpgradeToCorporate',
    DELETE_MONEY_REQUEST_ON_SEARCH: 'DeleteMoneyRequestOnSearch',
    HOLD_MONEY_REQUEST_ON_SEARCH: 'HoldMoneyRequestOnSearch',
    APPROVE_MONEY_REQUEST_ON_SEARCH: 'ApproveMoneyRequestOnSearch',
    UNHOLD_MONEY_REQUEST_ON_SEARCH: 'UnholdMoneyRequestOnSearch',
    REQUEST_REFUND: 'User_RefundPurchase',
    UPDATE_NETSUITE_SUBSIDIARY: 'UpdateNetSuiteSubsidiary',
    CREATE_WORKSPACE_REPORT_FIELD: 'CreatePolicyReportField',
    UPDATE_WORKSPACE_REPORT_FIELD_INITIAL_VALUE: 'SetPolicyReportFieldDefault',
    ENABLE_WORKSPACE_REPORT_FIELD_LIST_VALUE: 'EnablePolicyReportFieldOption',
    CREATE_WORKSPACE_REPORT_FIELD_LIST_VALUE: 'CreatePolicyReportFieldOption',
    REMOVE_WORKSPACE_REPORT_FIELD_LIST_VALUE: 'RemovePolicyReportFieldOption',
    UPDATE_NETSUITE_SYNC_TAX_CONFIGURATION: 'UpdateNetSuiteSyncTaxConfiguration',
    UPDATE_NETSUITE_CROSS_SUBSIDIARY_CUSTOMER_CONFIGURATION: 'UpdateNetSuiteCrossSubsidiaryCustomerConfiguration',
    UPDATE_NETSUITE_DEPARTMENTS_MAPPING: 'UpdateNetSuiteDepartmentsMapping',
    UPDATE_NETSUITE_CLASSES_MAPPING: 'UpdateNetSuiteClassesMapping',
    UPDATE_NETSUITE_LOCATIONS_MAPPING: 'UpdateNetSuiteLocationsMapping',
    UPDATE_NETSUITE_CUSTOMERS_MAPPING: 'UpdateNetSuiteCustomersMapping',
    UPDATE_NETSUITE_JOBS_MAPPING: 'UpdateNetSuiteJobsMapping',
    UPDATE_NETSUITE_CUSTOMERS_JOBS_MAPPING: 'UpdateNetSuiteCustomersJobsMapping',
    UPDATE_NETSUITE_EXPORTER: 'UpdateNetSuiteExporter',
    UPDATE_NETSUITE_EXPORT_DATE: 'UpdateNetSuiteExportDate',
    UPDATE_NETSUITE_REIMBURSABLE_EXPENSES_EXPORT_DESTINATION: 'UpdateNetSuiteReimbursableExpensesExportDestination',
    UPDATE_NETSUITE_NONREIMBURSABLE_EXPENSES_EXPORT_DESTINATION: 'UpdateNetSuiteNonreimbursableExpensesExportDestination',
    UPDATE_NETSUITE_DEFAULT_VENDOR: 'UpdateNetSuiteDefaultVendor',
    UPDATE_NETSUITE_REIMBURSABLE_PAYABLE_ACCOUNT: 'UpdateNetSuiteReimbursablePayableAccount',
    UPDATE_NETSUITE_PAYABLE_ACCT: 'UpdateNetSuitePayableAcct',
    UPDATE_NETSUITE_JOURNAL_POSTING_PREFERENCE: 'UpdateNetSuiteJournalPostingPreference',
    UPDATE_NETSUITE_RECEIVABLE_ACCOUNT: 'UpdateNetSuiteReceivableAccount',
    UPDATE_NETSUITE_INVOICE_ITEM_PREFERENCE: 'UpdateNetSuiteInvoiceItemPreference',
    UPDATE_NETSUITE_INVOICE_ITEM: 'UpdateNetSuiteInvoiceItem',
    UPDATE_NETSUITE_PROVINCIAL_TAX_POSTING_ACCOUNT: 'UpdateNetSuiteProvincialTaxPostingAccount',
    UPDATE_NETSUITE_TAX_POSTING_ACCOUNT: 'UpdateNetSuiteTaxPostingAccount',
    UPDATE_NETSUITE_ALLOW_FOREIGN_CURRENCY: 'UpdateNetSuiteAllowForeignCurrency',
    UPDATE_NETSUITE_EXPORT_TO_NEXT_OPEN_PERIOD: 'UpdateNetSuiteExportToNextOpenPeriod',
    UPDATE_NETSUITE_CUSTOM_SEGMENTS: 'UpdateNetSuiteCustomSegments',
    UPDATE_NETSUITE_CUSTOM_LISTS: 'UpdateNetSuiteCustomLists',
    UPDATE_NETSUITE_AUTO_SYNC: 'UpdateNetSuiteAutoSync',
    UPDATE_NETSUITE_SYNC_REIMBURSED_REPORTS: 'UpdateNetSuiteSyncReimbursedReports',
    UPDATE_NETSUITE_SYNC_PEOPLE: 'UpdateNetSuiteSyncPeople',
    UPDATE_NETSUITE_AUTO_CREATE_ENTITIES: 'UpdateNetSuiteAutoCreateEntities',
    UPDATE_NETSUITE_ENABLE_NEW_CATEGORIES: 'UpdateNetSuiteEnableNewCategories',
    UPDATE_NETSUITE_CUSTOM_FORM_ID_OPTIONS_ENABLED: 'UpdateNetSuiteCustomFormIDOptionsEnabled',
    UPDATE_NETSUITE_REIMBURSEMENT_ACCOUNT_ID: 'UpdateNetSuiteReimbursementAccountID',
    UPDATE_NETSUITE_COLLECTION_ACCOUNT: 'UpdateNetSuiteCollectionAccount',
    UPDATE_NETSUITE_EXPORT_REPORTS_TO: 'UpdateNetSuiteExportReportsTo',
    UPDATE_NETSUITE_VENDOR_BILLS_TO: 'UpdateNetSuiteExportVendorBillsTo',
    UPDATE_NETSUITE_ACCOUNTING_METHOD: 'UpdateNetSuiteAccountingMethod',
    UPDATE_NETSUITE_JOURNALS_TO: 'UpdateNetSuiteExportJournalsTo',
    UPDATE_NETSUITE_APPROVAL_ACCOUNT: 'UpdateNetSuiteApprovalAccount',
    UPDATE_NETSUITE_CUSTOM_FORM_ID_OPTIONS_REIMBURSABLE: 'UpdateNetSuiteCustomFormIDOptionsReimbursable',
    UPDATE_NETSUITE_CUSTOM_FORM_ID_OPTIONS_NON_REIMBURSABLE: 'UpdateNetSuiteCustomFormIDOptionsNonReimbursable',
    REQUEST_EXPENSIFY_CARD_LIMIT_INCREASE: 'RequestExpensifyCardLimitIncrease',
    CONNECT_POLICY_TO_SAGE_INTACCT: 'ConnectPolicyToSageIntacct',
    COPY_EXISTING_POLICY_CONNECTION: 'CopyExistingPolicyConnection',
    UPDATE_SAGE_INTACCT_AUTO_SYNC: 'UpdateSageIntacctAutoSync',
    UPDATE_SAGE_INTACCT_IMPORT_EMPLOYEES: 'UpdateSageIntacctImportEmployees',
    UPDATE_SAGE_INTACCT_APPROVAL_MODE: 'UpdateSageIntacctApprovalMode',
    UPDATE_SAGE_INTACCT_SYNC_REIMBURSED_REPORTS: 'UpdateSageIntacctSyncReimbursedReports',
    UPDATE_SAGE_INTACCT_SYNC_REIMBURSEMENT_ACCOUNT_ID: 'UpdateSageIntacctSyncReimbursementAccountID',
    CONNECT_POLICY_TO_NETSUITE: 'ConnectPolicyToNetSuite',
    CLEAR_OUTSTANDING_BALANCE: 'ClearOutstandingBalance',
    CANCEL_BILLING_SUBSCRIPTION: 'CancelBillingSubscriptionNewDot',
    UPDATE_SAGE_INTACCT_ENTITY: 'UpdateSageIntacctEntity',
    UPDATE_SAGE_INTACCT_BILLABLE: 'UpdateSageIntacctBillable',
    UPDATE_SAGE_INTACCT_DEPARTMENT_MAPPING: 'UpdateSageIntacctDepartmentsMapping',
    UPDATE_SAGE_INTACCT_CLASSES_MAPPING: 'UpdateSageIntacctClassesMapping',
    UPDATE_SAGE_INTACCT_LOCATIONS_MAPPING: 'UpdateSageIntacctLocationsMapping',
    UPDATE_SAGE_INTACCT_CUSTOMERS_MAPPING: 'UpdateSageIntacctCustomersMapping',
    UPDATE_SAGE_INTACCT_PROJECTS_MAPPING: 'UpdateSageIntacctProjectsMapping',
    UPDATE_SAGE_INTACCT_SYNC_TAX_CONFIGURATION: 'UpdateSageIntacctSyncTaxConfiguration',
    UPDATE_SAGE_INTACCT_USER_DIMENSION: 'UpdateSageIntacctUserDimension',
    UPDATE_SAGE_INTACCT_EXPORTER: 'UpdateSageIntacctExporter',
    UPDATE_SAGE_INTACCT_EXPORT_DATE: 'UpdateSageIntacctExportDate',
    UPDATE_SAGE_INTACCT_REIMBURSABLE_EXPENSES_EXPORT_DESTINATION: 'UpdateSageIntacctReimbursableExpensesExportDestination',
    UPDATE_SAGE_INTACCT_NON_REIMBURSABLE_EXPENSES_EXPORT_DESTINATION: 'UpdateSageIntacctNonreimbursableExpensesExportDestination',
    UPDATE_SAGE_INTACCT_REIMBURSABLE_EXPENSES_REPORT_EXPORT_DEFAULT_VENDOR: 'UpdateSageIntacctReimbursableExpensesReportExportDefaultVendor',
    UPDATE_SAGE_INTACCT_NON_REIMBURSABLE_EXPENSES_CREDIT_CARD_CHARGE_EXPORT_DEFAULT_VENDOR: 'UpdateSageIntacctNonreimbursableExpensesCreditCardChargeExportDefaultVendor',
    UPDATE_SAGE_INTACCT_NON_REIMBURSABLE_EXPENSES_EXPORT_ACCOUNT: 'UpdateSageIntacctNonreimbursableExpensesExportAccount',
    UPDATE_SAGE_INTACCT_NON_REIMBURSABLE_EXPENSES_EXPORT_VENDOR: 'UpdateSageIntacctNonreimbursableExpensesExportVendor',
    REQUEST_TAX_EXEMPTION: 'RequestTaxExemption',
    EXPORT_SEARCH_ITEMS_TO_CSV: 'ExportSearchToCSV',
    CREATE_WORKSPACE_APPROVAL: 'CreateWorkspaceApproval',
    UPDATE_WORKSPACE_APPROVAL: 'UpdateWorkspaceApproval',
    REMOVE_WORKSPACE_APPROVAL: 'RemoveWorkspaceApproval',
    CONFIGURE_EXPENSIFY_CARDS_FOR_POLICY: 'ConfigureExpensifyCardsForPolicy',
    CREATE_EXPENSIFY_CARD: 'CreateExpensifyCard',
    CREATE_ADMIN_ISSUED_VIRTUAL_CARD: 'CreateAdminIssuedVirtualCard',
    ADD_DELEGATE: 'AddDelegate',
    REMOVE_DELEGATE: 'RemoveDelegate',
    UPDATE_DELEGATE_ROLE: 'UpdateDelegateRole',
    TOGGLE_CARD_CONTINUOUS_RECONCILIATION: 'ToggleCardContinuousReconciliation',
    SET_POLICY_TAG_APPROVER: 'SetPolicyTagApprover',
    SAVE_SEARCH: 'SaveSearch',
    DELETE_SAVED_SEARCH: 'DeleteSavedSearch',
    UPDATE_CARD_SETTLEMENT_FREQUENCY: 'UpdateCardSettlementFrequency',
    UPDATE_CARD_SETTLEMENT_ACCOUNT: 'UpdateCardSettlementAccount',
    UPDATE_XERO_IMPORT_TRACKING_CATEGORIES: 'UpdateXeroImportTrackingCategories',
    UPDATE_XERO_IMPORT_TAX_RATES: 'UpdateXeroImportTaxRates',
    UPDATE_XERO_TENANT_ID: 'UpdateXeroTenantID',
    UPDATE_XERO_MAPPING: 'UpdateXeroMappings',
    UPDATE_XERO_IMPORT_CUSTOMERS: 'UpdateXeroImportCustomers',
    UPDATE_XERO_ENABLE_NEW_CATEGORIES: 'UpdateXeroEnableNewCategories',
    UPDATE_XERO_AUTO_SYNC: 'UpdateXeroAutoSync',
    UPDATE_XERO_EXPORT_BILL_STATUS: 'UpdateXeroExportBillStatus',
    UPDATE_XERO_EXPORT_BILL_DATE: 'UpdateXeroExportBillDate',
    UPDATE_XERO_EXPORT_EXPORTER: 'UpdateXeroExportExporter',
    UPDATE_XERO_EXPORT_NON_REIMBURSABLE_ACCOUNT: 'UpdateXeroExportNonReimbursableAccount',
    UPDATE_XERO_SYNC_INVOICE_COLLECTIONS_ACCOUNT_ID: 'UpdateXeroSyncInvoiceCollectionsAccountID',
    UPDATE_XERO_SYNC_SYNC_REIMBURSED_REPORTS: 'UpdateXeroSyncSyncReimbursedReports',
    UPDATE_XERO_SYNC_REIMBURSEMENT_ACCOUNT_ID: 'UpdateXeroSyncReimbursementAccountID',
    REQUEST_FEED_SETUP: 'RequestFeedSetup',
    SET_COMPANY_CARD_FEED_NAME: 'SetFeedName',
    DELETE_COMPANY_CARD_FEED: 'RemoveFeed',
    SET_COMPANY_CARD_TRANSACTION_LIABILITY: 'SetFeedTransactionLiability',
    ASSIGN_COMPANY_CARD: 'AssignCard',
    UNASSIGN_COMPANY_CARD: 'UnassignCard',
    UPDATE_COMPANY_CARD: 'SyncCard',
    UPDATE_COMPANY_CARD_NAME: 'SetCardName',
    SET_CARD_EXPORT_ACCOUNT: 'SetCardExportAccount',
    SET_PERSONAL_DETAILS_AND_SHIP_EXPENSIFY_CARDS: 'SetPersonalDetailsAndShipExpensifyCards',
    SET_INVOICING_TRANSFER_BANK_ACCOUNT: 'SetInvoicingTransferBankAccount',
    SELF_TOUR_VIEWED: 'SelfTourViewed',
    UPDATE_INVOICE_COMPANY_NAME: 'UpdateInvoiceCompanyName',
    UPDATE_INVOICE_COMPANY_WEBSITE: 'UpdateInvoiceCompanyWebsite',
<<<<<<< HEAD
    BANK_ACCOUNT_CREATE_CORPAY: 'BankAccount_CreateCorpay',
=======
    UPDATE_WORKSPACE_CUSTOM_UNIT: 'UpdateWorkspaceCustomUnit',
>>>>>>> 5728dfee
    VALIDATE_USER_AND_GET_ACCESSIBLE_POLICIES: 'ValidateUserAndGetAccessiblePolicies',
    DISMISS_PRODUCT_TRAINING: 'DismissProductTraining',
} as const;

type WriteCommand = ValueOf<typeof WRITE_COMMANDS>;

type WriteCommandParameters = {
    [WRITE_COMMANDS.DISMISS_REFERRAL_BANNER]: Parameters.DismissReferralBannerParams;
    [WRITE_COMMANDS.UPDATE_PREFERRED_LOCALE]: Parameters.UpdatePreferredLocaleParams;
    [WRITE_COMMANDS.RECONNECT_APP]: Parameters.ReconnectAppParams;
    [WRITE_COMMANDS.OPEN_APP]: Parameters.OpenAppParams;
    [WRITE_COMMANDS.HANDLE_RESTRICTED_EVENT]: Parameters.HandleRestrictedEventParams;
    [WRITE_COMMANDS.OPEN_REPORT]: Parameters.OpenReportParams;
    [WRITE_COMMANDS.DELETE_PAYMENT_BANK_ACCOUNT]: Parameters.DeletePaymentBankAccountParams;
    [WRITE_COMMANDS.UPDATE_PERSONAL_INFORMATION_FOR_BANK_ACCOUNT]: Parameters.UpdatePersonalInformationForBankAccountParams;
    [WRITE_COMMANDS.VALIDATE_BANK_ACCOUNT_WITH_TRANSACTIONS]: Parameters.ValidateBankAccountWithTransactionsParams;
    [WRITE_COMMANDS.UPDATE_COMPANY_INFORMATION_FOR_BANK_ACCOUNT]: Parameters.UpdateCompanyInformationForBankAccountParams;
    [WRITE_COMMANDS.UPDATE_BENEFICIAL_OWNERS_FOR_BANK_ACCOUNT]: UpdateBeneficialOwnersForBankAccountParams;
    [WRITE_COMMANDS.CONNECT_BANK_ACCOUNT_MANUALLY]: Parameters.ConnectBankAccountParams;
    [WRITE_COMMANDS.VERIFY_IDENTITY_FOR_BANK_ACCOUNT]: Parameters.VerifyIdentityForBankAccountParams;
    [WRITE_COMMANDS.BANK_ACCOUNT_HANDLE_PLAID_ERROR]: Parameters.BankAccountHandlePlaidErrorParams;
    [WRITE_COMMANDS.REPORT_VIRTUAL_EXPENSIFY_CARD_FRAUD]: Parameters.ReportVirtualExpensifyCardFraudParams;
    [WRITE_COMMANDS.REQUEST_REPLACEMENT_EXPENSIFY_CARD]: Parameters.RequestReplacementExpensifyCardParams;
    [WRITE_COMMANDS.ACTIVATE_PHYSICAL_EXPENSIFY_CARD]: Parameters.ActivatePhysicalExpensifyCardParams;
    [WRITE_COMMANDS.UPDATE_EXPENSIFY_CARD_LIMIT]: Parameters.UpdateExpensifyCardLimitParams;
    [WRITE_COMMANDS.UPDATE_EXPENSIFY_CARD_TITLE]: Parameters.UpdateExpensifyCardTitleParams;
    [WRITE_COMMANDS.UPDATE_EXPENSIFY_CARD_LIMIT_TYPE]: Parameters.UpdateExpensifyCardLimitTypeParams;
    [WRITE_COMMANDS.CARD_DEACTIVATE]: Parameters.CardDeactivateParams;
    [WRITE_COMMANDS.MAKE_DEFAULT_PAYMENT_METHOD]: Parameters.MakeDefaultPaymentMethodParams;
    [WRITE_COMMANDS.ADD_PAYMENT_CARD]: Parameters.AddPaymentCardParams;
    [WRITE_COMMANDS.ADD_PAYMENT_CARD_GBP]: Parameters.AddPaymentCardParams;
    [WRITE_COMMANDS.VERIFY_SETUP_INTENT]: Parameters.VerifySetupIntentParams;
    [WRITE_COMMANDS.VERIFY_SETUP_INTENT_AND_REQUEST_POLICY_OWNER_CHANGE]: Parameters.VerifySetupIntentAndRequestPolicyOwnerChangeParams;
    [WRITE_COMMANDS.DELETE_PAYMENT_CARD]: Parameters.DeletePaymentCardParams;
    [WRITE_COMMANDS.UPDATE_PRONOUNS]: Parameters.UpdatePronounsParams;
    [WRITE_COMMANDS.UPDATE_DISPLAY_NAME]: Parameters.UpdateDisplayNameParams;
    [WRITE_COMMANDS.UPDATE_LEGAL_NAME]: Parameters.UpdateLegalNameParams;
    [WRITE_COMMANDS.UPDATE_DATE_OF_BIRTH]: Parameters.UpdateDateOfBirthParams;
    [WRITE_COMMANDS.UPDATE_PHONE_NUMBER]: Parameters.UpdatePhoneNumberParams;
    [WRITE_COMMANDS.UPDATE_POLICY_ADDRESS]: Parameters.UpdatePolicyAddressParams;
    [WRITE_COMMANDS.UPDATE_HOME_ADDRESS]: Parameters.UpdateHomeAddressParams;
    [WRITE_COMMANDS.UPDATE_AUTOMATIC_TIMEZONE]: Parameters.UpdateAutomaticTimezoneParams;
    [WRITE_COMMANDS.UPDATE_SELECTED_TIMEZONE]: Parameters.UpdateSelectedTimezoneParams;
    [WRITE_COMMANDS.UPDATE_USER_AVATAR]: Parameters.UpdateUserAvatarParams;
    [WRITE_COMMANDS.DELETE_USER_AVATAR]: null;
    [WRITE_COMMANDS.REFER_TEACHERS_UNITE_VOLUNTEER]: Parameters.ReferTeachersUniteVolunteerParams;
    [WRITE_COMMANDS.ADD_SCHOOL_PRINCIPAL]: Parameters.AddSchoolPrincipalParams;
    [WRITE_COMMANDS.CLOSE_ACCOUNT]: Parameters.CloseAccountParams;
    [WRITE_COMMANDS.REQUEST_CONTACT_METHOD_VALIDATE_CODE]: Parameters.RequestContactMethodValidateCodeParams;
    [WRITE_COMMANDS.UPDATE_NEWSLETTER_SUBSCRIPTION]: Parameters.UpdateNewsletterSubscriptionParams;
    [WRITE_COMMANDS.DELETE_CONTACT_METHOD]: Parameters.DeleteContactMethodParams;
    [WRITE_COMMANDS.ADD_NEW_CONTACT_METHOD]: Parameters.AddNewContactMethodParams;
    [WRITE_COMMANDS.VALIDATE_LOGIN]: Parameters.ValidateLoginParams;
    [WRITE_COMMANDS.VALIDATE_SECONDARY_LOGIN]: Parameters.ValidateSecondaryLoginParams;
    [WRITE_COMMANDS.UPDATE_PREFERRED_EMOJI_SKIN_TONE]: Parameters.UpdatePreferredEmojiSkinToneParams;
    [WRITE_COMMANDS.UPDATE_CHAT_PRIORITY_MODE]: Parameters.UpdateChatPriorityModeParams;
    [WRITE_COMMANDS.SET_CONTACT_METHOD_AS_DEFAULT]: Parameters.SetContactMethodAsDefaultParams;
    [WRITE_COMMANDS.TOGGLE_PLATFORM_MUTE]: Parameters.TogglePlatformMuteParams;
    [WRITE_COMMANDS.UPDATE_THEME]: Parameters.UpdateThemeParams;
    [WRITE_COMMANDS.UPDATE_STATUS]: Parameters.UpdateStatusParams;
    [WRITE_COMMANDS.CLEAR_STATUS]: null;
    [WRITE_COMMANDS.UPDATE_PERSONAL_DETAILS_FOR_WALLET]: Parameters.UpdatePersonalDetailsForWalletParams;
    [WRITE_COMMANDS.REQUEST_FEED_SETUP]: Parameters.RequestFeedSetupParams;
    [WRITE_COMMANDS.SET_COMPANY_CARD_FEED_NAME]: Parameters.SetCompanyCardFeedName;
    [WRITE_COMMANDS.DELETE_COMPANY_CARD_FEED]: Parameters.DeleteCompanyCardFeed;
    [WRITE_COMMANDS.ASSIGN_COMPANY_CARD]: Parameters.AssignCompanyCardParams;
    [WRITE_COMMANDS.UNASSIGN_COMPANY_CARD]: Parameters.UnassignCompanyCard;
    [WRITE_COMMANDS.UPDATE_COMPANY_CARD]: Parameters.UpdateCompanyCard;
    [WRITE_COMMANDS.UPDATE_COMPANY_CARD_NAME]: Parameters.UpdateCompanyCardNameParams;
    [WRITE_COMMANDS.SET_CARD_EXPORT_ACCOUNT]: Parameters.SetCompanyCardExportAccountParams;
    [WRITE_COMMANDS.SET_COMPANY_CARD_TRANSACTION_LIABILITY]: Parameters.SetCompanyCardTransactionLiability;
    [WRITE_COMMANDS.VERIFY_IDENTITY]: Parameters.VerifyIdentityParams;
    [WRITE_COMMANDS.ACCEPT_WALLET_TERMS]: Parameters.AcceptWalletTermsParams;
    [WRITE_COMMANDS.ANSWER_QUESTIONS_FOR_WALLET]: Parameters.AnswerQuestionsForWalletParams;
    [WRITE_COMMANDS.REQUEST_PHYSICAL_EXPENSIFY_CARD]: Parameters.RequestPhysicalExpensifyCardParams;
    [WRITE_COMMANDS.LOG_OUT]: Parameters.LogOutParams;
    [WRITE_COMMANDS.REQUEST_ACCOUNT_VALIDATION_LINK]: Parameters.RequestAccountValidationLinkParams;
    [WRITE_COMMANDS.REQUEST_NEW_VALIDATE_CODE]: Parameters.RequestNewValidateCodeParams;
    [WRITE_COMMANDS.SIGN_IN_WITH_APPLE]: Parameters.BeginAppleSignInParams;
    [WRITE_COMMANDS.SIGN_IN_WITH_GOOGLE]: Parameters.BeginGoogleSignInParams;
    [WRITE_COMMANDS.SIGN_IN_USER]: SignInUserParams;
    [WRITE_COMMANDS.SIGN_IN_USER_WITH_LINK]: Parameters.SignInUserWithLinkParams;
    [WRITE_COMMANDS.REQUEST_UNLINK_VALIDATION_LINK]: Parameters.RequestUnlinkValidationLinkParams;
    [WRITE_COMMANDS.UNLINK_LOGIN]: Parameters.UnlinkLoginParams;
    [WRITE_COMMANDS.ENABLE_TWO_FACTOR_AUTH]: null;
    [WRITE_COMMANDS.DISABLE_TWO_FACTOR_AUTH]: Parameters.DisableTwoFactorAuthParams;
    [WRITE_COMMANDS.ADD_COMMENT]: Parameters.AddCommentOrAttachementParams;
    [WRITE_COMMANDS.ADD_ATTACHMENT]: Parameters.AddCommentOrAttachementParams;
    [WRITE_COMMANDS.ADD_TEXT_AND_ATTACHMENT]: Parameters.AddCommentOrAttachementParams;
    [WRITE_COMMANDS.CONNECT_BANK_ACCOUNT_WITH_PLAID]: Parameters.ConnectBankAccountParams;
    [WRITE_COMMANDS.ADD_PERSONAL_BANK_ACCOUNT]: Parameters.AddPersonalBankAccountParams;
    [WRITE_COMMANDS.RESTART_BANK_ACCOUNT_SETUP]: Parameters.RestartBankAccountSetupParams;
    [WRITE_COMMANDS.OPT_IN_TO_PUSH_NOTIFICATIONS]: Parameters.OptInOutToPushNotificationsParams;
    [WRITE_COMMANDS.RESEND_VALIDATE_CODE]: null;
    [WRITE_COMMANDS.OPT_OUT_OF_PUSH_NOTIFICATIONS]: Parameters.OptInOutToPushNotificationsParams;
    [WRITE_COMMANDS.READ_NEWEST_ACTION]: Parameters.ReadNewestActionParams;
    [WRITE_COMMANDS.MARK_AS_UNREAD]: Parameters.MarkAsUnreadParams;
    [WRITE_COMMANDS.TOGGLE_PINNED_CHAT]: Parameters.TogglePinnedChatParams;
    [WRITE_COMMANDS.DELETE_COMMENT]: Parameters.DeleteCommentParams;
    [WRITE_COMMANDS.UPDATE_COMMENT]: Parameters.UpdateCommentParams;
    [WRITE_COMMANDS.UPDATE_REPORT_NOTIFICATION_PREFERENCE]: Parameters.UpdateReportNotificationPreferenceParams;
    [WRITE_COMMANDS.UPDATE_ROOM_VISIBILITY]: Parameters.UpdateRoomVisibilityParams;
    [WRITE_COMMANDS.UPDATE_ROOM_DESCRIPTION]: Parameters.UpdateRoomDescriptionParams;
    [WRITE_COMMANDS.UPDATE_REPORT_WRITE_CAPABILITY]: Parameters.UpdateReportWriteCapabilityParams;
    [WRITE_COMMANDS.ADD_WORKSPACE_ROOM]: Parameters.AddWorkspaceRoomParams;
    [WRITE_COMMANDS.UPDATE_POLICY_ROOM_NAME]: Parameters.UpdatePolicyRoomNameParams;
    [WRITE_COMMANDS.ADD_EMOJI_REACTION]: Parameters.AddEmojiReactionParams;
    [WRITE_COMMANDS.REMOVE_EMOJI_REACTION]: Parameters.RemoveEmojiReactionParams;
    [WRITE_COMMANDS.LEAVE_ROOM]: Parameters.LeaveRoomParams;
    [WRITE_COMMANDS.INVITE_TO_ROOM]: Parameters.InviteToRoomParams;
    [WRITE_COMMANDS.INVITE_TO_GROUP_CHAT]: Parameters.InviteToGroupChatParams;
    [WRITE_COMMANDS.UPDATE_GROUP_CHAT_AVATAR]: Parameters.UpdateGroupChatAvatarParams;
    [WRITE_COMMANDS.LEAVE_GROUP_CHAT]: Parameters.LeaveGroupChatParams;
    [WRITE_COMMANDS.REMOVE_FROM_GROUP_CHAT]: Parameters.RemoveFromGroupChatParams;
    [WRITE_COMMANDS.UPDATE_GROUP_CHAT_MEMBER_ROLES]: Parameters.UpdateGroupChatMemberRolesParams;
    [WRITE_COMMANDS.UPDATE_GROUP_CHAT_NAME]: Parameters.UpdateGroupChatNameParams;
    [WRITE_COMMANDS.REMOVE_FROM_ROOM]: Parameters.RemoveFromRoomParams;
    [WRITE_COMMANDS.FLAG_COMMENT]: Parameters.FlagCommentParams;
    [WRITE_COMMANDS.UPDATE_REPORT_PRIVATE_NOTE]: Parameters.UpdateReportPrivateNoteParams;
    [WRITE_COMMANDS.RESOLVE_ACTIONABLE_MENTION_WHISPER]: Parameters.ResolveActionableMentionWhisperParams;
    [WRITE_COMMANDS.RESOLVE_ACTIONABLE_REPORT_MENTION_WHISPER]: Parameters.ResolveActionableReportMentionWhisperParams;
    [WRITE_COMMANDS.CHRONOS_REMOVE_OOO_EVENT]: Parameters.ChronosRemoveOOOEventParams;
    [WRITE_COMMANDS.TRANSFER_WALLET_BALANCE]: Parameters.TransferWalletBalanceParams;
    [WRITE_COMMANDS.DELETE_WORKSPACE]: Parameters.DeleteWorkspaceParams;
    [WRITE_COMMANDS.DELETE_MEMBERS_FROM_WORKSPACE]: Parameters.DeleteMembersFromWorkspaceParams;
    [WRITE_COMMANDS.ADD_MEMBERS_TO_WORKSPACE]: Parameters.AddMembersToWorkspaceParams;
    [WRITE_COMMANDS.UPDATE_WORKSPACE_AVATAR]: Parameters.UpdateWorkspaceAvatarParams;
    [WRITE_COMMANDS.DELETE_WORKSPACE_AVATAR]: Parameters.DeleteWorkspaceAvatarParams;
    [WRITE_COMMANDS.UPDATE_WORKSPACE_GENERAL_SETTINGS]: Parameters.UpdateWorkspaceGeneralSettingsParams;
    [WRITE_COMMANDS.UPDATE_WORKSPACE_DESCRIPTION]: Parameters.UpdateWorkspaceDescriptionParams;
    [WRITE_COMMANDS.UPDATE_WORKSPACE_MEMBERS_ROLE]: Parameters.UpdateWorkspaceMembersRoleParams;
    [WRITE_COMMANDS.CREATE_WORKSPACE]: Parameters.CreateWorkspaceParams;
    [WRITE_COMMANDS.CREATE_WORKSPACE_FROM_IOU_PAYMENT]: Parameters.CreateWorkspaceFromIOUPaymentParams;
    [WRITE_COMMANDS.SET_WORKSPACE_CATEGORIES_ENABLED]: Parameters.SetWorkspaceCategoriesEnabledParams;
    [WRITE_COMMANDS.CREATE_WORKSPACE_CATEGORIES]: Parameters.CreateWorkspaceCategoriesParams;
    [WRITE_COMMANDS.IMPORT_CATEGORIES_SPREADSHEET]: Parameters.ImportCategoriesSpreadsheetParams;
    [WRITE_COMMANDS.IMPORT_PER_DIEM_RATES]: Parameters.ImportPerDiemRatesParams;
    [WRITE_COMMANDS.IMPORT_MEMBERS_SPREADSHEET]: Parameters.ImportMembersSpreadsheetParams;
    [WRITE_COMMANDS.IMPORT_TAGS_SPREADSHEET]: Parameters.ImportTagsSpreadsheetParams;
    [WRITE_COMMANDS.EXPORT_CATEGORIES_CSV]: Parameters.ExportCategoriesSpreadsheetParams;
    [WRITE_COMMANDS.EXPORT_MEMBERS_CSV]: Parameters.ExportMembersSpreadsheetParams;
    [WRITE_COMMANDS.EXPORT_TAGS_CSV]: Parameters.ExportTagsSpreadsheetParams;
    [WRITE_COMMANDS.EXPORT_PER_DIEM_CSV]: Parameters.ExportPerDiemCSVParams;
    [WRITE_COMMANDS.RENAME_WORKSPACE_CATEGORY]: Parameters.RenameWorkspaceCategoriesParams;
    [WRITE_COMMANDS.SET_WORKSPACE_REQUIRES_CATEGORY]: Parameters.SetWorkspaceRequiresCategoryParams;
    [WRITE_COMMANDS.DELETE_WORKSPACE_CATEGORIES]: Parameters.DeleteWorkspaceCategoriesParams;
    [WRITE_COMMANDS.UPDATE_POLICY_CATEGORY_PAYROLL_CODE]: Parameters.UpdatePolicyCategoryPayrollCodeParams;
    [WRITE_COMMANDS.UPDATE_POLICY_CATEGORY_GL_CODE]: Parameters.UpdatePolicyCategoryGLCodeParams;
    [WRITE_COMMANDS.DELETE_POLICY_REPORT_FIELD]: Parameters.DeletePolicyReportField;
    [WRITE_COMMANDS.SET_POLICY_REQUIRES_TAG]: Parameters.SetPolicyRequiresTag;
    [WRITE_COMMANDS.SET_POLICY_TAGS_REQUIRED]: Parameters.SetPolicyTagsRequired;
    [WRITE_COMMANDS.RENAME_POLICY_TAG_LIST]: Parameters.RenamePolicyTaglistParams;
    [WRITE_COMMANDS.CREATE_POLICY_TAG]: Parameters.CreatePolicyTagsParams;
    [WRITE_COMMANDS.RENAME_POLICY_TAG]: Parameters.RenamePolicyTagsParams;
    [WRITE_COMMANDS.UPDATE_POLICY_TAG_GL_CODE]: Parameters.UpdatePolicyTagGLCodeParams;
    [WRITE_COMMANDS.SET_POLICY_TAGS_ENABLED]: Parameters.SetPolicyTagsEnabled;
    [WRITE_COMMANDS.DELETE_POLICY_TAGS]: Parameters.DeletePolicyTagsParams;
    [WRITE_COMMANDS.CREATE_TASK]: Parameters.CreateTaskParams;
    [WRITE_COMMANDS.CANCEL_TASK]: Parameters.CancelTaskParams;
    [WRITE_COMMANDS.EDIT_TASK_ASSIGNEE]: Parameters.EditTaskAssigneeParams;
    [WRITE_COMMANDS.EDIT_TASK]: Parameters.EditTaskParams;
    [WRITE_COMMANDS.REOPEN_TASK]: Parameters.ReopenTaskParams;
    [WRITE_COMMANDS.COMPLETE_TASK]: Parameters.CompleteTaskParams;
    [WRITE_COMMANDS.COMPLETE_GUIDED_SETUP]: Parameters.CompleteGuidedSetupParams;
    [WRITE_COMMANDS.SET_NAME_VALUE_PAIR]: Parameters.SetNameValuePairParams;
    [WRITE_COMMANDS.SET_REPORT_FIELD]: Parameters.SetReportFieldParams;
    [WRITE_COMMANDS.SET_REPORT_NAME]: Parameters.SetReportNameParams;
    [WRITE_COMMANDS.DELETE_REPORT_FIELD]: Parameters.DeleteReportFieldParams;
    [WRITE_COMMANDS.COMPLETE_SPLIT_BILL]: Parameters.CompleteSplitBillParams;
    [WRITE_COMMANDS.UPDATE_MONEY_REQUEST_ATTENDEES]: Parameters.UpdateMoneyRequestParams;
    [WRITE_COMMANDS.UPDATE_MONEY_REQUEST_DATE]: Parameters.UpdateMoneyRequestParams;
    [WRITE_COMMANDS.UPDATE_MONEY_REQUEST_MERCHANT]: Parameters.UpdateMoneyRequestParams;
    [WRITE_COMMANDS.UPDATE_MONEY_REQUEST_BILLABLE]: Parameters.UpdateMoneyRequestParams;
    [WRITE_COMMANDS.UPDATE_MONEY_REQUEST_TAG]: Parameters.UpdateMoneyRequestParams;
    [WRITE_COMMANDS.UPDATE_MONEY_REQUEST_TAX_AMOUNT]: Parameters.UpdateMoneyRequestParams;
    [WRITE_COMMANDS.UPDATE_MONEY_REQUEST_TAX_RATE]: Parameters.UpdateMoneyRequestParams;
    [WRITE_COMMANDS.UPDATE_MONEY_REQUEST_DISTANCE]: Parameters.UpdateMoneyRequestParams;
    [WRITE_COMMANDS.UPDATE_MONEY_REQUEST_DISTANCE_RATE]: Parameters.UpdateMoneyRequestParams;
    [WRITE_COMMANDS.UPDATE_MONEY_REQUEST_CATEGORY]: Parameters.UpdateMoneyRequestParams;
    [WRITE_COMMANDS.UPDATE_MONEY_REQUEST_DESCRIPTION]: Parameters.UpdateMoneyRequestParams;
    [WRITE_COMMANDS.HOLD_MONEY_REQUEST]: Parameters.HoldMoneyRequestParams;
    [WRITE_COMMANDS.UNHOLD_MONEY_REQUEST]: Parameters.UnHoldMoneyRequestParams;
    [WRITE_COMMANDS.UPDATE_MONEY_REQUEST_AMOUNT_AND_CURRENCY]: Parameters.UpdateMoneyRequestParams;
    [WRITE_COMMANDS.REQUEST_MONEY]: Parameters.RequestMoneyParams;
    [WRITE_COMMANDS.SPLIT_BILL]: Parameters.SplitBillParams;
    [WRITE_COMMANDS.SPLIT_BILL_AND_OPEN_REPORT]: Parameters.SplitBillParams;
    [WRITE_COMMANDS.DELETE_MONEY_REQUEST]: Parameters.DeleteMoneyRequestParams;
    [WRITE_COMMANDS.CREATE_DISTANCE_REQUEST]: Parameters.CreateDistanceRequestParams;
    [WRITE_COMMANDS.START_SPLIT_BILL]: Parameters.StartSplitBillParams;
    [WRITE_COMMANDS.SEND_MONEY_ELSEWHERE]: Parameters.SendMoneyParams;
    [WRITE_COMMANDS.SEND_MONEY_WITH_WALLET]: Parameters.SendMoneyParams;
    [WRITE_COMMANDS.APPROVE_MONEY_REQUEST]: Parameters.ApproveMoneyRequestParams;
    [WRITE_COMMANDS.UNAPPROVE_EXPENSE_REPORT]: Parameters.UnapproveExpenseReportParams;
    [WRITE_COMMANDS.REPLACE_RECEIPT]: Parameters.ReplaceReceiptParams;
    [WRITE_COMMANDS.SUBMIT_REPORT]: Parameters.SubmitReportParams;
    [WRITE_COMMANDS.DETACH_RECEIPT]: Parameters.DetachReceiptParams;
    [WRITE_COMMANDS.PAY_MONEY_REQUEST_WITH_WALLET]: Parameters.PayMoneyRequestParams;
    [WRITE_COMMANDS.PAY_MONEY_REQUEST]: Parameters.PayMoneyRequestParams;
    [WRITE_COMMANDS.CANCEL_PAYMENT]: Parameters.CancelPaymentParams;
    [WRITE_COMMANDS.ACCEPT_ACH_CONTRACT_FOR_BANK_ACCOUNT]: Parameters.AcceptACHContractForBankAccount;
    [WRITE_COMMANDS.UPDATE_WORKSPACE_DESCRIPTION]: Parameters.UpdateWorkspaceDescriptionParams;
    [WRITE_COMMANDS.SET_WORKSPACE_AUTO_REPORTING_FREQUENCY]: Parameters.SetWorkspaceAutoReportingFrequencyParams;
    [WRITE_COMMANDS.SET_WORKSPACE_AUTO_REPORTING_MONTHLY_OFFSET]: Parameters.SetWorkspaceAutoReportingMonthlyOffsetParams;
    [WRITE_COMMANDS.SET_WORKSPACE_APPROVAL_MODE]: Parameters.SetWorkspaceApprovalModeParams;
    [WRITE_COMMANDS.SET_WORKSPACE_PAYER]: Parameters.SetWorkspacePayerParams;
    [WRITE_COMMANDS.SET_WORKSPACE_REIMBURSEMENT]: Parameters.SetWorkspaceReimbursementParams;
    [WRITE_COMMANDS.SET_POLICY_DEFAULT_REPORT_TITLE]: Parameters.SetPolicyDefaultReportTitleParams;
    [WRITE_COMMANDS.SET_POLICY_PREVENT_MEMBER_CREATED_TITLE]: Parameters.SetPolicyPreventMemberCreatedTitleParams;
    [WRITE_COMMANDS.SET_POLICY_PREVENT_SELF_APPROVAL]: Parameters.SetPolicyPreventSelfApprovalParams;
    [WRITE_COMMANDS.SET_POLICY_AUTOMATIC_APPROVAL_LIMIT]: Parameters.SetPolicyAutomaticApprovalLimitParams;
    [WRITE_COMMANDS.SET_POLICY_AUTOMATIC_APPROVAL_RATE]: Parameters.SetPolicyAutomaticApprovalRateParams;
    [WRITE_COMMANDS.SET_POLICY_AUTO_REIMBURSEMENT_LIMIT]: Parameters.SetPolicyAutoReimbursementLimitParams;
    [WRITE_COMMANDS.ENABLE_POLICY_AUTO_REIMBURSEMENT_LIMIT]: Parameters.EnablePolicyAutoReimbursementLimitParams;
    [WRITE_COMMANDS.ENABLE_POLICY_AUTO_APPROVAL_OPTIONS]: Parameters.EnablePolicyAutoApprovalOptionsParams;
    [WRITE_COMMANDS.ENABLE_POLICY_DEFAULT_REPORT_TITLE]: Parameters.EnablePolicyDefaultReportTitleParams;
    [WRITE_COMMANDS.SET_WORKSPACE_DEFAULT_SPEND_CATEGORY]: Parameters.SetWorkspaceDefaultSpendCategoryParams;
    [WRITE_COMMANDS.SWITCH_TO_OLD_DOT]: Parameters.SwitchToOldDotParams;
    [WRITE_COMMANDS.TRACK_EXPENSE]: Parameters.TrackExpenseParams;
    [WRITE_COMMANDS.ENABLE_POLICY_CATEGORIES]: Parameters.EnablePolicyCategoriesParams;
    [WRITE_COMMANDS.ENABLE_POLICY_CONNECTIONS]: Parameters.EnablePolicyConnectionsParams;
    [WRITE_COMMANDS.ENABLE_POLICY_DISTANCE_RATES]: Parameters.EnablePolicyDistanceRatesParams;
    [WRITE_COMMANDS.ENABLE_POLICY_TAGS]: Parameters.EnablePolicyTagsParams;
    [WRITE_COMMANDS.ENABLE_POLICY_TAXES]: Parameters.EnablePolicyTaxesParams;
    [WRITE_COMMANDS.ENABLE_POLICY_WORKFLOWS]: Parameters.EnablePolicyWorkflowsParams;
    [WRITE_COMMANDS.ENABLE_POLICY_REPORT_FIELDS]: Parameters.EnablePolicyReportFieldsParams;
    [WRITE_COMMANDS.ENABLE_POLICY_EXPENSIFY_CARDS]: Parameters.EnablePolicyExpensifyCardsParams;
    [WRITE_COMMANDS.TOGGLE_POLICY_PER_DIEM]: Parameters.TogglePolicyPerDiemParams;
    [WRITE_COMMANDS.ENABLE_POLICY_COMPANY_CARDS]: Parameters.EnablePolicyCompanyCardsParams;
    [WRITE_COMMANDS.ENABLE_POLICY_INVOICING]: Parameters.EnablePolicyInvoicingParams;
    [WRITE_COMMANDS.SET_POLICY_RULES_ENABLED]: Parameters.SetPolicyRulesEnabledParams;
    [WRITE_COMMANDS.SET_POLICY_CATEGORY_DESCRIPTION_REQUIRED]: Parameters.SetPolicyCategoryDescriptionRequiredParams;
    [WRITE_COMMANDS.SET_WORKSPACE_CATEGORY_DESCRIPTION_HINT]: Parameters.SetWorkspaceCategoryDescriptionHintParams;
    [WRITE_COMMANDS.SET_POLICY_CATEGORY_RECEIPTS_REQUIRED]: Parameters.SetPolicyCategoryReceiptsRequiredParams;
    [WRITE_COMMANDS.REMOVE_POLICY_CATEGORY_RECEIPTS_REQUIRED]: Parameters.RemovePolicyCategoryReceiptsRequiredParams;
    [WRITE_COMMANDS.SET_POLICY_CATEGORY_MAX_AMOUNT]: Parameters.SetPolicyCategoryMaxAmountParams;
    [WRITE_COMMANDS.SET_POLICY_CATEGORY_APPROVER]: Parameters.SetPolicyCategoryApproverParams;
    [WRITE_COMMANDS.SEARCH]: Parameters.SearchParams;
    [WRITE_COMMANDS.SET_POLICY_CATEGORY_TAX]: Parameters.SetPolicyCategoryTaxParams;
    [WRITE_COMMANDS.JOIN_POLICY_VIA_INVITE_LINK]: Parameters.JoinPolicyInviteLinkParams;
    [WRITE_COMMANDS.VALIDATE_USER_AND_GET_ACCESSIBLE_POLICIES]: Parameters.ValidateUserAndGetAccessiblePoliciesParams;
    [WRITE_COMMANDS.ACCEPT_JOIN_REQUEST]: Parameters.AcceptJoinRequestParams;
    [WRITE_COMMANDS.DECLINE_JOIN_REQUEST]: Parameters.DeclineJoinRequestParams;
    [WRITE_COMMANDS.SET_POLICY_TAXES_CURRENCY_DEFAULT]: Parameters.SetPolicyCurrencyDefaultParams;
    [WRITE_COMMANDS.SET_POLICY_CUSTOM_TAX_NAME]: Parameters.SetPolicyCustomTaxNameParams;
    [WRITE_COMMANDS.SET_POLICY_TAG_APPROVER]: Parameters.SetPolicyTagApproverParams;
    [WRITE_COMMANDS.SET_POLICY_TAXES_FOREIGN_CURRENCY_DEFAULT]: Parameters.SetPolicyForeignCurrencyDefaultParams;
    [WRITE_COMMANDS.CREATE_POLICY_TAX]: Parameters.CreatePolicyTaxParams;
    [WRITE_COMMANDS.SET_POLICY_TAXES_ENABLED]: Parameters.SetPolicyTaxesEnabledParams;
    [WRITE_COMMANDS.DELETE_POLICY_TAXES]: Parameters.DeletePolicyTaxesParams;
    [WRITE_COMMANDS.UPDATE_POLICY_TAX_VALUE]: Parameters.UpdatePolicyTaxValueParams;
    [WRITE_COMMANDS.CREATE_POLICY_DISTANCE_RATE]: Parameters.CreatePolicyDistanceRateParams;
    [WRITE_COMMANDS.REQUEST_WORKSPACE_OWNER_CHANGE]: Parameters.RequestWorkspaceOwnerChangeParams;
    [WRITE_COMMANDS.ADD_BILLING_CARD_AND_REQUEST_WORKSPACE_OWNER_CHANGE]: Parameters.AddBillingCardAndRequestWorkspaceOwnerChangeParams;
    [WRITE_COMMANDS.RENAME_POLICY_TAX]: Parameters.RenamePolicyTaxParams;
    [WRITE_COMMANDS.UPDATE_POLICY_TAX_CODE]: Parameters.UpdatePolicyTaxCodeParams;
    [WRITE_COMMANDS.SET_POLICY_DISTANCE_RATES_UNIT]: Parameters.SetPolicyDistanceRatesUnitParams;
    [WRITE_COMMANDS.SET_CUSTOM_UNIT_DEFAULT_CATEGORY]: Parameters.SetCustomUnitDefaultCategoryParams;
    [WRITE_COMMANDS.ENABLE_DISTANCE_REQUEST_TAX]: Parameters.EnableDistanceRequestTaxParams;
    [WRITE_COMMANDS.REPORT_EXPORT]: Parameters.ReportExportParams;
    [WRITE_COMMANDS.MARK_AS_EXPORTED]: Parameters.MarkAsExportedParams;
    [WRITE_COMMANDS.REQUEST_EXPENSIFY_CARD_LIMIT_INCREASE]: Parameters.RequestExpensifyCardLimitIncreaseParams;
    [WRITE_COMMANDS.CLEAR_OUTSTANDING_BALANCE]: null;
    [WRITE_COMMANDS.CANCEL_BILLING_SUBSCRIPTION]: Parameters.CancelBillingSubscriptionParams;
    [WRITE_COMMANDS.SET_POLICY_RULES_ENABLED]: Parameters.SetPolicyRulesEnabledParams;
    [WRITE_COMMANDS.SET_POLICY_EXPENSE_MAX_AMOUNT_NO_RECEIPT]: Parameters.SetPolicyExpenseMaxAmountNoReceipt;
    [WRITE_COMMANDS.SET_POLICY_EXPENSE_MAX_AMOUNT]: Parameters.SetPolicyExpenseMaxAmount;
    [WRITE_COMMANDS.SET_POLICY_EXPENSE_MAX_AGE]: Parameters.SetPolicyExpenseMaxAge;
    [WRITE_COMMANDS.SET_POLICY_BILLABLE_MODE]: Parameters.SetPolicyBillableModeParams;
    [WRITE_COMMANDS.DISABLE_POLICY_BILLABLE_MODE]: Parameters.DisablePolicyBillableModeParams;
    [WRITE_COMMANDS.SET_WORKSPACE_ERECEIPTS_ENABLED]: Parameters.SetWorkspaceEReceiptsEnabled;
    [WRITE_COMMANDS.UPDATE_QUICKBOOKS_ONLINE_ENABLE_NEW_CATEGORIES]: Parameters.UpdateQuickbooksOnlineGenericTypeParams;
    [WRITE_COMMANDS.UPDATE_QUICKBOOKS_ONLINE_AUTO_CREATE_VENDOR]: Parameters.UpdateQuickbooksOnlineAutoCreateVendorParams;
    [WRITE_COMMANDS.UPDATE_QUICKBOOKS_ONLINE_SYNC_TAX]: Parameters.UpdateQuickbooksOnlineGenericTypeParams;
    [WRITE_COMMANDS.UPDATE_QUICKBOOKS_ONLINE_SYNC_LOCATIONS]: Parameters.UpdateQuickbooksOnlineGenericTypeParams;
    [WRITE_COMMANDS.UPDATE_QUICKBOOKS_ONLINE_SYNC_CUSTOMERS]: Parameters.UpdateQuickbooksOnlineGenericTypeParams;
    [WRITE_COMMANDS.UPDATE_QUICKBOOKS_ONLINE_SYNC_CLASSES]: Parameters.UpdateQuickbooksOnlineGenericTypeParams;
    [WRITE_COMMANDS.UPDATE_QUICKBOOKS_ONLINE_NON_REIMBURSABLE_BILL_DEFAULT_VENDOR]: Parameters.UpdateQuickbooksOnlineGenericTypeParams;
    [WRITE_COMMANDS.UPDATE_QUICKBOOKS_ONLINE_REIMBURSABLE_EXPENSES_ACCOUNT]: Parameters.UpdateQuickbooksOnlineGenericTypeParams;
    [WRITE_COMMANDS.UPDATE_QUICKBOOKS_ONLINE_AUTO_SYNC]: Parameters.UpdateQuickbooksOnlineGenericTypeParams;
    [WRITE_COMMANDS.UPDATE_QUICKBOOKS_ONLINE_SYNC_PEOPLE]: Parameters.UpdateQuickbooksOnlineGenericTypeParams;
    [WRITE_COMMANDS.UPDATE_QUICKBOOKS_ONLINE_REIMBURSEMENT_ACCOUNT_ID]: Parameters.UpdateQuickbooksOnlineGenericTypeParams;
    [WRITE_COMMANDS.UPDATE_QUICKBOOKS_ONLINE_EXPORT]: Parameters.UpdateQuickbooksOnlineGenericTypeParams;
    [WRITE_COMMANDS.UPDATE_QUICKBOOKS_ONLINE_RECEIVABLE_ACCOUNT]: Parameters.UpdateQuickbooksOnlineGenericTypeParams;
    [WRITE_COMMANDS.UPDATE_QUICKBOOKS_ONLINE_EXPORT_DATE]: Parameters.UpdateQuickbooksOnlineGenericTypeParams;
    [WRITE_COMMANDS.UPDATE_QUICKBOOKS_ONLINE_NON_REIMBURSABLE_EXPENSES_ACCOUNT]: Parameters.UpdateQuickbooksOnlineGenericTypeParams;
    [WRITE_COMMANDS.UPDATE_QUICKBOOKS_ONLINE_COLLECTION_ACCOUNT_ID]: Parameters.UpdateQuickbooksOnlineGenericTypeParams;
    [WRITE_COMMANDS.UPDATE_QUICKBOOKS_DESKTOP_EXPORT_DATE]: Parameters.UpdateQuickbooksDesktopGenericTypeParams;
    [WRITE_COMMANDS.UPDATE_QUICKBOOKS_DESKTOP_MARK_CHECKS_TO_BE_PRINTED]: Parameters.UpdateQuickbooksDesktopGenericTypeParams;
    [WRITE_COMMANDS.UPDATE_QUICKBOOKS_DESKTOP_AUTO_CREATE_VENDOR]: Parameters.UpdateQuickbooksDesktopGenericTypeParams;
    [WRITE_COMMANDS.UPDATE_QUICKBOOKS_DESKTOP_NON_REIMBURSABLE_EXPENSES_ACCOUNT]: Parameters.UpdateQuickbooksDesktopGenericTypeParams;
    [WRITE_COMMANDS.UPDATE_QUICKBOOKS_DESKTOP_NON_REIMBURSABLE_EXPENSES_EXPORT_DESTINATION]: Parameters.UpdateQuickbooksDesktopCompanyCardExpenseAccountTypeParams;
    [WRITE_COMMANDS.UPDATE_QUICKBOOKS_DESKTOP_NON_REIMBURSABLE_BILL_DEFAULT_VENDOR]: Parameters.UpdateQuickbooksDesktopGenericTypeParams;
    [WRITE_COMMANDS.UPDATE_QUICKBOOKS_DESKTOP_AUTO_SYNC]: Parameters.UpdateQuickbooksDesktopGenericTypeParams;
    [WRITE_COMMANDS.UPDATE_QUICKBOOKS_DESKTOP_REIMBURSABLE_EXPENSES_ACCOUNT]: Parameters.UpdateQuickbooksDesktopGenericTypeParams;
    [WRITE_COMMANDS.UPDATE_QUICKBOOKS_DESKTOP_REIMBURSABLE_EXPENSES_EXPORT_DESTINATION]: Parameters.UpdateQuickbooksDesktopExpensesExportDestinationTypeParams;
    [WRITE_COMMANDS.UPDATE_QUICKBOOKS_DESKTOP_ENABLE_NEW_CATEGORIES]: Parameters.UpdateQuickbooksDesktopGenericTypeParams;
    [WRITE_COMMANDS.UPDATE_QUICKBOOKS_DESKTOP_SYNC_CLASSES]: Parameters.UpdateQuickbooksDesktopGenericTypeParams;
    [WRITE_COMMANDS.UPDATE_QUICKBOOKS_DESKTOP_SYNC_CUSTOMERS]: Parameters.UpdateQuickbooksDesktopGenericTypeParams;
    [WRITE_COMMANDS.UPDATE_QUICKBOOKS_DESKTOP_SYNC_ITEMS]: Parameters.UpdateQuickbooksDesktopGenericTypeParams;
    [WRITE_COMMANDS.UPDATE_QUICKBOOKS_DESKTOP_EXPORT]: Parameters.UpdateQuickbooksDesktopGenericTypeParams;
    [WRITE_COMMANDS.UPDATE_POLICY_CONNECTION_CONFIG]: Parameters.UpdatePolicyConnectionConfigParams;
    [WRITE_COMMANDS.UPDATE_MANY_POLICY_CONNECTION_CONFIGS]: Parameters.UpdateManyPolicyConnectionConfigurationsParams;
    [WRITE_COMMANDS.REMOVE_POLICY_CONNECTION]: Parameters.RemovePolicyConnectionParams;
    [WRITE_COMMANDS.UPDATE_POLICY_DISTANCE_RATE_VALUE]: Parameters.UpdatePolicyDistanceRateValueParams;
    [WRITE_COMMANDS.UPDATE_POLICY_DISTANCE_TAX_RATE_VALUE]: Parameters.UpdatePolicyDistanceRateValueParams;
    [WRITE_COMMANDS.UPDATE_DISTANCE_TAX_CLAIMABLE_VALUE]: Parameters.UpdatePolicyDistanceRateValueParams;
    [WRITE_COMMANDS.SET_POLICY_DISTANCE_RATES_ENABLED]: Parameters.SetPolicyDistanceRatesEnabledParams;
    [WRITE_COMMANDS.DELETE_POLICY_DISTANCE_RATES]: Parameters.DeletePolicyDistanceRatesParams;
    [WRITE_COMMANDS.DISMISS_TRACK_EXPENSE_ACTIONABLE_WHISPER]: Parameters.DismissTrackExpenseActionableWhisperParams;
    [WRITE_COMMANDS.UPDATE_BILLING_CARD_CURRENCY]: Parameters.UpdateBillingCurrencyParams;
    [WRITE_COMMANDS.CONVERT_TRACKED_EXPENSE_TO_REQUEST]: Parameters.ConvertTrackedExpenseToRequestParams;
    [WRITE_COMMANDS.CATEGORIZE_TRACKED_EXPENSE]: Parameters.CategorizeTrackedExpenseParams;
    [WRITE_COMMANDS.SHARE_TRACKED_EXPENSE]: Parameters.ShareTrackedExpenseParams;
    [WRITE_COMMANDS.LEAVE_POLICY]: Parameters.LeavePolicyParams;
    [WRITE_COMMANDS.DISMISS_VIOLATION]: Parameters.DismissViolationParams;
    [WRITE_COMMANDS.ACCEPT_SPOTNANA_TERMS]: null;
    [WRITE_COMMANDS.SEND_INVOICE]: Parameters.SendInvoiceParams;
    [WRITE_COMMANDS.PAY_INVOICE]: Parameters.PayInvoiceParams;
    [WRITE_COMMANDS.MARK_AS_CASH]: Parameters.MarkAsCashParams;
    [WRITE_COMMANDS.TRANSACTION_MERGE]: Parameters.TransactionMergeParams;
    [WRITE_COMMANDS.RESOLVE_DUPLICATES]: Parameters.ResolveDuplicatesParams;
    [WRITE_COMMANDS.UPDATE_SUBSCRIPTION_TYPE]: Parameters.UpdateSubscriptionTypeParams;
    [WRITE_COMMANDS.SIGN_UP_USER]: Parameters.SignUpUserParams;
    [WRITE_COMMANDS.UPDATE_SUBSCRIPTION_AUTO_RENEW]: Parameters.UpdateSubscriptionAutoRenewParams;
    [WRITE_COMMANDS.UPDATE_SUBSCRIPTION_ADD_NEW_USERS_AUTOMATICALLY]: Parameters.UpdateSubscriptionAddNewUsersAutomaticallyParams;
    [WRITE_COMMANDS.UPDATE_SUBSCRIPTION_SIZE]: Parameters.UpdateSubscriptionSizeParams;
    [WRITE_COMMANDS.REQUEST_TAX_EXEMPTION]: null;
    [WRITE_COMMANDS.UPDATE_WORKSPACE_CUSTOM_UNIT]: Parameters.UpdateWorkspaceCustomUnitParams;

    [WRITE_COMMANDS.DELETE_MONEY_REQUEST_ON_SEARCH]: Parameters.DeleteMoneyRequestOnSearchParams;
    [WRITE_COMMANDS.HOLD_MONEY_REQUEST_ON_SEARCH]: Parameters.HoldMoneyRequestOnSearchParams;
    [WRITE_COMMANDS.APPROVE_MONEY_REQUEST_ON_SEARCH]: Parameters.ApproveMoneyRequestOnSearchParams;
    [WRITE_COMMANDS.UNHOLD_MONEY_REQUEST_ON_SEARCH]: Parameters.UnholdMoneyRequestOnSearchParams;
    [WRITE_COMMANDS.BANK_ACCOUNT_CREATE_CORPAY]: Parameters.BankAccountCreateCorpayParams;

    [WRITE_COMMANDS.REQUEST_REFUND]: null;
    [WRITE_COMMANDS.CONNECT_POLICY_TO_SAGE_INTACCT]: Parameters.ConnectPolicyToSageIntacctParams;
    [WRITE_COMMANDS.COPY_EXISTING_POLICY_CONNECTION]: Parameters.CopyExistingPolicyConnectionParams;
    [WRITE_COMMANDS.UPDATE_SAGE_INTACCT_EXPORTER]: Parameters.UpdateSageIntacctGenericTypeParams<'email', string>;
    [WRITE_COMMANDS.UPDATE_SAGE_INTACCT_EXPORT_DATE]: Parameters.UpdateSageIntacctGenericTypeParams<'value', string>;
    [WRITE_COMMANDS.UPDATE_SAGE_INTACCT_REIMBURSABLE_EXPENSES_EXPORT_DESTINATION]: Parameters.UpdateSageIntacctGenericTypeParams<'value', string>;
    [WRITE_COMMANDS.UPDATE_SAGE_INTACCT_NON_REIMBURSABLE_EXPENSES_EXPORT_DESTINATION]: Parameters.UpdateSageIntacctGenericTypeParams<'value', string>;
    [WRITE_COMMANDS.UPDATE_SAGE_INTACCT_REIMBURSABLE_EXPENSES_REPORT_EXPORT_DEFAULT_VENDOR]: Parameters.UpdateSageIntacctGenericTypeParams<'vendorID', string>;
    [WRITE_COMMANDS.UPDATE_SAGE_INTACCT_NON_REIMBURSABLE_EXPENSES_CREDIT_CARD_CHARGE_EXPORT_DEFAULT_VENDOR]: Parameters.UpdateSageIntacctGenericTypeParams<'vendorID', string>;
    [WRITE_COMMANDS.UPDATE_SAGE_INTACCT_NON_REIMBURSABLE_EXPENSES_EXPORT_ACCOUNT]: Parameters.UpdateSageIntacctGenericTypeParams<'creditCardAccountID', string>;
    [WRITE_COMMANDS.UPDATE_SAGE_INTACCT_NON_REIMBURSABLE_EXPENSES_EXPORT_VENDOR]: Parameters.UpdateSageIntacctGenericTypeParams<'vendorID', string>;
    [WRITE_COMMANDS.UPDATE_SAGE_INTACCT_AUTO_SYNC]: Parameters.UpdateSageIntacctGenericTypeParams<'enabled', boolean>;
    [WRITE_COMMANDS.UPDATE_SAGE_INTACCT_IMPORT_EMPLOYEES]: Parameters.UpdateSageIntacctGenericTypeParams<'enabled', boolean>;
    [WRITE_COMMANDS.UPDATE_SAGE_INTACCT_APPROVAL_MODE]: Parameters.UpdateSageIntacctGenericTypeParams<'value', string>;
    [WRITE_COMMANDS.UPDATE_SAGE_INTACCT_SYNC_REIMBURSED_REPORTS]: Parameters.UpdateSageIntacctGenericTypeParams<'enabled', boolean>;
    [WRITE_COMMANDS.UPDATE_SAGE_INTACCT_SYNC_REIMBURSEMENT_ACCOUNT_ID]: Parameters.UpdateSageIntacctGenericTypeParams<'vendorID', string>;

    [WRITE_COMMANDS.UPGRADE_TO_CORPORATE]: Parameters.UpgradeToCorporateParams;

    // Netsuite parameters
    [WRITE_COMMANDS.UPDATE_NETSUITE_SUBSIDIARY]: Parameters.UpdateNetSuiteSubsidiaryParams;
    [WRITE_COMMANDS.CONNECT_POLICY_TO_NETSUITE]: Parameters.ConnectPolicyToNetSuiteParams;

    // Workspace report field parameters
    [WRITE_COMMANDS.CREATE_WORKSPACE_REPORT_FIELD]: Parameters.CreateWorkspaceReportFieldParams;
    [WRITE_COMMANDS.UPDATE_WORKSPACE_REPORT_FIELD_INITIAL_VALUE]: Parameters.UpdateWorkspaceReportFieldInitialValueParams;
    [WRITE_COMMANDS.ENABLE_WORKSPACE_REPORT_FIELD_LIST_VALUE]: Parameters.EnableWorkspaceReportFieldListValueParams;
    [WRITE_COMMANDS.CREATE_WORKSPACE_REPORT_FIELD_LIST_VALUE]: Parameters.CreateWorkspaceReportFieldListValueParams;
    [WRITE_COMMANDS.REMOVE_WORKSPACE_REPORT_FIELD_LIST_VALUE]: Parameters.RemoveWorkspaceReportFieldListValueParams;

    [WRITE_COMMANDS.UPDATE_NETSUITE_SYNC_TAX_CONFIGURATION]: Parameters.UpdateNetSuiteGenericTypeParams<'enabled', boolean>;
    [WRITE_COMMANDS.UPDATE_NETSUITE_CROSS_SUBSIDIARY_CUSTOMER_CONFIGURATION]: Parameters.UpdateNetSuiteGenericTypeParams<'enabled', boolean>;
    [WRITE_COMMANDS.UPDATE_NETSUITE_DEPARTMENTS_MAPPING]: Parameters.UpdateNetSuiteGenericTypeParams<'mapping', ValueOf<typeof CONST.INTEGRATION_ENTITY_MAP_TYPES>>;
    [WRITE_COMMANDS.UPDATE_NETSUITE_CLASSES_MAPPING]: Parameters.UpdateNetSuiteGenericTypeParams<'mapping', ValueOf<typeof CONST.INTEGRATION_ENTITY_MAP_TYPES>>;
    [WRITE_COMMANDS.UPDATE_NETSUITE_LOCATIONS_MAPPING]: Parameters.UpdateNetSuiteGenericTypeParams<'mapping', ValueOf<typeof CONST.INTEGRATION_ENTITY_MAP_TYPES>>;
    [WRITE_COMMANDS.UPDATE_NETSUITE_CUSTOMERS_MAPPING]: Parameters.UpdateNetSuiteGenericTypeParams<'mapping', ValueOf<typeof CONST.INTEGRATION_ENTITY_MAP_TYPES>>;
    [WRITE_COMMANDS.UPDATE_NETSUITE_JOBS_MAPPING]: Parameters.UpdateNetSuiteGenericTypeParams<'mapping', ValueOf<typeof CONST.INTEGRATION_ENTITY_MAP_TYPES>>;
    [WRITE_COMMANDS.UPDATE_NETSUITE_CUSTOMERS_JOBS_MAPPING]: Parameters.UpdateNetSuiteCustomersJobsParams;
    [WRITE_COMMANDS.UPDATE_NETSUITE_EXPORTER]: Parameters.UpdateNetSuiteGenericTypeParams<'email', string>;
    [WRITE_COMMANDS.UPDATE_NETSUITE_EXPORT_DATE]: Parameters.UpdateNetSuiteGenericTypeParams<'value', ValueOf<typeof CONST.NETSUITE_EXPORT_DATE>>;
    [WRITE_COMMANDS.UPDATE_NETSUITE_REIMBURSABLE_EXPENSES_EXPORT_DESTINATION]: Parameters.UpdateNetSuiteGenericTypeParams<'value', ValueOf<typeof CONST.NETSUITE_EXPORT_DESTINATION>>;
    [WRITE_COMMANDS.UPDATE_NETSUITE_NONREIMBURSABLE_EXPENSES_EXPORT_DESTINATION]: Parameters.UpdateNetSuiteGenericTypeParams<'value', ValueOf<typeof CONST.NETSUITE_EXPORT_DESTINATION>>;
    [WRITE_COMMANDS.UPDATE_NETSUITE_DEFAULT_VENDOR]: Parameters.UpdateNetSuiteGenericTypeParams<'vendorID', string>;
    [WRITE_COMMANDS.UPDATE_NETSUITE_REIMBURSABLE_PAYABLE_ACCOUNT]: Parameters.UpdateNetSuiteGenericTypeParams<'bankAccountID', string>;
    [WRITE_COMMANDS.UPDATE_NETSUITE_PAYABLE_ACCT]: Parameters.UpdateNetSuiteGenericTypeParams<'bankAccountID', string>;
    [WRITE_COMMANDS.UPDATE_NETSUITE_JOURNAL_POSTING_PREFERENCE]: Parameters.UpdateNetSuiteGenericTypeParams<'value', ValueOf<typeof CONST.NETSUITE_JOURNAL_POSTING_PREFERENCE>>;
    [WRITE_COMMANDS.UPDATE_NETSUITE_RECEIVABLE_ACCOUNT]: Parameters.UpdateNetSuiteGenericTypeParams<'bankAccountID', string>;
    [WRITE_COMMANDS.UPDATE_NETSUITE_INVOICE_ITEM_PREFERENCE]: Parameters.UpdateNetSuiteGenericTypeParams<'value', ValueOf<typeof CONST.NETSUITE_INVOICE_ITEM_PREFERENCE>>;
    [WRITE_COMMANDS.UPDATE_NETSUITE_INVOICE_ITEM]: Parameters.UpdateNetSuiteGenericTypeParams<'itemID', string>;
    [WRITE_COMMANDS.UPDATE_NETSUITE_PROVINCIAL_TAX_POSTING_ACCOUNT]: Parameters.UpdateNetSuiteGenericTypeParams<'bankAccountID', string>;
    [WRITE_COMMANDS.UPDATE_NETSUITE_TAX_POSTING_ACCOUNT]: Parameters.UpdateNetSuiteGenericTypeParams<'bankAccountID', string>;
    [WRITE_COMMANDS.UPDATE_NETSUITE_ALLOW_FOREIGN_CURRENCY]: Parameters.UpdateNetSuiteGenericTypeParams<'enabled', boolean>;
    [WRITE_COMMANDS.UPDATE_NETSUITE_EXPORT_TO_NEXT_OPEN_PERIOD]: Parameters.UpdateNetSuiteGenericTypeParams<'enabled', boolean>;
    [WRITE_COMMANDS.UPDATE_NETSUITE_CUSTOM_SEGMENTS]: Parameters.UpdateNetSuiteGenericTypeParams<'customSegments', string>; // JSON string NetSuiteCustomSegment[]
    [WRITE_COMMANDS.UPDATE_NETSUITE_CUSTOM_LISTS]: Parameters.UpdateNetSuiteGenericTypeParams<'customLists', string>; // JSON string NetSuiteCustomList[]
    [WRITE_COMMANDS.UPDATE_NETSUITE_AUTO_SYNC]: Parameters.UpdateNetSuiteGenericTypeParams<'enabled', boolean>;
    [WRITE_COMMANDS.UPDATE_NETSUITE_SYNC_REIMBURSED_REPORTS]: Parameters.UpdateNetSuiteGenericTypeParams<'enabled', boolean>;
    [WRITE_COMMANDS.UPDATE_NETSUITE_SYNC_PEOPLE]: Parameters.UpdateNetSuiteGenericTypeParams<'enabled', boolean>;
    [WRITE_COMMANDS.UPDATE_NETSUITE_AUTO_CREATE_ENTITIES]: Parameters.UpdateNetSuiteGenericTypeParams<'enabled', boolean>;
    [WRITE_COMMANDS.UPDATE_NETSUITE_ENABLE_NEW_CATEGORIES]: Parameters.UpdateNetSuiteGenericTypeParams<'enabled', boolean>;
    [WRITE_COMMANDS.UPDATE_NETSUITE_CUSTOM_FORM_ID_OPTIONS_ENABLED]: Parameters.UpdateNetSuiteGenericTypeParams<'enabled', boolean>;
    [WRITE_COMMANDS.UPDATE_NETSUITE_REIMBURSEMENT_ACCOUNT_ID]: Parameters.UpdateNetSuiteGenericTypeParams<'bankAccountID', string>;
    [WRITE_COMMANDS.UPDATE_NETSUITE_COLLECTION_ACCOUNT]: Parameters.UpdateNetSuiteGenericTypeParams<'bankAccountID', string>;
    [WRITE_COMMANDS.UPDATE_NETSUITE_EXPORT_REPORTS_TO]: Parameters.UpdateNetSuiteGenericTypeParams<'value', ValueOf<typeof CONST.NETSUITE_REPORTS_APPROVAL_LEVEL>>;
    [WRITE_COMMANDS.UPDATE_NETSUITE_VENDOR_BILLS_TO]: Parameters.UpdateNetSuiteGenericTypeParams<'value', ValueOf<typeof CONST.NETSUITE_VENDOR_BILLS_APPROVAL_LEVEL>>;
    [WRITE_COMMANDS.UPDATE_NETSUITE_ACCOUNTING_METHOD]: Parameters.UpdateNetSuiteAccountingMethodParams;
    [WRITE_COMMANDS.UPDATE_NETSUITE_JOURNALS_TO]: Parameters.UpdateNetSuiteGenericTypeParams<'value', ValueOf<typeof CONST.NETSUITE_JOURNALS_APPROVAL_LEVEL>>;
    [WRITE_COMMANDS.UPDATE_NETSUITE_APPROVAL_ACCOUNT]: Parameters.UpdateNetSuiteGenericTypeParams<'value', string>;
    [WRITE_COMMANDS.UPDATE_NETSUITE_CUSTOM_FORM_ID_OPTIONS_REIMBURSABLE]: Parameters.UpdateNetSuiteCustomFormIDParams;
    [WRITE_COMMANDS.UPDATE_NETSUITE_CUSTOM_FORM_ID_OPTIONS_NON_REIMBURSABLE]: Parameters.UpdateNetSuiteCustomFormIDParams;
    [WRITE_COMMANDS.UPDATE_SAGE_INTACCT_ENTITY]: Parameters.UpdateSageIntacctGenericTypeParams<'entity', string>;
    [WRITE_COMMANDS.UPDATE_SAGE_INTACCT_BILLABLE]: Parameters.UpdateSageIntacctGenericTypeParams<'enabled', boolean>;
    [WRITE_COMMANDS.UPDATE_SAGE_INTACCT_DEPARTMENT_MAPPING]: Parameters.UpdateSageIntacctGenericTypeParams<'mapping', SageIntacctMappingValue>;
    [WRITE_COMMANDS.UPDATE_SAGE_INTACCT_CLASSES_MAPPING]: Parameters.UpdateSageIntacctGenericTypeParams<'mapping', SageIntacctMappingValue>;
    [WRITE_COMMANDS.UPDATE_SAGE_INTACCT_LOCATIONS_MAPPING]: Parameters.UpdateSageIntacctGenericTypeParams<'mapping', SageIntacctMappingValue>;
    [WRITE_COMMANDS.UPDATE_SAGE_INTACCT_CUSTOMERS_MAPPING]: Parameters.UpdateSageIntacctGenericTypeParams<'mapping', SageIntacctMappingValue>;
    [WRITE_COMMANDS.UPDATE_SAGE_INTACCT_PROJECTS_MAPPING]: Parameters.UpdateSageIntacctGenericTypeParams<'mapping', SageIntacctMappingValue>;
    [WRITE_COMMANDS.UPDATE_SAGE_INTACCT_SYNC_TAX_CONFIGURATION]: Parameters.UpdateSageIntacctGenericTypeParams<'enabled', boolean>;
    [WRITE_COMMANDS.UPDATE_SAGE_INTACCT_USER_DIMENSION]: Parameters.UpdateSageIntacctGenericTypeParams<'dimensions', string>;
    [WRITE_COMMANDS.EXPORT_SEARCH_ITEMS_TO_CSV]: Parameters.ExportSearchItemsToCSVParams;
    [WRITE_COMMANDS.EXPORT_REPORT_TO_CSV]: Parameters.ExportReportCSVParams;
    [WRITE_COMMANDS.CREATE_WORKSPACE_APPROVAL]: Parameters.CreateWorkspaceApprovalParams;
    [WRITE_COMMANDS.UPDATE_WORKSPACE_APPROVAL]: Parameters.UpdateWorkspaceApprovalParams;
    [WRITE_COMMANDS.REMOVE_WORKSPACE_APPROVAL]: Parameters.RemoveWorkspaceApprovalParams;
    [WRITE_COMMANDS.CONFIGURE_EXPENSIFY_CARDS_FOR_POLICY]: Parameters.ConfigureExpensifyCardsForPolicyParams;
    [WRITE_COMMANDS.CREATE_EXPENSIFY_CARD]: Omit<Parameters.CreateExpensifyCardParams, 'domainAccountID'>;
    [WRITE_COMMANDS.CREATE_ADMIN_ISSUED_VIRTUAL_CARD]: Omit<Parameters.CreateExpensifyCardParams, 'feedCountry'>;
    [WRITE_COMMANDS.ADD_DELEGATE]: Parameters.AddDelegateParams;
    [WRITE_COMMANDS.UPDATE_DELEGATE_ROLE]: Parameters.UpdateDelegateRoleParams;
    [WRITE_COMMANDS.REMOVE_DELEGATE]: Parameters.RemoveDelegateParams;
    [WRITE_COMMANDS.TOGGLE_CARD_CONTINUOUS_RECONCILIATION]: Parameters.ToggleCardContinuousReconciliationParams;
    [WRITE_COMMANDS.SAVE_SEARCH]: Parameters.SaveSearchParams;
    [WRITE_COMMANDS.DELETE_SAVED_SEARCH]: Parameters.DeleteSavedSearchParams;
    [WRITE_COMMANDS.UPDATE_CARD_SETTLEMENT_FREQUENCY]: Parameters.UpdateCardSettlementFrequencyParams;
    [WRITE_COMMANDS.UPDATE_CARD_SETTLEMENT_ACCOUNT]: Parameters.UpdateCardSettlementAccountParams;
    [WRITE_COMMANDS.SET_PERSONAL_DETAILS_AND_SHIP_EXPENSIFY_CARDS]: Parameters.SetPersonalDetailsAndShipExpensifyCardsParams;
    [WRITE_COMMANDS.SELF_TOUR_VIEWED]: null;

    // Xero API
    [WRITE_COMMANDS.UPDATE_XERO_TENANT_ID]: Parameters.UpdateXeroGenericTypeParams;
    [WRITE_COMMANDS.UPDATE_XERO_IMPORT_TAX_RATES]: Parameters.UpdateXeroGenericTypeParams;
    [WRITE_COMMANDS.UPDATE_XERO_MAPPING]: Parameters.UpdateXeroGenericTypeParams;
    [WRITE_COMMANDS.UPDATE_XERO_IMPORT_TRACKING_CATEGORIES]: Parameters.UpdateXeroGenericTypeParams;
    [WRITE_COMMANDS.UPDATE_XERO_IMPORT_CUSTOMERS]: Parameters.UpdateXeroGenericTypeParams;
    [WRITE_COMMANDS.UPDATE_XERO_ENABLE_NEW_CATEGORIES]: Parameters.UpdateXeroGenericTypeParams;
    [WRITE_COMMANDS.UPDATE_XERO_AUTO_SYNC]: Parameters.UpdateXeroGenericTypeParams;
    [WRITE_COMMANDS.UPDATE_XERO_AUTO_SYNC]: Parameters.UpdateXeroGenericTypeParams;
    [WRITE_COMMANDS.UPDATE_XERO_EXPORT_BILL_STATUS]: Parameters.UpdateXeroGenericTypeParams;
    [WRITE_COMMANDS.UPDATE_XERO_EXPORT_BILL_DATE]: Parameters.UpdateXeroGenericTypeParams;
    [WRITE_COMMANDS.UPDATE_XERO_EXPORT_EXPORTER]: Parameters.UpdateXeroGenericTypeParams;
    [WRITE_COMMANDS.UPDATE_XERO_EXPORT_NON_REIMBURSABLE_ACCOUNT]: Parameters.UpdateXeroGenericTypeParams;
    [WRITE_COMMANDS.UPDATE_XERO_SYNC_INVOICE_COLLECTIONS_ACCOUNT_ID]: Parameters.UpdateXeroGenericTypeParams;
    [WRITE_COMMANDS.UPDATE_XERO_SYNC_SYNC_REIMBURSED_REPORTS]: Parameters.UpdateXeroGenericTypeParams;
    [WRITE_COMMANDS.UPDATE_XERO_SYNC_REIMBURSEMENT_ACCOUNT_ID]: Parameters.UpdateXeroGenericTypeParams;

    // Invoice API
    [WRITE_COMMANDS.SET_INVOICING_TRANSFER_BANK_ACCOUNT]: Parameters.SetInvoicingTransferBankAccountParams;
    [WRITE_COMMANDS.UPDATE_INVOICE_COMPANY_NAME]: Parameters.UpdateInvoiceCompanyNameParams;
    [WRITE_COMMANDS.UPDATE_INVOICE_COMPANY_WEBSITE]: Parameters.UpdateInvoiceCompanyWebsiteParams;

    [WRITE_COMMANDS.JOIN_ACCESSIBLE_POLICY]: Parameters.JoinAccessiblePolicyParams;
    // Dismis Product Training
    [WRITE_COMMANDS.DISMISS_PRODUCT_TRAINING]: Parameters.DismissProductTrainingParams;
};

const READ_COMMANDS = {
    GET_CORPAY_BANK_ACCOUNT_FIELDS: 'GetCorpayBankAccountFields',
    CONNECT_POLICY_TO_QUICKBOOKS_ONLINE: 'ConnectPolicyToQuickbooksOnline',
    CONNECT_POLICY_TO_XERO: 'ConnectPolicyToXero',
    SYNC_POLICY_TO_QUICKBOOKS_ONLINE: 'SyncPolicyToQuickbooksOnline',
    SYNC_POLICY_TO_XERO: 'SyncPolicyToXero',
    SYNC_POLICY_TO_NETSUITE: 'SyncPolicyToNetSuite',
    SYNC_POLICY_TO_SAGE_INTACCT: 'SyncPolicyToSageIntacct',
    SYNC_POLICY_TO_QUICKBOOKS_DESKTOP: 'SyncPolicyToQuickbooksDesktop',
    OPEN_REIMBURSEMENT_ACCOUNT_PAGE: 'OpenReimbursementAccountPage',
    OPEN_WORKSPACE_VIEW: 'OpenWorkspaceView',
    GET_MAPBOX_ACCESS_TOKEN: 'GetMapboxAccessToken',
    OPEN_PAYMENTS_PAGE: 'OpenPaymentsPage',
    OPEN_PERSONAL_DETAILS: 'OpenPersonalDetailsPage',
    OPEN_PUBLIC_PROFILE_PAGE: 'OpenPublicProfilePage',
    OPEN_PLAID_BANK_LOGIN: 'OpenPlaidBankLogin',
    OPEN_PLAID_BANK_ACCOUNT_SELECTOR: 'OpenPlaidBankAccountSelector',
    GET_OLDER_ACTIONS: 'GetOlderActions',
    GET_NEWER_ACTIONS: 'GetNewerActions',
    EXPAND_URL_PREVIEW: 'ExpandURLPreview',
    GET_REPORT_PRIVATE_NOTE: 'GetReportPrivateNote',
    OPEN_ROOM_MEMBERS_PAGE: 'OpenRoomMembersPage',
    SEARCH_FOR_REPORTS: 'SearchForReports',
    SEARCH_FOR_ROOMS_TO_MENTION: 'SearchForRoomsToMention',
    SEND_PERFORMANCE_TIMING: 'SendPerformanceTiming',
    GET_ROUTE: 'GetRoute',
    GET_ROUTE_FOR_DRAFT: 'GetRouteForDraft',
    GET_ROUTE_FOR_BACKUP: 'GetRouteForBackup',
    GET_STATEMENT_PDF: 'GetStatementPDF',
    OPEN_ONFIDO_FLOW: 'OpenOnfidoFlow',
    OPEN_INITIAL_SETTINGS_PAGE: 'OpenInitialSettingsPage',
    OPEN_ENABLE_PAYMENTS_PAGE: 'OpenEnablePaymentsPage',
    BEGIN_SIGNIN: 'BeginSignIn',
    SIGN_IN_WITH_SHORT_LIVED_AUTH_TOKEN: 'SignInWithShortLivedAuthToken',
    SIGN_IN_WITH_SUPPORT_AUTH_TOKEN: 'SignInWithSupportAuthToken',
    GET_POLICY_CATEGORIES: 'GetPolicyCategories',
    OPEN_WORKSPACE: 'OpenWorkspace',
    OPEN_WORKSPACE_MEMBERS_PAGE: 'OpenWorkspaceMembersPage',
    OPEN_POLICY_CATEGORIES_PAGE: 'OpenPolicyCategoriesPage',
    OPEN_POLICY_TAGS_PAGE: 'OpenPolicyTagsPage',
    OPEN_POLICY_TAXES_PAGE: 'OpenPolicyTaxesPage',
    OPEN_POLICY_REPORT_FIELDS_PAGE: 'OpenPolicyReportFieldsPage',
    OPEN_POLICY_EXPENSIFY_CARDS_PAGE: 'OpenPolicyExpensifyCardsPage',
    OPEN_POLICY_COMPANY_CARDS_FEED: 'OpenPolicyCompanyCardsFeed',
    OPEN_POLICY_COMPANY_CARDS_PAGE: 'OpenPolicyCompanyCardsPage',
    OPEN_POLICY_EDIT_CARD_LIMIT_TYPE_PAGE: 'OpenPolicyEditCardLimitTypePage',
    OPEN_WORKSPACE_INVITE_PAGE: 'OpenWorkspaceInvitePage',
    OPEN_DRAFT_WORKSPACE_REQUEST: 'OpenDraftWorkspaceRequest',
    OPEN_POLICY_WORKFLOWS_PAGE: 'OpenPolicyWorkflowsPage',
    OPEN_POLICY_DISTANCE_RATES_PAGE: 'OpenPolicyDistanceRatesPage',
    OPEN_POLICY_PER_DIEM_RATES_PAGE: 'OpenPolicyPerDiemRatesPage',
    OPEN_POLICY_MORE_FEATURES_PAGE: 'OpenPolicyMoreFeaturesPage',
    OPEN_POLICY_ACCOUNTING_PAGE: 'OpenPolicyAccountingPage',
    OPEN_POLICY_PROFILE_PAGE: 'OpenPolicyProfilePage',
    OPEN_POLICY_INITIAL_PAGE: 'OpenPolicyInitialPage',
    OPEN_SUBSCRIPTION_PAGE: 'OpenSubscriptionPage',
    OPEN_DRAFT_DISTANCE_EXPENSE: 'OpenDraftDistanceExpense',
    START_ISSUE_NEW_CARD_FLOW: 'StartIssueNewCardFlow',
    OPEN_CARD_DETAILS_PAGE: 'OpenCardDetailsPage',
    GET_ASSIGNED_SUPPORT_DATA: 'GetAssignedSupportData',
    OPEN_WORKSPACE_PLAN_PAGE: 'OpenWorkspacePlanPage',
} as const;

type ReadCommand = ValueOf<typeof READ_COMMANDS>;

type ReadCommandParameters = {
    [READ_COMMANDS.CONNECT_POLICY_TO_QUICKBOOKS_ONLINE]: Parameters.ConnectPolicyToAccountingIntegrationParams;
    [READ_COMMANDS.CONNECT_POLICY_TO_XERO]: Parameters.ConnectPolicyToAccountingIntegrationParams;
    [READ_COMMANDS.SYNC_POLICY_TO_QUICKBOOKS_ONLINE]: Parameters.SyncPolicyToQuickbooksOnlineParams;
    [READ_COMMANDS.SYNC_POLICY_TO_XERO]: Parameters.SyncPolicyToXeroParams;
    [READ_COMMANDS.SYNC_POLICY_TO_NETSUITE]: Parameters.SyncPolicyToNetSuiteParams;
    [READ_COMMANDS.SYNC_POLICY_TO_SAGE_INTACCT]: Parameters.SyncPolicyToNetSuiteParams;
    [READ_COMMANDS.SYNC_POLICY_TO_QUICKBOOKS_DESKTOP]: Parameters.SyncPolicyToQuickbooksDesktopParams;
    [READ_COMMANDS.OPEN_REIMBURSEMENT_ACCOUNT_PAGE]: Parameters.OpenReimbursementAccountPageParams;
    [READ_COMMANDS.OPEN_WORKSPACE_VIEW]: Parameters.OpenWorkspaceViewParams;
    [READ_COMMANDS.GET_MAPBOX_ACCESS_TOKEN]: null;
    [READ_COMMANDS.OPEN_PAYMENTS_PAGE]: null;
    [READ_COMMANDS.OPEN_PERSONAL_DETAILS]: null;
    [READ_COMMANDS.OPEN_PUBLIC_PROFILE_PAGE]: Parameters.OpenPublicProfilePageParams;
    [READ_COMMANDS.OPEN_PLAID_BANK_LOGIN]: Parameters.OpenPlaidBankLoginParams;
    [READ_COMMANDS.OPEN_PLAID_BANK_ACCOUNT_SELECTOR]: Parameters.OpenPlaidBankAccountSelectorParams;
    [READ_COMMANDS.GET_OLDER_ACTIONS]: Parameters.GetOlderActionsParams;
    [READ_COMMANDS.GET_NEWER_ACTIONS]: Parameters.GetNewerActionsParams;
    [READ_COMMANDS.GET_CORPAY_BANK_ACCOUNT_FIELDS]: Parameters.GetCorpayBankAccountFieldsParams;
    [READ_COMMANDS.EXPAND_URL_PREVIEW]: Parameters.ExpandURLPreviewParams;
    [READ_COMMANDS.GET_REPORT_PRIVATE_NOTE]: Parameters.GetReportPrivateNoteParams;
    [READ_COMMANDS.OPEN_ROOM_MEMBERS_PAGE]: Parameters.OpenRoomMembersPageParams;
    [READ_COMMANDS.SEARCH_FOR_REPORTS]: Parameters.SearchForReportsParams;
    [READ_COMMANDS.SEARCH_FOR_ROOMS_TO_MENTION]: Parameters.SearchForRoomsToMentionParams;
    [READ_COMMANDS.SEND_PERFORMANCE_TIMING]: Parameters.SendPerformanceTimingParams;
    [READ_COMMANDS.GET_ROUTE]: Parameters.GetRouteParams;
    [READ_COMMANDS.GET_ROUTE_FOR_DRAFT]: Parameters.GetRouteParams;
    [READ_COMMANDS.GET_ROUTE_FOR_BACKUP]: Parameters.GetRouteParams;
    [READ_COMMANDS.GET_STATEMENT_PDF]: Parameters.GetStatementPDFParams;
    [READ_COMMANDS.OPEN_ONFIDO_FLOW]: null;
    [READ_COMMANDS.OPEN_INITIAL_SETTINGS_PAGE]: null;
    [READ_COMMANDS.OPEN_ENABLE_PAYMENTS_PAGE]: null;
    [READ_COMMANDS.BEGIN_SIGNIN]: Parameters.BeginSignInParams;
    [READ_COMMANDS.SIGN_IN_WITH_SHORT_LIVED_AUTH_TOKEN]: Parameters.SignInWithShortLivedAuthTokenParams;
    [READ_COMMANDS.SIGN_IN_WITH_SUPPORT_AUTH_TOKEN]: Parameters.SignInWithSupportAuthTokenParams;
    [READ_COMMANDS.GET_POLICY_CATEGORIES]: Parameters.GetPolicyCategoriesParams;
    [READ_COMMANDS.OPEN_WORKSPACE]: Parameters.OpenWorkspaceParams;
    [READ_COMMANDS.OPEN_WORKSPACE_MEMBERS_PAGE]: Parameters.OpenWorkspaceMembersPageParams;
    [READ_COMMANDS.OPEN_POLICY_CATEGORIES_PAGE]: Parameters.OpenPolicyCategoriesPageParams;
    [READ_COMMANDS.OPEN_POLICY_TAGS_PAGE]: Parameters.OpenPolicyTagsPageParams;
    [READ_COMMANDS.OPEN_POLICY_TAXES_PAGE]: Parameters.OpenPolicyTaxesPageParams;
    [READ_COMMANDS.OPEN_POLICY_REPORT_FIELDS_PAGE]: Parameters.OpenPolicyReportFieldsPageParams;
    [READ_COMMANDS.OPEN_WORKSPACE_INVITE_PAGE]: Parameters.OpenWorkspaceInvitePageParams;
    [READ_COMMANDS.OPEN_DRAFT_WORKSPACE_REQUEST]: Parameters.OpenDraftWorkspaceRequestParams;
    [READ_COMMANDS.OPEN_POLICY_WORKFLOWS_PAGE]: Parameters.OpenPolicyWorkflowsPageParams;
    [READ_COMMANDS.OPEN_POLICY_DISTANCE_RATES_PAGE]: Parameters.OpenPolicyDistanceRatesPageParams;
    [READ_COMMANDS.OPEN_POLICY_PER_DIEM_RATES_PAGE]: Parameters.OpenPolicyPerDiemRatesPageParams;
    [READ_COMMANDS.OPEN_POLICY_MORE_FEATURES_PAGE]: Parameters.OpenPolicyMoreFeaturesPageParams;
    [READ_COMMANDS.OPEN_POLICY_ACCOUNTING_PAGE]: Parameters.OpenPolicyAccountingPageParams;
    [READ_COMMANDS.OPEN_POLICY_EXPENSIFY_CARDS_PAGE]: Parameters.OpenPolicyExpensifyCardsPageParams;
    [READ_COMMANDS.OPEN_POLICY_COMPANY_CARDS_PAGE]: Parameters.OpenPolicyExpensifyCardsPageParams;
    [READ_COMMANDS.OPEN_POLICY_COMPANY_CARDS_FEED]: Parameters.OpenPolicyCompanyCardsFeedParams;
    [READ_COMMANDS.OPEN_POLICY_EDIT_CARD_LIMIT_TYPE_PAGE]: Parameters.OpenPolicyEditCardLimitTypePageParams;
    [READ_COMMANDS.OPEN_POLICY_PROFILE_PAGE]: Parameters.OpenPolicyProfilePageParams;
    [READ_COMMANDS.OPEN_POLICY_INITIAL_PAGE]: Parameters.OpenPolicyInitialPageParams;
    [READ_COMMANDS.OPEN_SUBSCRIPTION_PAGE]: null;
    [READ_COMMANDS.OPEN_DRAFT_DISTANCE_EXPENSE]: null;
    [READ_COMMANDS.START_ISSUE_NEW_CARD_FLOW]: Parameters.StartIssueNewCardFlowParams;
    [READ_COMMANDS.OPEN_CARD_DETAILS_PAGE]: Parameters.OpenCardDetailsPageParams;
    [READ_COMMANDS.GET_ASSIGNED_SUPPORT_DATA]: Parameters.GetAssignedSupportDataParams;
    [READ_COMMANDS.OPEN_WORKSPACE_PLAN_PAGE]: Parameters.OpenWorkspacePlanPageParams;
};

const SIDE_EFFECT_REQUEST_COMMANDS = {
    ACCEPT_SPOTNANA_TERMS: 'AcceptSpotnanaTerms',
    AUTHENTICATE_PUSHER: 'AuthenticatePusher',
    GENERATE_SPOTNANA_TOKEN: 'GenerateSpotnanaToken',
    GET_MISSING_ONYX_MESSAGES: 'GetMissingOnyxMessages',
    JOIN_POLICY_VIA_INVITE_LINK: 'JoinWorkspaceViaInviteLink',
    OPEN_OLD_DOT_LINK: 'OpenOldDotLink',
    OPEN_REPORT: 'OpenReport',
    RECONNECT_APP: 'ReconnectApp',
    ADD_PAYMENT_CARD_GBP: 'AddPaymentCardGBP',
    REVEAL_EXPENSIFY_CARD_DETAILS: 'RevealExpensifyCardDetails',
    TWO_FACTOR_AUTH_VALIDATE: 'TwoFactorAuth_Validate',
    CONNECT_AS_DELEGATE: 'ConnectAsDelegate',
    DISCONNECT_AS_DELEGATE: 'DisconnectAsDelegate',
    COMPLETE_HYBRID_APP_ONBOARDING: 'CompleteHybridAppOnboarding',
    CONNECT_POLICY_TO_QUICKBOOKS_DESKTOP: 'ConnectPolicyToQuickbooksDesktop',

    // PayMoneyRequestOnSearch only works online (pattern C) and we need to play the success sound only when the request is successful
    PAY_MONEY_REQUEST_ON_SEARCH: 'PayMoneyRequestOnSearch',
} as const;

type SideEffectRequestCommand = ValueOf<typeof SIDE_EFFECT_REQUEST_COMMANDS>;

type SideEffectRequestCommandParameters = {
    [SIDE_EFFECT_REQUEST_COMMANDS.AUTHENTICATE_PUSHER]: Parameters.AuthenticatePusherParams;
    [SIDE_EFFECT_REQUEST_COMMANDS.OPEN_REPORT]: Parameters.OpenReportParams;
    [SIDE_EFFECT_REQUEST_COMMANDS.OPEN_OLD_DOT_LINK]: Parameters.OpenOldDotLinkParams;
    [SIDE_EFFECT_REQUEST_COMMANDS.REVEAL_EXPENSIFY_CARD_DETAILS]: Parameters.RevealExpensifyCardDetailsParams;
    [SIDE_EFFECT_REQUEST_COMMANDS.GET_MISSING_ONYX_MESSAGES]: Parameters.GetMissingOnyxMessagesParams;
    [SIDE_EFFECT_REQUEST_COMMANDS.JOIN_POLICY_VIA_INVITE_LINK]: Parameters.JoinPolicyInviteLinkParams;
    [SIDE_EFFECT_REQUEST_COMMANDS.RECONNECT_APP]: Parameters.ReconnectAppParams;
    [SIDE_EFFECT_REQUEST_COMMANDS.GENERATE_SPOTNANA_TOKEN]: Parameters.GenerateSpotnanaTokenParams;
    [SIDE_EFFECT_REQUEST_COMMANDS.ADD_PAYMENT_CARD_GBP]: Parameters.AddPaymentCardParams;
    [SIDE_EFFECT_REQUEST_COMMANDS.ACCEPT_SPOTNANA_TERMS]: null;
    [SIDE_EFFECT_REQUEST_COMMANDS.TWO_FACTOR_AUTH_VALIDATE]: Parameters.ValidateTwoFactorAuthParams;
    [SIDE_EFFECT_REQUEST_COMMANDS.CONNECT_AS_DELEGATE]: Parameters.ConnectAsDelegateParams;
    [SIDE_EFFECT_REQUEST_COMMANDS.DISCONNECT_AS_DELEGATE]: EmptyObject;
    [SIDE_EFFECT_REQUEST_COMMANDS.COMPLETE_HYBRID_APP_ONBOARDING]: EmptyObject;
    [SIDE_EFFECT_REQUEST_COMMANDS.CONNECT_POLICY_TO_QUICKBOOKS_DESKTOP]: Parameters.ConnectPolicyToQuickBooksDesktopParams;
    [SIDE_EFFECT_REQUEST_COMMANDS.PAY_MONEY_REQUEST_ON_SEARCH]: Parameters.PayMoneyRequestOnSearchParams;
};

type ApiRequestCommandParameters = WriteCommandParameters & ReadCommandParameters & SideEffectRequestCommandParameters;

export {WRITE_COMMANDS, READ_COMMANDS, SIDE_EFFECT_REQUEST_COMMANDS};

type ApiCommand = WriteCommand | ReadCommand | SideEffectRequestCommand;
type CommandOfType<TRequestType extends ApiRequestType> = TRequestType extends typeof CONST.API_REQUEST_TYPE.WRITE
    ? WriteCommand
    : TRequestType extends typeof CONST.API_REQUEST_TYPE.READ
    ? ReadCommand
    : SideEffectRequestCommand;

export type {ApiCommand, ApiRequestType, ApiRequestCommandParameters, CommandOfType, WriteCommand, ReadCommand, SideEffectRequestCommand};<|MERGE_RESOLUTION|>--- conflicted
+++ resolved
@@ -439,11 +439,8 @@
     SELF_TOUR_VIEWED: 'SelfTourViewed',
     UPDATE_INVOICE_COMPANY_NAME: 'UpdateInvoiceCompanyName',
     UPDATE_INVOICE_COMPANY_WEBSITE: 'UpdateInvoiceCompanyWebsite',
-<<<<<<< HEAD
     BANK_ACCOUNT_CREATE_CORPAY: 'BankAccount_CreateCorpay',
-=======
     UPDATE_WORKSPACE_CUSTOM_UNIT: 'UpdateWorkspaceCustomUnit',
->>>>>>> 5728dfee
     VALIDATE_USER_AND_GET_ACCESSIBLE_POLICIES: 'ValidateUserAndGetAccessiblePolicies',
     DISMISS_PRODUCT_TRAINING: 'DismissProductTraining',
 } as const;
