import type {ValueOf} from 'type-fest';
import type CONST from '@src/CONST';
import type {SageIntacctMappingValue} from '@src/types/onyx/Policy';
import type {EmptyObject} from '@src/types/utils/EmptyObject';
import type * as Parameters from './parameters';
import type SignInUserParams from './parameters/SignInUserParams';
import type UpdateBeneficialOwnersForBankAccountParams from './parameters/UpdateBeneficialOwnersForBankAccountParams';

type ApiRequestType = ValueOf<typeof CONST.API_REQUEST_TYPE>;

const WRITE_COMMANDS = {
    SET_WORKSPACE_AUTO_REPORTING_FREQUENCY: 'SetWorkspaceAutoReportingFrequency',
    SET_WORKSPACE_AUTO_REPORTING_MONTHLY_OFFSET: 'SetWorkspaceAutoReportingOffset',
    SET_WORKSPACE_APPROVAL_MODE: 'SetWorkspaceApprovalMode',
    SET_WORKSPACE_PAYER: 'SetWorkspacePayer',
    SET_WORKSPACE_REIMBURSEMENT: 'SetWorkspaceReimbursement',
    SET_POLICY_DEFAULT_REPORT_TITLE: 'SetPolicyDefaultReportTitle',
    SET_POLICY_PREVENT_MEMBER_CREATED_TITLE: 'SetPolicyPreventMemberCreatedTitle',
    SET_POLICY_PREVENT_SELF_APPROVAL: 'SetPolicyPreventSelfApproval',
    SET_POLICY_AUTOMATIC_APPROVAL_LIMIT: 'SetPolicyAutomaticApprovalLimit',
    SET_POLICY_AUTOMATIC_APPROVAL_RATE: 'SetPolicyAutomaticApprovalRate',
    SET_POLICY_AUTO_REIMBURSEMENT_LIMIT: 'SetPolicyAutoReimbursementLimit',
    ENABLE_POLICY_AUTO_REIMBURSEMENT_LIMIT: 'EnablePolicyAutoReimbursementLimit',
    ENABLE_POLICY_AUTO_APPROVAL_OPTIONS: 'EnablePolicyAutoApprovalOptions',
    ENABLE_POLICY_DEFAULT_REPORT_TITLE: 'EnablePolicyDefaultReportTitle',
    SET_WORKSPACE_DEFAULT_SPEND_CATEGORY: 'SetPolicyDefaultSpendCategory',
    DISMISS_REFERRAL_BANNER: 'DismissReferralBanner',
    UPDATE_PREFERRED_LOCALE: 'UpdatePreferredLocale',
    OPEN_APP: 'OpenApp',
    RECONNECT_APP: 'ReconnectApp',
    HANDLE_RESTRICTED_EVENT: 'HandleRestrictedEvent',
    OPEN_REPORT: 'OpenReport',
    DELETE_PAYMENT_BANK_ACCOUNT: 'DeletePaymentBankAccount',
    UPDATE_PERSONAL_INFORMATION_FOR_BANK_ACCOUNT: 'UpdatePersonalInformationForBankAccount',
    VALIDATE_BANK_ACCOUNT_WITH_TRANSACTIONS: 'ValidateBankAccountWithTransactions',
    UPDATE_COMPANY_INFORMATION_FOR_BANK_ACCOUNT: 'UpdateCompanyInformationForBankAccount',
    UPDATE_BENEFICIAL_OWNERS_FOR_BANK_ACCOUNT: 'UpdateBeneficialOwnersForBankAccount',
    CONNECT_BANK_ACCOUNT_MANUALLY: 'ConnectBankAccountManually',
    VERIFY_IDENTITY_FOR_BANK_ACCOUNT: 'VerifyIdentityForBankAccount',
    BANK_ACCOUNT_HANDLE_PLAID_ERROR: 'BankAccount_HandlePlaidError',
    REPORT_VIRTUAL_EXPENSIFY_CARD_FRAUD: 'ReportVirtualExpensifyCardFraud',
    REQUEST_REPLACEMENT_EXPENSIFY_CARD: 'RequestReplacementExpensifyCard',
    ACTIVATE_PHYSICAL_EXPENSIFY_CARD: 'ActivatePhysicalExpensifyCard',
    UPDATE_EXPENSIFY_CARD_LIMIT: 'UpdateExpensifyCardLimit',
    UPDATE_EXPENSIFY_CARD_TITLE: 'UpdateExpensifyCardTitle',
    UPDATE_EXPENSIFY_CARD_LIMIT_TYPE: 'UpdateExpensifyCardLimitType',
    CARD_DEACTIVATE: 'Card_Deactivate',
    CHRONOS_REMOVE_OOO_EVENT: 'Chronos_RemoveOOOEvent',
    MAKE_DEFAULT_PAYMENT_METHOD: 'MakeDefaultPaymentMethod',
    ADD_PAYMENT_CARD: 'AddPaymentCard',
    ADD_PAYMENT_CARD_GBP: 'AddPaymentCardGBP',
    VERIFY_SETUP_INTENT: 'User_VerifySetupIntent',
    VERIFY_SETUP_INTENT_AND_REQUEST_POLICY_OWNER_CHANGE: 'VerifySetupIntentAndRequestPolicyOwnerChange',
    TRANSFER_WALLET_BALANCE: 'TransferWalletBalance',
    DELETE_PAYMENT_CARD: 'DeletePaymentCard',
    UPDATE_PRONOUNS: 'UpdatePronouns',
    UPDATE_DISPLAY_NAME: 'UpdateDisplayName',
    UPDATE_LEGAL_NAME: 'UpdateLegalName',
    UPDATE_DATE_OF_BIRTH: 'UpdateDateOfBirth',
    UPDATE_PHONE_NUMBER: 'UpdatePhoneNumber',
    UPDATE_HOME_ADDRESS: 'UpdateHomeAddress',
    UPDATE_POLICY_ADDRESS: 'SetPolicyAddress',
    UPDATE_AUTOMATIC_TIMEZONE: 'UpdateAutomaticTimezone',
    UPDATE_SELECTED_TIMEZONE: 'UpdateSelectedTimezone',
    UPDATE_USER_AVATAR: 'UpdateUserAvatar',
    UPDATE_GROUP_CHAT_AVATAR: 'UpdateGroupChatAvatar',
    DELETE_USER_AVATAR: 'DeleteUserAvatar',
    REFER_TEACHERS_UNITE_VOLUNTEER: 'ReferTeachersUniteVolunteer',
    ADD_SCHOOL_PRINCIPAL: 'AddSchoolPrincipal',
    CLOSE_ACCOUNT: 'CloseAccount',
    REQUEST_CONTACT_METHOD_VALIDATE_CODE: 'RequestContactMethodValidateCode',
    UPDATE_NEWSLETTER_SUBSCRIPTION: 'UpdateNewsletterSubscription',
    DELETE_CONTACT_METHOD: 'DeleteContactMethod',
    ADD_NEW_CONTACT_METHOD: 'AddNewContactMethod',
    VALIDATE_LOGIN: 'ValidateLogin',
    VALIDATE_SECONDARY_LOGIN: 'ValidateSecondaryLogin',
    UPDATE_PREFERRED_EMOJI_SKIN_TONE: 'UpdatePreferredEmojiSkinTone',
    UPDATE_CHAT_PRIORITY_MODE: 'UpdateChatPriorityMode',
    TOGGLE_PLATFORM_MUTE: 'TogglePlatformMute',
    SET_CONTACT_METHOD_AS_DEFAULT: 'SetContactMethodAsDefault',
    UPDATE_THEME: 'UpdateTheme',
    UPDATE_STATUS: 'UpdateStatus',
    CLEAR_STATUS: 'ClearStatus',
    UPDATE_PERSONAL_DETAILS_FOR_WALLET: 'UpdatePersonalDetailsForWallet',
    VERIFY_IDENTITY: 'VerifyIdentity',
    ACCEPT_WALLET_TERMS: 'AcceptWalletTerms',
    ANSWER_QUESTIONS_FOR_WALLET: 'AnswerQuestionsForWallet',
    REQUEST_PHYSICAL_EXPENSIFY_CARD: 'RequestPhysicalExpensifyCard',
    LOG_OUT: 'LogOut',
    REQUEST_ACCOUNT_VALIDATION_LINK: 'RequestAccountValidationLink',
    REQUEST_NEW_VALIDATE_CODE: 'RequestNewValidateCode',
    SIGN_IN_WITH_APPLE: 'SignInWithApple',
    SIGN_IN_WITH_GOOGLE: 'SignInWithGoogle',
    SIGN_IN_USER: 'SigninUser',
    SIGN_IN_USER_WITH_LINK: 'SigninUserWithLink',
    SEARCH: 'Search',
    REQUEST_UNLINK_VALIDATION_LINK: 'RequestUnlinkValidationLink',
    UNLINK_LOGIN: 'UnlinkLogin',
    ENABLE_TWO_FACTOR_AUTH: 'EnableTwoFactorAuth',
    DISABLE_TWO_FACTOR_AUTH: 'DisableTwoFactorAuth',
    ADD_COMMENT: 'AddComment',
    ADD_ATTACHMENT: 'AddAttachment',
    ADD_TEXT_AND_ATTACHMENT: 'AddTextAndAttachment',
    CONNECT_BANK_ACCOUNT_WITH_PLAID: 'ConnectBankAccountWithPlaid',
    ADD_PERSONAL_BANK_ACCOUNT: 'AddPersonalBankAccount',
    RESTART_BANK_ACCOUNT_SETUP: 'RestartBankAccountSetup',
    RESEND_VALIDATE_CODE: 'ResendValidateCode',
    OPT_IN_TO_PUSH_NOTIFICATIONS: 'OptInToPushNotifications',
    OPT_OUT_OF_PUSH_NOTIFICATIONS: 'OptOutOfPushNotifications',
    READ_NEWEST_ACTION: 'ReadNewestAction',
    MARK_AS_UNREAD: 'MarkAsUnread',
    TOGGLE_PINNED_CHAT: 'TogglePinnedChat',
    DELETE_COMMENT: 'DeleteComment',
    UPDATE_COMMENT: 'UpdateComment',
    UPDATE_REPORT_NOTIFICATION_PREFERENCE: 'UpdateReportNotificationPreference',
    UPDATE_ROOM_VISIBILITY: 'UpdateRoomVisibility',
    UPDATE_ROOM_DESCRIPTION: 'UpdateRoomDescription',
    UPDATE_REPORT_WRITE_CAPABILITY: 'UpdateReportWriteCapability',
    ADD_WORKSPACE_ROOM: 'AddWorkspaceRoom',
    UPDATE_POLICY_ROOM_NAME: 'UpdatePolicyRoomName',
    ADD_EMOJI_REACTION: 'AddEmojiReaction',
    REMOVE_EMOJI_REACTION: 'RemoveEmojiReaction',
    LEAVE_ROOM: 'LeaveRoom',
    LEAVE_GROUP_CHAT: 'LeaveGroupChat',
    INVITE_TO_ROOM: 'InviteToRoom',
    INVITE_TO_GROUP_CHAT: 'InviteToGroupChat',
    UPDATE_GROUP_CHAT_NAME: 'UpdateGroupChatName',
    UPDATE_GROUP_CHAT_MEMBER_ROLES: 'UpdateGroupChatMemberRoles',
    REMOVE_FROM_ROOM: 'RemoveFromRoom',
    REMOVE_FROM_GROUP_CHAT: 'RemoveFromGroupChat',
    FLAG_COMMENT: 'FlagComment',
    UPDATE_REPORT_PRIVATE_NOTE: 'UpdateReportPrivateNote',
    RESOLVE_ACTIONABLE_MENTION_WHISPER: 'ResolveActionableMentionWhisper',
    RESOLVE_ACTIONABLE_REPORT_MENTION_WHISPER: 'ResolveActionableReportMentionWhisper',
    DELETE_WORKSPACE: 'DeleteWorkspace',
    DELETE_MEMBERS_FROM_WORKSPACE: 'DeleteMembersFromWorkspace',
    ADD_MEMBERS_TO_WORKSPACE: 'AddMembersToWorkspace',
    UPDATE_WORKSPACE_AVATAR: 'UpdateWorkspaceAvatar',
    DELETE_WORKSPACE_AVATAR: 'DeleteWorkspaceAvatar',
    UPDATE_WORKSPACE_GENERAL_SETTINGS: 'UpdateWorkspaceGeneralSettings',
    UPDATE_WORKSPACE_DESCRIPTION: 'UpdateWorkspaceDescription',
    UPDATE_WORKSPACE_MEMBERS_ROLE: 'UpdateWorkspaceMembersRole',
    CREATE_WORKSPACE: 'CreateWorkspace',
    CREATE_WORKSPACE_FROM_IOU_PAYMENT: 'CreateWorkspaceFromIOUPayment',
    SET_WORKSPACE_CATEGORIES_ENABLED: 'SetWorkspaceCategoriesEnabled',
    SET_POLICY_TAGS_ENABLED: 'SetPolicyTagsEnabled',
    CREATE_WORKSPACE_CATEGORIES: 'CreateWorkspaceCategories',
    IMPORT_CATEGORIES_SPREADSHEET: 'ImportCategoriesSpreadsheet',
    IMPORT_MEMBERS_SPREADSHEET: 'ImportMembersSpreadsheet',
    IMPORT_TAGS_SPREADSHEET: 'ImportTagsSpreadsheet',
    IMPORT_PER_DIEM_RATES: 'ImportPerDiemRates',
    EXPORT_CATEGORIES_CSV: 'ExportCategoriesCSV',
    EXPORT_MEMBERS_CSV: 'ExportMembersCSV',
    EXPORT_TAGS_CSV: 'ExportTagsCSV',
    EXPORT_PER_DIEM_CSV: 'ExportPerDiemCSV',
    EXPORT_REPORT_TO_CSV: 'ExportReportToCSV',
    RENAME_WORKSPACE_CATEGORY: 'RenameWorkspaceCategory',
    CREATE_POLICY_TAG: 'CreatePolicyTag',
    RENAME_POLICY_TAG: 'RenamePolicyTag',
    SET_WORKSPACE_REQUIRES_CATEGORY: 'SetWorkspaceRequiresCategory',
    UPDATE_POLICY_CATEGORY_PAYROLL_CODE: 'UpdatePolicyCategoryPayrollCode',
    UPDATE_POLICY_CATEGORY_GL_CODE: 'UpdatePolicyCategoryGLCode',
    DELETE_WORKSPACE_CATEGORIES: 'DeleteWorkspaceCategories',
    DELETE_POLICY_REPORT_FIELD: 'DeletePolicyReportField',
    SET_POLICY_TAGS_REQUIRED: 'SetPolicyTagsRequired',
    SET_POLICY_REQUIRES_TAG: 'SetPolicyRequiresTag',
    RENAME_POLICY_TAG_LIST: 'RenamePolicyTaglist',
    DELETE_POLICY_TAGS: 'DeletePolicyTags',
    UPDATE_POLICY_TAG_GL_CODE: 'UpdatePolicyTagGLCode',
    CREATE_TASK: 'CreateTask',
    CANCEL_TASK: 'CancelTask',
    EDIT_TASK_ASSIGNEE: 'EditTaskAssignee',
    EDIT_TASK: 'EditTask',
    REOPEN_TASK: 'ReopenTask',
    COMPLETE_TASK: 'CompleteTask',
    COMPLETE_GUIDED_SETUP: 'CompleteGuidedSetup',
    SET_NAME_VALUE_PAIR: 'SetNameValuePair',
    SET_REPORT_FIELD: 'Report_SetFields',
    DELETE_REPORT_FIELD: 'RemoveReportField',
    SET_REPORT_NAME: 'RenameReport',
    COMPLETE_SPLIT_BILL: 'CompleteSplitBill',
    UPDATE_MONEY_REQUEST_ATTENDEES: 'UpdateMoneyRequestAttendees',
    UPDATE_MONEY_REQUEST_DATE: 'UpdateMoneyRequestDate',
    UPDATE_MONEY_REQUEST_BILLABLE: 'UpdateMoneyRequestBillable',
    UPDATE_MONEY_REQUEST_MERCHANT: 'UpdateMoneyRequestMerchant',
    UPDATE_MONEY_REQUEST_TAG: 'UpdateMoneyRequestTag',
    UPDATE_MONEY_REQUEST_TAX_AMOUNT: 'UpdateMoneyRequestTaxAmount',
    UPDATE_MONEY_REQUEST_TAX_RATE: 'UpdateMoneyRequestTaxRate',
    UPDATE_MONEY_REQUEST_DISTANCE: 'UpdateMoneyRequestDistance',
    UPDATE_MONEY_REQUEST_DISTANCE_RATE: 'UpdateMoneyRequestDistanceRate',
    UPDATE_MONEY_REQUEST_CATEGORY: 'UpdateMoneyRequestCategory',
    UPDATE_MONEY_REQUEST_DESCRIPTION: 'UpdateMoneyRequestDescription',
    UPDATE_MONEY_REQUEST_AMOUNT_AND_CURRENCY: 'UpdateMoneyRequestAmountAndCurrency',
    HOLD_MONEY_REQUEST: 'HoldRequest',
    UPDATE_BILLING_CARD_CURRENCY: 'UpdateBillingCardCurrency',
    UNHOLD_MONEY_REQUEST: 'UnHoldRequest',
    REQUEST_MONEY: 'RequestMoney',
    SPLIT_BILL: 'SplitBill',
    SPLIT_BILL_AND_OPEN_REPORT: 'SplitBillAndOpenReport',
    DELETE_MONEY_REQUEST: 'DeleteMoneyRequest',
    CREATE_DISTANCE_REQUEST: 'CreateDistanceRequest',
    START_SPLIT_BILL: 'StartSplitBill',
    SEND_MONEY_ELSEWHERE: 'SendMoneyElsewhere',
    SEND_MONEY_WITH_WALLET: 'SendMoneyWithWallet',
    APPROVE_MONEY_REQUEST: 'ApproveMoneyRequest',
    UNAPPROVE_EXPENSE_REPORT: 'UnapproveExpenseReport',
    REPLACE_RECEIPT: 'ReplaceReceipt',
    SUBMIT_REPORT: 'SubmitReport',
    DETACH_RECEIPT: 'DetachReceipt',
    PAY_MONEY_REQUEST_WITH_WALLET: 'PayMoneyRequestWithWallet',
    PAY_MONEY_REQUEST: 'PayMoneyRequest',
    CANCEL_PAYMENT: 'CancelPayment',
    ACCEPT_ACH_CONTRACT_FOR_BANK_ACCOUNT: 'AcceptACHContractForBankAccount',
    SWITCH_TO_OLD_DOT: 'SwitchToOldDot',
    TRACK_EXPENSE: 'TrackExpense',
    ENABLE_POLICY_CATEGORIES: 'EnablePolicyCategories',
    ENABLE_POLICY_CONNECTIONS: 'EnablePolicyConnections',
    ENABLE_POLICY_DISTANCE_RATES: 'EnablePolicyDistanceRates',
    ENABLE_POLICY_TAGS: 'EnablePolicyTags',
    ENABLE_POLICY_TAXES: 'EnablePolicyTaxes',
    ENABLE_POLICY_WORKFLOWS: 'EnablePolicyWorkflows',
    ENABLE_POLICY_REPORT_FIELDS: 'EnablePolicyReportFields',
    ENABLE_POLICY_EXPENSIFY_CARDS: 'EnablePolicyExpensifyCards',
    TOGGLE_POLICY_PER_DIEM: 'TogglePolicyPerDiem',
    ENABLE_POLICY_COMPANY_CARDS: 'EnablePolicyCompanyCards',
    ENABLE_POLICY_INVOICING: 'EnablePolicyInvoicing',
    SET_POLICY_RULES_ENABLED: 'SetPolicyRulesEnabled',
    SET_POLICY_EXPENSE_MAX_AMOUNT_NO_RECEIPT: 'SetPolicyExpenseMaxAmountNoReceipt',
    SET_POLICY_EXPENSE_MAX_AMOUNT: 'SetPolicyExpenseMaxAmount',
    SET_POLICY_EXPENSE_MAX_AGE: ' SetPolicyExpenseMaxAge',
    SET_POLICY_BILLABLE_MODE: ' SetPolicyBillableMode',
    DISABLE_POLICY_BILLABLE_MODE: 'DisablePolicyBillableExpenses',
    SET_WORKSPACE_ERECEIPTS_ENABLED: 'SetWorkspaceEReceiptsEnabled',
    SET_POLICY_CATEGORY_DESCRIPTION_REQUIRED: 'SetPolicyCategoryDescriptionRequired',
    SET_WORKSPACE_CATEGORY_DESCRIPTION_HINT: 'SetWorkspaceCategoryDescriptionHint',
    SET_POLICY_CATEGORY_RECEIPTS_REQUIRED: 'SetPolicyCategoryReceiptsRequired',
    REMOVE_POLICY_CATEGORY_RECEIPTS_REQUIRED: 'RemoveWorkspaceCategoryReceiptsRequired',
    SET_POLICY_CATEGORY_MAX_AMOUNT: 'SetPolicyCategoryMaxAmount',
    SET_POLICY_CATEGORY_APPROVER: 'SetPolicyCategoryApprover',
    SET_POLICY_CATEGORY_TAX: 'SetPolicyCategoryTax',
    SET_POLICY_TAXES_CURRENCY_DEFAULT: 'SetPolicyCurrencyDefaultTax',
    SET_POLICY_TAXES_FOREIGN_CURRENCY_DEFAULT: 'SetPolicyForeignCurrencyDefaultTax',
    SET_POLICY_CUSTOM_TAX_NAME: 'SetPolicyCustomTaxName',
    JOIN_POLICY_VIA_INVITE_LINK: 'JoinWorkspaceViaInviteLink',
    ACCEPT_JOIN_REQUEST: 'AcceptJoinRequest',
    DECLINE_JOIN_REQUEST: 'DeclineJoinRequest',
    CREATE_POLICY_TAX: 'CreatePolicyTax',
    UPDATE_POLICY_CONNECTION_CONFIG: 'UpdatePolicyConnectionConfiguration',
    UPDATE_QUICKBOOKS_ONLINE_ENABLE_NEW_CATEGORIES: 'UpdateQuickbooksOnlineEnableNewCategories',
    UPDATE_QUICKBOOKS_ONLINE_AUTO_CREATE_VENDOR: 'UpdateQuickbooksOnlineAutoCreateVendor',
    UPDATE_QUICKBOOKS_ONLINE_REIMBURSABLE_EXPENSES_ACCOUNT: 'UpdateQuickbooksOnlineReimbursableExpensesAccount',
    UPDATE_QUICKBOOKS_ONLINE_RECEIVABLE_ACCOUNT: 'UpdateQuickbooksOnlineReceivableAccount',
    UPDATE_QUICKBOOKS_ONLINE_EXPORT_DATE: 'UpdateQuickbooksOnlineExportDate',
    UPDATE_QUICKBOOKS_ONLINE_NON_REIMBURSABLE_EXPENSES_ACCOUNT: 'UpdateQuickbooksOnlineNonReimbursableExpensesAccount',
    UPDATE_QUICKBOOKS_ONLINE_COLLECTION_ACCOUNT_ID: 'UpdateQuickbooksOnlineCollectionAccountID',
    UPDATE_QUICKBOOKS_ONLINE_SYNC_TAX: 'UpdateQuickbooksOnlineSyncTax',
    UPDATE_QUICKBOOKS_ONLINE_SYNC_LOCATIONS: 'UpdateQuickbooksOnlineSyncLocations',
    UPDATE_QUICKBOOKS_ONLINE_SYNC_CUSTOMERS: 'UpdateQuickbooksOnlineSyncCustomers',
    UPDATE_QUICKBOOKS_ONLINE_SYNC_CLASSES: 'UpdateQuickbooksOnlineSyncClasses',
    UPDATE_QUICKBOOKS_ONLINE_NON_REIMBURSABLE_BILL_DEFAULT_VENDOR: 'UpdateQuickbooksOnlineNonReimbursableBillDefaultVendor',
    UPDATE_QUICKBOOKS_ONLINE_AUTO_SYNC: 'UpdateQuickbooksOnlineAutoSync',
    UPDATE_QUICKBOOKS_ONLINE_SYNC_PEOPLE: 'UpdateQuickbooksOnlineSyncPeople',
    UPDATE_QUICKBOOKS_ONLINE_REIMBURSEMENT_ACCOUNT_ID: 'UpdateQuickbooksOnlineReimbursementAccountID',
    UPDATE_QUICKBOOKS_ONLINE_EXPORT: 'UpdateQuickbooksOnlineExport',
    UPDATE_QUICKBOOKS_DESKTOP_EXPORT_DATE: 'UpdateQuickbooksDesktopExportDate',
    UPDATE_MANY_POLICY_CONNECTION_CONFIGS: 'UpdateManyPolicyConnectionConfigurations',
    UPDATE_QUICKBOOKS_DESKTOP_NON_REIMBURSABLE_EXPENSES_EXPORT_DESTINATION: 'UpdateQuickbooksDesktopNonReimbursableExpensesExportDestination',
    UPDATE_QUICKBOOKS_DESKTOP_NON_REIMBURSABLE_EXPENSES_ACCOUNT: 'UpdateQuickbooksDesktopNonReimbursableExpensesAccount',
    UPDATE_QUICKBOOKS_DESKTOP_AUTO_CREATE_VENDOR: 'UpdateQuickbooksDesktopAutoCreateVendor',
    UPDATE_QUICKBOOKS_DESKTOP_NON_REIMBURSABLE_BILL_DEFAULT_VENDOR: 'UpdateQuickbooksDesktopNonReimbursableBillDefaultVendor',
    UPDATE_QUICKBOOKS_DESKTOP_AUTO_SYNC: 'UpdateQuickbooksDesktopAutoSync',
    UPDATE_QUICKBOOKS_DESKTOP_EXPORT: 'UpdateQuickbooksDesktopExport',
    UPDATE_QUICKBOOKS_DESKTOP_REIMBURSABLE_EXPENSES_ACCOUNT: 'UpdateQuickbooksDesktopReimbursableExpensesAccount',
    UPDATE_QUICKBOOKS_DESKTOP_MARK_CHECKS_TO_BE_PRINTED: 'UpdateQuickbooksDesktopMarkChecksToBePrinted',
    UPDATE_QUICKBOOKS_DESKTOP_REIMBURSABLE_EXPENSES_EXPORT_DESTINATION: 'UpdateQuickbooksDesktopReimbursableExpensesExportDestination',
    UPDATE_QUICKBOOKS_DESKTOP_ENABLE_NEW_CATEGORIES: 'UpdateQuickbooksDesktopEnableNewCategories',
    UPDATE_QUICKBOOKS_DESKTOP_SYNC_CLASSES: 'UpdateQuickbooksDesktopSyncClasses',
    UPDATE_QUICKBOOKS_DESKTOP_SYNC_CUSTOMERS: 'UpdateQuickbooksDesktopSyncCustomers',
    UPDATE_QUICKBOOKS_DESKTOP_SYNC_ITEMS: 'UpdateQuickbooksDesktopSyncItems',
    REMOVE_POLICY_CONNECTION: 'RemovePolicyConnection',
    SET_POLICY_TAXES_ENABLED: 'SetPolicyTaxesEnabled',
    DELETE_POLICY_TAXES: 'DeletePolicyTaxes',
    UPDATE_POLICY_TAX_VALUE: 'UpdatePolicyTaxValue',
    RENAME_POLICY_TAX: 'RenamePolicyTax',
    UPDATE_POLICY_TAX_CODE: 'UpdatePolicyTaxCode',
    CREATE_POLICY_DISTANCE_RATE: 'CreatePolicyDistanceRate',
    REQUEST_WORKSPACE_OWNER_CHANGE: 'RequestWorkspaceOwnerChange',
    ADD_BILLING_CARD_AND_REQUEST_WORKSPACE_OWNER_CHANGE: 'AddBillingCardAndRequestPolicyOwnerChange',
    SET_POLICY_DISTANCE_RATES_UNIT: 'SetPolicyDistanceRatesUnit',
    SET_CUSTOM_UNIT_DEFAULT_CATEGORY: 'SetCustomUnitDefaultCategory',
    ENABLE_DISTANCE_REQUEST_TAX: 'EnableDistanceRequestTax',
    UPDATE_POLICY_DISTANCE_RATE_VALUE: 'UpdatePolicyDistanceRateValue',
    UPDATE_POLICY_DISTANCE_TAX_RATE_VALUE: 'UpdateDistanceTaxRate',
    UPDATE_DISTANCE_TAX_CLAIMABLE_VALUE: 'UpdateDistanceTaxClaimableValue',
    SET_POLICY_DISTANCE_RATES_ENABLED: 'SetPolicyDistanceRatesEnabled',
    DELETE_POLICY_DISTANCE_RATES: 'DeletePolicyDistanceRates',
    DISMISS_TRACK_EXPENSE_ACTIONABLE_WHISPER: 'DismissActionableWhisper',
    CONVERT_TRACKED_EXPENSE_TO_REQUEST: 'ConvertTrackedExpenseToRequest',
    CATEGORIZE_TRACKED_EXPENSE: 'CategorizeTrackedExpense',
    SHARE_TRACKED_EXPENSE: 'ShareTrackedExpense',
    LEAVE_POLICY: 'LeavePolicy',
    DISMISS_VIOLATION: 'DismissViolation',
    ACCEPT_SPOTNANA_TERMS: 'AcceptSpotnanaTerms',
    SEND_INVOICE: 'SendInvoice',
    PAY_INVOICE: 'PayInvoice',
    MARK_AS_CASH: 'MarkAsCash',
    TRANSACTION_MERGE: 'Transaction_Merge',
    RESOLVE_DUPLICATES: 'ResolveDuplicates',
    UPDATE_SUBSCRIPTION_TYPE: 'UpdateSubscriptionType',
    SIGN_UP_USER: 'SignUpUser',
    UPDATE_SUBSCRIPTION_AUTO_RENEW: 'UpdateSubscriptionAutoRenew',
    UPDATE_SUBSCRIPTION_ADD_NEW_USERS_AUTOMATICALLY: 'UpdateSubscriptionAddNewUsersAutomatically',
    UPDATE_SUBSCRIPTION_SIZE: 'UpdateSubscriptionSize',
    REPORT_EXPORT: 'Report_Export',
    MARK_AS_EXPORTED: 'MarkAsExported',
    UPGRADE_TO_CORPORATE: 'UpgradeToCorporate',
    DELETE_MONEY_REQUEST_ON_SEARCH: 'DeleteMoneyRequestOnSearch',
    HOLD_MONEY_REQUEST_ON_SEARCH: 'HoldMoneyRequestOnSearch',
    APPROVE_MONEY_REQUEST_ON_SEARCH: 'ApproveMoneyRequestOnSearch',
    UNHOLD_MONEY_REQUEST_ON_SEARCH: 'UnholdMoneyRequestOnSearch',
    REQUEST_REFUND: 'User_RefundPurchase',
    UPDATE_NETSUITE_SUBSIDIARY: 'UpdateNetSuiteSubsidiary',
    CREATE_WORKSPACE_REPORT_FIELD: 'CreatePolicyReportField',
    UPDATE_WORKSPACE_REPORT_FIELD_INITIAL_VALUE: 'SetPolicyReportFieldDefault',
    ENABLE_WORKSPACE_REPORT_FIELD_LIST_VALUE: 'EnablePolicyReportFieldOption',
    CREATE_WORKSPACE_REPORT_FIELD_LIST_VALUE: 'CreatePolicyReportFieldOption',
    REMOVE_WORKSPACE_REPORT_FIELD_LIST_VALUE: 'RemovePolicyReportFieldOption',
    UPDATE_NETSUITE_SYNC_TAX_CONFIGURATION: 'UpdateNetSuiteSyncTaxConfiguration',
    UPDATE_NETSUITE_CROSS_SUBSIDIARY_CUSTOMER_CONFIGURATION: 'UpdateNetSuiteCrossSubsidiaryCustomerConfiguration',
    UPDATE_NETSUITE_DEPARTMENTS_MAPPING: 'UpdateNetSuiteDepartmentsMapping',
    UPDATE_NETSUITE_CLASSES_MAPPING: 'UpdateNetSuiteClassesMapping',
    UPDATE_NETSUITE_LOCATIONS_MAPPING: 'UpdateNetSuiteLocationsMapping',
    UPDATE_NETSUITE_CUSTOMERS_MAPPING: 'UpdateNetSuiteCustomersMapping',
    UPDATE_NETSUITE_JOBS_MAPPING: 'UpdateNetSuiteJobsMapping',
    UPDATE_NETSUITE_CUSTOMERS_JOBS_MAPPING: 'UpdateNetSuiteCustomersJobsMapping',
    UPDATE_NETSUITE_EXPORTER: 'UpdateNetSuiteExporter',
    UPDATE_NETSUITE_EXPORT_DATE: 'UpdateNetSuiteExportDate',
    UPDATE_NETSUITE_REIMBURSABLE_EXPENSES_EXPORT_DESTINATION: 'UpdateNetSuiteReimbursableExpensesExportDestination',
    UPDATE_NETSUITE_NONREIMBURSABLE_EXPENSES_EXPORT_DESTINATION: 'UpdateNetSuiteNonreimbursableExpensesExportDestination',
    UPDATE_NETSUITE_DEFAULT_VENDOR: 'UpdateNetSuiteDefaultVendor',
    UPDATE_NETSUITE_REIMBURSABLE_PAYABLE_ACCOUNT: 'UpdateNetSuiteReimbursablePayableAccount',
    UPDATE_NETSUITE_PAYABLE_ACCT: 'UpdateNetSuitePayableAcct',
    UPDATE_NETSUITE_JOURNAL_POSTING_PREFERENCE: 'UpdateNetSuiteJournalPostingPreference',
    UPDATE_NETSUITE_RECEIVABLE_ACCOUNT: 'UpdateNetSuiteReceivableAccount',
    UPDATE_NETSUITE_INVOICE_ITEM_PREFERENCE: 'UpdateNetSuiteInvoiceItemPreference',
    UPDATE_NETSUITE_INVOICE_ITEM: 'UpdateNetSuiteInvoiceItem',
    UPDATE_NETSUITE_PROVINCIAL_TAX_POSTING_ACCOUNT: 'UpdateNetSuiteProvincialTaxPostingAccount',
    UPDATE_NETSUITE_TAX_POSTING_ACCOUNT: 'UpdateNetSuiteTaxPostingAccount',
    UPDATE_NETSUITE_ALLOW_FOREIGN_CURRENCY: 'UpdateNetSuiteAllowForeignCurrency',
    UPDATE_NETSUITE_EXPORT_TO_NEXT_OPEN_PERIOD: 'UpdateNetSuiteExportToNextOpenPeriod',
    UPDATE_NETSUITE_CUSTOM_SEGMENTS: 'UpdateNetSuiteCustomSegments',
    UPDATE_NETSUITE_CUSTOM_LISTS: 'UpdateNetSuiteCustomLists',
    UPDATE_NETSUITE_AUTO_SYNC: 'UpdateNetSuiteAutoSync',
    UPDATE_NETSUITE_SYNC_REIMBURSED_REPORTS: 'UpdateNetSuiteSyncReimbursedReports',
    UPDATE_NETSUITE_SYNC_PEOPLE: 'UpdateNetSuiteSyncPeople',
    UPDATE_NETSUITE_AUTO_CREATE_ENTITIES: 'UpdateNetSuiteAutoCreateEntities',
    UPDATE_NETSUITE_ENABLE_NEW_CATEGORIES: 'UpdateNetSuiteEnableNewCategories',
    UPDATE_NETSUITE_CUSTOM_FORM_ID_OPTIONS_ENABLED: 'UpdateNetSuiteCustomFormIDOptionsEnabled',
    UPDATE_NETSUITE_REIMBURSEMENT_ACCOUNT_ID: 'UpdateNetSuiteReimbursementAccountID',
    UPDATE_NETSUITE_COLLECTION_ACCOUNT: 'UpdateNetSuiteCollectionAccount',
    UPDATE_NETSUITE_EXPORT_REPORTS_TO: 'UpdateNetSuiteExportReportsTo',
    UPDATE_NETSUITE_VENDOR_BILLS_TO: 'UpdateNetSuiteExportVendorBillsTo',
    UPDATE_NETSUITE_ACCOUNTING_METHOD: 'UpdateNetSuiteAccountingMethod',
    UPDATE_NETSUITE_JOURNALS_TO: 'UpdateNetSuiteExportJournalsTo',
    UPDATE_NETSUITE_APPROVAL_ACCOUNT: 'UpdateNetSuiteApprovalAccount',
    UPDATE_NETSUITE_CUSTOM_FORM_ID_OPTIONS_REIMBURSABLE: 'UpdateNetSuiteCustomFormIDOptionsReimbursable',
    UPDATE_NETSUITE_CUSTOM_FORM_ID_OPTIONS_NON_REIMBURSABLE: 'UpdateNetSuiteCustomFormIDOptionsNonReimbursable',
    REQUEST_EXPENSIFY_CARD_LIMIT_INCREASE: 'RequestExpensifyCardLimitIncrease',
    CONNECT_POLICY_TO_SAGE_INTACCT: 'ConnectPolicyToSageIntacct',
    COPY_EXISTING_POLICY_CONNECTION: 'CopyExistingPolicyConnection',
    UPDATE_SAGE_INTACCT_AUTO_SYNC: 'UpdateSageIntacctAutoSync',
    UPDATE_SAGE_INTACCT_IMPORT_EMPLOYEES: 'UpdateSageIntacctImportEmployees',
    UPDATE_SAGE_INTACCT_APPROVAL_MODE: 'UpdateSageIntacctApprovalMode',
    UPDATE_SAGE_INTACCT_SYNC_REIMBURSED_REPORTS: 'UpdateSageIntacctSyncReimbursedReports',
    UPDATE_SAGE_INTACCT_SYNC_REIMBURSEMENT_ACCOUNT_ID: 'UpdateSageIntacctSyncReimbursementAccountID',
    CONNECT_POLICY_TO_NETSUITE: 'ConnectPolicyToNetSuite',
    CLEAR_OUTSTANDING_BALANCE: 'ClearOutstandingBalance',
    CANCEL_BILLING_SUBSCRIPTION: 'CancelBillingSubscriptionNewDot',
    UPDATE_SAGE_INTACCT_ENTITY: 'UpdateSageIntacctEntity',
    UPDATE_SAGE_INTACCT_BILLABLE: 'UpdateSageIntacctBillable',
    UPDATE_SAGE_INTACCT_DEPARTMENT_MAPPING: 'UpdateSageIntacctDepartmentsMapping',
    UPDATE_SAGE_INTACCT_CLASSES_MAPPING: 'UpdateSageIntacctClassesMapping',
    UPDATE_SAGE_INTACCT_LOCATIONS_MAPPING: 'UpdateSageIntacctLocationsMapping',
    UPDATE_SAGE_INTACCT_CUSTOMERS_MAPPING: 'UpdateSageIntacctCustomersMapping',
    UPDATE_SAGE_INTACCT_PROJECTS_MAPPING: 'UpdateSageIntacctProjectsMapping',
    UPDATE_SAGE_INTACCT_SYNC_TAX_CONFIGURATION: 'UpdateSageIntacctSyncTaxConfiguration',
    UPDATE_SAGE_INTACCT_USER_DIMENSION: 'UpdateSageIntacctUserDimension',
    UPDATE_SAGE_INTACCT_EXPORTER: 'UpdateSageIntacctExporter',
    UPDATE_SAGE_INTACCT_EXPORT_DATE: 'UpdateSageIntacctExportDate',
    UPDATE_SAGE_INTACCT_REIMBURSABLE_EXPENSES_EXPORT_DESTINATION: 'UpdateSageIntacctReimbursableExpensesExportDestination',
    UPDATE_SAGE_INTACCT_NON_REIMBURSABLE_EXPENSES_EXPORT_DESTINATION: 'UpdateSageIntacctNonreimbursableExpensesExportDestination',
    UPDATE_SAGE_INTACCT_REIMBURSABLE_EXPENSES_REPORT_EXPORT_DEFAULT_VENDOR: 'UpdateSageIntacctReimbursableExpensesReportExportDefaultVendor',
    UPDATE_SAGE_INTACCT_NON_REIMBURSABLE_EXPENSES_CREDIT_CARD_CHARGE_EXPORT_DEFAULT_VENDOR: 'UpdateSageIntacctNonreimbursableExpensesCreditCardChargeExportDefaultVendor',
    UPDATE_SAGE_INTACCT_NON_REIMBURSABLE_EXPENSES_EXPORT_ACCOUNT: 'UpdateSageIntacctNonreimbursableExpensesExportAccount',
    UPDATE_SAGE_INTACCT_NON_REIMBURSABLE_EXPENSES_EXPORT_VENDOR: 'UpdateSageIntacctNonreimbursableExpensesExportVendor',
    REQUEST_TAX_EXEMPTION: 'RequestTaxExemption',
    EXPORT_SEARCH_ITEMS_TO_CSV: 'ExportSearchToCSV',
    CREATE_WORKSPACE_APPROVAL: 'CreateWorkspaceApproval',
    UPDATE_WORKSPACE_APPROVAL: 'UpdateWorkspaceApproval',
    REMOVE_WORKSPACE_APPROVAL: 'RemoveWorkspaceApproval',
    CONFIGURE_EXPENSIFY_CARDS_FOR_POLICY: 'ConfigureExpensifyCardsForPolicy',
    CREATE_EXPENSIFY_CARD: 'CreateExpensifyCard',
    CREATE_ADMIN_ISSUED_VIRTUAL_CARD: 'CreateAdminIssuedVirtualCard',
    ADD_DELEGATE: 'AddDelegate',
    REMOVE_DELEGATE: 'RemoveDelegate',
    UPDATE_DELEGATE_ROLE: 'UpdateDelegateRole',
    TOGGLE_CARD_CONTINUOUS_RECONCILIATION: 'ToggleCardContinuousReconciliation',
    SET_POLICY_TAG_APPROVER: 'SetPolicyTagApprover',
    SAVE_SEARCH: 'SaveSearch',
    DELETE_SAVED_SEARCH: 'DeleteSavedSearch',
    UPDATE_CARD_SETTLEMENT_FREQUENCY: 'UpdateCardSettlementFrequency',
    UPDATE_CARD_SETTLEMENT_ACCOUNT: 'UpdateCardSettlementAccount',
    UPDATE_XERO_IMPORT_TRACKING_CATEGORIES: 'UpdateXeroImportTrackingCategories',
    UPDATE_XERO_IMPORT_TAX_RATES: 'UpdateXeroImportTaxRates',
    UPDATE_XERO_TENANT_ID: 'UpdateXeroTenantID',
    UPDATE_XERO_MAPPING: 'UpdateXeroMappings',
    UPDATE_XERO_IMPORT_CUSTOMERS: 'UpdateXeroImportCustomers',
    UPDATE_XERO_ENABLE_NEW_CATEGORIES: 'UpdateXeroEnableNewCategories',
    UPDATE_XERO_AUTO_SYNC: 'UpdateXeroAutoSync',
    UPDATE_XERO_EXPORT_BILL_STATUS: 'UpdateXeroExportBillStatus',
    UPDATE_XERO_EXPORT_BILL_DATE: 'UpdateXeroExportBillDate',
    UPDATE_XERO_EXPORT_EXPORTER: 'UpdateXeroExportExporter',
    UPDATE_XERO_EXPORT_NON_REIMBURSABLE_ACCOUNT: 'UpdateXeroExportNonReimbursableAccount',
    UPDATE_XERO_SYNC_INVOICE_COLLECTIONS_ACCOUNT_ID: 'UpdateXeroSyncInvoiceCollectionsAccountID',
    UPDATE_XERO_SYNC_SYNC_REIMBURSED_REPORTS: 'UpdateXeroSyncSyncReimbursedReports',
    UPDATE_XERO_SYNC_REIMBURSEMENT_ACCOUNT_ID: 'UpdateXeroSyncReimbursementAccountID',
    REQUEST_FEED_SETUP: 'RequestFeedSetup',
    SET_COMPANY_CARD_FEED_NAME: 'SetFeedName',
    DELETE_COMPANY_CARD_FEED: 'RemoveFeed',
    SET_COMPANY_CARD_TRANSACTION_LIABILITY: 'SetFeedTransactionLiability',
    ASSIGN_COMPANY_CARD: 'AssignCard',
    UNASSIGN_COMPANY_CARD: 'UnassignCard',
    UPDATE_COMPANY_CARD: 'SyncCard',
    UPDATE_COMPANY_CARD_NAME: 'SetCardName',
    SET_CARD_EXPORT_ACCOUNT: 'SetCardExportAccount',
    SET_PERSONAL_DETAILS_AND_SHIP_EXPENSIFY_CARDS: 'SetPersonalDetailsAndShipExpensifyCards',
    SET_INVOICING_TRANSFER_BANK_ACCOUNT: 'SetInvoicingTransferBankAccount',
    SELF_TOUR_VIEWED: 'SelfTourViewed',
    UPDATE_INVOICE_COMPANY_NAME: 'UpdateInvoiceCompanyName',
    UPDATE_INVOICE_COMPANY_WEBSITE: 'UpdateInvoiceCompanyWebsite',
<<<<<<< HEAD
    BANK_ACCOUNT_CREATE_CORPAY: 'BankAccount_CreateCorpay',
=======
    DISMISS_PRODUCT_TRAINING: 'DismissProductTraining',
>>>>>>> 50c1db81
} as const;

type WriteCommand = ValueOf<typeof WRITE_COMMANDS>;

type WriteCommandParameters = {
    [WRITE_COMMANDS.DISMISS_REFERRAL_BANNER]: Parameters.DismissReferralBannerParams;
    [WRITE_COMMANDS.UPDATE_PREFERRED_LOCALE]: Parameters.UpdatePreferredLocaleParams;
    [WRITE_COMMANDS.RECONNECT_APP]: Parameters.ReconnectAppParams;
    [WRITE_COMMANDS.OPEN_APP]: Parameters.OpenAppParams;
    [WRITE_COMMANDS.HANDLE_RESTRICTED_EVENT]: Parameters.HandleRestrictedEventParams;
    [WRITE_COMMANDS.OPEN_REPORT]: Parameters.OpenReportParams;
    [WRITE_COMMANDS.DELETE_PAYMENT_BANK_ACCOUNT]: Parameters.DeletePaymentBankAccountParams;
    [WRITE_COMMANDS.UPDATE_PERSONAL_INFORMATION_FOR_BANK_ACCOUNT]: Parameters.UpdatePersonalInformationForBankAccountParams;
    [WRITE_COMMANDS.VALIDATE_BANK_ACCOUNT_WITH_TRANSACTIONS]: Parameters.ValidateBankAccountWithTransactionsParams;
    [WRITE_COMMANDS.UPDATE_COMPANY_INFORMATION_FOR_BANK_ACCOUNT]: Parameters.UpdateCompanyInformationForBankAccountParams;
    [WRITE_COMMANDS.UPDATE_BENEFICIAL_OWNERS_FOR_BANK_ACCOUNT]: UpdateBeneficialOwnersForBankAccountParams;
    [WRITE_COMMANDS.CONNECT_BANK_ACCOUNT_MANUALLY]: Parameters.ConnectBankAccountParams;
    [WRITE_COMMANDS.VERIFY_IDENTITY_FOR_BANK_ACCOUNT]: Parameters.VerifyIdentityForBankAccountParams;
    [WRITE_COMMANDS.BANK_ACCOUNT_HANDLE_PLAID_ERROR]: Parameters.BankAccountHandlePlaidErrorParams;
    [WRITE_COMMANDS.REPORT_VIRTUAL_EXPENSIFY_CARD_FRAUD]: Parameters.ReportVirtualExpensifyCardFraudParams;
    [WRITE_COMMANDS.REQUEST_REPLACEMENT_EXPENSIFY_CARD]: Parameters.RequestReplacementExpensifyCardParams;
    [WRITE_COMMANDS.ACTIVATE_PHYSICAL_EXPENSIFY_CARD]: Parameters.ActivatePhysicalExpensifyCardParams;
    [WRITE_COMMANDS.UPDATE_EXPENSIFY_CARD_LIMIT]: Parameters.UpdateExpensifyCardLimitParams;
    [WRITE_COMMANDS.UPDATE_EXPENSIFY_CARD_TITLE]: Parameters.UpdateExpensifyCardTitleParams;
    [WRITE_COMMANDS.UPDATE_EXPENSIFY_CARD_LIMIT_TYPE]: Parameters.UpdateExpensifyCardLimitTypeParams;
    [WRITE_COMMANDS.CARD_DEACTIVATE]: Parameters.CardDeactivateParams;
    [WRITE_COMMANDS.MAKE_DEFAULT_PAYMENT_METHOD]: Parameters.MakeDefaultPaymentMethodParams;
    [WRITE_COMMANDS.ADD_PAYMENT_CARD]: Parameters.AddPaymentCardParams;
    [WRITE_COMMANDS.ADD_PAYMENT_CARD_GBP]: Parameters.AddPaymentCardParams;
    [WRITE_COMMANDS.VERIFY_SETUP_INTENT]: Parameters.VerifySetupIntentParams;
    [WRITE_COMMANDS.VERIFY_SETUP_INTENT_AND_REQUEST_POLICY_OWNER_CHANGE]: Parameters.VerifySetupIntentAndRequestPolicyOwnerChangeParams;
    [WRITE_COMMANDS.DELETE_PAYMENT_CARD]: Parameters.DeletePaymentCardParams;
    [WRITE_COMMANDS.UPDATE_PRONOUNS]: Parameters.UpdatePronounsParams;
    [WRITE_COMMANDS.UPDATE_DISPLAY_NAME]: Parameters.UpdateDisplayNameParams;
    [WRITE_COMMANDS.UPDATE_LEGAL_NAME]: Parameters.UpdateLegalNameParams;
    [WRITE_COMMANDS.UPDATE_DATE_OF_BIRTH]: Parameters.UpdateDateOfBirthParams;
    [WRITE_COMMANDS.UPDATE_PHONE_NUMBER]: Parameters.UpdatePhoneNumberParams;
    [WRITE_COMMANDS.UPDATE_POLICY_ADDRESS]: Parameters.UpdatePolicyAddressParams;
    [WRITE_COMMANDS.UPDATE_HOME_ADDRESS]: Parameters.UpdateHomeAddressParams;
    [WRITE_COMMANDS.UPDATE_AUTOMATIC_TIMEZONE]: Parameters.UpdateAutomaticTimezoneParams;
    [WRITE_COMMANDS.UPDATE_SELECTED_TIMEZONE]: Parameters.UpdateSelectedTimezoneParams;
    [WRITE_COMMANDS.UPDATE_USER_AVATAR]: Parameters.UpdateUserAvatarParams;
    [WRITE_COMMANDS.DELETE_USER_AVATAR]: null;
    [WRITE_COMMANDS.REFER_TEACHERS_UNITE_VOLUNTEER]: Parameters.ReferTeachersUniteVolunteerParams;
    [WRITE_COMMANDS.ADD_SCHOOL_PRINCIPAL]: Parameters.AddSchoolPrincipalParams;
    [WRITE_COMMANDS.CLOSE_ACCOUNT]: Parameters.CloseAccountParams;
    [WRITE_COMMANDS.REQUEST_CONTACT_METHOD_VALIDATE_CODE]: Parameters.RequestContactMethodValidateCodeParams;
    [WRITE_COMMANDS.UPDATE_NEWSLETTER_SUBSCRIPTION]: Parameters.UpdateNewsletterSubscriptionParams;
    [WRITE_COMMANDS.DELETE_CONTACT_METHOD]: Parameters.DeleteContactMethodParams;
    [WRITE_COMMANDS.ADD_NEW_CONTACT_METHOD]: Parameters.AddNewContactMethodParams;
    [WRITE_COMMANDS.VALIDATE_LOGIN]: Parameters.ValidateLoginParams;
    [WRITE_COMMANDS.VALIDATE_SECONDARY_LOGIN]: Parameters.ValidateSecondaryLoginParams;
    [WRITE_COMMANDS.UPDATE_PREFERRED_EMOJI_SKIN_TONE]: Parameters.UpdatePreferredEmojiSkinToneParams;
    [WRITE_COMMANDS.UPDATE_CHAT_PRIORITY_MODE]: Parameters.UpdateChatPriorityModeParams;
    [WRITE_COMMANDS.SET_CONTACT_METHOD_AS_DEFAULT]: Parameters.SetContactMethodAsDefaultParams;
    [WRITE_COMMANDS.TOGGLE_PLATFORM_MUTE]: Parameters.TogglePlatformMuteParams;
    [WRITE_COMMANDS.UPDATE_THEME]: Parameters.UpdateThemeParams;
    [WRITE_COMMANDS.UPDATE_STATUS]: Parameters.UpdateStatusParams;
    [WRITE_COMMANDS.CLEAR_STATUS]: null;
    [WRITE_COMMANDS.UPDATE_PERSONAL_DETAILS_FOR_WALLET]: Parameters.UpdatePersonalDetailsForWalletParams;
    [WRITE_COMMANDS.REQUEST_FEED_SETUP]: Parameters.RequestFeedSetupParams;
    [WRITE_COMMANDS.SET_COMPANY_CARD_FEED_NAME]: Parameters.SetCompanyCardFeedName;
    [WRITE_COMMANDS.DELETE_COMPANY_CARD_FEED]: Parameters.DeleteCompanyCardFeed;
    [WRITE_COMMANDS.ASSIGN_COMPANY_CARD]: Parameters.AssignCompanyCardParams;
    [WRITE_COMMANDS.UNASSIGN_COMPANY_CARD]: Parameters.UnassignCompanyCard;
    [WRITE_COMMANDS.UPDATE_COMPANY_CARD]: Parameters.UpdateCompanyCard;
    [WRITE_COMMANDS.UPDATE_COMPANY_CARD_NAME]: Parameters.UpdateCompanyCardNameParams;
    [WRITE_COMMANDS.SET_CARD_EXPORT_ACCOUNT]: Parameters.SetCompanyCardExportAccountParams;
    [WRITE_COMMANDS.SET_COMPANY_CARD_TRANSACTION_LIABILITY]: Parameters.SetCompanyCardTransactionLiability;
    [WRITE_COMMANDS.VERIFY_IDENTITY]: Parameters.VerifyIdentityParams;
    [WRITE_COMMANDS.ACCEPT_WALLET_TERMS]: Parameters.AcceptWalletTermsParams;
    [WRITE_COMMANDS.ANSWER_QUESTIONS_FOR_WALLET]: Parameters.AnswerQuestionsForWalletParams;
    [WRITE_COMMANDS.REQUEST_PHYSICAL_EXPENSIFY_CARD]: Parameters.RequestPhysicalExpensifyCardParams;
    [WRITE_COMMANDS.LOG_OUT]: Parameters.LogOutParams;
    [WRITE_COMMANDS.REQUEST_ACCOUNT_VALIDATION_LINK]: Parameters.RequestAccountValidationLinkParams;
    [WRITE_COMMANDS.REQUEST_NEW_VALIDATE_CODE]: Parameters.RequestNewValidateCodeParams;
    [WRITE_COMMANDS.SIGN_IN_WITH_APPLE]: Parameters.BeginAppleSignInParams;
    [WRITE_COMMANDS.SIGN_IN_WITH_GOOGLE]: Parameters.BeginGoogleSignInParams;
    [WRITE_COMMANDS.SIGN_IN_USER]: SignInUserParams;
    [WRITE_COMMANDS.SIGN_IN_USER_WITH_LINK]: Parameters.SignInUserWithLinkParams;
    [WRITE_COMMANDS.REQUEST_UNLINK_VALIDATION_LINK]: Parameters.RequestUnlinkValidationLinkParams;
    [WRITE_COMMANDS.UNLINK_LOGIN]: Parameters.UnlinkLoginParams;
    [WRITE_COMMANDS.ENABLE_TWO_FACTOR_AUTH]: null;
    [WRITE_COMMANDS.DISABLE_TWO_FACTOR_AUTH]: Parameters.DisableTwoFactorAuthParams;
    [WRITE_COMMANDS.ADD_COMMENT]: Parameters.AddCommentOrAttachementParams;
    [WRITE_COMMANDS.ADD_ATTACHMENT]: Parameters.AddCommentOrAttachementParams;
    [WRITE_COMMANDS.ADD_TEXT_AND_ATTACHMENT]: Parameters.AddCommentOrAttachementParams;
    [WRITE_COMMANDS.CONNECT_BANK_ACCOUNT_WITH_PLAID]: Parameters.ConnectBankAccountParams;
    [WRITE_COMMANDS.ADD_PERSONAL_BANK_ACCOUNT]: Parameters.AddPersonalBankAccountParams;
    [WRITE_COMMANDS.RESTART_BANK_ACCOUNT_SETUP]: Parameters.RestartBankAccountSetupParams;
    [WRITE_COMMANDS.OPT_IN_TO_PUSH_NOTIFICATIONS]: Parameters.OptInOutToPushNotificationsParams;
    [WRITE_COMMANDS.RESEND_VALIDATE_CODE]: null;
    [WRITE_COMMANDS.OPT_OUT_OF_PUSH_NOTIFICATIONS]: Parameters.OptInOutToPushNotificationsParams;
    [WRITE_COMMANDS.READ_NEWEST_ACTION]: Parameters.ReadNewestActionParams;
    [WRITE_COMMANDS.MARK_AS_UNREAD]: Parameters.MarkAsUnreadParams;
    [WRITE_COMMANDS.TOGGLE_PINNED_CHAT]: Parameters.TogglePinnedChatParams;
    [WRITE_COMMANDS.DELETE_COMMENT]: Parameters.DeleteCommentParams;
    [WRITE_COMMANDS.UPDATE_COMMENT]: Parameters.UpdateCommentParams;
    [WRITE_COMMANDS.UPDATE_REPORT_NOTIFICATION_PREFERENCE]: Parameters.UpdateReportNotificationPreferenceParams;
    [WRITE_COMMANDS.UPDATE_ROOM_VISIBILITY]: Parameters.UpdateRoomVisibilityParams;
    [WRITE_COMMANDS.UPDATE_ROOM_DESCRIPTION]: Parameters.UpdateRoomDescriptionParams;
    [WRITE_COMMANDS.UPDATE_REPORT_WRITE_CAPABILITY]: Parameters.UpdateReportWriteCapabilityParams;
    [WRITE_COMMANDS.ADD_WORKSPACE_ROOM]: Parameters.AddWorkspaceRoomParams;
    [WRITE_COMMANDS.UPDATE_POLICY_ROOM_NAME]: Parameters.UpdatePolicyRoomNameParams;
    [WRITE_COMMANDS.ADD_EMOJI_REACTION]: Parameters.AddEmojiReactionParams;
    [WRITE_COMMANDS.REMOVE_EMOJI_REACTION]: Parameters.RemoveEmojiReactionParams;
    [WRITE_COMMANDS.LEAVE_ROOM]: Parameters.LeaveRoomParams;
    [WRITE_COMMANDS.INVITE_TO_ROOM]: Parameters.InviteToRoomParams;
    [WRITE_COMMANDS.INVITE_TO_GROUP_CHAT]: Parameters.InviteToGroupChatParams;
    [WRITE_COMMANDS.UPDATE_GROUP_CHAT_AVATAR]: Parameters.UpdateGroupChatAvatarParams;
    [WRITE_COMMANDS.LEAVE_GROUP_CHAT]: Parameters.LeaveGroupChatParams;
    [WRITE_COMMANDS.REMOVE_FROM_GROUP_CHAT]: Parameters.RemoveFromGroupChatParams;
    [WRITE_COMMANDS.UPDATE_GROUP_CHAT_MEMBER_ROLES]: Parameters.UpdateGroupChatMemberRolesParams;
    [WRITE_COMMANDS.UPDATE_GROUP_CHAT_NAME]: Parameters.UpdateGroupChatNameParams;
    [WRITE_COMMANDS.REMOVE_FROM_ROOM]: Parameters.RemoveFromRoomParams;
    [WRITE_COMMANDS.FLAG_COMMENT]: Parameters.FlagCommentParams;
    [WRITE_COMMANDS.UPDATE_REPORT_PRIVATE_NOTE]: Parameters.UpdateReportPrivateNoteParams;
    [WRITE_COMMANDS.RESOLVE_ACTIONABLE_MENTION_WHISPER]: Parameters.ResolveActionableMentionWhisperParams;
    [WRITE_COMMANDS.RESOLVE_ACTIONABLE_REPORT_MENTION_WHISPER]: Parameters.ResolveActionableReportMentionWhisperParams;
    [WRITE_COMMANDS.CHRONOS_REMOVE_OOO_EVENT]: Parameters.ChronosRemoveOOOEventParams;
    [WRITE_COMMANDS.TRANSFER_WALLET_BALANCE]: Parameters.TransferWalletBalanceParams;
    [WRITE_COMMANDS.DELETE_WORKSPACE]: Parameters.DeleteWorkspaceParams;
    [WRITE_COMMANDS.DELETE_MEMBERS_FROM_WORKSPACE]: Parameters.DeleteMembersFromWorkspaceParams;
    [WRITE_COMMANDS.ADD_MEMBERS_TO_WORKSPACE]: Parameters.AddMembersToWorkspaceParams;
    [WRITE_COMMANDS.UPDATE_WORKSPACE_AVATAR]: Parameters.UpdateWorkspaceAvatarParams;
    [WRITE_COMMANDS.DELETE_WORKSPACE_AVATAR]: Parameters.DeleteWorkspaceAvatarParams;
    [WRITE_COMMANDS.UPDATE_WORKSPACE_GENERAL_SETTINGS]: Parameters.UpdateWorkspaceGeneralSettingsParams;
    [WRITE_COMMANDS.UPDATE_WORKSPACE_DESCRIPTION]: Parameters.UpdateWorkspaceDescriptionParams;
    [WRITE_COMMANDS.UPDATE_WORKSPACE_MEMBERS_ROLE]: Parameters.UpdateWorkspaceMembersRoleParams;
    [WRITE_COMMANDS.CREATE_WORKSPACE]: Parameters.CreateWorkspaceParams;
    [WRITE_COMMANDS.CREATE_WORKSPACE_FROM_IOU_PAYMENT]: Parameters.CreateWorkspaceFromIOUPaymentParams;
    [WRITE_COMMANDS.SET_WORKSPACE_CATEGORIES_ENABLED]: Parameters.SetWorkspaceCategoriesEnabledParams;
    [WRITE_COMMANDS.CREATE_WORKSPACE_CATEGORIES]: Parameters.CreateWorkspaceCategoriesParams;
    [WRITE_COMMANDS.IMPORT_CATEGORIES_SPREADSHEET]: Parameters.ImportCategoriesSpreadsheetParams;
    [WRITE_COMMANDS.IMPORT_PER_DIEM_RATES]: Parameters.ImportPerDiemRatesParams;
    [WRITE_COMMANDS.IMPORT_MEMBERS_SPREADSHEET]: Parameters.ImportMembersSpreadsheetParams;
    [WRITE_COMMANDS.IMPORT_TAGS_SPREADSHEET]: Parameters.ImportTagsSpreadsheetParams;
    [WRITE_COMMANDS.EXPORT_CATEGORIES_CSV]: Parameters.ExportCategoriesSpreadsheetParams;
    [WRITE_COMMANDS.EXPORT_MEMBERS_CSV]: Parameters.ExportMembersSpreadsheetParams;
    [WRITE_COMMANDS.EXPORT_TAGS_CSV]: Parameters.ExportTagsSpreadsheetParams;
    [WRITE_COMMANDS.EXPORT_PER_DIEM_CSV]: Parameters.ExportPerDiemCSVParams;
    [WRITE_COMMANDS.RENAME_WORKSPACE_CATEGORY]: Parameters.RenameWorkspaceCategoriesParams;
    [WRITE_COMMANDS.SET_WORKSPACE_REQUIRES_CATEGORY]: Parameters.SetWorkspaceRequiresCategoryParams;
    [WRITE_COMMANDS.DELETE_WORKSPACE_CATEGORIES]: Parameters.DeleteWorkspaceCategoriesParams;
    [WRITE_COMMANDS.UPDATE_POLICY_CATEGORY_PAYROLL_CODE]: Parameters.UpdatePolicyCategoryPayrollCodeParams;
    [WRITE_COMMANDS.UPDATE_POLICY_CATEGORY_GL_CODE]: Parameters.UpdatePolicyCategoryGLCodeParams;
    [WRITE_COMMANDS.DELETE_POLICY_REPORT_FIELD]: Parameters.DeletePolicyReportField;
    [WRITE_COMMANDS.SET_POLICY_REQUIRES_TAG]: Parameters.SetPolicyRequiresTag;
    [WRITE_COMMANDS.SET_POLICY_TAGS_REQUIRED]: Parameters.SetPolicyTagsRequired;
    [WRITE_COMMANDS.RENAME_POLICY_TAG_LIST]: Parameters.RenamePolicyTaglistParams;
    [WRITE_COMMANDS.CREATE_POLICY_TAG]: Parameters.CreatePolicyTagsParams;
    [WRITE_COMMANDS.RENAME_POLICY_TAG]: Parameters.RenamePolicyTagsParams;
    [WRITE_COMMANDS.UPDATE_POLICY_TAG_GL_CODE]: Parameters.UpdatePolicyTagGLCodeParams;
    [WRITE_COMMANDS.SET_POLICY_TAGS_ENABLED]: Parameters.SetPolicyTagsEnabled;
    [WRITE_COMMANDS.DELETE_POLICY_TAGS]: Parameters.DeletePolicyTagsParams;
    [WRITE_COMMANDS.CREATE_TASK]: Parameters.CreateTaskParams;
    [WRITE_COMMANDS.CANCEL_TASK]: Parameters.CancelTaskParams;
    [WRITE_COMMANDS.EDIT_TASK_ASSIGNEE]: Parameters.EditTaskAssigneeParams;
    [WRITE_COMMANDS.EDIT_TASK]: Parameters.EditTaskParams;
    [WRITE_COMMANDS.REOPEN_TASK]: Parameters.ReopenTaskParams;
    [WRITE_COMMANDS.COMPLETE_TASK]: Parameters.CompleteTaskParams;
    [WRITE_COMMANDS.COMPLETE_GUIDED_SETUP]: Parameters.CompleteGuidedSetupParams;
    [WRITE_COMMANDS.SET_NAME_VALUE_PAIR]: Parameters.SetNameValuePairParams;
    [WRITE_COMMANDS.SET_REPORT_FIELD]: Parameters.SetReportFieldParams;
    [WRITE_COMMANDS.SET_REPORT_NAME]: Parameters.SetReportNameParams;
    [WRITE_COMMANDS.DELETE_REPORT_FIELD]: Parameters.DeleteReportFieldParams;
    [WRITE_COMMANDS.COMPLETE_SPLIT_BILL]: Parameters.CompleteSplitBillParams;
    [WRITE_COMMANDS.UPDATE_MONEY_REQUEST_ATTENDEES]: Parameters.UpdateMoneyRequestParams;
    [WRITE_COMMANDS.UPDATE_MONEY_REQUEST_DATE]: Parameters.UpdateMoneyRequestParams;
    [WRITE_COMMANDS.UPDATE_MONEY_REQUEST_MERCHANT]: Parameters.UpdateMoneyRequestParams;
    [WRITE_COMMANDS.UPDATE_MONEY_REQUEST_BILLABLE]: Parameters.UpdateMoneyRequestParams;
    [WRITE_COMMANDS.UPDATE_MONEY_REQUEST_TAG]: Parameters.UpdateMoneyRequestParams;
    [WRITE_COMMANDS.UPDATE_MONEY_REQUEST_TAX_AMOUNT]: Parameters.UpdateMoneyRequestParams;
    [WRITE_COMMANDS.UPDATE_MONEY_REQUEST_TAX_RATE]: Parameters.UpdateMoneyRequestParams;
    [WRITE_COMMANDS.UPDATE_MONEY_REQUEST_DISTANCE]: Parameters.UpdateMoneyRequestParams;
    [WRITE_COMMANDS.UPDATE_MONEY_REQUEST_DISTANCE_RATE]: Parameters.UpdateMoneyRequestParams;
    [WRITE_COMMANDS.UPDATE_MONEY_REQUEST_CATEGORY]: Parameters.UpdateMoneyRequestParams;
    [WRITE_COMMANDS.UPDATE_MONEY_REQUEST_DESCRIPTION]: Parameters.UpdateMoneyRequestParams;
    [WRITE_COMMANDS.HOLD_MONEY_REQUEST]: Parameters.HoldMoneyRequestParams;
    [WRITE_COMMANDS.UNHOLD_MONEY_REQUEST]: Parameters.UnHoldMoneyRequestParams;
    [WRITE_COMMANDS.UPDATE_MONEY_REQUEST_AMOUNT_AND_CURRENCY]: Parameters.UpdateMoneyRequestParams;
    [WRITE_COMMANDS.REQUEST_MONEY]: Parameters.RequestMoneyParams;
    [WRITE_COMMANDS.SPLIT_BILL]: Parameters.SplitBillParams;
    [WRITE_COMMANDS.SPLIT_BILL_AND_OPEN_REPORT]: Parameters.SplitBillParams;
    [WRITE_COMMANDS.DELETE_MONEY_REQUEST]: Parameters.DeleteMoneyRequestParams;
    [WRITE_COMMANDS.CREATE_DISTANCE_REQUEST]: Parameters.CreateDistanceRequestParams;
    [WRITE_COMMANDS.START_SPLIT_BILL]: Parameters.StartSplitBillParams;
    [WRITE_COMMANDS.SEND_MONEY_ELSEWHERE]: Parameters.SendMoneyParams;
    [WRITE_COMMANDS.SEND_MONEY_WITH_WALLET]: Parameters.SendMoneyParams;
    [WRITE_COMMANDS.APPROVE_MONEY_REQUEST]: Parameters.ApproveMoneyRequestParams;
    [WRITE_COMMANDS.UNAPPROVE_EXPENSE_REPORT]: Parameters.UnapproveExpenseReportParams;
    [WRITE_COMMANDS.REPLACE_RECEIPT]: Parameters.ReplaceReceiptParams;
    [WRITE_COMMANDS.SUBMIT_REPORT]: Parameters.SubmitReportParams;
    [WRITE_COMMANDS.DETACH_RECEIPT]: Parameters.DetachReceiptParams;
    [WRITE_COMMANDS.PAY_MONEY_REQUEST_WITH_WALLET]: Parameters.PayMoneyRequestParams;
    [WRITE_COMMANDS.PAY_MONEY_REQUEST]: Parameters.PayMoneyRequestParams;
    [WRITE_COMMANDS.CANCEL_PAYMENT]: Parameters.CancelPaymentParams;
    [WRITE_COMMANDS.ACCEPT_ACH_CONTRACT_FOR_BANK_ACCOUNT]: Parameters.AcceptACHContractForBankAccount;
    [WRITE_COMMANDS.UPDATE_WORKSPACE_DESCRIPTION]: Parameters.UpdateWorkspaceDescriptionParams;
    [WRITE_COMMANDS.SET_WORKSPACE_AUTO_REPORTING_FREQUENCY]: Parameters.SetWorkspaceAutoReportingFrequencyParams;
    [WRITE_COMMANDS.SET_WORKSPACE_AUTO_REPORTING_MONTHLY_OFFSET]: Parameters.SetWorkspaceAutoReportingMonthlyOffsetParams;
    [WRITE_COMMANDS.SET_WORKSPACE_APPROVAL_MODE]: Parameters.SetWorkspaceApprovalModeParams;
    [WRITE_COMMANDS.SET_WORKSPACE_PAYER]: Parameters.SetWorkspacePayerParams;
    [WRITE_COMMANDS.SET_WORKSPACE_REIMBURSEMENT]: Parameters.SetWorkspaceReimbursementParams;
    [WRITE_COMMANDS.SET_POLICY_DEFAULT_REPORT_TITLE]: Parameters.SetPolicyDefaultReportTitleParams;
    [WRITE_COMMANDS.SET_POLICY_PREVENT_MEMBER_CREATED_TITLE]: Parameters.SetPolicyPreventMemberCreatedTitleParams;
    [WRITE_COMMANDS.SET_POLICY_PREVENT_SELF_APPROVAL]: Parameters.SetPolicyPreventSelfApprovalParams;
    [WRITE_COMMANDS.SET_POLICY_AUTOMATIC_APPROVAL_LIMIT]: Parameters.SetPolicyAutomaticApprovalLimitParams;
    [WRITE_COMMANDS.SET_POLICY_AUTOMATIC_APPROVAL_RATE]: Parameters.SetPolicyAutomaticApprovalRateParams;
    [WRITE_COMMANDS.SET_POLICY_AUTO_REIMBURSEMENT_LIMIT]: Parameters.SetPolicyAutoReimbursementLimitParams;
    [WRITE_COMMANDS.ENABLE_POLICY_AUTO_REIMBURSEMENT_LIMIT]: Parameters.EnablePolicyAutoReimbursementLimitParams;
    [WRITE_COMMANDS.ENABLE_POLICY_AUTO_APPROVAL_OPTIONS]: Parameters.EnablePolicyAutoApprovalOptionsParams;
    [WRITE_COMMANDS.ENABLE_POLICY_DEFAULT_REPORT_TITLE]: Parameters.EnablePolicyDefaultReportTitleParams;
    [WRITE_COMMANDS.SET_WORKSPACE_DEFAULT_SPEND_CATEGORY]: Parameters.SetWorkspaceDefaultSpendCategoryParams;
    [WRITE_COMMANDS.SWITCH_TO_OLD_DOT]: Parameters.SwitchToOldDotParams;
    [WRITE_COMMANDS.TRACK_EXPENSE]: Parameters.TrackExpenseParams;
    [WRITE_COMMANDS.ENABLE_POLICY_CATEGORIES]: Parameters.EnablePolicyCategoriesParams;
    [WRITE_COMMANDS.ENABLE_POLICY_CONNECTIONS]: Parameters.EnablePolicyConnectionsParams;
    [WRITE_COMMANDS.ENABLE_POLICY_DISTANCE_RATES]: Parameters.EnablePolicyDistanceRatesParams;
    [WRITE_COMMANDS.ENABLE_POLICY_TAGS]: Parameters.EnablePolicyTagsParams;
    [WRITE_COMMANDS.ENABLE_POLICY_TAXES]: Parameters.EnablePolicyTaxesParams;
    [WRITE_COMMANDS.ENABLE_POLICY_WORKFLOWS]: Parameters.EnablePolicyWorkflowsParams;
    [WRITE_COMMANDS.ENABLE_POLICY_REPORT_FIELDS]: Parameters.EnablePolicyReportFieldsParams;
    [WRITE_COMMANDS.ENABLE_POLICY_EXPENSIFY_CARDS]: Parameters.EnablePolicyExpensifyCardsParams;
    [WRITE_COMMANDS.TOGGLE_POLICY_PER_DIEM]: Parameters.TogglePolicyPerDiemParams;
    [WRITE_COMMANDS.ENABLE_POLICY_COMPANY_CARDS]: Parameters.EnablePolicyCompanyCardsParams;
    [WRITE_COMMANDS.ENABLE_POLICY_INVOICING]: Parameters.EnablePolicyInvoicingParams;
    [WRITE_COMMANDS.SET_POLICY_RULES_ENABLED]: Parameters.SetPolicyRulesEnabledParams;
    [WRITE_COMMANDS.SET_POLICY_CATEGORY_DESCRIPTION_REQUIRED]: Parameters.SetPolicyCategoryDescriptionRequiredParams;
    [WRITE_COMMANDS.SET_WORKSPACE_CATEGORY_DESCRIPTION_HINT]: Parameters.SetWorkspaceCategoryDescriptionHintParams;
    [WRITE_COMMANDS.SET_POLICY_CATEGORY_RECEIPTS_REQUIRED]: Parameters.SetPolicyCategoryReceiptsRequiredParams;
    [WRITE_COMMANDS.REMOVE_POLICY_CATEGORY_RECEIPTS_REQUIRED]: Parameters.RemovePolicyCategoryReceiptsRequiredParams;
    [WRITE_COMMANDS.SET_POLICY_CATEGORY_MAX_AMOUNT]: Parameters.SetPolicyCategoryMaxAmountParams;
    [WRITE_COMMANDS.SET_POLICY_CATEGORY_APPROVER]: Parameters.SetPolicyCategoryApproverParams;
    [WRITE_COMMANDS.SEARCH]: Parameters.SearchParams;
    [WRITE_COMMANDS.SET_POLICY_CATEGORY_TAX]: Parameters.SetPolicyCategoryTaxParams;
    [WRITE_COMMANDS.JOIN_POLICY_VIA_INVITE_LINK]: Parameters.JoinPolicyInviteLinkParams;
    [WRITE_COMMANDS.ACCEPT_JOIN_REQUEST]: Parameters.AcceptJoinRequestParams;
    [WRITE_COMMANDS.DECLINE_JOIN_REQUEST]: Parameters.DeclineJoinRequestParams;
    [WRITE_COMMANDS.SET_POLICY_TAXES_CURRENCY_DEFAULT]: Parameters.SetPolicyCurrencyDefaultParams;
    [WRITE_COMMANDS.SET_POLICY_CUSTOM_TAX_NAME]: Parameters.SetPolicyCustomTaxNameParams;
    [WRITE_COMMANDS.SET_POLICY_TAG_APPROVER]: Parameters.SetPolicyTagApproverParams;
    [WRITE_COMMANDS.SET_POLICY_TAXES_FOREIGN_CURRENCY_DEFAULT]: Parameters.SetPolicyForeignCurrencyDefaultParams;
    [WRITE_COMMANDS.CREATE_POLICY_TAX]: Parameters.CreatePolicyTaxParams;
    [WRITE_COMMANDS.SET_POLICY_TAXES_ENABLED]: Parameters.SetPolicyTaxesEnabledParams;
    [WRITE_COMMANDS.DELETE_POLICY_TAXES]: Parameters.DeletePolicyTaxesParams;
    [WRITE_COMMANDS.UPDATE_POLICY_TAX_VALUE]: Parameters.UpdatePolicyTaxValueParams;
    [WRITE_COMMANDS.CREATE_POLICY_DISTANCE_RATE]: Parameters.CreatePolicyDistanceRateParams;
    [WRITE_COMMANDS.REQUEST_WORKSPACE_OWNER_CHANGE]: Parameters.RequestWorkspaceOwnerChangeParams;
    [WRITE_COMMANDS.ADD_BILLING_CARD_AND_REQUEST_WORKSPACE_OWNER_CHANGE]: Parameters.AddBillingCardAndRequestWorkspaceOwnerChangeParams;
    [WRITE_COMMANDS.RENAME_POLICY_TAX]: Parameters.RenamePolicyTaxParams;
    [WRITE_COMMANDS.UPDATE_POLICY_TAX_CODE]: Parameters.UpdatePolicyTaxCodeParams;
    [WRITE_COMMANDS.SET_POLICY_DISTANCE_RATES_UNIT]: Parameters.SetPolicyDistanceRatesUnitParams;
    [WRITE_COMMANDS.SET_CUSTOM_UNIT_DEFAULT_CATEGORY]: Parameters.SetCustomUnitDefaultCategoryParams;
    [WRITE_COMMANDS.ENABLE_DISTANCE_REQUEST_TAX]: Parameters.EnableDistanceRequestTaxParams;
    [WRITE_COMMANDS.REPORT_EXPORT]: Parameters.ReportExportParams;
    [WRITE_COMMANDS.MARK_AS_EXPORTED]: Parameters.MarkAsExportedParams;
    [WRITE_COMMANDS.REQUEST_EXPENSIFY_CARD_LIMIT_INCREASE]: Parameters.RequestExpensifyCardLimitIncreaseParams;
    [WRITE_COMMANDS.CLEAR_OUTSTANDING_BALANCE]: null;
    [WRITE_COMMANDS.CANCEL_BILLING_SUBSCRIPTION]: Parameters.CancelBillingSubscriptionParams;
    [WRITE_COMMANDS.SET_POLICY_RULES_ENABLED]: Parameters.SetPolicyRulesEnabledParams;
    [WRITE_COMMANDS.SET_POLICY_EXPENSE_MAX_AMOUNT_NO_RECEIPT]: Parameters.SetPolicyExpenseMaxAmountNoReceipt;
    [WRITE_COMMANDS.SET_POLICY_EXPENSE_MAX_AMOUNT]: Parameters.SetPolicyExpenseMaxAmount;
    [WRITE_COMMANDS.SET_POLICY_EXPENSE_MAX_AGE]: Parameters.SetPolicyExpenseMaxAge;
    [WRITE_COMMANDS.SET_POLICY_BILLABLE_MODE]: Parameters.SetPolicyBillableModeParams;
    [WRITE_COMMANDS.DISABLE_POLICY_BILLABLE_MODE]: Parameters.DisablePolicyBillableModeParams;
    [WRITE_COMMANDS.SET_WORKSPACE_ERECEIPTS_ENABLED]: Parameters.SetWorkspaceEReceiptsEnabled;
    [WRITE_COMMANDS.UPDATE_QUICKBOOKS_ONLINE_ENABLE_NEW_CATEGORIES]: Parameters.UpdateQuickbooksOnlineGenericTypeParams;
    [WRITE_COMMANDS.UPDATE_QUICKBOOKS_ONLINE_AUTO_CREATE_VENDOR]: Parameters.UpdateQuickbooksOnlineAutoCreateVendorParams;
    [WRITE_COMMANDS.UPDATE_QUICKBOOKS_ONLINE_SYNC_TAX]: Parameters.UpdateQuickbooksOnlineGenericTypeParams;
    [WRITE_COMMANDS.UPDATE_QUICKBOOKS_ONLINE_SYNC_LOCATIONS]: Parameters.UpdateQuickbooksOnlineGenericTypeParams;
    [WRITE_COMMANDS.UPDATE_QUICKBOOKS_ONLINE_SYNC_CUSTOMERS]: Parameters.UpdateQuickbooksOnlineGenericTypeParams;
    [WRITE_COMMANDS.UPDATE_QUICKBOOKS_ONLINE_SYNC_CLASSES]: Parameters.UpdateQuickbooksOnlineGenericTypeParams;
    [WRITE_COMMANDS.UPDATE_QUICKBOOKS_ONLINE_NON_REIMBURSABLE_BILL_DEFAULT_VENDOR]: Parameters.UpdateQuickbooksOnlineGenericTypeParams;
    [WRITE_COMMANDS.UPDATE_QUICKBOOKS_ONLINE_REIMBURSABLE_EXPENSES_ACCOUNT]: Parameters.UpdateQuickbooksOnlineGenericTypeParams;
    [WRITE_COMMANDS.UPDATE_QUICKBOOKS_ONLINE_AUTO_SYNC]: Parameters.UpdateQuickbooksOnlineGenericTypeParams;
    [WRITE_COMMANDS.UPDATE_QUICKBOOKS_ONLINE_SYNC_PEOPLE]: Parameters.UpdateQuickbooksOnlineGenericTypeParams;
    [WRITE_COMMANDS.UPDATE_QUICKBOOKS_ONLINE_REIMBURSEMENT_ACCOUNT_ID]: Parameters.UpdateQuickbooksOnlineGenericTypeParams;
    [WRITE_COMMANDS.UPDATE_QUICKBOOKS_ONLINE_EXPORT]: Parameters.UpdateQuickbooksOnlineGenericTypeParams;
    [WRITE_COMMANDS.UPDATE_QUICKBOOKS_ONLINE_RECEIVABLE_ACCOUNT]: Parameters.UpdateQuickbooksOnlineGenericTypeParams;
    [WRITE_COMMANDS.UPDATE_QUICKBOOKS_ONLINE_EXPORT_DATE]: Parameters.UpdateQuickbooksOnlineGenericTypeParams;
    [WRITE_COMMANDS.UPDATE_QUICKBOOKS_ONLINE_NON_REIMBURSABLE_EXPENSES_ACCOUNT]: Parameters.UpdateQuickbooksOnlineGenericTypeParams;
    [WRITE_COMMANDS.UPDATE_QUICKBOOKS_ONLINE_COLLECTION_ACCOUNT_ID]: Parameters.UpdateQuickbooksOnlineGenericTypeParams;
    [WRITE_COMMANDS.UPDATE_QUICKBOOKS_DESKTOP_EXPORT_DATE]: Parameters.UpdateQuickbooksDesktopGenericTypeParams;
    [WRITE_COMMANDS.UPDATE_QUICKBOOKS_DESKTOP_MARK_CHECKS_TO_BE_PRINTED]: Parameters.UpdateQuickbooksDesktopGenericTypeParams;
    [WRITE_COMMANDS.UPDATE_QUICKBOOKS_DESKTOP_AUTO_CREATE_VENDOR]: Parameters.UpdateQuickbooksDesktopGenericTypeParams;
    [WRITE_COMMANDS.UPDATE_QUICKBOOKS_DESKTOP_NON_REIMBURSABLE_EXPENSES_ACCOUNT]: Parameters.UpdateQuickbooksDesktopGenericTypeParams;
    [WRITE_COMMANDS.UPDATE_QUICKBOOKS_DESKTOP_NON_REIMBURSABLE_EXPENSES_EXPORT_DESTINATION]: Parameters.UpdateQuickbooksDesktopCompanyCardExpenseAccountTypeParams;
    [WRITE_COMMANDS.UPDATE_QUICKBOOKS_DESKTOP_NON_REIMBURSABLE_BILL_DEFAULT_VENDOR]: Parameters.UpdateQuickbooksDesktopGenericTypeParams;
    [WRITE_COMMANDS.UPDATE_QUICKBOOKS_DESKTOP_AUTO_SYNC]: Parameters.UpdateQuickbooksDesktopGenericTypeParams;
    [WRITE_COMMANDS.UPDATE_QUICKBOOKS_DESKTOP_REIMBURSABLE_EXPENSES_ACCOUNT]: Parameters.UpdateQuickbooksDesktopGenericTypeParams;
    [WRITE_COMMANDS.UPDATE_QUICKBOOKS_DESKTOP_REIMBURSABLE_EXPENSES_EXPORT_DESTINATION]: Parameters.UpdateQuickbooksDesktopExpensesExportDestinationTypeParams;
    [WRITE_COMMANDS.UPDATE_QUICKBOOKS_DESKTOP_ENABLE_NEW_CATEGORIES]: Parameters.UpdateQuickbooksDesktopGenericTypeParams;
    [WRITE_COMMANDS.UPDATE_QUICKBOOKS_DESKTOP_SYNC_CLASSES]: Parameters.UpdateQuickbooksDesktopGenericTypeParams;
    [WRITE_COMMANDS.UPDATE_QUICKBOOKS_DESKTOP_SYNC_CUSTOMERS]: Parameters.UpdateQuickbooksDesktopGenericTypeParams;
    [WRITE_COMMANDS.UPDATE_QUICKBOOKS_DESKTOP_SYNC_ITEMS]: Parameters.UpdateQuickbooksDesktopGenericTypeParams;
    [WRITE_COMMANDS.UPDATE_QUICKBOOKS_DESKTOP_EXPORT]: Parameters.UpdateQuickbooksDesktopGenericTypeParams;
    [WRITE_COMMANDS.UPDATE_POLICY_CONNECTION_CONFIG]: Parameters.UpdatePolicyConnectionConfigParams;
    [WRITE_COMMANDS.UPDATE_MANY_POLICY_CONNECTION_CONFIGS]: Parameters.UpdateManyPolicyConnectionConfigurationsParams;
    [WRITE_COMMANDS.REMOVE_POLICY_CONNECTION]: Parameters.RemovePolicyConnectionParams;
    [WRITE_COMMANDS.UPDATE_POLICY_DISTANCE_RATE_VALUE]: Parameters.UpdatePolicyDistanceRateValueParams;
    [WRITE_COMMANDS.UPDATE_POLICY_DISTANCE_TAX_RATE_VALUE]: Parameters.UpdatePolicyDistanceRateValueParams;
    [WRITE_COMMANDS.UPDATE_DISTANCE_TAX_CLAIMABLE_VALUE]: Parameters.UpdatePolicyDistanceRateValueParams;
    [WRITE_COMMANDS.SET_POLICY_DISTANCE_RATES_ENABLED]: Parameters.SetPolicyDistanceRatesEnabledParams;
    [WRITE_COMMANDS.DELETE_POLICY_DISTANCE_RATES]: Parameters.DeletePolicyDistanceRatesParams;
    [WRITE_COMMANDS.DISMISS_TRACK_EXPENSE_ACTIONABLE_WHISPER]: Parameters.DismissTrackExpenseActionableWhisperParams;
    [WRITE_COMMANDS.UPDATE_BILLING_CARD_CURRENCY]: Parameters.UpdateBillingCurrencyParams;
    [WRITE_COMMANDS.CONVERT_TRACKED_EXPENSE_TO_REQUEST]: Parameters.ConvertTrackedExpenseToRequestParams;
    [WRITE_COMMANDS.CATEGORIZE_TRACKED_EXPENSE]: Parameters.CategorizeTrackedExpenseParams;
    [WRITE_COMMANDS.SHARE_TRACKED_EXPENSE]: Parameters.ShareTrackedExpenseParams;
    [WRITE_COMMANDS.LEAVE_POLICY]: Parameters.LeavePolicyParams;
    [WRITE_COMMANDS.DISMISS_VIOLATION]: Parameters.DismissViolationParams;
    [WRITE_COMMANDS.ACCEPT_SPOTNANA_TERMS]: null;
    [WRITE_COMMANDS.SEND_INVOICE]: Parameters.SendInvoiceParams;
    [WRITE_COMMANDS.PAY_INVOICE]: Parameters.PayInvoiceParams;
    [WRITE_COMMANDS.MARK_AS_CASH]: Parameters.MarkAsCashParams;
    [WRITE_COMMANDS.TRANSACTION_MERGE]: Parameters.TransactionMergeParams;
    [WRITE_COMMANDS.RESOLVE_DUPLICATES]: Parameters.ResolveDuplicatesParams;
    [WRITE_COMMANDS.UPDATE_SUBSCRIPTION_TYPE]: Parameters.UpdateSubscriptionTypeParams;
    [WRITE_COMMANDS.SIGN_UP_USER]: Parameters.SignUpUserParams;
    [WRITE_COMMANDS.UPDATE_SUBSCRIPTION_AUTO_RENEW]: Parameters.UpdateSubscriptionAutoRenewParams;
    [WRITE_COMMANDS.UPDATE_SUBSCRIPTION_ADD_NEW_USERS_AUTOMATICALLY]: Parameters.UpdateSubscriptionAddNewUsersAutomaticallyParams;
    [WRITE_COMMANDS.UPDATE_SUBSCRIPTION_SIZE]: Parameters.UpdateSubscriptionSizeParams;
    [WRITE_COMMANDS.REQUEST_TAX_EXEMPTION]: null;

    [WRITE_COMMANDS.DELETE_MONEY_REQUEST_ON_SEARCH]: Parameters.DeleteMoneyRequestOnSearchParams;
    [WRITE_COMMANDS.HOLD_MONEY_REQUEST_ON_SEARCH]: Parameters.HoldMoneyRequestOnSearchParams;
    [WRITE_COMMANDS.APPROVE_MONEY_REQUEST_ON_SEARCH]: Parameters.ApproveMoneyRequestOnSearchParams;
    [WRITE_COMMANDS.UNHOLD_MONEY_REQUEST_ON_SEARCH]: Parameters.UnholdMoneyRequestOnSearchParams;
    [WRITE_COMMANDS.BANK_ACCOUNT_CREATE_CORPAY]: Parameters.BankAccountCreateCorpayParams;

    [WRITE_COMMANDS.REQUEST_REFUND]: null;
    [WRITE_COMMANDS.CONNECT_POLICY_TO_SAGE_INTACCT]: Parameters.ConnectPolicyToSageIntacctParams;
    [WRITE_COMMANDS.COPY_EXISTING_POLICY_CONNECTION]: Parameters.CopyExistingPolicyConnectionParams;
    [WRITE_COMMANDS.UPDATE_SAGE_INTACCT_EXPORTER]: Parameters.UpdateSageIntacctGenericTypeParams<'email', string>;
    [WRITE_COMMANDS.UPDATE_SAGE_INTACCT_EXPORT_DATE]: Parameters.UpdateSageIntacctGenericTypeParams<'value', string>;
    [WRITE_COMMANDS.UPDATE_SAGE_INTACCT_REIMBURSABLE_EXPENSES_EXPORT_DESTINATION]: Parameters.UpdateSageIntacctGenericTypeParams<'value', string>;
    [WRITE_COMMANDS.UPDATE_SAGE_INTACCT_NON_REIMBURSABLE_EXPENSES_EXPORT_DESTINATION]: Parameters.UpdateSageIntacctGenericTypeParams<'value', string>;
    [WRITE_COMMANDS.UPDATE_SAGE_INTACCT_REIMBURSABLE_EXPENSES_REPORT_EXPORT_DEFAULT_VENDOR]: Parameters.UpdateSageIntacctGenericTypeParams<'vendorID', string>;
    [WRITE_COMMANDS.UPDATE_SAGE_INTACCT_NON_REIMBURSABLE_EXPENSES_CREDIT_CARD_CHARGE_EXPORT_DEFAULT_VENDOR]: Parameters.UpdateSageIntacctGenericTypeParams<'vendorID', string>;
    [WRITE_COMMANDS.UPDATE_SAGE_INTACCT_NON_REIMBURSABLE_EXPENSES_EXPORT_ACCOUNT]: Parameters.UpdateSageIntacctGenericTypeParams<'creditCardAccountID', string>;
    [WRITE_COMMANDS.UPDATE_SAGE_INTACCT_NON_REIMBURSABLE_EXPENSES_EXPORT_VENDOR]: Parameters.UpdateSageIntacctGenericTypeParams<'vendorID', string>;
    [WRITE_COMMANDS.UPDATE_SAGE_INTACCT_AUTO_SYNC]: Parameters.UpdateSageIntacctGenericTypeParams<'enabled', boolean>;
    [WRITE_COMMANDS.UPDATE_SAGE_INTACCT_IMPORT_EMPLOYEES]: Parameters.UpdateSageIntacctGenericTypeParams<'enabled', boolean>;
    [WRITE_COMMANDS.UPDATE_SAGE_INTACCT_APPROVAL_MODE]: Parameters.UpdateSageIntacctGenericTypeParams<'value', string>;
    [WRITE_COMMANDS.UPDATE_SAGE_INTACCT_SYNC_REIMBURSED_REPORTS]: Parameters.UpdateSageIntacctGenericTypeParams<'enabled', boolean>;
    [WRITE_COMMANDS.UPDATE_SAGE_INTACCT_SYNC_REIMBURSEMENT_ACCOUNT_ID]: Parameters.UpdateSageIntacctGenericTypeParams<'vendorID', string>;

    [WRITE_COMMANDS.UPGRADE_TO_CORPORATE]: Parameters.UpgradeToCorporateParams;

    // Netsuite parameters
    [WRITE_COMMANDS.UPDATE_NETSUITE_SUBSIDIARY]: Parameters.UpdateNetSuiteSubsidiaryParams;
    [WRITE_COMMANDS.CONNECT_POLICY_TO_NETSUITE]: Parameters.ConnectPolicyToNetSuiteParams;

    // Workspace report field parameters
    [WRITE_COMMANDS.CREATE_WORKSPACE_REPORT_FIELD]: Parameters.CreateWorkspaceReportFieldParams;
    [WRITE_COMMANDS.UPDATE_WORKSPACE_REPORT_FIELD_INITIAL_VALUE]: Parameters.UpdateWorkspaceReportFieldInitialValueParams;
    [WRITE_COMMANDS.ENABLE_WORKSPACE_REPORT_FIELD_LIST_VALUE]: Parameters.EnableWorkspaceReportFieldListValueParams;
    [WRITE_COMMANDS.CREATE_WORKSPACE_REPORT_FIELD_LIST_VALUE]: Parameters.CreateWorkspaceReportFieldListValueParams;
    [WRITE_COMMANDS.REMOVE_WORKSPACE_REPORT_FIELD_LIST_VALUE]: Parameters.RemoveWorkspaceReportFieldListValueParams;

    [WRITE_COMMANDS.UPDATE_NETSUITE_SYNC_TAX_CONFIGURATION]: Parameters.UpdateNetSuiteGenericTypeParams<'enabled', boolean>;
    [WRITE_COMMANDS.UPDATE_NETSUITE_CROSS_SUBSIDIARY_CUSTOMER_CONFIGURATION]: Parameters.UpdateNetSuiteGenericTypeParams<'enabled', boolean>;
    [WRITE_COMMANDS.UPDATE_NETSUITE_DEPARTMENTS_MAPPING]: Parameters.UpdateNetSuiteGenericTypeParams<'mapping', ValueOf<typeof CONST.INTEGRATION_ENTITY_MAP_TYPES>>;
    [WRITE_COMMANDS.UPDATE_NETSUITE_CLASSES_MAPPING]: Parameters.UpdateNetSuiteGenericTypeParams<'mapping', ValueOf<typeof CONST.INTEGRATION_ENTITY_MAP_TYPES>>;
    [WRITE_COMMANDS.UPDATE_NETSUITE_LOCATIONS_MAPPING]: Parameters.UpdateNetSuiteGenericTypeParams<'mapping', ValueOf<typeof CONST.INTEGRATION_ENTITY_MAP_TYPES>>;
    [WRITE_COMMANDS.UPDATE_NETSUITE_CUSTOMERS_MAPPING]: Parameters.UpdateNetSuiteGenericTypeParams<'mapping', ValueOf<typeof CONST.INTEGRATION_ENTITY_MAP_TYPES>>;
    [WRITE_COMMANDS.UPDATE_NETSUITE_JOBS_MAPPING]: Parameters.UpdateNetSuiteGenericTypeParams<'mapping', ValueOf<typeof CONST.INTEGRATION_ENTITY_MAP_TYPES>>;
    [WRITE_COMMANDS.UPDATE_NETSUITE_CUSTOMERS_JOBS_MAPPING]: Parameters.UpdateNetSuiteCustomersJobsParams;
    [WRITE_COMMANDS.UPDATE_NETSUITE_EXPORTER]: Parameters.UpdateNetSuiteGenericTypeParams<'email', string>;
    [WRITE_COMMANDS.UPDATE_NETSUITE_EXPORT_DATE]: Parameters.UpdateNetSuiteGenericTypeParams<'value', ValueOf<typeof CONST.NETSUITE_EXPORT_DATE>>;
    [WRITE_COMMANDS.UPDATE_NETSUITE_REIMBURSABLE_EXPENSES_EXPORT_DESTINATION]: Parameters.UpdateNetSuiteGenericTypeParams<'value', ValueOf<typeof CONST.NETSUITE_EXPORT_DESTINATION>>;
    [WRITE_COMMANDS.UPDATE_NETSUITE_NONREIMBURSABLE_EXPENSES_EXPORT_DESTINATION]: Parameters.UpdateNetSuiteGenericTypeParams<'value', ValueOf<typeof CONST.NETSUITE_EXPORT_DESTINATION>>;
    [WRITE_COMMANDS.UPDATE_NETSUITE_DEFAULT_VENDOR]: Parameters.UpdateNetSuiteGenericTypeParams<'vendorID', string>;
    [WRITE_COMMANDS.UPDATE_NETSUITE_REIMBURSABLE_PAYABLE_ACCOUNT]: Parameters.UpdateNetSuiteGenericTypeParams<'bankAccountID', string>;
    [WRITE_COMMANDS.UPDATE_NETSUITE_PAYABLE_ACCT]: Parameters.UpdateNetSuiteGenericTypeParams<'bankAccountID', string>;
    [WRITE_COMMANDS.UPDATE_NETSUITE_JOURNAL_POSTING_PREFERENCE]: Parameters.UpdateNetSuiteGenericTypeParams<'value', ValueOf<typeof CONST.NETSUITE_JOURNAL_POSTING_PREFERENCE>>;
    [WRITE_COMMANDS.UPDATE_NETSUITE_RECEIVABLE_ACCOUNT]: Parameters.UpdateNetSuiteGenericTypeParams<'bankAccountID', string>;
    [WRITE_COMMANDS.UPDATE_NETSUITE_INVOICE_ITEM_PREFERENCE]: Parameters.UpdateNetSuiteGenericTypeParams<'value', ValueOf<typeof CONST.NETSUITE_INVOICE_ITEM_PREFERENCE>>;
    [WRITE_COMMANDS.UPDATE_NETSUITE_INVOICE_ITEM]: Parameters.UpdateNetSuiteGenericTypeParams<'itemID', string>;
    [WRITE_COMMANDS.UPDATE_NETSUITE_PROVINCIAL_TAX_POSTING_ACCOUNT]: Parameters.UpdateNetSuiteGenericTypeParams<'bankAccountID', string>;
    [WRITE_COMMANDS.UPDATE_NETSUITE_TAX_POSTING_ACCOUNT]: Parameters.UpdateNetSuiteGenericTypeParams<'bankAccountID', string>;
    [WRITE_COMMANDS.UPDATE_NETSUITE_ALLOW_FOREIGN_CURRENCY]: Parameters.UpdateNetSuiteGenericTypeParams<'enabled', boolean>;
    [WRITE_COMMANDS.UPDATE_NETSUITE_EXPORT_TO_NEXT_OPEN_PERIOD]: Parameters.UpdateNetSuiteGenericTypeParams<'enabled', boolean>;
    [WRITE_COMMANDS.UPDATE_NETSUITE_CUSTOM_SEGMENTS]: Parameters.UpdateNetSuiteGenericTypeParams<'customSegments', string>; // JSON string NetSuiteCustomSegment[]
    [WRITE_COMMANDS.UPDATE_NETSUITE_CUSTOM_LISTS]: Parameters.UpdateNetSuiteGenericTypeParams<'customLists', string>; // JSON string NetSuiteCustomList[]
    [WRITE_COMMANDS.UPDATE_NETSUITE_AUTO_SYNC]: Parameters.UpdateNetSuiteGenericTypeParams<'enabled', boolean>;
    [WRITE_COMMANDS.UPDATE_NETSUITE_SYNC_REIMBURSED_REPORTS]: Parameters.UpdateNetSuiteGenericTypeParams<'enabled', boolean>;
    [WRITE_COMMANDS.UPDATE_NETSUITE_SYNC_PEOPLE]: Parameters.UpdateNetSuiteGenericTypeParams<'enabled', boolean>;
    [WRITE_COMMANDS.UPDATE_NETSUITE_AUTO_CREATE_ENTITIES]: Parameters.UpdateNetSuiteGenericTypeParams<'enabled', boolean>;
    [WRITE_COMMANDS.UPDATE_NETSUITE_ENABLE_NEW_CATEGORIES]: Parameters.UpdateNetSuiteGenericTypeParams<'enabled', boolean>;
    [WRITE_COMMANDS.UPDATE_NETSUITE_CUSTOM_FORM_ID_OPTIONS_ENABLED]: Parameters.UpdateNetSuiteGenericTypeParams<'enabled', boolean>;
    [WRITE_COMMANDS.UPDATE_NETSUITE_REIMBURSEMENT_ACCOUNT_ID]: Parameters.UpdateNetSuiteGenericTypeParams<'bankAccountID', string>;
    [WRITE_COMMANDS.UPDATE_NETSUITE_COLLECTION_ACCOUNT]: Parameters.UpdateNetSuiteGenericTypeParams<'bankAccountID', string>;
    [WRITE_COMMANDS.UPDATE_NETSUITE_EXPORT_REPORTS_TO]: Parameters.UpdateNetSuiteGenericTypeParams<'value', ValueOf<typeof CONST.NETSUITE_REPORTS_APPROVAL_LEVEL>>;
    [WRITE_COMMANDS.UPDATE_NETSUITE_VENDOR_BILLS_TO]: Parameters.UpdateNetSuiteGenericTypeParams<'value', ValueOf<typeof CONST.NETSUITE_VENDOR_BILLS_APPROVAL_LEVEL>>;
    [WRITE_COMMANDS.UPDATE_NETSUITE_ACCOUNTING_METHOD]: Parameters.UpdateNetSuiteAccountingMethodParams;
    [WRITE_COMMANDS.UPDATE_NETSUITE_JOURNALS_TO]: Parameters.UpdateNetSuiteGenericTypeParams<'value', ValueOf<typeof CONST.NETSUITE_JOURNALS_APPROVAL_LEVEL>>;
    [WRITE_COMMANDS.UPDATE_NETSUITE_APPROVAL_ACCOUNT]: Parameters.UpdateNetSuiteGenericTypeParams<'value', string>;
    [WRITE_COMMANDS.UPDATE_NETSUITE_CUSTOM_FORM_ID_OPTIONS_REIMBURSABLE]: Parameters.UpdateNetSuiteCustomFormIDParams;
    [WRITE_COMMANDS.UPDATE_NETSUITE_CUSTOM_FORM_ID_OPTIONS_NON_REIMBURSABLE]: Parameters.UpdateNetSuiteCustomFormIDParams;
    [WRITE_COMMANDS.UPDATE_SAGE_INTACCT_ENTITY]: Parameters.UpdateSageIntacctGenericTypeParams<'entity', string>;
    [WRITE_COMMANDS.UPDATE_SAGE_INTACCT_BILLABLE]: Parameters.UpdateSageIntacctGenericTypeParams<'enabled', boolean>;
    [WRITE_COMMANDS.UPDATE_SAGE_INTACCT_DEPARTMENT_MAPPING]: Parameters.UpdateSageIntacctGenericTypeParams<'mapping', SageIntacctMappingValue>;
    [WRITE_COMMANDS.UPDATE_SAGE_INTACCT_CLASSES_MAPPING]: Parameters.UpdateSageIntacctGenericTypeParams<'mapping', SageIntacctMappingValue>;
    [WRITE_COMMANDS.UPDATE_SAGE_INTACCT_LOCATIONS_MAPPING]: Parameters.UpdateSageIntacctGenericTypeParams<'mapping', SageIntacctMappingValue>;
    [WRITE_COMMANDS.UPDATE_SAGE_INTACCT_CUSTOMERS_MAPPING]: Parameters.UpdateSageIntacctGenericTypeParams<'mapping', SageIntacctMappingValue>;
    [WRITE_COMMANDS.UPDATE_SAGE_INTACCT_PROJECTS_MAPPING]: Parameters.UpdateSageIntacctGenericTypeParams<'mapping', SageIntacctMappingValue>;
    [WRITE_COMMANDS.UPDATE_SAGE_INTACCT_SYNC_TAX_CONFIGURATION]: Parameters.UpdateSageIntacctGenericTypeParams<'enabled', boolean>;
    [WRITE_COMMANDS.UPDATE_SAGE_INTACCT_USER_DIMENSION]: Parameters.UpdateSageIntacctGenericTypeParams<'dimensions', string>;
    [WRITE_COMMANDS.EXPORT_SEARCH_ITEMS_TO_CSV]: Parameters.ExportSearchItemsToCSVParams;
    [WRITE_COMMANDS.EXPORT_REPORT_TO_CSV]: Parameters.ExportReportCSVParams;
    [WRITE_COMMANDS.CREATE_WORKSPACE_APPROVAL]: Parameters.CreateWorkspaceApprovalParams;
    [WRITE_COMMANDS.UPDATE_WORKSPACE_APPROVAL]: Parameters.UpdateWorkspaceApprovalParams;
    [WRITE_COMMANDS.REMOVE_WORKSPACE_APPROVAL]: Parameters.RemoveWorkspaceApprovalParams;
    [WRITE_COMMANDS.CONFIGURE_EXPENSIFY_CARDS_FOR_POLICY]: Parameters.ConfigureExpensifyCardsForPolicyParams;
    [WRITE_COMMANDS.CREATE_EXPENSIFY_CARD]: Omit<Parameters.CreateExpensifyCardParams, 'domainAccountID'>;
    [WRITE_COMMANDS.CREATE_ADMIN_ISSUED_VIRTUAL_CARD]: Omit<Parameters.CreateExpensifyCardParams, 'feedCountry'>;
    [WRITE_COMMANDS.ADD_DELEGATE]: Parameters.AddDelegateParams;
    [WRITE_COMMANDS.UPDATE_DELEGATE_ROLE]: Parameters.UpdateDelegateRoleParams;
    [WRITE_COMMANDS.REMOVE_DELEGATE]: Parameters.RemoveDelegateParams;
    [WRITE_COMMANDS.TOGGLE_CARD_CONTINUOUS_RECONCILIATION]: Parameters.ToggleCardContinuousReconciliationParams;
    [WRITE_COMMANDS.SAVE_SEARCH]: Parameters.SaveSearchParams;
    [WRITE_COMMANDS.DELETE_SAVED_SEARCH]: Parameters.DeleteSavedSearchParams;
    [WRITE_COMMANDS.UPDATE_CARD_SETTLEMENT_FREQUENCY]: Parameters.UpdateCardSettlementFrequencyParams;
    [WRITE_COMMANDS.UPDATE_CARD_SETTLEMENT_ACCOUNT]: Parameters.UpdateCardSettlementAccountParams;
    [WRITE_COMMANDS.SET_PERSONAL_DETAILS_AND_SHIP_EXPENSIFY_CARDS]: Parameters.SetPersonalDetailsAndShipExpensifyCardsParams;
    [WRITE_COMMANDS.SELF_TOUR_VIEWED]: null;

    // Xero API
    [WRITE_COMMANDS.UPDATE_XERO_TENANT_ID]: Parameters.UpdateXeroGenericTypeParams;
    [WRITE_COMMANDS.UPDATE_XERO_IMPORT_TAX_RATES]: Parameters.UpdateXeroGenericTypeParams;
    [WRITE_COMMANDS.UPDATE_XERO_MAPPING]: Parameters.UpdateXeroGenericTypeParams;
    [WRITE_COMMANDS.UPDATE_XERO_IMPORT_TRACKING_CATEGORIES]: Parameters.UpdateXeroGenericTypeParams;
    [WRITE_COMMANDS.UPDATE_XERO_IMPORT_CUSTOMERS]: Parameters.UpdateXeroGenericTypeParams;
    [WRITE_COMMANDS.UPDATE_XERO_ENABLE_NEW_CATEGORIES]: Parameters.UpdateXeroGenericTypeParams;
    [WRITE_COMMANDS.UPDATE_XERO_AUTO_SYNC]: Parameters.UpdateXeroGenericTypeParams;
    [WRITE_COMMANDS.UPDATE_XERO_AUTO_SYNC]: Parameters.UpdateXeroGenericTypeParams;
    [WRITE_COMMANDS.UPDATE_XERO_EXPORT_BILL_STATUS]: Parameters.UpdateXeroGenericTypeParams;
    [WRITE_COMMANDS.UPDATE_XERO_EXPORT_BILL_DATE]: Parameters.UpdateXeroGenericTypeParams;
    [WRITE_COMMANDS.UPDATE_XERO_EXPORT_EXPORTER]: Parameters.UpdateXeroGenericTypeParams;
    [WRITE_COMMANDS.UPDATE_XERO_EXPORT_NON_REIMBURSABLE_ACCOUNT]: Parameters.UpdateXeroGenericTypeParams;
    [WRITE_COMMANDS.UPDATE_XERO_SYNC_INVOICE_COLLECTIONS_ACCOUNT_ID]: Parameters.UpdateXeroGenericTypeParams;
    [WRITE_COMMANDS.UPDATE_XERO_SYNC_SYNC_REIMBURSED_REPORTS]: Parameters.UpdateXeroGenericTypeParams;
    [WRITE_COMMANDS.UPDATE_XERO_SYNC_REIMBURSEMENT_ACCOUNT_ID]: Parameters.UpdateXeroGenericTypeParams;

    // Invoice API
    [WRITE_COMMANDS.SET_INVOICING_TRANSFER_BANK_ACCOUNT]: Parameters.SetInvoicingTransferBankAccountParams;
    [WRITE_COMMANDS.UPDATE_INVOICE_COMPANY_NAME]: Parameters.UpdateInvoiceCompanyNameParams;
    [WRITE_COMMANDS.UPDATE_INVOICE_COMPANY_WEBSITE]: Parameters.UpdateInvoiceCompanyWebsiteParams;

    // Dismis Product Training
    [WRITE_COMMANDS.DISMISS_PRODUCT_TRAINING]: Parameters.DismissProductTrainingParams;
};

const READ_COMMANDS = {
    GET_CORPAY_BANK_ACCOUNT_FIELDS: 'GetCorpayBankAccountFields',
    CONNECT_POLICY_TO_QUICKBOOKS_ONLINE: 'ConnectPolicyToQuickbooksOnline',
    CONNECT_POLICY_TO_XERO: 'ConnectPolicyToXero',
    SYNC_POLICY_TO_QUICKBOOKS_ONLINE: 'SyncPolicyToQuickbooksOnline',
    SYNC_POLICY_TO_XERO: 'SyncPolicyToXero',
    SYNC_POLICY_TO_NETSUITE: 'SyncPolicyToNetSuite',
    SYNC_POLICY_TO_SAGE_INTACCT: 'SyncPolicyToSageIntacct',
    SYNC_POLICY_TO_QUICKBOOKS_DESKTOP: 'SyncPolicyToQuickbooksDesktop',
    OPEN_REIMBURSEMENT_ACCOUNT_PAGE: 'OpenReimbursementAccountPage',
    OPEN_WORKSPACE_VIEW: 'OpenWorkspaceView',
    GET_MAPBOX_ACCESS_TOKEN: 'GetMapboxAccessToken',
    OPEN_PAYMENTS_PAGE: 'OpenPaymentsPage',
    OPEN_PERSONAL_DETAILS: 'OpenPersonalDetailsPage',
    OPEN_PUBLIC_PROFILE_PAGE: 'OpenPublicProfilePage',
    OPEN_PLAID_BANK_LOGIN: 'OpenPlaidBankLogin',
    OPEN_PLAID_BANK_ACCOUNT_SELECTOR: 'OpenPlaidBankAccountSelector',
    GET_OLDER_ACTIONS: 'GetOlderActions',
    GET_NEWER_ACTIONS: 'GetNewerActions',
    EXPAND_URL_PREVIEW: 'ExpandURLPreview',
    GET_REPORT_PRIVATE_NOTE: 'GetReportPrivateNote',
    OPEN_ROOM_MEMBERS_PAGE: 'OpenRoomMembersPage',
    SEARCH_FOR_REPORTS: 'SearchForReports',
    SEARCH_FOR_ROOMS_TO_MENTION: 'SearchForRoomsToMention',
    SEND_PERFORMANCE_TIMING: 'SendPerformanceTiming',
    GET_ROUTE: 'GetRoute',
    GET_ROUTE_FOR_DRAFT: 'GetRouteForDraft',
    GET_ROUTE_FOR_BACKUP: 'GetRouteForBackup',
    GET_STATEMENT_PDF: 'GetStatementPDF',
    OPEN_ONFIDO_FLOW: 'OpenOnfidoFlow',
    OPEN_INITIAL_SETTINGS_PAGE: 'OpenInitialSettingsPage',
    OPEN_ENABLE_PAYMENTS_PAGE: 'OpenEnablePaymentsPage',
    BEGIN_SIGNIN: 'BeginSignIn',
    SIGN_IN_WITH_SHORT_LIVED_AUTH_TOKEN: 'SignInWithShortLivedAuthToken',
    SIGN_IN_WITH_SUPPORT_AUTH_TOKEN: 'SignInWithSupportAuthToken',
    GET_POLICY_CATEGORIES: 'GetPolicyCategories',
    OPEN_WORKSPACE: 'OpenWorkspace',
    OPEN_WORKSPACE_MEMBERS_PAGE: 'OpenWorkspaceMembersPage',
    OPEN_POLICY_CATEGORIES_PAGE: 'OpenPolicyCategoriesPage',
    OPEN_POLICY_TAGS_PAGE: 'OpenPolicyTagsPage',
    OPEN_POLICY_TAXES_PAGE: 'OpenPolicyTaxesPage',
    OPEN_POLICY_REPORT_FIELDS_PAGE: 'OpenPolicyReportFieldsPage',
    OPEN_POLICY_EXPENSIFY_CARDS_PAGE: 'OpenPolicyExpensifyCardsPage',
    OPEN_POLICY_COMPANY_CARDS_FEED: 'OpenPolicyCompanyCardsFeed',
    OPEN_POLICY_COMPANY_CARDS_PAGE: 'OpenPolicyCompanyCardsPage',
    OPEN_POLICY_EDIT_CARD_LIMIT_TYPE_PAGE: 'OpenPolicyEditCardLimitTypePage',
    OPEN_WORKSPACE_INVITE_PAGE: 'OpenWorkspaceInvitePage',
    OPEN_DRAFT_WORKSPACE_REQUEST: 'OpenDraftWorkspaceRequest',
    OPEN_POLICY_WORKFLOWS_PAGE: 'OpenPolicyWorkflowsPage',
    OPEN_POLICY_DISTANCE_RATES_PAGE: 'OpenPolicyDistanceRatesPage',
    OPEN_POLICY_PER_DIEM_RATES_PAGE: 'OpenPolicyPerDiemRatesPage',
    OPEN_POLICY_MORE_FEATURES_PAGE: 'OpenPolicyMoreFeaturesPage',
    OPEN_POLICY_ACCOUNTING_PAGE: 'OpenPolicyAccountingPage',
    OPEN_POLICY_PROFILE_PAGE: 'OpenPolicyProfilePage',
    OPEN_POLICY_INITIAL_PAGE: 'OpenPolicyInitialPage',
    OPEN_SUBSCRIPTION_PAGE: 'OpenSubscriptionPage',
    OPEN_DRAFT_DISTANCE_EXPENSE: 'OpenDraftDistanceExpense',
    START_ISSUE_NEW_CARD_FLOW: 'StartIssueNewCardFlow',
    OPEN_CARD_DETAILS_PAGE: 'OpenCardDetailsPage',
    GET_ASSIGNED_SUPPORT_DATA: 'GetAssignedSupportData',
} as const;

type ReadCommand = ValueOf<typeof READ_COMMANDS>;

type ReadCommandParameters = {
    [READ_COMMANDS.CONNECT_POLICY_TO_QUICKBOOKS_ONLINE]: Parameters.ConnectPolicyToAccountingIntegrationParams;
    [READ_COMMANDS.CONNECT_POLICY_TO_XERO]: Parameters.ConnectPolicyToAccountingIntegrationParams;
    [READ_COMMANDS.SYNC_POLICY_TO_QUICKBOOKS_ONLINE]: Parameters.SyncPolicyToQuickbooksOnlineParams;
    [READ_COMMANDS.SYNC_POLICY_TO_XERO]: Parameters.SyncPolicyToXeroParams;
    [READ_COMMANDS.SYNC_POLICY_TO_NETSUITE]: Parameters.SyncPolicyToNetSuiteParams;
    [READ_COMMANDS.SYNC_POLICY_TO_SAGE_INTACCT]: Parameters.SyncPolicyToNetSuiteParams;
    [READ_COMMANDS.SYNC_POLICY_TO_QUICKBOOKS_DESKTOP]: Parameters.SyncPolicyToQuickbooksDesktopParams;
    [READ_COMMANDS.OPEN_REIMBURSEMENT_ACCOUNT_PAGE]: Parameters.OpenReimbursementAccountPageParams;
    [READ_COMMANDS.OPEN_WORKSPACE_VIEW]: Parameters.OpenWorkspaceViewParams;
    [READ_COMMANDS.GET_MAPBOX_ACCESS_TOKEN]: null;
    [READ_COMMANDS.OPEN_PAYMENTS_PAGE]: null;
    [READ_COMMANDS.OPEN_PERSONAL_DETAILS]: null;
    [READ_COMMANDS.OPEN_PUBLIC_PROFILE_PAGE]: Parameters.OpenPublicProfilePageParams;
    [READ_COMMANDS.OPEN_PLAID_BANK_LOGIN]: Parameters.OpenPlaidBankLoginParams;
    [READ_COMMANDS.OPEN_PLAID_BANK_ACCOUNT_SELECTOR]: Parameters.OpenPlaidBankAccountSelectorParams;
    [READ_COMMANDS.GET_OLDER_ACTIONS]: Parameters.GetOlderActionsParams;
    [READ_COMMANDS.GET_NEWER_ACTIONS]: Parameters.GetNewerActionsParams;
    [READ_COMMANDS.GET_CORPAY_BANK_ACCOUNT_FIELDS]: Parameters.GetCorpayBankAccountFieldsParams;
    [READ_COMMANDS.EXPAND_URL_PREVIEW]: Parameters.ExpandURLPreviewParams;
    [READ_COMMANDS.GET_REPORT_PRIVATE_NOTE]: Parameters.GetReportPrivateNoteParams;
    [READ_COMMANDS.OPEN_ROOM_MEMBERS_PAGE]: Parameters.OpenRoomMembersPageParams;
    [READ_COMMANDS.SEARCH_FOR_REPORTS]: Parameters.SearchForReportsParams;
    [READ_COMMANDS.SEARCH_FOR_ROOMS_TO_MENTION]: Parameters.SearchForRoomsToMentionParams;
    [READ_COMMANDS.SEND_PERFORMANCE_TIMING]: Parameters.SendPerformanceTimingParams;
    [READ_COMMANDS.GET_ROUTE]: Parameters.GetRouteParams;
    [READ_COMMANDS.GET_ROUTE_FOR_DRAFT]: Parameters.GetRouteParams;
    [READ_COMMANDS.GET_ROUTE_FOR_BACKUP]: Parameters.GetRouteParams;
    [READ_COMMANDS.GET_STATEMENT_PDF]: Parameters.GetStatementPDFParams;
    [READ_COMMANDS.OPEN_ONFIDO_FLOW]: null;
    [READ_COMMANDS.OPEN_INITIAL_SETTINGS_PAGE]: null;
    [READ_COMMANDS.OPEN_ENABLE_PAYMENTS_PAGE]: null;
    [READ_COMMANDS.BEGIN_SIGNIN]: Parameters.BeginSignInParams;
    [READ_COMMANDS.SIGN_IN_WITH_SHORT_LIVED_AUTH_TOKEN]: Parameters.SignInWithShortLivedAuthTokenParams;
    [READ_COMMANDS.SIGN_IN_WITH_SUPPORT_AUTH_TOKEN]: Parameters.SignInWithSupportAuthTokenParams;
    [READ_COMMANDS.GET_POLICY_CATEGORIES]: Parameters.GetPolicyCategoriesParams;
    [READ_COMMANDS.OPEN_WORKSPACE]: Parameters.OpenWorkspaceParams;
    [READ_COMMANDS.OPEN_WORKSPACE_MEMBERS_PAGE]: Parameters.OpenWorkspaceMembersPageParams;
    [READ_COMMANDS.OPEN_POLICY_CATEGORIES_PAGE]: Parameters.OpenPolicyCategoriesPageParams;
    [READ_COMMANDS.OPEN_POLICY_TAGS_PAGE]: Parameters.OpenPolicyTagsPageParams;
    [READ_COMMANDS.OPEN_POLICY_TAXES_PAGE]: Parameters.OpenPolicyTaxesPageParams;
    [READ_COMMANDS.OPEN_POLICY_REPORT_FIELDS_PAGE]: Parameters.OpenPolicyReportFieldsPageParams;
    [READ_COMMANDS.OPEN_WORKSPACE_INVITE_PAGE]: Parameters.OpenWorkspaceInvitePageParams;
    [READ_COMMANDS.OPEN_DRAFT_WORKSPACE_REQUEST]: Parameters.OpenDraftWorkspaceRequestParams;
    [READ_COMMANDS.OPEN_POLICY_WORKFLOWS_PAGE]: Parameters.OpenPolicyWorkflowsPageParams;
    [READ_COMMANDS.OPEN_POLICY_DISTANCE_RATES_PAGE]: Parameters.OpenPolicyDistanceRatesPageParams;
    [READ_COMMANDS.OPEN_POLICY_PER_DIEM_RATES_PAGE]: Parameters.OpenPolicyPerDiemRatesPageParams;
    [READ_COMMANDS.OPEN_POLICY_MORE_FEATURES_PAGE]: Parameters.OpenPolicyMoreFeaturesPageParams;
    [READ_COMMANDS.OPEN_POLICY_ACCOUNTING_PAGE]: Parameters.OpenPolicyAccountingPageParams;
    [READ_COMMANDS.OPEN_POLICY_EXPENSIFY_CARDS_PAGE]: Parameters.OpenPolicyExpensifyCardsPageParams;
    [READ_COMMANDS.OPEN_POLICY_COMPANY_CARDS_PAGE]: Parameters.OpenPolicyExpensifyCardsPageParams;
    [READ_COMMANDS.OPEN_POLICY_COMPANY_CARDS_FEED]: Parameters.OpenPolicyCompanyCardsFeedParams;
    [READ_COMMANDS.OPEN_POLICY_EDIT_CARD_LIMIT_TYPE_PAGE]: Parameters.OpenPolicyEditCardLimitTypePageParams;
    [READ_COMMANDS.OPEN_POLICY_PROFILE_PAGE]: Parameters.OpenPolicyProfilePageParams;
    [READ_COMMANDS.OPEN_POLICY_INITIAL_PAGE]: Parameters.OpenPolicyInitialPageParams;
    [READ_COMMANDS.OPEN_SUBSCRIPTION_PAGE]: null;
    [READ_COMMANDS.OPEN_DRAFT_DISTANCE_EXPENSE]: null;
    [READ_COMMANDS.START_ISSUE_NEW_CARD_FLOW]: Parameters.StartIssueNewCardFlowParams;
    [READ_COMMANDS.OPEN_CARD_DETAILS_PAGE]: Parameters.OpenCardDetailsPageParams;
    [READ_COMMANDS.GET_ASSIGNED_SUPPORT_DATA]: Parameters.GetAssignedSupportDataParams;
};

const SIDE_EFFECT_REQUEST_COMMANDS = {
    ACCEPT_SPOTNANA_TERMS: 'AcceptSpotnanaTerms',
    AUTHENTICATE_PUSHER: 'AuthenticatePusher',
    GENERATE_SPOTNANA_TOKEN: 'GenerateSpotnanaToken',
    GET_MISSING_ONYX_MESSAGES: 'GetMissingOnyxMessages',
    JOIN_POLICY_VIA_INVITE_LINK: 'JoinWorkspaceViaInviteLink',
    OPEN_OLD_DOT_LINK: 'OpenOldDotLink',
    OPEN_REPORT: 'OpenReport',
    RECONNECT_APP: 'ReconnectApp',
    ADD_PAYMENT_CARD_GBP: 'AddPaymentCardGBP',
    REVEAL_EXPENSIFY_CARD_DETAILS: 'RevealExpensifyCardDetails',
    TWO_FACTOR_AUTH_VALIDATE: 'TwoFactorAuth_Validate',
    CONNECT_AS_DELEGATE: 'ConnectAsDelegate',
    DISCONNECT_AS_DELEGATE: 'DisconnectAsDelegate',
    COMPLETE_HYBRID_APP_ONBOARDING: 'CompleteHybridAppOnboarding',
    CONNECT_POLICY_TO_QUICKBOOKS_DESKTOP: 'ConnectPolicyToQuickbooksDesktop',

    // PayMoneyRequestOnSearch only works online (pattern C) and we need to play the success sound only when the request is successful
    PAY_MONEY_REQUEST_ON_SEARCH: 'PayMoneyRequestOnSearch',
} as const;

type SideEffectRequestCommand = ValueOf<typeof SIDE_EFFECT_REQUEST_COMMANDS>;

type SideEffectRequestCommandParameters = {
    [SIDE_EFFECT_REQUEST_COMMANDS.AUTHENTICATE_PUSHER]: Parameters.AuthenticatePusherParams;
    [SIDE_EFFECT_REQUEST_COMMANDS.OPEN_REPORT]: Parameters.OpenReportParams;
    [SIDE_EFFECT_REQUEST_COMMANDS.OPEN_OLD_DOT_LINK]: Parameters.OpenOldDotLinkParams;
    [SIDE_EFFECT_REQUEST_COMMANDS.REVEAL_EXPENSIFY_CARD_DETAILS]: Parameters.RevealExpensifyCardDetailsParams;
    [SIDE_EFFECT_REQUEST_COMMANDS.GET_MISSING_ONYX_MESSAGES]: Parameters.GetMissingOnyxMessagesParams;
    [SIDE_EFFECT_REQUEST_COMMANDS.JOIN_POLICY_VIA_INVITE_LINK]: Parameters.JoinPolicyInviteLinkParams;
    [SIDE_EFFECT_REQUEST_COMMANDS.RECONNECT_APP]: Parameters.ReconnectAppParams;
    [SIDE_EFFECT_REQUEST_COMMANDS.GENERATE_SPOTNANA_TOKEN]: Parameters.GenerateSpotnanaTokenParams;
    [SIDE_EFFECT_REQUEST_COMMANDS.ADD_PAYMENT_CARD_GBP]: Parameters.AddPaymentCardParams;
    [SIDE_EFFECT_REQUEST_COMMANDS.ACCEPT_SPOTNANA_TERMS]: null;
    [SIDE_EFFECT_REQUEST_COMMANDS.TWO_FACTOR_AUTH_VALIDATE]: Parameters.ValidateTwoFactorAuthParams;
    [SIDE_EFFECT_REQUEST_COMMANDS.CONNECT_AS_DELEGATE]: Parameters.ConnectAsDelegateParams;
    [SIDE_EFFECT_REQUEST_COMMANDS.DISCONNECT_AS_DELEGATE]: EmptyObject;
    [SIDE_EFFECT_REQUEST_COMMANDS.COMPLETE_HYBRID_APP_ONBOARDING]: EmptyObject;
    [SIDE_EFFECT_REQUEST_COMMANDS.CONNECT_POLICY_TO_QUICKBOOKS_DESKTOP]: Parameters.ConnectPolicyToQuickBooksDesktopParams;
    [SIDE_EFFECT_REQUEST_COMMANDS.PAY_MONEY_REQUEST_ON_SEARCH]: Parameters.PayMoneyRequestOnSearchParams;
};

type ApiRequestCommandParameters = WriteCommandParameters & ReadCommandParameters & SideEffectRequestCommandParameters;

export {WRITE_COMMANDS, READ_COMMANDS, SIDE_EFFECT_REQUEST_COMMANDS};

type ApiCommand = WriteCommand | ReadCommand | SideEffectRequestCommand;
type CommandOfType<TRequestType extends ApiRequestType> = TRequestType extends typeof CONST.API_REQUEST_TYPE.WRITE
    ? WriteCommand
    : TRequestType extends typeof CONST.API_REQUEST_TYPE.READ
    ? ReadCommand
    : SideEffectRequestCommand;

export type {ApiCommand, ApiRequestType, ApiRequestCommandParameters, CommandOfType, WriteCommand, ReadCommand, SideEffectRequestCommand};<|MERGE_RESOLUTION|>--- conflicted
+++ resolved
@@ -438,11 +438,8 @@
     SELF_TOUR_VIEWED: 'SelfTourViewed',
     UPDATE_INVOICE_COMPANY_NAME: 'UpdateInvoiceCompanyName',
     UPDATE_INVOICE_COMPANY_WEBSITE: 'UpdateInvoiceCompanyWebsite',
-<<<<<<< HEAD
     BANK_ACCOUNT_CREATE_CORPAY: 'BankAccount_CreateCorpay',
-=======
     DISMISS_PRODUCT_TRAINING: 'DismissProductTraining',
->>>>>>> 50c1db81
 } as const;
 
 type WriteCommand = ValueOf<typeof WRITE_COMMANDS>;
