--- conflicted
+++ resolved
@@ -4,10 +4,7 @@
     type: string;
     reportID: string;
     reportActionID: string;
-<<<<<<< HEAD
+    reportPreviewReportActionID: string;
     shouldUpdateQAB: boolean;
-=======
-    reportPreviewReportActionID: string;
->>>>>>> 6f512527
 };
 export default CreateAppReportParams;