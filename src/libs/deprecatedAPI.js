import _ from 'underscore';
import requireParameters from './requireParameters';
import * as Request from './Request';
import * as Network from './Network';
import * as Middleware from './Middleware';
import CONST from '../CONST';

// Setup API middlewares. Each request made will pass through a series of middleware functions that will get called in sequence (each one passing the result of the previous to the next).
// Note: The ordering here is intentional as we want to Log, Recheck Connection, Reauthenticate, and Retry. Errors thrown in one middleware will bubble to the next e.g. an error thrown in
// Logging or Reauthenticate logic would be caught by the Retry logic (which is why it is the last one used).

// Logging - Logs request details and errors.
Request.use(Middleware.Logging);

// RecheckConnection - Sets a  timer for a request that will "recheck" if we are connected to the internet if time runs out. Also triggers the connection recheck when we encounter any error.
Request.use(Middleware.RecheckConnection);

// Reauthentication - Handles jsonCode 407 which indicates an expired authToken. We need to reauthenticate and get a new authToken with our stored credentials.
Request.use(Middleware.Reauthentication);

// Retry - Handles retrying any failed requests.
Request.use(Middleware.Retry);

// SaveResponseInOnyx - Merges either the successData or failureData into Onyx depending on if the call was successful or not
Request.use(Middleware.SaveResponseInOnyx);

/**
 * @param {{password: String, oldPassword: String}} parameters
 * @param {String} parameters.authToken
 * @param {String} parameters.password
 * @returns {Promise}
 */
function ChangePassword(parameters) {
    const commandName = 'ChangePassword';
    requireParameters(['password'], parameters, commandName);
    return Network.post(commandName, parameters);
}

/**
 * @param {object} parameters
 * @param {string} parameters.emailList
 * @returns {Promise}
 */
function CreateChatReport(parameters) {
    const commandName = 'CreateChatReport';
    requireParameters(['emailList'],
        parameters, commandName);
    return Network.post(commandName, parameters);
}

/**
 * @param {Object} parameters
 * @param {String} parameters.email
 * @returns {Promise}
 */
function User_SignUp(parameters) {
    const commandName = 'User_SignUp';
    requireParameters([
        'email',
    ], parameters, commandName);
    return Network.post(commandName, parameters);
}

/**
 * @param {Object} parameters
 * @param {String} parameters.authToken
 * @param {String} parameters.partnerName
 * @param {String} parameters.partnerPassword
 * @param {String} parameters.partnerUserID
 * @param {String} parameters.partnerUserSecret
 * @param {Boolean} [parameters.shouldRetry]
 * @param {String} [parameters.email]
 * @returns {Promise}
 */
function CreateLogin(parameters) {
    const commandName = 'CreateLogin';
    requireParameters([
        'authToken',
        'partnerName',
        'partnerPassword',
        'partnerUserID',
        'partnerUserSecret',
    ], parameters, commandName);
    return Network.post(commandName, parameters);
}

/**
 * @param {Object} parameters
 * @param {String} parameters.partnerUserID
 * @param {String} parameters.partnerName
 * @param {String} parameters.partnerPassword
 * @param {Boolean} parameters.shouldRetry
 * @returns {Promise}
 */
function DeleteLogin(parameters) {
    const commandName = 'DeleteLogin';
    requireParameters(['partnerUserID', 'partnerName', 'partnerPassword', 'shouldRetry'],
        parameters, commandName);

    // Non-cancellable request: during logout, when requests are cancelled, we don't want to cancel the actual logout request
    return Network.post(commandName, {...parameters, canCancel: false});
}

/**
 * @param {Object} parameters
 * @param {String} parameters.returnValueList
 * @param {Boolean} shouldUseSecure
 * @returns {Promise}
 */
function Get(parameters, shouldUseSecure = false) {
    const commandName = 'Get';
    requireParameters(['returnValueList'], parameters, commandName);
    return Network.post(commandName, parameters, CONST.NETWORK.METHOD.POST, shouldUseSecure);
}

/**
 * @param {Object} parameters
 * @param {String} parameters.debtorEmail
 * @returns {Promise}
 */
function GetIOUReport(parameters) {
    const commandName = 'GetIOUReport';
    requireParameters(['debtorEmail'], parameters, commandName);
    return Network.post(commandName, parameters);
}

/**
 * @param {Object} parameters
 * @param {String} parameters.name
 * @param {Number} parameters.value
 * @returns {Promise}
 */
function Graphite_Timer(parameters) {
    const commandName = 'Graphite_Timer';
    requireParameters(['name', 'value'],
        parameters, commandName);
    return Network.post(commandName, parameters);
}

/**
 * @param {Object} parameters
 * @param {Number} parameters.reportID
 * @param {String} parameters.paymentMethodType
 * @param {Object} [parameters.newIOUReportDetails]
 * @returns {Promise}
 */
function PayIOU(parameters) {
    const commandName = 'PayIOU';
    requireParameters(['reportID', 'paymentMethodType'], parameters, commandName);
    return Network.post(commandName, parameters);
}

/**
 * @param {Object} parameters
 * @param {Number} parameters.reportID
 * @param {Object} [parameters.newIOUReportDetails]
 * @returns {Promise}
 */
function PayWithWallet(parameters) {
    const commandName = 'PayWithWallet';
    requireParameters(['reportID'], parameters, commandName);
    return Network.post(commandName, parameters);
}

/**
 * @param {Object} parameters
 * @param {String} parameters.emailList
 * @returns {Promise}
 */
function PersonalDetails_GetForEmails(parameters) {
    const commandName = 'PersonalDetails_GetForEmails';
    requireParameters(['emailList'],
        parameters, commandName);
    return Network.post(commandName, parameters);
}

/**
 * @param {Object} parameters
 * @param {Object} parameters.details
 * @returns {Promise}
 */
function PersonalDetails_Update(parameters) {
    const commandName = 'PersonalDetails_Update';
    requireParameters(['details'],
        parameters, commandName);
    return Network.post(commandName, parameters);
}

/**
 * @param {Object} parameters
 * @param {Number} parameters.reportID
<<<<<<< HEAD
 * @returns {Promise}
 */
function Report_GetHistory(parameters) {
    const commandName = 'Report_GetHistory';
    requireParameters(['reportID'],
        parameters, commandName);
=======
 * @param {String} parameters.transactionID
 * @returns {Promise}
 */
function RejectTransaction(parameters) {
    const commandName = 'RejectTransaction';
    requireParameters(['reportID', 'transactionID'], parameters, commandName);
>>>>>>> 7ffe2c00
    return Network.post(commandName, parameters);
}

/**
 * @param {Object} parameters
 * @param {String} parameters.email
 * @returns {Promise}
 */
function ResendValidateCode(parameters) {
    const commandName = 'ResendValidateCode';
    requireParameters(['email'], parameters, commandName);
    return Network.post(commandName, parameters);
}

/**
 * @param {Object} parameters
 * @param {String} parameters.name
 * @param {String} parameters.value
 * @returns {Promise}
 */
function SetNameValuePair(parameters) {
    const commandName = 'SetNameValuePair';
    requireParameters(['name', 'value'], parameters, commandName);
    return Network.post(commandName, parameters);
}

/**
 * @param {Object} parameters
 * @param {String} parameters.password
 * @param {String} parameters.validateCode
 * @param {Number} parameters.accountID
 * @returns {Promise}
 */
function SetPassword(parameters) {
    const commandName = 'SetPassword';
    requireParameters(['accountID', 'password', 'validateCode'], parameters, commandName);
    return Network.post(commandName, parameters);
}

/**
 * @param {Object} parameters
 * @param {String} parameters.email
 * @param {String} parameters.password
 * @returns {Promise}
 */
function User_SecondaryLogin_Send(parameters) {
    const commandName = 'User_SecondaryLogin_Send';
    requireParameters(['email', 'password'], parameters, commandName);
    return Network.post(commandName, parameters);
}

/**
 * @param {Object} parameters
 * @param {Number} parameters.accountID
 * @param {String} parameters.validateCode
 * @returns {Promise}
 */
function ValidateEmail(parameters) {
    const commandName = 'ValidateEmail';
    requireParameters(['accountID', 'validateCode'], parameters, commandName);
    return Network.post(commandName, parameters);
}

/**
 * @param {Object} parameters
 * @param {String} parameters.currentStep
 * @param {String} [parameters.onfidoData] - JSON string
 * @param {String} [parameters.personalDetails] - JSON string
 * @param {String} [parameters.idologyAnswers] - JSON string
 * @param {Boolean} [parameters.hasAcceptedTerms]
 * @returns {Promise}
 */
function Wallet_Activate(parameters) {
    const commandName = 'Wallet_Activate';
    requireParameters(['currentStep'], parameters, commandName);
    return Network.post(commandName, parameters, CONST.NETWORK.METHOD.POST, true);
}

/**
 * @param {*} parameters
 * @returns {Promise}
 */
function BankAccount_SetupWithdrawal(parameters) {
    const commandName = 'BankAccount_SetupWithdrawal';
    let allowedParameters = [
        'currentStep', 'policyID', 'bankAccountID', 'useOnfido', 'errorAttemptsCount', 'enableCardAfterVerified',

        // data from bankAccount step:
        'setupType', 'routingNumber', 'accountNumber', 'addressName', 'plaidAccountID', 'mask', 'ownershipType', 'isSavings',
        'acceptTerms', 'bankName', 'plaidAccessToken', 'alternateRoutingNumber',

        // data from company step:
        'companyName', 'companyTaxID', 'addressStreet', 'addressCity', 'addressState', 'addressZipCode',
        'hasNoConnectionToCannabis', 'incorporationType', 'incorporationState', 'incorporationDate', 'industryCode',
        'website', 'companyPhone', 'ficticiousBusinessName',

        // data from requestor step:
        'firstName', 'lastName', 'dob', 'requestorAddressStreet', 'requestorAddressCity', 'requestorAddressState',
        'requestorAddressZipCode', 'isOnfidoSetupComplete', 'onfidoData', 'isControllingOfficer', 'ssnLast4',

        // data from ACHContract step (which became the "Beneficial Owners" step, but the key is still ACHContract as
        // it's used in several logic:
        'ownsMoreThan25Percent', 'beneficialOwners', 'acceptTermsAndConditions', 'certifyTrueInformation',
    ];

    if (!parameters.useOnfido) {
        allowedParameters = allowedParameters.concat(['passport', 'answers']);
    }

    // Only keep allowed parameters in the additionalData object
    const additionalData = _.pick(parameters, allowedParameters);

    requireParameters(['currentStep'], parameters, commandName);
    return Network.post(
        commandName, {additionalData: JSON.stringify(additionalData)},
        CONST.NETWORK.METHOD.POST,
        true,
    );
}

/**
 * @param {Object} parameters
 * @param {String} parameters.reportIDList
 * @returns {Promise}
 */
function GetReportSummaryList(parameters) {
    const commandName = 'Get';
    requireParameters(['reportIDList'], parameters, commandName);
    return Network.post(commandName, {...parameters, returnValueList: 'reportSummaryList'});
}

/**
 * Transfer Wallet balance and takes either the bankAccoundID or fundID
 * @param {Object} parameters
 * @param {String} [parameters.bankAccountID]
 * @param {String} [parameters.fundID]
 * @returns {Promise}
 */
function TransferWalletBalance(parameters) {
    const commandName = 'TransferWalletBalance';
    if (!parameters.bankAccountID && !parameters.fundID) {
        throw new Error('Must pass either bankAccountID or fundID to TransferWalletBalance');
    }
    return Network.post(commandName, parameters);
}

/**
 * Fetches the filename of the user's statement
 * @param {Object} parameters
 * @param {String} [parameters.period]
 * @return {Promise}
 */
function GetStatementPDF(parameters) {
    const commandName = 'GetStatementPDF';
    return Network.post(commandName, parameters);
}

export {
    BankAccount_SetupWithdrawal,
    ChangePassword,
    CreateChatReport,
    CreateLogin,
    DeleteLogin,
    Get,
    GetStatementPDF,
    GetIOUReport,
    GetReportSummaryList,
    Graphite_Timer,
    PayIOU,
    PayWithWallet,
    PersonalDetails_GetForEmails,
    PersonalDetails_Update,
<<<<<<< HEAD
    Policy_Employees_Merge,
    Report_GetHistory,
=======
    RejectTransaction,
>>>>>>> 7ffe2c00
    ResendValidateCode,
    SetNameValuePair,
    SetPassword,
    User_SignUp,
    User_SecondaryLogin_Send,
    ValidateEmail,
    Wallet_Activate,
    TransferWalletBalance,
};<|MERGE_RESOLUTION|>--- conflicted
+++ resolved
@@ -183,27 +183,6 @@
     const commandName = 'PersonalDetails_Update';
     requireParameters(['details'],
         parameters, commandName);
-    return Network.post(commandName, parameters);
-}
-
-/**
- * @param {Object} parameters
- * @param {Number} parameters.reportID
-<<<<<<< HEAD
- * @returns {Promise}
- */
-function Report_GetHistory(parameters) {
-    const commandName = 'Report_GetHistory';
-    requireParameters(['reportID'],
-        parameters, commandName);
-=======
- * @param {String} parameters.transactionID
- * @returns {Promise}
- */
-function RejectTransaction(parameters) {
-    const commandName = 'RejectTransaction';
-    requireParameters(['reportID', 'transactionID'], parameters, commandName);
->>>>>>> 7ffe2c00
     return Network.post(commandName, parameters);
 }
 
@@ -376,12 +355,6 @@
     PayWithWallet,
     PersonalDetails_GetForEmails,
     PersonalDetails_Update,
-<<<<<<< HEAD
-    Policy_Employees_Merge,
-    Report_GetHistory,
-=======
-    RejectTransaction,
->>>>>>> 7ffe2c00
     ResendValidateCode,
     SetNameValuePair,
     SetPassword,
