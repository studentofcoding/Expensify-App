--- conflicted
+++ resolved
@@ -1203,37 +1203,6 @@
     return !!policy && isPolicyAdmin(policy);
 }
 
-<<<<<<< HEAD
-/**
- * Returns an array of user emails who are currently self-approving:
- * i.e. user.submitsTo === their own email.
- */
-function getAllSelfApprovers(policy: OnyxEntry<Policy>): string[] {
-    const defaultApprover = policy?.approver ?? policy?.owner;
-    if (!policy?.employeeList || !defaultApprover) {
-        return [];
-    }
-    return Object.keys(policy.employeeList).filter((email) => {
-        const employee = policy?.employeeList?.[email] ?? {};
-        return employee?.submitsTo === email && employee?.email !== defaultApprover;
-    });
-}
-
-/**
- * Checks if the policy has a default approver that is self-approving and the workspace has only one user.
- * If so, we cannot enable the "Prevent Self Approvals" feature.
- */
-function canEnablePreventSelfApprovals(policy: OnyxEntry<Policy>): boolean {
-    if (!policy?.employeeList || !policy.approver) {
-        return false;
-    }
-
-    const employeeEmails = Object.keys(policy.employeeList);
-
-    return employeeEmails.length > 1;
-}
-
-=======
 function getAdminsPrivateEmailDomains(policy?: Policy) {
     if (!policy) {
         return [];
@@ -1295,7 +1264,35 @@
     return domainName;
 };
 
->>>>>>> 75bf54eb
+/**
+ * Returns an array of user emails who are currently self-approving:
+ * i.e. user.submitsTo === their own email.
+ */
+function getAllSelfApprovers(policy: OnyxEntry<Policy>): string[] {
+    const defaultApprover = policy?.approver ?? policy?.owner;
+    if (!policy?.employeeList || !defaultApprover) {
+        return [];
+    }
+    return Object.keys(policy.employeeList).filter((email) => {
+        const employee = policy?.employeeList?.[email] ?? {};
+        return employee?.submitsTo === email && employee?.email !== defaultApprover;
+    });
+}
+
+/**
+ * Checks if the policy has a default approver that is self-approving and the workspace has only one user.
+ * If so, we cannot enable the "Prevent Self Approvals" feature.
+ */
+function canEnablePreventSelfApprovals(policy: OnyxEntry<Policy>): boolean {
+    if (!policy?.employeeList || !policy.approver) {
+        return false;
+    }
+
+    const employeeEmails = Object.keys(policy.employeeList);
+
+    return employeeEmails.length > 1;
+}
+
 export {
     canEditTaxRate,
     canEnablePreventSelfApprovals,
