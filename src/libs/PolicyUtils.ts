import {Str} from 'expensify-common';
import type {OnyxCollection, OnyxEntry} from 'react-native-onyx';
import Onyx from 'react-native-onyx';
import type {ValueOf} from 'type-fest';
import type {LocaleContextProps} from '@components/LocaleContextProvider';
import type {SelectorType} from '@components/SelectionScreen';
import CONST from '@src/CONST';
import ONYXKEYS from '@src/ONYXKEYS';
import ROUTES from '@src/ROUTES';
import INPUT_IDS from '@src/types/form/NetSuiteCustomFieldForm';
import type {OnyxInputOrEntry, Policy, PolicyCategories, PolicyEmployeeList, PolicyTagLists, PolicyTags, Report, TaxRate} from '@src/types/onyx';
import type {CardFeedData} from '@src/types/onyx/CardFeeds';
import type {ErrorFields, PendingAction, PendingFields} from '@src/types/onyx/OnyxCommon';
import type {
    ConnectionLastSync,
    ConnectionName,
    Connections,
    CustomUnit,
    InvoiceItem,
    NetSuiteAccount,
    NetSuiteConnection,
    NetSuiteCustomList,
    NetSuiteCustomSegment,
    NetSuiteTaxAccount,
    NetSuiteVendor,
    PolicyConnectionSyncProgress,
    PolicyFeatureName,
    Rate,
    SageIntacctDataElement,
    SageIntacctDataElementWithValue,
    Tenant,
} from '@src/types/onyx/Policy';
import type PolicyEmployee from '@src/types/onyx/PolicyEmployee';
import type {SearchPolicy} from '@src/types/onyx/SearchResults';
import {isEmptyObject} from '@src/types/utils/EmptyObject';
import {hasSynchronizationErrorMessage} from './actions/connections';
import {getCategoryApproverRule} from './CategoryUtils';
import * as Localize from './Localize';
import Navigation from './Navigation/Navigation';
import * as NetworkStore from './Network/NetworkStore';
import {getAccountIDsByLogins, getLoginsByAccountIDs, getPersonalDetailByEmail} from './PersonalDetailsUtils';
import {getAllReportTransactions, getCategory, getTag} from './TransactionUtils';

type MemberEmailsToAccountIDs = Record<string, number>;

type WorkspaceDetails = {
    policyID: string | undefined;
    name: string;
};

type ConnectionWithLastSyncData = {
    /** State of the last synchronization */
    lastSync?: ConnectionLastSync;
};

let allPolicies: OnyxCollection<Policy>;
let activePolicyId: OnyxEntry<string>;

Onyx.connect({
    key: ONYXKEYS.COLLECTION.POLICY,
    waitForCollectionCallback: true,
    callback: (value) => (allPolicies = value),
});

Onyx.connect({
    key: ONYXKEYS.NVP_ACTIVE_POLICY_ID,
    callback: (value) => (activePolicyId = value),
});

/**
 * Filter out the active policies, which will exclude policies with pending deletion
 * and policies the current user doesn't belong to.
 * These are policies that we can use to create reports with in NewDot.
 */
function getActivePolicies(policies: OnyxCollection<Policy> | null, currentUserLogin: string | undefined): Policy[] {
    return Object.values(policies ?? {}).filter<Policy>(
        (policy): policy is Policy =>
            !!policy && policy.pendingAction !== CONST.RED_BRICK_ROAD_PENDING_ACTION.DELETE && !!policy.name && !!policy.id && !!getPolicyRole(policy, currentUserLogin),
    );
}
/**
 * Checks if the current user is an admin of the policy.
 */
const isPolicyAdmin = (policy: OnyxInputOrEntry<Policy> | SearchPolicy, currentUserLogin?: string): boolean => getPolicyRole(policy, currentUserLogin) === CONST.POLICY.ROLE.ADMIN;

/**
 * Checks if we have any errors stored within the policy?.employeeList. Determines whether we should show a red brick road error or not.
 */
function shouldShowEmployeeListError(policy: OnyxEntry<Policy>): boolean {
    return isPolicyAdmin(policy) && Object.values(policy?.employeeList ?? {}).some((employee) => Object.keys(employee?.errors ?? {}).length > 0);
}

/**
 *  Check if the policy has any tax rate errors.
 */
function shouldShowTaxRateError(policy: OnyxEntry<Policy>): boolean {
    return (
        isPolicyAdmin(policy) &&
        Object.values(policy?.taxRates?.taxes ?? {}).some((taxRate) => Object.keys(taxRate?.errors ?? {}).length > 0 || Object.values(taxRate?.errorFields ?? {}).some(Boolean))
    );
}

/**
 * Check if the policy has any errors within the categories.
 */
function hasPolicyCategoriesError(policyCategories: OnyxEntry<PolicyCategories>): boolean {
    return Object.keys(policyCategories ?? {}).some((categoryName) => Object.keys(policyCategories?.[categoryName]?.errors ?? {}).length > 0);
}

/**
 * Checks if the policy had a sync error.
 */
function shouldShowSyncError(policy: OnyxEntry<Policy>, isSyncInProgress: boolean): boolean {
    return isPolicyAdmin(policy) && (Object.keys(policy?.connections ?? {}) as ConnectionName[]).some((connection) => !!hasSynchronizationErrorMessage(policy, connection, isSyncInProgress));
}

/**
 * Check if the policy has any error fields.
 */
function shouldShowPolicyErrorFields(policy: OnyxEntry<Policy>): boolean {
    return isPolicyAdmin(policy) && Object.values(policy?.errorFields ?? {}).some((fieldErrors) => Object.keys(fieldErrors ?? {}).length > 0);
}

/**
 * Check if the policy has any errors, and if it doesn't, then check if it has any error fields.
 */
function shouldShowPolicyError(policy: OnyxEntry<Policy>): boolean {
    return Object.keys(policy?.errors ?? {}).length > 0 ? isPolicyAdmin(policy) : shouldShowPolicyErrorFields(policy);
}

/**
 * Checks if we have any errors stored within the policy custom units.
 */
function shouldShowCustomUnitsError(policy: OnyxEntry<Policy>): boolean {
    return isPolicyAdmin(policy) && Object.keys(policy?.customUnits?.errors ?? {}).length > 0;
}

function getNumericValue(value: number | string, toLocaleDigit: (arg: string) => string): number | string {
    const numValue = parseFloat(value.toString().replace(toLocaleDigit('.'), '.'));
    if (Number.isNaN(numValue)) {
        return NaN;
    }
    // Rounding to 4 decimal places
    return parseFloat(numValue.toFixed(CONST.MAX_TAX_RATE_DECIMAL_PLACES));
}

/**
 * Retrieves the distance custom unit object for the given policy
 */
function getDistanceRateCustomUnit(policy: OnyxEntry<Policy>): CustomUnit | undefined {
    return Object.values(policy?.customUnits ?? {}).find((unit) => unit.name === CONST.CUSTOM_UNITS.NAME_DISTANCE);
}

/**
 * Retrieves the per diem custom unit object for the given policy
 */
function getPerDiemCustomUnit(policy: OnyxEntry<Policy>): CustomUnit | undefined {
    return Object.values(policy?.customUnits ?? {}).find((unit) => unit.name === CONST.CUSTOM_UNITS.NAME_PER_DIEM_INTERNATIONAL);
}

/**
 * Retrieves custom unit rate object from the given customUnitRateID
 */
function getDistanceRateCustomUnitRate(policy: OnyxEntry<Policy>, customUnitRateID: string): Rate | undefined {
    const distanceUnit = getDistanceRateCustomUnit(policy);
    return distanceUnit?.rates[customUnitRateID];
}

function getRateDisplayValue(value: number, toLocaleDigit: (arg: string) => string, withDecimals?: boolean): string {
    const numValue = getNumericValue(value, toLocaleDigit);
    if (Number.isNaN(numValue)) {
        return '';
    }

    if (withDecimals) {
        const decimalPart = numValue.toString().split('.').at(1) ?? '';
        // Set the fraction digits to be between 2 and 4 (OD Behavior)
        const fractionDigits = Math.min(Math.max(decimalPart.length, CONST.MIN_TAX_RATE_DECIMAL_PLACES), CONST.MAX_TAX_RATE_DECIMAL_PLACES);
        return Number(numValue).toFixed(fractionDigits).toString().replace('.', toLocaleDigit('.'));
    }

    return numValue.toString().replace('.', toLocaleDigit('.')).substring(0, value.toString().length);
}

function getUnitRateValue(toLocaleDigit: (arg: string) => string, customUnitRate?: Rate, withDecimals?: boolean) {
    return getRateDisplayValue((customUnitRate?.rate ?? 0) / CONST.POLICY.CUSTOM_UNIT_RATE_BASE_OFFSET, toLocaleDigit, withDecimals);
}

/**
 * Get the brick road indicator status for a policy. The policy has an error status if there is a policy member error, a custom unit error or a field error.
 */
function getPolicyBrickRoadIndicatorStatus(policy: OnyxEntry<Policy>, isConnectionInProgress: boolean): ValueOf<typeof CONST.BRICK_ROAD_INDICATOR_STATUS> | undefined {
    if (shouldShowEmployeeListError(policy) || shouldShowCustomUnitsError(policy) || shouldShowPolicyErrorFields(policy) || shouldShowSyncError(policy, isConnectionInProgress)) {
        return CONST.BRICK_ROAD_INDICATOR_STATUS.ERROR;
    }
    return undefined;
}

function getPolicyRole(policy: OnyxInputOrEntry<Policy> | SearchPolicy, currentUserLogin: string | undefined) {
    if (policy?.role) {
        return policy.role;
    }
<<<<<<< HEAD
    return currentUserLogin ? policy?.employeeList?.[currentUserLogin]?.role : undefined;
=======

    if (!currentUserLogin) {
        return;
    }

    return policy?.employeeList?.[currentUserLogin]?.role;
>>>>>>> 653a06bb
}

/**
 * Check if the policy can be displayed
 * If offline, always show the policy pending deletion.
 * If online, show the policy pending deletion only if there is an error.
 * Note: Using a local ONYXKEYS.NETWORK subscription will cause a delay in
 * updating the screen. Passing the offline status from the component.
 */
function shouldShowPolicy(policy: OnyxEntry<Policy>, isOffline: boolean, currentUserLogin: string | undefined): boolean {
    return (
        !!policy?.isJoinRequestPending ||
        (!!policy &&
            policy?.type !== CONST.POLICY.TYPE.PERSONAL &&
            (isOffline || policy?.pendingAction !== CONST.RED_BRICK_ROAD_PENDING_ACTION.DELETE || Object.keys(policy.errors ?? {}).length > 0) &&
            !!getPolicyRole(policy, currentUserLogin))
    );
}

function isExpensifyTeam(email: string | undefined): boolean {
    const emailDomain = Str.extractEmailDomain(email ?? '');
    return emailDomain === CONST.EXPENSIFY_PARTNER_NAME || emailDomain === CONST.EMAIL.GUIDES_DOMAIN;
}

/**
 * Checks if the user with login is an admin of the policy.
 */
const isUserPolicyAdmin = (policy: OnyxInputOrEntry<Policy>, login?: string) => !!(policy && policy.employeeList && login && policy.employeeList[login]?.role === CONST.POLICY.ROLE.ADMIN);

/**
 * Checks if the current user is of the role "user" on the policy.
 */
const isPolicyUser = (policy: OnyxInputOrEntry<Policy>, currentUserLogin?: string): boolean => getPolicyRole(policy, currentUserLogin) === CONST.POLICY.ROLE.USER;

/**
 * Checks if the current user is an auditor of the policy
 */
const isPolicyAuditor = (policy: OnyxInputOrEntry<Policy>, currentUserLogin?: string): boolean =>
    (policy?.role ?? (currentUserLogin && policy?.employeeList?.[currentUserLogin]?.role)) === CONST.POLICY.ROLE.AUDITOR;

const isPolicyEmployee = (policyID: string, policies: OnyxCollection<Policy>): boolean => Object.values(policies ?? {}).some((policy) => policy?.id === policyID);

/**
 * Checks if the current user is an owner (creator) of the policy.
 */
const isPolicyOwner = (policy: OnyxInputOrEntry<Policy>, currentUserAccountID: number | undefined): boolean => !!currentUserAccountID && policy?.ownerAccountID === currentUserAccountID;

/**
 * Create an object mapping member emails to their accountIDs. Filter for members without errors if includeMemberWithErrors is false, and get the login email from the personalDetail object using the accountID.
 *
 * If includeMemberWithErrors is false, We only return members without errors. Otherwise, the members with errors would immediately be removed before the user has a chance to read the error.
 */
function getMemberAccountIDsForWorkspace(employeeList: PolicyEmployeeList | undefined, includeMemberWithErrors = false, includeMemberWithPendingDelete = true): MemberEmailsToAccountIDs {
    const members = employeeList ?? {};
    const memberEmailsToAccountIDs: MemberEmailsToAccountIDs = {};
    Object.keys(members).forEach((email) => {
        if (!includeMemberWithErrors) {
            const member = members?.[email];
            if (Object.keys(member?.errors ?? {})?.length > 0) {
                return;
            }
        }
        if (!includeMemberWithPendingDelete) {
            const member = members?.[email];
            if (member.pendingAction === CONST.RED_BRICK_ROAD_PENDING_ACTION.DELETE) {
                return;
            }
        }
        const personalDetail = getPersonalDetailByEmail(email);
        if (!personalDetail?.login) {
            return;
        }
        memberEmailsToAccountIDs[email] = Number(personalDetail.accountID);
    });
    return memberEmailsToAccountIDs;
}

/**
 * Get login list that we should not show in the workspace invite options
 */
function getIneligibleInvitees(employeeList?: PolicyEmployeeList): string[] {
    const policyEmployeeList = employeeList ?? {};
    const memberEmailsToExclude: string[] = [...CONST.EXPENSIFY_EMAILS];
    Object.keys(policyEmployeeList).forEach((email) => {
        const policyEmployee = policyEmployeeList?.[email];
        // Policy members that are pending delete or have errors are not valid and we should show them in the invite options (don't exclude them).
        if (policyEmployee?.pendingAction === CONST.RED_BRICK_ROAD_PENDING_ACTION.DELETE || Object.keys(policyEmployee?.errors ?? {}).length > 0) {
            return;
        }
        if (!email) {
            return;
        }
        memberEmailsToExclude.push(email);
    });

    return memberEmailsToExclude;
}

function getSortedTagKeys(policyTagList: OnyxEntry<PolicyTagLists>): Array<keyof PolicyTagLists> {
    if (isEmptyObject(policyTagList)) {
        return [];
    }

    return Object.keys(policyTagList).sort((key1, key2) => policyTagList[key1].orderWeight - policyTagList[key2].orderWeight);
}

/**
 * Gets a tag name of policy tags based on a tag's orderWeight.
 */
function getTagListName(policyTagList: OnyxEntry<PolicyTagLists>, orderWeight: number): string {
    if (isEmptyObject(policyTagList)) {
        return '';
    }

    return Object.values(policyTagList).find((tag) => tag.orderWeight === orderWeight)?.name ?? '';
}

/**
 * Gets all tag lists of a policy
 */
function getTagLists(policyTagList: OnyxEntry<PolicyTagLists>): Array<ValueOf<PolicyTagLists>> {
    if (isEmptyObject(policyTagList)) {
        return [];
    }

    return Object.values(policyTagList)
        .filter((policyTagListValue) => policyTagListValue !== null)
        .sort((tagA, tagB) => tagA.orderWeight - tagB.orderWeight);
}

/**
 * Gets a tag list of a policy by a tag index
 */
function getTagList(policyTagList: OnyxEntry<PolicyTagLists>, tagIndex: number): ValueOf<PolicyTagLists> {
    const tagLists = getTagLists(policyTagList);
    return (
        tagLists.at(tagIndex) ?? {
            name: '',
            required: false,
            tags: {},
            orderWeight: 0,
        }
    );
}

function getTagNamesFromTagsLists(policyTagLists: PolicyTagLists): string[] {
    const uniqueTagNames = new Set<string>();

    for (const policyTagList of Object.values(policyTagLists ?? {})) {
        for (const tag of Object.values(policyTagList.tags ?? {})) {
            uniqueTagNames.add(getCleanedTagName(tag.name));
        }
    }
    return Array.from(uniqueTagNames);
}

/**
 * Cleans up escaping of colons (used to create multi-level tags, e.g. "Parent: Child") in the tag name we receive from the backend
 */
function getCleanedTagName(tag: string) {
    return tag?.replace(/\\:/g, CONST.COLON);
}

/**
 * Escape colon from tag name
 */
function escapeTagName(tag: string) {
    return tag?.replaceAll(CONST.COLON, '\\:');
}

/**
 * Gets a count of enabled tags of a policy
 */
function getCountOfEnabledTagsOfList(policyTags: PolicyTags) {
    return Object.values(policyTags).filter((policyTag) => policyTag.enabled).length;
}

/**
 * Whether the policy has multi-level tags
 */
function isMultiLevelTags(policyTagList: OnyxEntry<PolicyTagLists>): boolean {
    return Object.keys(policyTagList ?? {}).length > 1;
}

function isPendingDeletePolicy(policy: OnyxEntry<Policy>): boolean {
    return policy?.pendingAction === CONST.RED_BRICK_ROAD_PENDING_ACTION.DELETE;
}

function isPaidGroupPolicy(policy: OnyxEntry<Policy> | SearchPolicy): boolean {
    return policy?.type === CONST.POLICY.TYPE.TEAM || policy?.type === CONST.POLICY.TYPE.CORPORATE;
}

function getOwnedPaidPolicies(policies: OnyxCollection<Policy> | null, currentUserAccountID: number): Policy[] {
<<<<<<< HEAD
    return Object.values(policies ?? {}).filter((policy): policy is Policy => isPolicyOwner(policy, currentUserAccountID) && isPaidGroupPolicy(policy));
=======
    return Object.values(policies ?? {}).filter((policy): policy is Policy => isPolicyOwner(policy, currentUserAccountID ?? CONST.DEFAULT_NUMBER_ID) && isPaidGroupPolicy(policy));
>>>>>>> 653a06bb
}

function isControlPolicy(policy: OnyxEntry<Policy>): boolean {
    return policy?.type === CONST.POLICY.TYPE.CORPORATE;
}

function isTaxTrackingEnabled(isPolicyExpenseChat: boolean, policy: OnyxEntry<Policy>, isDistanceRequest: boolean): boolean {
    const distanceUnit = getDistanceRateCustomUnit(policy);
<<<<<<< HEAD
    const customUnitID = distanceUnit?.customUnitID;
=======
    const customUnitID = distanceUnit?.customUnitID ?? CONST.DEFAULT_NUMBER_ID;
>>>>>>> 653a06bb
    const isPolicyTaxTrackingEnabled = isPolicyExpenseChat && policy?.tax?.trackingEnabled;
    const isTaxEnabledForDistance = isPolicyTaxTrackingEnabled && !!customUnitID && policy?.customUnits?.[customUnitID]?.attributes?.taxEnabled;

    return !!(isDistanceRequest ? isTaxEnabledForDistance : isPolicyTaxTrackingEnabled);
}

/**
 * Checks if policy's scheduled submit / auto reporting frequency is "instant".
 * Note: Free policies have "instant" submit always enabled.
 */
function isInstantSubmitEnabled(policy: OnyxInputOrEntry<Policy> | SearchPolicy): boolean {
    return policy?.autoReporting === true && policy?.autoReportingFrequency === CONST.POLICY.AUTO_REPORTING_FREQUENCIES.INSTANT;
}

/**
 * This gets a "corrected" value for autoReportingFrequency. The purpose of this function is to encapsulate some logic around the "immediate" frequency.
 *
 * - "immediate" is actually not immediate. For that you want "instant".
 * - (immediate && harvesting.enabled) === daily
 * - (immediate && !harvesting.enabled) === manual
 *
 * Note that "daily" and "manual" only exist as options for the API, not in the database or Onyx.
 */
function getCorrectedAutoReportingFrequency(policy: OnyxInputOrEntry<Policy>): ValueOf<typeof CONST.POLICY.AUTO_REPORTING_FREQUENCIES> | undefined {
    if (policy?.autoReportingFrequency !== CONST.POLICY.AUTO_REPORTING_FREQUENCIES.IMMEDIATE) {
        return policy?.autoReportingFrequency;
    }

    if (policy?.harvesting?.enabled) {
        // This is actually not really "immediate". It's "daily". Surprise!
        return CONST.POLICY.AUTO_REPORTING_FREQUENCIES.IMMEDIATE;
    }

    // "manual" is really just "immediate" (aka "daily") with harvesting disabled
    return CONST.POLICY.AUTO_REPORTING_FREQUENCIES.MANUAL;
}

/**
 * Checks if policy's approval mode is "optional", a.k.a. "Submit & Close"
 */
function isSubmitAndClose(policy: OnyxInputOrEntry<Policy> | SearchPolicy): boolean {
    return policy?.approvalMode === CONST.POLICY.APPROVAL_MODE.OPTIONAL;
}

function arePaymentsEnabled(policy: OnyxEntry<Policy>): boolean {
    return policy?.reimbursementChoice !== CONST.POLICY.REIMBURSEMENT_CHOICES.REIMBURSEMENT_NO;
}

function isControlOnAdvancedApprovalMode(policy: OnyxInputOrEntry<Policy>): boolean {
    return policy?.type === CONST.POLICY.TYPE.CORPORATE && getApprovalWorkflow(policy) === CONST.POLICY.APPROVAL_MODE.ADVANCED;
}

function extractPolicyIDFromPath(path: string) {
    return path.match(CONST.REGEX.POLICY_ID_FROM_PATH)?.[1];
}

/**
 * Whether the policy has active accounting integration connections
 */
function hasAccountingConnections(policy: OnyxEntry<Policy>) {
    return !isEmptyObject(policy?.connections);
}

function getPathWithoutPolicyID(path: string) {
    return path.replace(CONST.REGEX.PATH_WITHOUT_POLICY_ID, '/');
}

function getPolicyEmployeeListByIdWithoutCurrentUser(policies: OnyxCollection<Pick<Policy, 'employeeList'>>, currentPolicyID?: string, currentUserAccountID?: number) {
    const policy = policies?.[`${ONYXKEYS.COLLECTION.POLICY}${currentPolicyID}`] ?? null;
    const policyMemberEmailsToAccountIDs = getMemberAccountIDsForWorkspace(policy?.employeeList);
    return Object.values(policyMemberEmailsToAccountIDs)
        .map((policyMemberAccountID) => Number(policyMemberAccountID))
        .filter((policyMemberAccountID) => policyMemberAccountID !== currentUserAccountID);
}

function goBackFromInvalidPolicy() {
    Navigation.navigate(ROUTES.SETTINGS_WORKSPACES);
}

/** Get a tax with given ID from policy */
function getTaxByID(policy: OnyxEntry<Policy>, taxID: string): TaxRate | undefined {
    return policy?.taxRates?.taxes?.[taxID];
}

/** Get a tax rate object built like Record<TaxRateName, RelatedTaxRateKeys>.
 * We want to allow user to choose over TaxRateName and there might be a situation when one TaxRateName has two possible keys in different policies */
function getAllTaxRatesNamesAndKeys(): Record<string, string[]> {
    const allTaxRates: Record<string, string[]> = {};
    Object.values(allPolicies ?? {})?.forEach((policy) => {
        if (!policy?.taxRates?.taxes) {
            return;
        }
        Object.entries(policy?.taxRates?.taxes).forEach(([taxRateKey, taxRate]) => {
            if (!allTaxRates[taxRate.name]) {
                allTaxRates[taxRate.name] = [taxRateKey];
                return;
            }
            allTaxRates[taxRate.name].push(taxRateKey);
        });
    });
    return allTaxRates;
}

/**
 * Whether the tax rate can be deleted and disabled
 */
function canEditTaxRate(policy: Policy, taxID: string): boolean {
    return policy.taxRates?.defaultExternalID !== taxID && policy.taxRates?.foreignTaxDefault !== taxID;
}

function isPolicyFeatureEnabled(policy: OnyxEntry<Policy>, featureName: PolicyFeatureName): boolean {
    if (featureName === CONST.POLICY.MORE_FEATURES.ARE_TAXES_ENABLED) {
        return !!policy?.tax?.trackingEnabled;
    }
    if (featureName === CONST.POLICY.MORE_FEATURES.ARE_CONNECTIONS_ENABLED) {
        return policy?.[featureName] ? !!policy?.[featureName] : !isEmptyObject(policy?.connections);
    }

    return !!policy?.[featureName];
}

function getApprovalWorkflow(policy: OnyxEntry<Policy> | SearchPolicy): ValueOf<typeof CONST.POLICY.APPROVAL_MODE> {
    if (policy?.type === CONST.POLICY.TYPE.PERSONAL) {
        return CONST.POLICY.APPROVAL_MODE.OPTIONAL;
    }

    return policy?.approvalMode ?? CONST.POLICY.APPROVAL_MODE.ADVANCED;
}

function getDefaultApprover(policy: OnyxEntry<Policy> | SearchPolicy): string {
    return policy?.approver ?? policy?.owner ?? '';
}

/**
 * Returns the accountID to whom the given expenseReport submits reports to in the given Policy.
 */
function getSubmitToAccountID(policy: OnyxEntry<Policy> | SearchPolicy, expenseReport: OnyxEntry<Report>): number {
    const employeeAccountID = expenseReport?.ownerAccountID ?? CONST.DEFAULT_NUMBER_ID;
    const employeeLogin = getLoginsByAccountIDs([employeeAccountID]).at(0) ?? '';
    const defaultApprover = getDefaultApprover(policy);

    let categoryAppover;
    let tagApprover;
    const allTransactions = getAllReportTransactions(expenseReport?.reportID).sort((transA, transB) => (transA.created < transB.created ? -1 : 1));

    // Before submitting to their `submitsTo` (in a policy on Advanced Approvals), submit to category/tag approvers.
    // Category approvers are prioritized, then tag approvers.
    for (let i = 0; i < allTransactions.length; i++) {
        const transaction = allTransactions.at(i);
        const tag = getTag(transaction);
        const category = getCategory(transaction);
        categoryAppover = getCategoryApproverRule(policy?.rules?.approvalRules ?? [], category)?.approver;
        if (categoryAppover) {
            return getAccountIDsByLogins([categoryAppover]).at(0) ?? -1;
        }

        if (!tagApprover && getTagApproverRule(policy, tag)?.approver) {
            tagApprover = getTagApproverRule(policy, tag)?.approver;
        }
    }

    if (tagApprover) {
        return getAccountIDsByLogins([tagApprover]).at(0) ?? -1;
    }

    // For policy using the optional or basic workflow, the manager is the policy default approver.
    if (([CONST.POLICY.APPROVAL_MODE.OPTIONAL, CONST.POLICY.APPROVAL_MODE.BASIC] as Array<ValueOf<typeof CONST.POLICY.APPROVAL_MODE>>).includes(getApprovalWorkflow(policy))) {
        return getAccountIDsByLogins([defaultApprover]).at(0) ?? -1;
    }

    const employee = policy?.employeeList?.[employeeLogin];
    if (!employee) {
        return -1;
    }

    return getAccountIDsByLogins([employee.submitsTo ?? defaultApprover]).at(0) ?? -1;
}

function getSubmitToEmail(policy: OnyxEntry<Policy>, expenseReport: OnyxEntry<Report>): string {
    const submitToAccountID = getSubmitToAccountID(policy, expenseReport);
    return getLoginsByAccountIDs([submitToAccountID]).at(0) ?? '';
}

/**
 * Returns the email of the account to forward the report to depending on the approver's approval limit.
 * Used for advanced approval mode only.
 */
function getForwardsToAccount(policy: OnyxEntry<Policy>, employeeEmail: string, reportTotal: number): string {
    if (!isControlOnAdvancedApprovalMode(policy)) {
        return '';
    }

    const employee = policy?.employeeList?.[employeeEmail];
    if (!employee) {
        return '';
    }

    const positiveReportTotal = Math.abs(reportTotal);
    if (employee.approvalLimit && employee.overLimitForwardsTo && positiveReportTotal > employee.approvalLimit) {
        return employee.overLimitForwardsTo;
    }
    return employee.forwardsTo ?? '';
}

/**
 * Returns the accountID of the policy reimburser, if not available returns -1.
 */
function getReimburserAccountID(policy: OnyxEntry<Policy>): number {
    const reimburserEmail = policy?.achAccount?.reimburser ?? '';
    return reimburserEmail ? getAccountIDsByLogins([reimburserEmail]).at(0) ?? -1 : -1;
}

function getPersonalPolicy() {
    return Object.values(allPolicies ?? {}).find((policy) => policy?.type === CONST.POLICY.TYPE.PERSONAL);
}

function getAdminEmployees(policy: OnyxEntry<Policy>): PolicyEmployee[] {
    if (!policy || !policy.employeeList) {
        return [];
    }
    return Object.keys(policy.employeeList)
        .map((email) => ({...policy.employeeList?.[email], email}))
        .filter((employee) => employee.role === CONST.POLICY.ROLE.ADMIN);
}

/**
 * Returns the policy of the report
 */
function getPolicy(policyID: string | undefined): OnyxEntry<Policy> {
    if (!allPolicies || !policyID) {
        return undefined;
    }
    return allPolicies[`${ONYXKEYS.COLLECTION.POLICY}${policyID}`];
}

/** Return active policies where current user is an admin */
function getActiveAdminWorkspaces(policies: OnyxCollection<Policy> | null, currentUserLogin: string | undefined): Policy[] {
    const activePolicies = getActivePolicies(policies, currentUserLogin);
    return activePolicies.filter((policy) => shouldShowPolicy(policy, NetworkStore.isOffline(), currentUserLogin) && isPolicyAdmin(policy, currentUserLogin));
}

/** Whether the user can send invoice from the workspace */
function canSendInvoiceFromWorkspace(policyID: string | undefined): boolean {
    const policy = getPolicy(policyID);
    return policy?.areInvoicesEnabled ?? false;
}

/** Whether the user can send invoice */
function canSendInvoice(policies: OnyxCollection<Policy> | null, currentUserLogin: string | undefined): boolean {
    return getActiveAdminWorkspaces(policies, currentUserLogin).some((policy) => canSendInvoiceFromWorkspace(policy.id));
}

function hasWorkspaceWithInvoices(currentUserLogin: string | undefined): boolean {
    const activePolicies = getActivePolicies(allPolicies, currentUserLogin);
    return activePolicies.some((policy) => shouldShowPolicy(policy, NetworkStore.isOffline(), currentUserLogin) && policy.areInvoicesEnabled);
}

function hasDependentTags(policy: OnyxEntry<Policy>, policyTagList: OnyxEntry<PolicyTagLists>) {
    if (!policy?.hasMultipleTagLists) {
        return false;
    }
    return Object.values(policyTagList ?? {}).some((tagList) => Object.values(tagList.tags).some((tag) => !!tag.rules?.parentTagsFilter || !!tag.parentTagsFilter));
}

/** Get the Xero organizations connected to the policy */
function getXeroTenants(policy: Policy | undefined): Tenant[] {
    // Due to the way optional chain is being handled in this useMemo we are forced to use this approach to properly handle undefined values
    // eslint-disable-next-line @typescript-eslint/prefer-optional-chain
    if (!policy || !policy.connections || !policy.connections.xero || !policy.connections.xero.data) {
        return [];
    }
    return policy.connections.xero.data.tenants ?? [];
}

function findCurrentXeroOrganization(tenants: Tenant[] | undefined, organizationID: string | undefined): Tenant | undefined {
    return tenants?.find((tenant) => tenant.id === organizationID);
}

function getCurrentXeroOrganizationName(policy: Policy | undefined): string | undefined {
    return findCurrentXeroOrganization(getXeroTenants(policy), policy?.connections?.xero?.config?.tenantID)?.name;
}

function getXeroBankAccounts(policy: Policy | undefined, selectedBankAccountId: string | undefined): SelectorType[] {
    const bankAccounts = policy?.connections?.xero?.data?.bankAccounts ?? [];

    return (bankAccounts ?? []).map(({id, name}) => ({
        value: id,
        text: name,
        keyForList: id,
        isSelected: selectedBankAccountId === id,
    }));
}

function areSettingsInErrorFields(settings?: string[], errorFields?: ErrorFields) {
    if (settings === undefined || errorFields === undefined) {
        return false;
    }

    const keys = Object.keys(errorFields);
    return settings.some((setting) => keys.includes(setting));
}

function settingsPendingAction(settings?: string[], pendingFields?: PendingFields<string>): PendingAction | undefined {
    if (settings === undefined || pendingFields === undefined) {
        return null;
    }

    const key = Object.keys(pendingFields).find((setting) => settings.includes(setting));
<<<<<<< HEAD
    return key ? pendingFields[key] : undefined;
=======
    if (!key) {
        return;
    }
    return pendingFields[key];
>>>>>>> 653a06bb
}

function findSelectedVendorWithDefaultSelect(vendors: NetSuiteVendor[] | undefined, selectedVendorId: string | undefined) {
    const selectedVendor = (vendors ?? []).find(({id}) => id === selectedVendorId);
    return selectedVendor ?? vendors?.[0] ?? undefined;
}

function findSelectedSageVendorWithDefaultSelect(vendors: SageIntacctDataElementWithValue[] | SageIntacctDataElement[] | undefined, selectedVendorID: string | undefined) {
    const selectedVendor = (vendors ?? []).find(({id}) => id === selectedVendorID);
    return selectedVendor ?? vendors?.[0] ?? undefined;
}

function findSelectedBankAccountWithDefaultSelect(accounts: NetSuiteAccount[] | undefined, selectedBankAccountId: string | undefined) {
    const selectedBankAccount = (accounts ?? []).find(({id}) => id === selectedBankAccountId);
    return selectedBankAccount ?? accounts?.[0] ?? undefined;
}

function findSelectedInvoiceItemWithDefaultSelect(invoiceItems: InvoiceItem[] | undefined, selectedItemId: string | undefined) {
    const selectedInvoiceItem = (invoiceItems ?? []).find(({id}) => id === selectedItemId);
    return selectedInvoiceItem ?? invoiceItems?.[0] ?? undefined;
}

function findSelectedTaxAccountWithDefaultSelect(taxAccounts: NetSuiteTaxAccount[] | undefined, selectedAccountId: string | undefined) {
    const selectedTaxAccount = (taxAccounts ?? []).find(({externalID}) => externalID === selectedAccountId);
    return selectedTaxAccount ?? taxAccounts?.[0] ?? undefined;
}

function getNetSuiteVendorOptions(policy: Policy | undefined, selectedVendorId: string | undefined): SelectorType[] {
    const vendors = policy?.connections?.netsuite.options.data.vendors;

    const selectedVendor = findSelectedVendorWithDefaultSelect(vendors, selectedVendorId);

    return (vendors ?? []).map(({id, name}) => ({
        value: id,
        text: name,
        keyForList: id,
        isSelected: selectedVendor?.id === id,
    }));
}

function getNetSuitePayableAccountOptions(policy: Policy | undefined, selectedBankAccountId: string | undefined): SelectorType[] {
    const payableAccounts = policy?.connections?.netsuite.options.data.payableList;

    const selectedPayableAccount = findSelectedBankAccountWithDefaultSelect(payableAccounts, selectedBankAccountId);

    return (payableAccounts ?? []).map(({id, name}) => ({
        value: id,
        text: name,
        keyForList: id,
        isSelected: selectedPayableAccount?.id === id,
    }));
}

function getNetSuiteReceivableAccountOptions(policy: Policy | undefined, selectedBankAccountId: string | undefined): SelectorType[] {
    const receivableAccounts = policy?.connections?.netsuite.options.data.receivableList;

    const selectedReceivableAccount = findSelectedBankAccountWithDefaultSelect(receivableAccounts, selectedBankAccountId);

    return (receivableAccounts ?? []).map(({id, name}) => ({
        value: id,
        text: name,
        keyForList: id,
        isSelected: selectedReceivableAccount?.id === id,
    }));
}

function getNetSuiteInvoiceItemOptions(policy: Policy | undefined, selectedItemId: string | undefined): SelectorType[] {
    const invoiceItems = policy?.connections?.netsuite.options.data.items;

    const selectedInvoiceItem = findSelectedInvoiceItemWithDefaultSelect(invoiceItems, selectedItemId);

    return (invoiceItems ?? []).map(({id, name}) => ({
        value: id,
        text: name,
        keyForList: id,
        isSelected: selectedInvoiceItem?.id === id,
    }));
}

function getNetSuiteTaxAccountOptions(policy: Policy | undefined, subsidiaryCountry?: string, selectedAccountId?: string): SelectorType[] {
    const taxAccounts = policy?.connections?.netsuite.options.data.taxAccountsList;
    const accountOptions = (taxAccounts ?? []).filter(({country}) => country === subsidiaryCountry);

    const selectedTaxAccount = findSelectedTaxAccountWithDefaultSelect(accountOptions, selectedAccountId);

    return accountOptions.map(({externalID, name}) => ({
        value: externalID,
        text: name,
        keyForList: externalID,
        isSelected: selectedTaxAccount?.externalID === externalID,
    }));
}

function canUseTaxNetSuite(canUseNetSuiteUSATax?: boolean, subsidiaryCountry?: string) {
    return !!canUseNetSuiteUSATax || CONST.NETSUITE_TAX_COUNTRIES.includes(subsidiaryCountry ?? '');
}

function canUseProvincialTaxNetSuite(subsidiaryCountry?: string) {
    return subsidiaryCountry === '_canada';
}

function getFilteredReimbursableAccountOptions(payableAccounts: NetSuiteAccount[] | undefined) {
    return (payableAccounts ?? []).filter(({type}) => type === CONST.NETSUITE_ACCOUNT_TYPE.BANK || type === CONST.NETSUITE_ACCOUNT_TYPE.CREDIT_CARD);
}

function getNetSuiteReimbursableAccountOptions(policy: Policy | undefined, selectedBankAccountId: string | undefined): SelectorType[] {
    const payableAccounts = policy?.connections?.netsuite.options.data.payableList;
    const accountOptions = getFilteredReimbursableAccountOptions(payableAccounts);

    const selectedPayableAccount = findSelectedBankAccountWithDefaultSelect(accountOptions, selectedBankAccountId);

    return accountOptions.map(({id, name}) => ({
        value: id,
        text: name,
        keyForList: id,
        isSelected: selectedPayableAccount?.id === id,
    }));
}

function getFilteredCollectionAccountOptions(payableAccounts: NetSuiteAccount[] | undefined) {
    return (payableAccounts ?? []).filter(({type}) => type === CONST.NETSUITE_ACCOUNT_TYPE.BANK);
}

function getNetSuiteCollectionAccountOptions(policy: Policy | undefined, selectedBankAccountId: string | undefined): SelectorType[] {
    const payableAccounts = policy?.connections?.netsuite.options.data.payableList;
    const accountOptions = getFilteredCollectionAccountOptions(payableAccounts);

    const selectedPayableAccount = findSelectedBankAccountWithDefaultSelect(accountOptions, selectedBankAccountId);

    return accountOptions.map(({id, name}) => ({
        value: id,
        text: name,
        keyForList: id,
        isSelected: selectedPayableAccount?.id === id,
    }));
}

function getFilteredApprovalAccountOptions(payableAccounts: NetSuiteAccount[] | undefined) {
    return (payableAccounts ?? []).filter(({type}) => type === CONST.NETSUITE_ACCOUNT_TYPE.ACCOUNTS_PAYABLE);
}

function getNetSuiteApprovalAccountOptions(policy: Policy | undefined, selectedBankAccountId: string | undefined): SelectorType[] {
    const payableAccounts = policy?.connections?.netsuite.options.data.payableList;
    const defaultApprovalAccount: NetSuiteAccount = {
        id: CONST.NETSUITE_APPROVAL_ACCOUNT_DEFAULT,
        name: Localize.translateLocal('workspace.netsuite.advancedConfig.defaultApprovalAccount'),
        type: CONST.NETSUITE_ACCOUNT_TYPE.ACCOUNTS_PAYABLE,
    };
    const accountOptions = getFilteredApprovalAccountOptions([defaultApprovalAccount].concat(payableAccounts ?? []));

    const selectedPayableAccount = findSelectedBankAccountWithDefaultSelect(accountOptions, selectedBankAccountId);

    return accountOptions.map(({id, name}) => ({
        value: id,
        text: name,
        keyForList: id,
        isSelected: selectedPayableAccount?.id === id,
    }));
}

function getCustomersOrJobsLabelNetSuite(policy: Policy | undefined, translate: LocaleContextProps['translate']): string | undefined {
    const importMapping = policy?.connections?.netsuite?.options?.config?.syncOptions?.mapping;
    if (!importMapping?.customers && !importMapping?.jobs) {
        return undefined;
    }
    const importFields: string[] = [];
    const importCustomer = importMapping?.customers ?? CONST.INTEGRATION_ENTITY_MAP_TYPES.NETSUITE_DEFAULT;
    const importJobs = importMapping?.jobs ?? CONST.INTEGRATION_ENTITY_MAP_TYPES.NETSUITE_DEFAULT;

    if (importCustomer === CONST.INTEGRATION_ENTITY_MAP_TYPES.NETSUITE_DEFAULT && importJobs === CONST.INTEGRATION_ENTITY_MAP_TYPES.NETSUITE_DEFAULT) {
        return undefined;
    }

    const importedValue = importMapping?.customers !== CONST.INTEGRATION_ENTITY_MAP_TYPES.NETSUITE_DEFAULT ? importCustomer : importJobs;

    if (importCustomer !== CONST.INTEGRATION_ENTITY_MAP_TYPES.NETSUITE_DEFAULT) {
        importFields.push(translate('workspace.netsuite.import.customersOrJobs.customers'));
    }

    if (importJobs !== CONST.INTEGRATION_ENTITY_MAP_TYPES.NETSUITE_DEFAULT) {
        importFields.push(translate('workspace.netsuite.import.customersOrJobs.jobs'));
    }

    const importedValueLabel = translate(`workspace.netsuite.import.customersOrJobs.label`, {
        importFields,
        importType: translate(`workspace.accounting.importTypes.${importedValue}`).toLowerCase(),
    });
    return importedValueLabel.charAt(0).toUpperCase() + importedValueLabel.slice(1);
}

function getNetSuiteImportCustomFieldLabel(
    policy: Policy | undefined,
    importField: ValueOf<typeof CONST.NETSUITE_CONFIG.IMPORT_CUSTOM_FIELDS>,
    translate: LocaleContextProps['translate'],
): string | undefined {
    const fieldData = policy?.connections?.netsuite?.options?.config.syncOptions?.[importField] ?? [];
    if (fieldData.length === 0) {
        return undefined;
    }

    const mappingSet = new Set(fieldData.map((item) => item.mapping));
    const importedTypes = Array.from(mappingSet)
        .sort((a, b) => b.localeCompare(a))
        .map((mapping) => translate(`workspace.netsuite.import.importTypes.${mapping !== '' ? mapping : 'TAG'}.label`).toLowerCase());
    return translate(`workspace.netsuite.import.importCustomFields.label`, {importedTypes});
}

function isNetSuiteCustomSegmentRecord(customField: NetSuiteCustomList | NetSuiteCustomSegment): boolean {
    return 'segmentName' in customField;
}

function getNameFromNetSuiteCustomField(customField: NetSuiteCustomList | NetSuiteCustomSegment): string {
    return 'segmentName' in customField ? customField.segmentName : customField.listName;
}

function isNetSuiteCustomFieldPropertyEditable(customField: NetSuiteCustomList | NetSuiteCustomSegment, fieldName: string) {
    const fieldsAllowedToEdit = isNetSuiteCustomSegmentRecord(customField) ? [INPUT_IDS.SEGMENT_NAME, INPUT_IDS.INTERNAL_ID, INPUT_IDS.SCRIPT_ID, INPUT_IDS.MAPPING] : [INPUT_IDS.MAPPING];
    const fieldKey = fieldName as keyof typeof customField;
    return fieldsAllowedToEdit.includes(fieldKey);
}

function getIntegrationLastSuccessfulDate(connection?: Connections[keyof Connections], connectionSyncProgress?: PolicyConnectionSyncProgress) {
    let syncSuccessfulDate;
    if (!connection) {
        return undefined;
    }
    if ((connection as NetSuiteConnection)?.lastSyncDate) {
        syncSuccessfulDate = (connection as NetSuiteConnection)?.lastSyncDate;
    } else {
        syncSuccessfulDate = (connection as ConnectionWithLastSyncData)?.lastSync?.successfulDate;
    }

    if (
        connectionSyncProgress &&
        connectionSyncProgress.stageInProgress === CONST.POLICY.CONNECTIONS.SYNC_STAGE_NAME.JOB_DONE &&
        syncSuccessfulDate &&
        connectionSyncProgress.timestamp > syncSuccessfulDate
    ) {
        syncSuccessfulDate = connectionSyncProgress.timestamp;
    }
    return syncSuccessfulDate;
}

function getCurrentSageIntacctEntityName(policy: Policy | undefined, defaultNameIfNoEntity: string): string | undefined {
    const currentEntityID = policy?.connections?.intacct?.config?.entity;
    if (!currentEntityID) {
        return defaultNameIfNoEntity;
    }
    const entities = policy?.connections?.intacct?.data?.entities;
    return entities?.find((entity) => entity.id === currentEntityID)?.name;
}

function getSageIntacctBankAccounts(policy?: Policy, selectedBankAccountId?: string): SelectorType[] {
    const bankAccounts = policy?.connections?.intacct?.data?.bankAccounts ?? [];
    return (bankAccounts ?? []).map(({id, name}) => ({
        value: id,
        text: name,
        keyForList: id,
        isSelected: selectedBankAccountId === id,
    }));
}

function getSageIntacctVendors(policy?: Policy, selectedVendorId?: string): SelectorType[] {
    const vendors = policy?.connections?.intacct?.data?.vendors ?? [];
    return vendors.map(({id, value}) => ({
        value: id,
        text: value,
        keyForList: id,
        isSelected: selectedVendorId === id,
    }));
}

function getSageIntacctNonReimbursableActiveDefaultVendor(policy?: Policy): string | undefined {
    const {
        nonReimbursableCreditCardChargeDefaultVendor: creditCardDefaultVendor,
        nonReimbursableVendor: expenseReportDefaultVendor,
        nonReimbursable,
    } = policy?.connections?.intacct?.config.export ?? {};

    return nonReimbursable === CONST.SAGE_INTACCT_NON_REIMBURSABLE_EXPENSE_TYPE.CREDIT_CARD_CHARGE ? creditCardDefaultVendor : expenseReportDefaultVendor;
}

function getSageIntacctCreditCards(policy?: Policy, selectedAccount?: string): SelectorType[] {
    const creditCards = policy?.connections?.intacct?.data?.creditCards ?? [];
    return creditCards.map(({name}) => ({
        value: name,
        text: name,
        keyForList: name,
        isSelected: name === selectedAccount,
    }));
}

/**
 * Sort the workspaces by their name, while keeping the selected one at the beginning.
 * @param workspace1 Details of the first workspace to be compared.
 * @param workspace2 Details of the second workspace to be compared.
 * @param selectedWorkspaceID ID of the selected workspace which needs to be at the beginning.
 */
const sortWorkspacesBySelected = (workspace1: WorkspaceDetails, workspace2: WorkspaceDetails, selectedWorkspaceID: string | undefined): number => {
    if (workspace1.policyID === selectedWorkspaceID) {
        return -1;
    }
    if (workspace2.policyID === selectedWorkspaceID) {
        return 1;
    }
    return workspace1.name?.toLowerCase().localeCompare(workspace2.name?.toLowerCase() ?? '') ?? 0;
};

/**
 * Takes removes pendingFields and errorFields from a customUnit
 */
function removePendingFieldsFromCustomUnit(customUnit: CustomUnit): CustomUnit {
    const cleanedCustomUnit = {...customUnit};

    delete cleanedCustomUnit.pendingFields;
    delete cleanedCustomUnit.errorFields;

    return cleanedCustomUnit;
}

function navigateWhenEnableFeature(policyID: string) {
    setTimeout(() => {
        Navigation.navigate(ROUTES.WORKSPACE_INITIAL.getRoute(policyID));
    }, CONST.WORKSPACE_ENABLE_FEATURE_REDIRECT_DELAY);
}

function getConnectedIntegration(policy: Policy | undefined, accountingIntegrations?: ConnectionName[]) {
    return (accountingIntegrations ?? Object.values(CONST.POLICY.CONNECTIONS.NAME)).find((integration) => !!policy?.connections?.[integration]);
}

function hasIntegrationAutoSync(policy: Policy | undefined, connectedIntegration?: ConnectionName) {
    return (connectedIntegration && policy?.connections?.[connectedIntegration]?.config?.autoSync?.enabled) ?? false;
}

function hasUnsupportedIntegration(policy: Policy | undefined, accountingIntegrations?: ConnectionName[]) {
    return !(accountingIntegrations ?? Object.values(CONST.POLICY.CONNECTIONS.NAME)).some((integration) => !!policy?.connections?.[integration]);
}

function getCurrentConnectionName(policy: Policy | undefined): string | undefined {
    const accountingIntegrations = Object.values(CONST.POLICY.CONNECTIONS.NAME);
    const connectionKey = accountingIntegrations.find((integration) => !!policy?.connections?.[integration]);
    return connectionKey ? CONST.POLICY.CONNECTIONS.NAME_USER_FRIENDLY[connectionKey] : undefined;
}

/**
 * Check if the policy member is deleted from the workspace
 */
function isDeletedPolicyEmployee(policyEmployee: PolicyEmployee, isOffline: boolean) {
    return !isOffline && policyEmployee.pendingAction === CONST.RED_BRICK_ROAD_PENDING_ACTION.DELETE && isEmptyObject(policyEmployee.errors);
}

function hasNoPolicyOtherThanPersonalType() {
    return (
        Object.values(allPolicies ?? {}).filter((policy) => policy && policy.type !== CONST.POLICY.TYPE.PERSONAL && policy.pendingAction !== CONST.RED_BRICK_ROAD_PENDING_ACTION.DELETE)
            .length === 0
    );
}

function getCurrentTaxID(policy: OnyxEntry<Policy>, taxID: string): string | undefined {
    return Object.keys(policy?.taxRates?.taxes ?? {}).find((taxIDKey) => policy?.taxRates?.taxes?.[taxIDKey].previousTaxCode === taxID || taxIDKey === taxID);
}

function getWorkspaceAccountID(policyID: string) {
    const policy = getPolicy(policyID);

    if (!policy) {
        return 0;
    }
    return policy.workspaceAccountID ?? CONST.DEFAULT_NUMBER_ID;
}

function hasVBBA(policyID: string) {
    const policy = getPolicy(policyID);
    return !!policy?.achAccount?.bankAccountID;
}

function getTagApproverRule(policyOrID: string | SearchPolicy | OnyxEntry<Policy>, tagName: string) {
    const policy = typeof policyOrID === 'string' ? getPolicy(policyOrID) : policyOrID;

    const approvalRules = policy?.rules?.approvalRules ?? [];
    const approverRule = approvalRules.find((rule) =>
        rule.applyWhen.find(({condition, field, value}) => condition === CONST.POLICY.RULE_CONDITIONS.MATCHES && field === CONST.POLICY.FIELDS.TAG && value === tagName),
    );

    return approverRule;
}

function getDomainNameForPolicy(policyID?: string): string {
    if (!policyID) {
        return '';
    }

    return `${CONST.EXPENSIFY_POLICY_DOMAIN}${policyID.toLowerCase()}${CONST.EXPENSIFY_POLICY_DOMAIN_EXTENSION}`;
}

function getWorkflowApprovalsUnavailable(policy: OnyxEntry<Policy>) {
    return policy?.approvalMode === CONST.POLICY.APPROVAL_MODE.OPTIONAL || !!policy?.errorFields?.approvalMode;
}

function hasPolicyFeedsError(feeds: Record<string, CardFeedData>, feedToSkip?: string): boolean {
    return Object.entries(feeds).filter(([feedName, feedData]) => feedName !== feedToSkip && !!feedData.errors).length > 0;
}

function getAllPoliciesLength() {
    return Object.keys(allPolicies ?? {}).length;
}

function getActivePolicy(): OnyxEntry<Policy> {
    return getPolicy(activePolicyId);
}

function getUserFriendlyWorkspaceType(workspaceType: ValueOf<typeof CONST.POLICY.TYPE>) {
    switch (workspaceType) {
        case CONST.POLICY.TYPE.CORPORATE:
            return Localize.translateLocal('workspace.type.control');
        case CONST.POLICY.TYPE.TEAM:
            return Localize.translateLocal('workspace.type.collect');
        default:
            return Localize.translateLocal('workspace.type.free');
    }
}

function isPolicyAccessible(policy: OnyxEntry<Policy>): boolean {
    return !isEmptyObject(policy) && (Object.keys(policy).length !== 1 || isEmptyObject(policy.errors)) && !!policy?.id;
}

function areAllGroupPoliciesExpenseChatDisabled(policies = allPolicies) {
    const groupPolicies = Object.values(policies ?? {}).filter((policy) => isPaidGroupPolicy(policy));
    if (groupPolicies.length === 0) {
        return false;
    }
    return !groupPolicies.some((policy) => !!policy?.isPolicyExpenseChatEnabled);
}

export {
    canEditTaxRate,
    extractPolicyIDFromPath,
    escapeTagName,
    getActivePolicies,
    getAdminEmployees,
    getCleanedTagName,
    getConnectedIntegration,
    getCountOfEnabledTagsOfList,
    getIneligibleInvitees,
    getMemberAccountIDsForWorkspace,
    getNumericValue,
    isMultiLevelTags,
    getPathWithoutPolicyID,
    getPersonalPolicy,
    getPolicy,
    getPolicyBrickRoadIndicatorStatus,
    getPolicyEmployeeListByIdWithoutCurrentUser,
    getSortedTagKeys,
    getTagList,
    getTagListName,
    getTagLists,
    getTaxByID,
    getUnitRateValue,
    getRateDisplayValue,
    goBackFromInvalidPolicy,
    hasAccountingConnections,
    shouldShowSyncError,
    hasPolicyFeedsError,
    shouldShowCustomUnitsError,
    shouldShowEmployeeListError,
    hasIntegrationAutoSync,
    hasPolicyCategoriesError,
    shouldShowPolicyError,
    shouldShowPolicyErrorFields,
    shouldShowTaxRateError,
    isControlOnAdvancedApprovalMode,
    isExpensifyTeam,
    isDeletedPolicyEmployee,
    isInstantSubmitEnabled,
    getCorrectedAutoReportingFrequency,
    isPaidGroupPolicy,
    isPendingDeletePolicy,
    isUserPolicyAdmin,
    isPolicyAdmin,
    isPolicyUser,
    isPolicyAuditor,
    isPolicyEmployee,
    isPolicyFeatureEnabled,
    isPolicyOwner,
    arePaymentsEnabled,
    isSubmitAndClose,
    isTaxTrackingEnabled,
    shouldShowPolicy,
    getActiveAdminWorkspaces,
    getOwnedPaidPolicies,
    canSendInvoiceFromWorkspace,
    canSendInvoice,
    hasWorkspaceWithInvoices,
    hasDependentTags,
    hasVBBA,
    getXeroTenants,
    findCurrentXeroOrganization,
    getCurrentXeroOrganizationName,
    getXeroBankAccounts,
    findSelectedVendorWithDefaultSelect,
    findSelectedBankAccountWithDefaultSelect,
    findSelectedInvoiceItemWithDefaultSelect,
    findSelectedTaxAccountWithDefaultSelect,
    findSelectedSageVendorWithDefaultSelect,
    getNetSuiteVendorOptions,
    canUseTaxNetSuite,
    canUseProvincialTaxNetSuite,
    getFilteredReimbursableAccountOptions,
    getNetSuiteReimbursableAccountOptions,
    getFilteredCollectionAccountOptions,
    getNetSuiteCollectionAccountOptions,
    getFilteredApprovalAccountOptions,
    getNetSuiteApprovalAccountOptions,
    getNetSuitePayableAccountOptions,
    getNetSuiteReceivableAccountOptions,
    getNetSuiteInvoiceItemOptions,
    getNetSuiteTaxAccountOptions,
    getSageIntacctVendors,
    getSageIntacctNonReimbursableActiveDefaultVendor,
    getSageIntacctCreditCards,
    getSageIntacctBankAccounts,
    getDistanceRateCustomUnit,
    getPerDiemCustomUnit,
    getDistanceRateCustomUnitRate,
    sortWorkspacesBySelected,
    removePendingFieldsFromCustomUnit,
    navigateWhenEnableFeature,
    getIntegrationLastSuccessfulDate,
    getCurrentConnectionName,
    getCustomersOrJobsLabelNetSuite,
    getDefaultApprover,
    getApprovalWorkflow,
    getReimburserAccountID,
    isControlPolicy,
    isNetSuiteCustomSegmentRecord,
    getNameFromNetSuiteCustomField,
    isNetSuiteCustomFieldPropertyEditable,
    getCurrentSageIntacctEntityName,
    hasNoPolicyOtherThanPersonalType,
    getCurrentTaxID,
    areSettingsInErrorFields,
    settingsPendingAction,
    getSubmitToEmail,
    getForwardsToAccount,
    getSubmitToAccountID,
    getWorkspaceAccountID,
    getAllTaxRatesNamesAndKeys as getAllTaxRates,
    getTagNamesFromTagsLists,
    getTagApproverRule,
    getDomainNameForPolicy,
    hasUnsupportedIntegration,
    getWorkflowApprovalsUnavailable,
    getNetSuiteImportCustomFieldLabel,
    getAllPoliciesLength,
    getActivePolicy,
    getUserFriendlyWorkspaceType,
    isPolicyAccessible,
    areAllGroupPoliciesExpenseChatDisabled,
};

export type {MemberEmailsToAccountIDs};<|MERGE_RESOLUTION|>--- conflicted
+++ resolved
@@ -200,16 +200,12 @@
     if (policy?.role) {
         return policy.role;
     }
-<<<<<<< HEAD
-    return currentUserLogin ? policy?.employeeList?.[currentUserLogin]?.role : undefined;
-=======
 
     if (!currentUserLogin) {
         return;
     }
 
     return policy?.employeeList?.[currentUserLogin]?.role;
->>>>>>> 653a06bb
 }
 
 /**
@@ -403,11 +399,7 @@
 }
 
 function getOwnedPaidPolicies(policies: OnyxCollection<Policy> | null, currentUserAccountID: number): Policy[] {
-<<<<<<< HEAD
-    return Object.values(policies ?? {}).filter((policy): policy is Policy => isPolicyOwner(policy, currentUserAccountID) && isPaidGroupPolicy(policy));
-=======
     return Object.values(policies ?? {}).filter((policy): policy is Policy => isPolicyOwner(policy, currentUserAccountID ?? CONST.DEFAULT_NUMBER_ID) && isPaidGroupPolicy(policy));
->>>>>>> 653a06bb
 }
 
 function isControlPolicy(policy: OnyxEntry<Policy>): boolean {
@@ -416,11 +408,7 @@
 
 function isTaxTrackingEnabled(isPolicyExpenseChat: boolean, policy: OnyxEntry<Policy>, isDistanceRequest: boolean): boolean {
     const distanceUnit = getDistanceRateCustomUnit(policy);
-<<<<<<< HEAD
-    const customUnitID = distanceUnit?.customUnitID;
-=======
     const customUnitID = distanceUnit?.customUnitID ?? CONST.DEFAULT_NUMBER_ID;
->>>>>>> 653a06bb
     const isPolicyTaxTrackingEnabled = isPolicyExpenseChat && policy?.tax?.trackingEnabled;
     const isTaxEnabledForDistance = isPolicyTaxTrackingEnabled && !!customUnitID && policy?.customUnits?.[customUnitID]?.attributes?.taxEnabled;
 
@@ -729,14 +717,10 @@
     }
 
     const key = Object.keys(pendingFields).find((setting) => settings.includes(setting));
-<<<<<<< HEAD
-    return key ? pendingFields[key] : undefined;
-=======
     if (!key) {
         return;
     }
     return pendingFields[key];
->>>>>>> 653a06bb
 }
 
 function findSelectedVendorWithDefaultSelect(vendors: NetSuiteVendor[] | undefined, selectedVendorId: string | undefined) {
