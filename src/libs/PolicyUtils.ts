--- conflicted
+++ resolved
@@ -1519,12 +1519,9 @@
     getPolicyNameByID,
     getMostFrequentEmailDomain,
     getDescriptionForPolicyDomainCard,
-<<<<<<< HEAD
     getManagerAccountID,
-=======
     isPrefferedExporter,
     isAutoSyncEnabled,
->>>>>>> 23fa95ca
 };
 
 export type {MemberEmailsToAccountIDs};