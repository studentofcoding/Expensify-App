--- conflicted
+++ resolved
@@ -1306,12 +1306,9 @@
     getUserFriendlyWorkspaceType,
     isPolicyAccessible,
     areAllGroupPoliciesExpenseChatDisabled,
-<<<<<<< HEAD
     shouldDisplayPolicyNotFoundPage,
-=======
     getManagerAccountEmail,
     getRuleApprovers,
->>>>>>> 2d7d05d0
 };
 
 export type {MemberEmailsToAccountIDs};