import Str from 'expensify-common/lib/str';
import type {OnyxCollection, OnyxEntry} from 'react-native-onyx';
import type {ValueOf} from 'type-fest';
import CONST from '@src/CONST';
import ONYXKEYS from '@src/ONYXKEYS';
import type {PersonalDetailsList, Policy, PolicyMembers, PolicyTag, PolicyTags} from '@src/types/onyx';
import type {EmptyObject} from '@src/types/utils/EmptyObject';
import {isEmptyObject} from '@src/types/utils/EmptyObject';

type MemberEmailsToAccountIDs = Record<string, number>;
type UnitRate = {rate: number};

/**
 * Filter out the active policies, which will exclude policies with pending deletion
 * These are policies that we can use to create reports with in NewDot.
 */
function getActivePolicies(policies: OnyxCollection<Policy>): Policy[] | undefined {
    return Object.values(policies ?? {}).filter<Policy>((policy): policy is Policy => policy !== null && policy && policy.pendingAction !== CONST.RED_BRICK_ROAD_PENDING_ACTION.DELETE);
}

/**
 * Checks if we have any errors stored within the POLICY_MEMBERS. Determines whether we should show a red brick road error or not.
 * Data structure: {accountID: {role:'user', errors: []}, accountID2: {role:'admin', errors: [{1231312313: 'Unable to do X'}]}, ...}
 */
function hasPolicyMemberError(policyMembers: OnyxEntry<PolicyMembers>): boolean {
    return Object.values(policyMembers ?? {}).some((member) => Object.keys(member?.errors ?? {}).length > 0);
}

/**
 * Check if the policy has any error fields.
 */
function hasPolicyErrorFields(policy: OnyxEntry<Policy>): boolean {
    return Object.values(policy?.errorFields ?? {}).some((fieldErrors) => Object.keys(fieldErrors ?? {}).length > 0);
}

/**
 * Check if the policy has any errors, and if it doesn't, then check if it has any error fields.
 */
function hasPolicyError(policy: OnyxEntry<Policy>): boolean {
    return Object.keys(policy?.errors ?? {}).length > 0 ? true : hasPolicyErrorFields(policy);
}

/**
 * Checks if we have any errors stored within the policy custom units.
 */
function hasCustomUnitsError(policy: OnyxEntry<Policy>): boolean {
    return Object.keys(policy?.customUnits?.errors ?? {}).length > 0;
}

function getNumericValue(value: number, toLocaleDigit: (arg: string) => string): number | string {
    const numValue = parseFloat(value.toString().replace(toLocaleDigit('.'), '.'));
    if (Number.isNaN(numValue)) {
        return NaN;
    }
    return numValue.toFixed(CONST.CUSTOM_UNITS.RATE_DECIMALS);
}

function getRateDisplayValue(value: number, toLocaleDigit: (arg: string) => string): string {
    const numValue = getNumericValue(value, toLocaleDigit);
    if (Number.isNaN(numValue)) {
        return '';
    }
    return numValue.toString().replace('.', toLocaleDigit('.')).substring(0, value.toString().length);
}

function getUnitRateValue(customUnitRate: UnitRate, toLocaleDigit: (arg: string) => string) {
    return getRateDisplayValue((customUnitRate?.rate ?? 0) / CONST.POLICY.CUSTOM_UNIT_RATE_BASE_OFFSET, toLocaleDigit);
}

/**
 * Get the brick road indicator status for a policy. The policy has an error status if there is a policy member error, a custom unit error or a field error.
 */
function getPolicyBrickRoadIndicatorStatus(policy: OnyxEntry<Policy>, policyMembersCollection: OnyxCollection<PolicyMembers>): ValueOf<typeof CONST.BRICK_ROAD_INDICATOR_STATUS> | undefined {
    const policyMembers = policyMembersCollection?.[`${ONYXKEYS.COLLECTION.POLICY_MEMBERS}${policy?.id}`] ?? {};
    if (hasPolicyMemberError(policyMembers) || hasCustomUnitsError(policy) || hasPolicyErrorFields(policy)) {
        return CONST.BRICK_ROAD_INDICATOR_STATUS.ERROR;
    }
    return undefined;
}

/**
 * Check if the policy can be displayed
 * If offline, always show the policy pending deletion.
 * If online, show the policy pending deletion only if there is an error.
 * Note: Using a local ONYXKEYS.NETWORK subscription will cause a delay in
 * updating the screen. Passing the offline status from the component.
 */
function shouldShowPolicy(policy: OnyxEntry<Policy>, isOffline: boolean): boolean {
    return (
        !!policy && policy?.isPolicyExpenseChatEnabled && (isOffline || policy?.pendingAction !== CONST.RED_BRICK_ROAD_PENDING_ACTION.DELETE || Object.keys(policy.errors ?? {}).length > 0)
    );
}

function isExpensifyTeam(email: string): boolean {
    const emailDomain = Str.extractEmailDomain(email ?? '');
    return emailDomain === CONST.EXPENSIFY_PARTNER_NAME || emailDomain === CONST.EMAIL.GUIDES_DOMAIN;
}

function isExpensifyGuideTeam(email: string): boolean {
    const emailDomain = Str.extractEmailDomain(email ?? '');
    return emailDomain === CONST.EMAIL.GUIDES_DOMAIN;
}

/**
 * Checks if the current user is an admin of the policy.
 */
const isPolicyAdmin = (policy: OnyxEntry<Policy> | EmptyObject): boolean => policy?.role === CONST.POLICY.ROLE.ADMIN;

<<<<<<< HEAD
const isPolicyMember = (policyID: string, policies: Record<string, Policy | null>): boolean => Object.values(policies).some((policy) => policy?.id === policyID);
=======
const isPolicyMember = (policyID: string, policies: OnyxCollection<Policy>): boolean => Object.values(policies ?? {}).some((policy) => policy?.id === policyID);
>>>>>>> 55af216a

/**
 * Create an object mapping member emails to their accountIDs. Filter for members without errors, and get the login email from the personalDetail object using the accountID.
 *
 * We only return members without errors. Otherwise, the members with errors would immediately be removed before the user has a chance to read the error.
 */
function getMemberAccountIDsForWorkspace(policyMembers: OnyxEntry<PolicyMembers>, personalDetails: OnyxEntry<PersonalDetailsList>): MemberEmailsToAccountIDs {
    const memberEmailsToAccountIDs: MemberEmailsToAccountIDs = {};
    Object.keys(policyMembers ?? {}).forEach((accountID) => {
        const member = policyMembers?.[accountID];
        if (Object.keys(member?.errors ?? {})?.length > 0) {
            return;
        }
        const personalDetail = personalDetails?.[accountID];
        if (!personalDetail?.login) {
            return;
        }
        memberEmailsToAccountIDs[personalDetail.login] = Number(accountID);
    });
    return memberEmailsToAccountIDs;
}

/**
 * Get login list that we should not show in the workspace invite options
 */
function getIneligibleInvitees(policyMembers: OnyxEntry<PolicyMembers>, personalDetails: OnyxEntry<PersonalDetailsList>): string[] {
    const memberEmailsToExclude: string[] = [...CONST.EXPENSIFY_EMAILS];
    Object.keys(policyMembers ?? {}).forEach((accountID) => {
        const policyMember = policyMembers?.[accountID];
        // Policy members that are pending delete or have errors are not valid and we should show them in the invite options (don't exclude them).
        if (policyMember?.pendingAction === CONST.RED_BRICK_ROAD_PENDING_ACTION.DELETE || Object.keys(policyMember?.errors ?? {}).length > 0) {
            return;
        }
        const memberEmail = personalDetails?.[accountID]?.login;
        if (!memberEmail) {
            return;
        }
        memberEmailsToExclude.push(memberEmail);
    });

    return memberEmailsToExclude;
}

/**
 * Gets the tag from policy tags, defaults to the first if no key is provided.
 */
function getTag(policyTags: OnyxEntry<PolicyTags>, tagKey?: keyof typeof policyTags): PolicyTag | undefined | EmptyObject {
    if (isEmptyObject(policyTags)) {
        return {};
    }

    const policyTagKey = tagKey ?? Object.keys(policyTags ?? {})[0];

    return policyTags?.[policyTagKey] ?? {};
}

/**
 * Gets the first tag name from policy tags.
 */
function getTagListName(policyTags: OnyxEntry<PolicyTags>) {
    if (Object.keys(policyTags ?? {})?.length === 0) {
        return '';
    }

    const policyTagKeys = Object.keys(policyTags ?? {})[0] ?? [];

    return policyTags?.[policyTagKeys]?.name ?? '';
}

/**
 * Gets the tags of a policy for a specific key. Defaults to the first tag if no key is provided.
 */
function getTagList(policyTags: OnyxCollection<PolicyTags>, tagKey: string) {
    if (Object.keys(policyTags ?? {})?.length === 0) {
        return {};
    }

    const policyTagKey = tagKey ?? Object.keys(policyTags ?? {})[0];

    return policyTags?.[policyTagKey]?.tags ?? {};
}

/**
 * Cleans up escaping of colons (used to create multi-level tags, e.g. "Parent: Child") in the tag name we receive from the backend
 */
function getCleanedTagName(tag: string) {
    return tag?.replace(/\\{1,2}:/g, ':');
}

function isPendingDeletePolicy(policy: OnyxEntry<Policy>): boolean {
    return policy?.pendingAction === CONST.RED_BRICK_ROAD_PENDING_ACTION.DELETE;
}

function isPaidGroupPolicy(policy: OnyxEntry<Policy> | EmptyObject): boolean {
    return policy?.type === CONST.POLICY.TYPE.TEAM || policy?.type === CONST.POLICY.TYPE.CORPORATE;
}

/**
 * Checks if policy's scheduled submit / auto reporting frequency is "instant".
 * Note: Free policies have "instant" submit always enabled.
 */
function isInstantSubmitEnabled(policy: OnyxEntry<Policy>): boolean {
    return policy?.autoReportingFrequency === CONST.POLICY.AUTO_REPORTING_FREQUENCIES.INSTANT || policy?.type === CONST.POLICY.TYPE.FREE;
}

/**
 * Checks if policy's approval mode is "optional", a.k.a. "Submit & Close"
 */
function isSubmitAndClose(policy: OnyxEntry<Policy>): boolean {
    return policy?.approvalMode === CONST.POLICY.APPROVAL_MODE.OPTIONAL;
}

function extractPolicyIDFromPath(path: string) {
    return path.match(CONST.REGEX.POLICY_ID_FROM_PATH)?.[1];
}

function getPathWithoutPolicyID(path: string) {
    return path.replace(CONST.REGEX.PATH_WITHOUT_POLICY_ID, '/');
}

function getPolicyMembersByIdWithoutCurrentUser(policyMembers: OnyxCollection<PolicyMembers>, currentPolicyID?: string, currentUserAccountID?: number) {
    return policyMembers
        ? Object.keys(policyMembers[`${ONYXKEYS.COLLECTION.POLICY_MEMBERS}${currentPolicyID}`] ?? {})
              .map((policyMemberAccountID) => Number(policyMemberAccountID))
              .filter((policyMemberAccountID) => policyMemberAccountID !== currentUserAccountID)
        : [];
}

export {
    getActivePolicies,
    hasPolicyMemberError,
    hasPolicyError,
    hasPolicyErrorFields,
    hasCustomUnitsError,
    getNumericValue,
    getUnitRateValue,
    getPolicyBrickRoadIndicatorStatus,
    shouldShowPolicy,
    isExpensifyTeam,
    isExpensifyGuideTeam,
    isInstantSubmitEnabled,
    isPolicyAdmin,
    isSubmitAndClose,
    getMemberAccountIDsForWorkspace,
    getIneligibleInvitees,
    getTag,
    getTagListName,
    getTagList,
    getCleanedTagName,
    isPendingDeletePolicy,
    isPolicyMember,
    isPaidGroupPolicy,
    extractPolicyIDFromPath,
    getPathWithoutPolicyID,
    getPolicyMembersByIdWithoutCurrentUser,
};<|MERGE_RESOLUTION|>--- conflicted
+++ resolved
@@ -106,11 +106,7 @@
  */
 const isPolicyAdmin = (policy: OnyxEntry<Policy> | EmptyObject): boolean => policy?.role === CONST.POLICY.ROLE.ADMIN;
 
-<<<<<<< HEAD
-const isPolicyMember = (policyID: string, policies: Record<string, Policy | null>): boolean => Object.values(policies).some((policy) => policy?.id === policyID);
-=======
 const isPolicyMember = (policyID: string, policies: OnyxCollection<Policy>): boolean => Object.values(policies ?? {}).some((policy) => policy?.id === policyID);
->>>>>>> 55af216a
 
 /**
  * Create an object mapping member emails to their accountIDs. Filter for members without errors, and get the login email from the personalDetail object using the accountID.
