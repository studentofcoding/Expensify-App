import {Str} from 'expensify-common';
import type {OnyxCollection, OnyxEntry} from 'react-native-onyx';
import Onyx from 'react-native-onyx';
import type {ValueOf} from 'type-fest';
import type {LocaleContextProps} from '@components/LocaleContextProvider';
import type {SelectorType} from '@components/SelectionScreen';
import CONST from '@src/CONST';
import ONYXKEYS from '@src/ONYXKEYS';
import ROUTES from '@src/ROUTES';
import INPUT_IDS from '@src/types/form/NetSuiteCustomFieldForm';
import type {OnyxInputOrEntry, Policy, PolicyCategories, PolicyEmployeeList, PolicyTagLists, PolicyTags, Report, TaxRate} from '@src/types/onyx';
import type {CardFeedData} from '@src/types/onyx/CardFeeds';
import type {ErrorFields, PendingAction, PendingFields} from '@src/types/onyx/OnyxCommon';
import type {
    ConnectionLastSync,
    ConnectionName,
    Connections,
    CustomUnit,
    InvoiceItem,
    NetSuiteAccount,
    NetSuiteConnection,
    NetSuiteCustomList,
    NetSuiteCustomSegment,
    NetSuiteTaxAccount,
    NetSuiteVendor,
    PolicyConnectionSyncProgress,
    PolicyFeatureName,
    Rate,
    Tenant,
} from '@src/types/onyx/Policy';
import type PolicyEmployee from '@src/types/onyx/PolicyEmployee';
import type {SearchPolicy} from '@src/types/onyx/SearchResults';
import {isEmptyObject} from '@src/types/utils/EmptyObject';
import {hasSynchronizationErrorMessage} from './actions/connections';
import {getCategoryApproverRule} from './CategoryUtils';
import * as Localize from './Localize';
import Navigation from './Navigation/Navigation';
import * as NetworkStore from './Network/NetworkStore';
import {getAccountIDsByLogins, getLoginsByAccountIDs, getPersonalDetailByEmail} from './PersonalDetailsUtils';
import {getAllReportTransactions, getCategory, getTag} from './TransactionUtils';

type MemberEmailsToAccountIDs = Record<string, number>;

type WorkspaceDetails = {
    policyID: string | undefined;
    name: string;
};

type ConnectionWithLastSyncData = {
    /** State of the last synchronization */
    lastSync?: ConnectionLastSync;
};

let allPolicies: OnyxCollection<Policy>;
let activePolicyId: OnyxEntry<string>;

Onyx.connect({
    key: ONYXKEYS.COLLECTION.POLICY,
    waitForCollectionCallback: true,
    callback: (value) => (allPolicies = value),
});

Onyx.connect({
    key: ONYXKEYS.NVP_ACTIVE_POLICY_ID,
    callback: (value) => (activePolicyId = value),
});

/**
 * Filter out the active policies, which will exclude policies with pending deletion
 * These are policies that we can use to create reports with in NewDot.
 */
function getActivePolicies(policies: OnyxCollection<Policy> | null): Policy[] {
    return Object.values(policies ?? {}).filter<Policy>(
        (policy): policy is Policy => !!policy && policy.pendingAction !== CONST.RED_BRICK_ROAD_PENDING_ACTION.DELETE && !!policy.name && !!policy.id,
    );
}

/**
 * Checks if the current user is an admin of the policy.
 */
const isPolicyAdmin = (policy: OnyxInputOrEntry<Policy>, currentUserLogin?: string): boolean => getPolicyRole(policy, currentUserLogin) === CONST.POLICY.ROLE.ADMIN;

/**
 * Checks if we have any errors stored within the policy?.employeeList. Determines whether we should show a red brick road error or not.
 */
function shouldShowEmployeeListError(policy: OnyxEntry<Policy>): boolean {
    return Object.values(policy?.employeeList ?? {}).some((employee) => Object.keys(employee?.errors ?? {}).length > 0);
}

/**
 *  Check if the policy has any tax rate errors.
 */
function shouldShowTaxRateError(policy: OnyxEntry<Policy>): boolean {
    return (
        isPolicyAdmin(policy) &&
        Object.values(policy?.taxRates?.taxes ?? {}).some((taxRate) => Object.keys(taxRate?.errors ?? {}).length > 0 || Object.values(taxRate?.errorFields ?? {}).some(Boolean))
    );
}

/**
 * Check if the policy has any errors within the categories.
 */
function hasPolicyCategoriesError(policyCategories: OnyxEntry<PolicyCategories>): boolean {
    return Object.keys(policyCategories ?? {}).some((categoryName) => Object.keys(policyCategories?.[categoryName]?.errors ?? {}).length > 0);
}

/**
 * Checks if the policy had a sync error.
 */
function shouldShowSyncError(policy: OnyxEntry<Policy>, isSyncInProgress: boolean): boolean {
    return isPolicyAdmin(policy) && (Object.keys(policy?.connections ?? {}) as ConnectionName[]).some((connection) => !!hasSynchronizationErrorMessage(policy, connection, isSyncInProgress));
}

/**
 * Check if the policy has any error fields.
 */
function shouldShowPolicyErrorFields(policy: OnyxEntry<Policy>): boolean {
    return isPolicyAdmin(policy) && Object.values(policy?.errorFields ?? {}).some((fieldErrors) => Object.keys(fieldErrors ?? {}).length > 0);
}

/**
 * Check if the policy has any errors, and if it doesn't, then check if it has any error fields.
 */
function shouldShowPolicyError(policy: OnyxEntry<Policy>): boolean {
    return Object.keys(policy?.errors ?? {}).length > 0 ? isPolicyAdmin(policy) : shouldShowPolicyErrorFields(policy);
}

/**
 * Checks if we have any errors stored within the policy custom units.
 */
function shouldShowCustomUnitsError(policy: OnyxEntry<Policy>): boolean {
    return isPolicyAdmin(policy) && Object.keys(policy?.customUnits?.errors ?? {}).length > 0;
}

function getNumericValue(value: number | string, toLocaleDigit: (arg: string) => string): number | string {
    const numValue = parseFloat(value.toString().replace(toLocaleDigit('.'), '.'));
    if (Number.isNaN(numValue)) {
        return NaN;
    }
    return numValue.toFixed(CONST.CUSTOM_UNITS.RATE_DECIMALS);
}

/**
 * Retrieves the distance custom unit object for the given policy
 */
function getDistanceRateCustomUnit(policy: OnyxEntry<Policy>): CustomUnit | undefined {
    return Object.values(policy?.customUnits ?? {}).find((unit) => unit.name === CONST.CUSTOM_UNITS.NAME_DISTANCE);
}

/**
 * Retrieves the per diem custom unit object for the given policy
 */
function getPerDiemCustomUnit(policy: OnyxEntry<Policy>): CustomUnit | undefined {
    return Object.values(policy?.customUnits ?? {}).find((unit) => unit.name === CONST.CUSTOM_UNITS.NAME_PER_DIEM_INTERNATIONAL);
}

/**
 * Retrieves custom unit rate object from the given customUnitRateID
 */
function getDistanceRateCustomUnitRate(policy: OnyxEntry<Policy>, customUnitRateID: string): Rate | undefined {
    const distanceUnit = getDistanceRateCustomUnit(policy);
    return distanceUnit?.rates[customUnitRateID];
}

function getRateDisplayValue(value: number, toLocaleDigit: (arg: string) => string, withDecimals?: boolean): string {
    const numValue = getNumericValue(value, toLocaleDigit);
    if (Number.isNaN(numValue)) {
        return '';
    }

    if (withDecimals) {
        const decimalPart = numValue.toString().split('.').at(1);
        if (decimalPart) {
            const fixedDecimalPoints = decimalPart.length > 2 && !decimalPart.endsWith('0') ? 3 : 2;
            return Number(numValue).toFixed(fixedDecimalPoints).toString().replace('.', toLocaleDigit('.'));
        }
    }

    return numValue.toString().replace('.', toLocaleDigit('.')).substring(0, value.toString().length);
}

function getUnitRateValue(toLocaleDigit: (arg: string) => string, customUnitRate?: Rate, withDecimals?: boolean) {
    return getRateDisplayValue((customUnitRate?.rate ?? 0) / CONST.POLICY.CUSTOM_UNIT_RATE_BASE_OFFSET, toLocaleDigit, withDecimals);
}

/**
 * Get the brick road indicator status for a policy. The policy has an error status if there is a policy member error, a custom unit error or a field error.
 */
function getPolicyBrickRoadIndicatorStatus(policy: OnyxEntry<Policy>, isConnectionInProgress: boolean): ValueOf<typeof CONST.BRICK_ROAD_INDICATOR_STATUS> | undefined {
    if (shouldShowEmployeeListError(policy) || shouldShowCustomUnitsError(policy) || shouldShowPolicyErrorFields(policy) || shouldShowSyncError(policy, isConnectionInProgress)) {
        return CONST.BRICK_ROAD_INDICATOR_STATUS.ERROR;
    }
    return undefined;
}

function getPolicyRole(policy: OnyxInputOrEntry<Policy> | SearchPolicy, currentUserLogin: string | undefined) {
    return policy?.role ?? policy?.employeeList?.[currentUserLogin ?? '-1']?.role;
}

/**
 * Check if the policy can be displayed
 * If offline, always show the policy pending deletion.
 * If online, show the policy pending deletion only if there is an error.
 * Note: Using a local ONYXKEYS.NETWORK subscription will cause a delay in
 * updating the screen. Passing the offline status from the component.
 */
function shouldShowPolicy(policy: OnyxEntry<Policy>, isOffline: boolean, currentUserLogin: string | undefined): boolean {
    return (
        !!policy?.isJoinRequestPending ||
        (!!policy &&
            policy?.type !== CONST.POLICY.TYPE.PERSONAL &&
            (isOffline || policy?.pendingAction !== CONST.RED_BRICK_ROAD_PENDING_ACTION.DELETE || Object.keys(policy.errors ?? {}).length > 0) &&
            !!getPolicyRole(policy, currentUserLogin))
    );
}

function isExpensifyTeam(email: string | undefined): boolean {
    const emailDomain = Str.extractEmailDomain(email ?? '');
    return emailDomain === CONST.EXPENSIFY_PARTNER_NAME || emailDomain === CONST.EMAIL.GUIDES_DOMAIN;
}

/**
 * Checks if the user with login is an admin of the policy.
 */
const isUserPolicyAdmin = (policy: OnyxInputOrEntry<Policy>, login?: string) => !!(policy && policy.employeeList && login && policy.employeeList[login]?.role === CONST.POLICY.ROLE.ADMIN);

/**
<<<<<<< HEAD
=======
 * Checks if the current user is an admin of the policy.
 */
const isPolicyAdmin = (policy: OnyxInputOrEntry<Policy> | SearchPolicy, currentUserLogin?: string): boolean => getPolicyRole(policy, currentUserLogin) === CONST.POLICY.ROLE.ADMIN;

/**
>>>>>>> 2b312769
 * Checks if the current user is of the role "user" on the policy.
 */
const isPolicyUser = (policy: OnyxInputOrEntry<Policy>, currentUserLogin?: string): boolean => getPolicyRole(policy, currentUserLogin) === CONST.POLICY.ROLE.USER;

/**
 * Checks if the current user is an auditor of the policy
 */
const isPolicyAuditor = (policy: OnyxInputOrEntry<Policy>, currentUserLogin?: string): boolean =>
    (policy?.role ?? (currentUserLogin && policy?.employeeList?.[currentUserLogin]?.role)) === CONST.POLICY.ROLE.AUDITOR;

const isPolicyEmployee = (policyID: string, policies: OnyxCollection<Policy>): boolean => Object.values(policies ?? {}).some((policy) => policy?.id === policyID);

/**
 * Checks if the current user is an owner (creator) of the policy.
 */
const isPolicyOwner = (policy: OnyxInputOrEntry<Policy>, currentUserAccountID: number): boolean => policy?.ownerAccountID === currentUserAccountID;

/**
 * Create an object mapping member emails to their accountIDs. Filter for members without errors if includeMemberWithErrors is false, and get the login email from the personalDetail object using the accountID.
 *
 * If includeMemberWithErrors is false, We only return members without errors. Otherwise, the members with errors would immediately be removed before the user has a chance to read the error.
 */
function getMemberAccountIDsForWorkspace(employeeList: PolicyEmployeeList | undefined, includeMemberWithErrors = false, includeMemberWithPendingDelete = true): MemberEmailsToAccountIDs {
    const members = employeeList ?? {};
    const memberEmailsToAccountIDs: MemberEmailsToAccountIDs = {};
    Object.keys(members).forEach((email) => {
        if (!includeMemberWithErrors) {
            const member = members?.[email];
            if (Object.keys(member?.errors ?? {})?.length > 0) {
                return;
            }
        }
        if (!includeMemberWithPendingDelete) {
            const member = members?.[email];
            if (member.pendingAction === CONST.RED_BRICK_ROAD_PENDING_ACTION.DELETE) {
                return;
            }
        }
        const personalDetail = getPersonalDetailByEmail(email);
        if (!personalDetail?.login) {
            return;
        }
        memberEmailsToAccountIDs[email] = Number(personalDetail.accountID);
    });
    return memberEmailsToAccountIDs;
}

/**
 * Get login list that we should not show in the workspace invite options
 */
function getIneligibleInvitees(employeeList?: PolicyEmployeeList): string[] {
    const policyEmployeeList = employeeList ?? {};
    const memberEmailsToExclude: string[] = [...CONST.EXPENSIFY_EMAILS];
    Object.keys(policyEmployeeList).forEach((email) => {
        const policyEmployee = policyEmployeeList?.[email];
        // Policy members that are pending delete or have errors are not valid and we should show them in the invite options (don't exclude them).
        if (policyEmployee?.pendingAction === CONST.RED_BRICK_ROAD_PENDING_ACTION.DELETE || Object.keys(policyEmployee?.errors ?? {}).length > 0) {
            return;
        }
        if (!email) {
            return;
        }
        memberEmailsToExclude.push(email);
    });

    return memberEmailsToExclude;
}

function getSortedTagKeys(policyTagList: OnyxEntry<PolicyTagLists>): Array<keyof PolicyTagLists> {
    if (isEmptyObject(policyTagList)) {
        return [];
    }

    return Object.keys(policyTagList).sort((key1, key2) => policyTagList[key1].orderWeight - policyTagList[key2].orderWeight);
}

/**
 * Gets a tag name of policy tags based on a tag's orderWeight.
 */
function getTagListName(policyTagList: OnyxEntry<PolicyTagLists>, orderWeight: number): string {
    if (isEmptyObject(policyTagList)) {
        return '';
    }

    return Object.values(policyTagList).find((tag) => tag.orderWeight === orderWeight)?.name ?? '';
}

/**
 * Gets all tag lists of a policy
 */
function getTagLists(policyTagList: OnyxEntry<PolicyTagLists>): Array<ValueOf<PolicyTagLists>> {
    if (isEmptyObject(policyTagList)) {
        return [];
    }

    return Object.values(policyTagList)
        .filter((policyTagListValue) => policyTagListValue !== null)
        .sort((tagA, tagB) => tagA.orderWeight - tagB.orderWeight);
}

/**
 * Gets a tag list of a policy by a tag index
 */
function getTagList(policyTagList: OnyxEntry<PolicyTagLists>, tagIndex: number): ValueOf<PolicyTagLists> {
    const tagLists = getTagLists(policyTagList);
    return (
        tagLists.at(tagIndex) ?? {
            name: '',
            required: false,
            tags: {},
            orderWeight: 0,
        }
    );
}

function getTagNamesFromTagsLists(policyTagLists: PolicyTagLists): string[] {
    const uniqueTagNames = new Set<string>();

    for (const policyTagList of Object.values(policyTagLists ?? {})) {
        for (const tag of Object.values(policyTagList.tags ?? {})) {
            uniqueTagNames.add(getCleanedTagName(tag.name));
        }
    }
    return Array.from(uniqueTagNames);
}

/**
 * Cleans up escaping of colons (used to create multi-level tags, e.g. "Parent: Child") in the tag name we receive from the backend
 */
function getCleanedTagName(tag: string) {
    return tag?.replace(/\\:/g, CONST.COLON);
}

/**
 * Escape colon from tag name
 */
function escapeTagName(tag: string) {
    return tag?.replaceAll(CONST.COLON, '\\:');
}

/**
 * Gets a count of enabled tags of a policy
 */
function getCountOfEnabledTagsOfList(policyTags: PolicyTags) {
    return Object.values(policyTags).filter((policyTag) => policyTag.enabled).length;
}

/**
 * Whether the policy has multi-level tags
 */
function isMultiLevelTags(policyTagList: OnyxEntry<PolicyTagLists>): boolean {
    return Object.keys(policyTagList ?? {}).length > 1;
}

function isPendingDeletePolicy(policy: OnyxEntry<Policy>): boolean {
    return policy?.pendingAction === CONST.RED_BRICK_ROAD_PENDING_ACTION.DELETE;
}

function isPaidGroupPolicy(policy: OnyxEntry<Policy> | SearchPolicy): boolean {
    return policy?.type === CONST.POLICY.TYPE.TEAM || policy?.type === CONST.POLICY.TYPE.CORPORATE;
}

function getOwnedPaidPolicies(policies: OnyxCollection<Policy> | null, currentUserAccountID: number): Policy[] {
    return Object.values(policies ?? {}).filter((policy): policy is Policy => isPolicyOwner(policy, currentUserAccountID ?? -1) && isPaidGroupPolicy(policy));
}

function isControlPolicy(policy: OnyxEntry<Policy>): boolean {
    return policy?.type === CONST.POLICY.TYPE.CORPORATE;
}

function isTaxTrackingEnabled(isPolicyExpenseChat: boolean, policy: OnyxEntry<Policy>, isDistanceRequest: boolean): boolean {
    const distanceUnit = getDistanceRateCustomUnit(policy);
    const customUnitID = distanceUnit?.customUnitID ?? 0;
    const isPolicyTaxTrackingEnabled = isPolicyExpenseChat && policy?.tax?.trackingEnabled;
    const isTaxEnabledForDistance = isPolicyTaxTrackingEnabled && policy?.customUnits?.[customUnitID]?.attributes?.taxEnabled;

    return !!(isDistanceRequest ? isTaxEnabledForDistance : isPolicyTaxTrackingEnabled);
}

/**
 * Checks if policy's scheduled submit / auto reporting frequency is "instant".
 * Note: Free policies have "instant" submit always enabled.
 */
function isInstantSubmitEnabled(policy: OnyxInputOrEntry<Policy> | SearchPolicy): boolean {
    return policy?.autoReporting === true && policy?.autoReportingFrequency === CONST.POLICY.AUTO_REPORTING_FREQUENCIES.INSTANT;
}

/**
 * This gets a "corrected" value for autoReportingFrequency. The purpose of this function is to encapsulate some logic around the "immediate" frequency.
 *
 * - "immediate" is actually not immediate. For that you want "instant".
 * - (immediate && harvesting.enabled) === daily
 * - (immediate && !harvesting.enabled) === manual
 *
 * Note that "daily" and "manual" only exist as options for the API, not in the database or Onyx.
 */
function getCorrectedAutoReportingFrequency(policy: OnyxInputOrEntry<Policy>): ValueOf<typeof CONST.POLICY.AUTO_REPORTING_FREQUENCIES> | undefined {
    if (policy?.autoReportingFrequency !== CONST.POLICY.AUTO_REPORTING_FREQUENCIES.IMMEDIATE) {
        return policy?.autoReportingFrequency;
    }

    if (policy?.harvesting?.enabled) {
        // This is actually not really "immediate". It's "daily". Surprise!
        return CONST.POLICY.AUTO_REPORTING_FREQUENCIES.IMMEDIATE;
    }

    // "manual" is really just "immediate" (aka "daily") with harvesting disabled
    return CONST.POLICY.AUTO_REPORTING_FREQUENCIES.MANUAL;
}

/**
 * Checks if policy's approval mode is "optional", a.k.a. "Submit & Close"
 */
function isSubmitAndClose(policy: OnyxInputOrEntry<Policy> | SearchPolicy): boolean {
    return policy?.approvalMode === CONST.POLICY.APPROVAL_MODE.OPTIONAL;
}

function arePaymentsEnabled(policy: OnyxEntry<Policy>): boolean {
    return policy?.reimbursementChoice !== CONST.POLICY.REIMBURSEMENT_CHOICES.REIMBURSEMENT_NO;
}

function isControlOnAdvancedApprovalMode(policy: OnyxInputOrEntry<Policy>): boolean {
    return policy?.type === CONST.POLICY.TYPE.CORPORATE && getApprovalWorkflow(policy) === CONST.POLICY.APPROVAL_MODE.ADVANCED;
}

function extractPolicyIDFromPath(path: string) {
    return path.match(CONST.REGEX.POLICY_ID_FROM_PATH)?.[1];
}

/**
 * Whether the policy has active accounting integration connections
 */
function hasAccountingConnections(policy: OnyxEntry<Policy>) {
    return !isEmptyObject(policy?.connections);
}

function getPathWithoutPolicyID(path: string) {
    return path.replace(CONST.REGEX.PATH_WITHOUT_POLICY_ID, '/');
}

function getPolicyEmployeeListByIdWithoutCurrentUser(policies: OnyxCollection<Pick<Policy, 'employeeList'>>, currentPolicyID?: string, currentUserAccountID?: number) {
    const policy = policies?.[`${ONYXKEYS.COLLECTION.POLICY}${currentPolicyID}`] ?? null;
    const policyMemberEmailsToAccountIDs = getMemberAccountIDsForWorkspace(policy?.employeeList);
    return Object.values(policyMemberEmailsToAccountIDs)
        .map((policyMemberAccountID) => Number(policyMemberAccountID))
        .filter((policyMemberAccountID) => policyMemberAccountID !== currentUserAccountID);
}

function goBackFromInvalidPolicy() {
    Navigation.navigate(ROUTES.SETTINGS_WORKSPACES);
}

/** Get a tax with given ID from policy */
function getTaxByID(policy: OnyxEntry<Policy>, taxID: string): TaxRate | undefined {
    return policy?.taxRates?.taxes?.[taxID];
}

/** Get a tax rate object built like Record<TaxRateName, RelatedTaxRateKeys>.
 * We want to allow user to choose over TaxRateName and there might be a situation when one TaxRateName has two possible keys in different policies */
function getAllTaxRatesNamesAndKeys(): Record<string, string[]> {
    const allTaxRates: Record<string, string[]> = {};
    Object.values(allPolicies ?? {})?.forEach((policy) => {
        if (!policy?.taxRates?.taxes) {
            return;
        }
        Object.entries(policy?.taxRates?.taxes).forEach(([taxRateKey, taxRate]) => {
            if (!allTaxRates[taxRate.name]) {
                allTaxRates[taxRate.name] = [taxRateKey];
                return;
            }
            allTaxRates[taxRate.name].push(taxRateKey);
        });
    });
    return allTaxRates;
}

/**
 * Whether the tax rate can be deleted and disabled
 */
function canEditTaxRate(policy: Policy, taxID: string): boolean {
    return policy.taxRates?.defaultExternalID !== taxID && policy.taxRates?.foreignTaxDefault !== taxID;
}

function isPolicyFeatureEnabled(policy: OnyxEntry<Policy>, featureName: PolicyFeatureName): boolean {
    if (featureName === CONST.POLICY.MORE_FEATURES.ARE_TAXES_ENABLED) {
        return !!policy?.tax?.trackingEnabled;
    }
    if (featureName === CONST.POLICY.MORE_FEATURES.ARE_CONNECTIONS_ENABLED) {
        return policy?.[featureName] ? !!policy?.[featureName] : !isEmptyObject(policy?.connections);
    }

    return !!policy?.[featureName];
}

function getApprovalWorkflow(policy: OnyxEntry<Policy>): ValueOf<typeof CONST.POLICY.APPROVAL_MODE> {
    if (policy?.type === CONST.POLICY.TYPE.PERSONAL) {
        return CONST.POLICY.APPROVAL_MODE.OPTIONAL;
    }

    return policy?.approvalMode ?? CONST.POLICY.APPROVAL_MODE.ADVANCED;
}

function getDefaultApprover(policy: OnyxEntry<Policy>): string {
    return policy?.approver ?? policy?.owner ?? '';
}

/**
 * Returns the accountID to whom the given expenseReport submits reports to in the given Policy.
 */
function getSubmitToAccountID(policy: OnyxEntry<Policy>, expenseReport: OnyxEntry<Report>): number {
    const employeeAccountID = expenseReport?.ownerAccountID ?? -1;
    const employeeLogin = getLoginsByAccountIDs([employeeAccountID]).at(0) ?? '';
    const defaultApprover = getDefaultApprover(policy);

    let categoryAppover;
    let tagApprover;
    const allTransactions = getAllReportTransactions(expenseReport?.reportID).sort((transA, transB) => (transA.created < transB.created ? -1 : 1));

    // Before submitting to their `submitsTo` (in a policy on Advanced Approvals), submit to category/tag approvers.
    // Category approvers are prioritized, then tag approvers.
    for (let i = 0; i < allTransactions.length; i++) {
        const transaction = allTransactions.at(i);
        const tag = getTag(transaction);
        const category = getCategory(transaction);
        categoryAppover = getCategoryApproverRule(policy?.rules?.approvalRules ?? [], category)?.approver;
        if (categoryAppover) {
            return getAccountIDsByLogins([categoryAppover]).at(0) ?? -1;
        }

        if (!tagApprover && getTagApproverRule(policy?.id ?? '-1', tag)?.approver) {
            tagApprover = getTagApproverRule(policy?.id ?? '-1', tag)?.approver;
        }
    }

    if (tagApprover) {
        return getAccountIDsByLogins([tagApprover]).at(0) ?? -1;
    }

    // For policy using the optional or basic workflow, the manager is the policy default approver.
    if (([CONST.POLICY.APPROVAL_MODE.OPTIONAL, CONST.POLICY.APPROVAL_MODE.BASIC] as Array<ValueOf<typeof CONST.POLICY.APPROVAL_MODE>>).includes(getApprovalWorkflow(policy))) {
        return getAccountIDsByLogins([defaultApprover]).at(0) ?? -1;
    }

    const employee = policy?.employeeList?.[employeeLogin];
    if (!employee) {
        return -1;
    }

    return getAccountIDsByLogins([employee.submitsTo ?? defaultApprover]).at(0) ?? -1;
}

function getSubmitToEmail(policy: OnyxEntry<Policy>, expenseReport: OnyxEntry<Report>): string {
    const submitToAccountID = getSubmitToAccountID(policy, expenseReport);
    return getLoginsByAccountIDs([submitToAccountID]).at(0) ?? '';
}

/**
 * Returns the email of the account to forward the report to depending on the approver's approval limit.
 * Used for advanced approval mode only.
 */
function getForwardsToAccount(policy: OnyxEntry<Policy>, employeeEmail: string, reportTotal: number): string {
    if (!isControlOnAdvancedApprovalMode(policy)) {
        return '';
    }

    const employee = policy?.employeeList?.[employeeEmail];
    if (!employee) {
        return '';
    }

    const positiveReportTotal = Math.abs(reportTotal);
    if (employee.approvalLimit && employee.overLimitForwardsTo && positiveReportTotal > employee.approvalLimit) {
        return employee.overLimitForwardsTo;
    }
    return employee.forwardsTo ?? '';
}

/**
 * Returns the accountID of the policy reimburser, if not available returns -1.
 */
function getReimburserAccountID(policy: OnyxEntry<Policy>): number {
    const reimburserEmail = policy?.achAccount?.reimburser ?? '';
    return reimburserEmail ? getAccountIDsByLogins([reimburserEmail]).at(0) ?? -1 : -1;
}

function getPersonalPolicy() {
    return Object.values(allPolicies ?? {}).find((policy) => policy?.type === CONST.POLICY.TYPE.PERSONAL);
}

function getAdminEmployees(policy: OnyxEntry<Policy>): PolicyEmployee[] {
    if (!policy || !policy.employeeList) {
        return [];
    }
    return Object.keys(policy.employeeList)
        .map((email) => ({...policy.employeeList?.[email], email}))
        .filter((employee) => employee.role === CONST.POLICY.ROLE.ADMIN);
}

/**
 * Returns the policy of the report
 */
function getPolicy(policyID: string | undefined): OnyxEntry<Policy> {
    if (!allPolicies || !policyID) {
        return undefined;
    }
    return allPolicies[`${ONYXKEYS.COLLECTION.POLICY}${policyID}`];
}

/** Return active policies where current user is an admin */
function getActiveAdminWorkspaces(policies: OnyxCollection<Policy> | null, currentUserLogin: string | undefined): Policy[] {
    const activePolicies = getActivePolicies(policies);
    return activePolicies.filter((policy) => shouldShowPolicy(policy, NetworkStore.isOffline(), currentUserLogin) && isPolicyAdmin(policy, currentUserLogin));
}

/** Whether the user can send invoice from the workspace */
function canSendInvoiceFromWorkspace(policyID: string | undefined): boolean {
    const policy = getPolicy(policyID);
    return policy?.areInvoicesEnabled ?? false;
}

/** Whether the user can send invoice */
function canSendInvoice(policies: OnyxCollection<Policy> | null, currentUserLogin: string | undefined): boolean {
    return getActiveAdminWorkspaces(policies, currentUserLogin).some((policy) => canSendInvoiceFromWorkspace(policy.id));
}

function hasWorkspaceWithInvoices(currentUserLogin: string | undefined): boolean {
    const activePolicies = getActivePolicies(allPolicies);
    return activePolicies.some((policy) => shouldShowPolicy(policy, NetworkStore.isOffline(), currentUserLogin) && policy.areInvoicesEnabled);
}

function hasDependentTags(policy: OnyxEntry<Policy>, policyTagList: OnyxEntry<PolicyTagLists>) {
    if (!policy?.hasMultipleTagLists) {
        return false;
    }
    return Object.values(policyTagList ?? {}).some((tagList) => Object.values(tagList.tags).some((tag) => !!tag.rules?.parentTagsFilter || !!tag.parentTagsFilter));
}

/** Get the Xero organizations connected to the policy */
function getXeroTenants(policy: Policy | undefined): Tenant[] {
    // Due to the way optional chain is being handled in this useMemo we are forced to use this approach to properly handle undefined values
    // eslint-disable-next-line @typescript-eslint/prefer-optional-chain
    if (!policy || !policy.connections || !policy.connections.xero || !policy.connections.xero.data) {
        return [];
    }
    return policy.connections.xero.data.tenants ?? [];
}

function findCurrentXeroOrganization(tenants: Tenant[] | undefined, organizationID: string | undefined): Tenant | undefined {
    return tenants?.find((tenant) => tenant.id === organizationID);
}

function getCurrentXeroOrganizationName(policy: Policy | undefined): string | undefined {
    return findCurrentXeroOrganization(getXeroTenants(policy), policy?.connections?.xero?.config?.tenantID)?.name;
}

function getXeroBankAccounts(policy: Policy | undefined, selectedBankAccountId: string | undefined): SelectorType[] {
    const bankAccounts = policy?.connections?.xero?.data?.bankAccounts ?? [];

    return (bankAccounts ?? []).map(({id, name}) => ({
        value: id,
        text: name,
        keyForList: id,
        isSelected: selectedBankAccountId === id,
    }));
}

function areSettingsInErrorFields(settings?: string[], errorFields?: ErrorFields) {
    if (settings === undefined || errorFields === undefined) {
        return false;
    }

    const keys = Object.keys(errorFields);
    return settings.some((setting) => keys.includes(setting));
}

function settingsPendingAction(settings?: string[], pendingFields?: PendingFields<string>): PendingAction | undefined {
    if (settings === undefined || pendingFields === undefined) {
        return null;
    }

    const key = Object.keys(pendingFields).find((setting) => settings.includes(setting));
    return pendingFields[key ?? '-1'];
}

function findSelectedVendorWithDefaultSelect(vendors: NetSuiteVendor[] | undefined, selectedVendorId: string | undefined) {
    const selectedVendor = (vendors ?? []).find(({id}) => id === selectedVendorId);
    return selectedVendor ?? vendors?.[0] ?? undefined;
}

function findSelectedBankAccountWithDefaultSelect(accounts: NetSuiteAccount[] | undefined, selectedBankAccountId: string | undefined) {
    const selectedBankAccount = (accounts ?? []).find(({id}) => id === selectedBankAccountId);
    return selectedBankAccount ?? accounts?.[0] ?? undefined;
}

function findSelectedInvoiceItemWithDefaultSelect(invoiceItems: InvoiceItem[] | undefined, selectedItemId: string | undefined) {
    const selectedInvoiceItem = (invoiceItems ?? []).find(({id}) => id === selectedItemId);
    return selectedInvoiceItem ?? invoiceItems?.[0] ?? undefined;
}

function findSelectedTaxAccountWithDefaultSelect(taxAccounts: NetSuiteTaxAccount[] | undefined, selectedAccountId: string | undefined) {
    const selectedTaxAccount = (taxAccounts ?? []).find(({externalID}) => externalID === selectedAccountId);
    return selectedTaxAccount ?? taxAccounts?.[0] ?? undefined;
}

function getNetSuiteVendorOptions(policy: Policy | undefined, selectedVendorId: string | undefined): SelectorType[] {
    const vendors = policy?.connections?.netsuite.options.data.vendors;

    const selectedVendor = findSelectedVendorWithDefaultSelect(vendors, selectedVendorId);

    return (vendors ?? []).map(({id, name}) => ({
        value: id,
        text: name,
        keyForList: id,
        isSelected: selectedVendor?.id === id,
    }));
}

function getNetSuitePayableAccountOptions(policy: Policy | undefined, selectedBankAccountId: string | undefined): SelectorType[] {
    const payableAccounts = policy?.connections?.netsuite.options.data.payableList;

    const selectedPayableAccount = findSelectedBankAccountWithDefaultSelect(payableAccounts, selectedBankAccountId);

    return (payableAccounts ?? []).map(({id, name}) => ({
        value: id,
        text: name,
        keyForList: id,
        isSelected: selectedPayableAccount?.id === id,
    }));
}

function getNetSuiteReceivableAccountOptions(policy: Policy | undefined, selectedBankAccountId: string | undefined): SelectorType[] {
    const receivableAccounts = policy?.connections?.netsuite.options.data.receivableList;

    const selectedReceivableAccount = findSelectedBankAccountWithDefaultSelect(receivableAccounts, selectedBankAccountId);

    return (receivableAccounts ?? []).map(({id, name}) => ({
        value: id,
        text: name,
        keyForList: id,
        isSelected: selectedReceivableAccount?.id === id,
    }));
}

function getNetSuiteInvoiceItemOptions(policy: Policy | undefined, selectedItemId: string | undefined): SelectorType[] {
    const invoiceItems = policy?.connections?.netsuite.options.data.items;

    const selectedInvoiceItem = findSelectedInvoiceItemWithDefaultSelect(invoiceItems, selectedItemId);

    return (invoiceItems ?? []).map(({id, name}) => ({
        value: id,
        text: name,
        keyForList: id,
        isSelected: selectedInvoiceItem?.id === id,
    }));
}

function getNetSuiteTaxAccountOptions(policy: Policy | undefined, subsidiaryCountry?: string, selectedAccountId?: string): SelectorType[] {
    const taxAccounts = policy?.connections?.netsuite.options.data.taxAccountsList;
    const accountOptions = (taxAccounts ?? []).filter(({country}) => country === subsidiaryCountry);

    const selectedTaxAccount = findSelectedTaxAccountWithDefaultSelect(accountOptions, selectedAccountId);

    return accountOptions.map(({externalID, name}) => ({
        value: externalID,
        text: name,
        keyForList: externalID,
        isSelected: selectedTaxAccount?.externalID === externalID,
    }));
}

function canUseTaxNetSuite(canUseNetSuiteUSATax?: boolean, subsidiaryCountry?: string) {
    return !!canUseNetSuiteUSATax || CONST.NETSUITE_TAX_COUNTRIES.includes(subsidiaryCountry ?? '');
}

function canUseProvincialTaxNetSuite(subsidiaryCountry?: string) {
    return subsidiaryCountry === '_canada';
}

function getFilteredReimbursableAccountOptions(payableAccounts: NetSuiteAccount[] | undefined) {
    return (payableAccounts ?? []).filter(({type}) => type === CONST.NETSUITE_ACCOUNT_TYPE.BANK || type === CONST.NETSUITE_ACCOUNT_TYPE.CREDIT_CARD);
}

function getNetSuiteReimbursableAccountOptions(policy: Policy | undefined, selectedBankAccountId: string | undefined): SelectorType[] {
    const payableAccounts = policy?.connections?.netsuite.options.data.payableList;
    const accountOptions = getFilteredReimbursableAccountOptions(payableAccounts);

    const selectedPayableAccount = findSelectedBankAccountWithDefaultSelect(accountOptions, selectedBankAccountId);

    return accountOptions.map(({id, name}) => ({
        value: id,
        text: name,
        keyForList: id,
        isSelected: selectedPayableAccount?.id === id,
    }));
}

function getFilteredCollectionAccountOptions(payableAccounts: NetSuiteAccount[] | undefined) {
    return (payableAccounts ?? []).filter(({type}) => type === CONST.NETSUITE_ACCOUNT_TYPE.BANK);
}

function getNetSuiteCollectionAccountOptions(policy: Policy | undefined, selectedBankAccountId: string | undefined): SelectorType[] {
    const payableAccounts = policy?.connections?.netsuite.options.data.payableList;
    const accountOptions = getFilteredCollectionAccountOptions(payableAccounts);

    const selectedPayableAccount = findSelectedBankAccountWithDefaultSelect(accountOptions, selectedBankAccountId);

    return accountOptions.map(({id, name}) => ({
        value: id,
        text: name,
        keyForList: id,
        isSelected: selectedPayableAccount?.id === id,
    }));
}

function getFilteredApprovalAccountOptions(payableAccounts: NetSuiteAccount[] | undefined) {
    return (payableAccounts ?? []).filter(({type}) => type === CONST.NETSUITE_ACCOUNT_TYPE.ACCOUNTS_PAYABLE);
}

function getNetSuiteApprovalAccountOptions(policy: Policy | undefined, selectedBankAccountId: string | undefined): SelectorType[] {
    const payableAccounts = policy?.connections?.netsuite.options.data.payableList;
    const defaultApprovalAccount: NetSuiteAccount = {
        id: CONST.NETSUITE_APPROVAL_ACCOUNT_DEFAULT,
        name: Localize.translateLocal('workspace.netsuite.advancedConfig.defaultApprovalAccount'),
        type: CONST.NETSUITE_ACCOUNT_TYPE.ACCOUNTS_PAYABLE,
    };
    const accountOptions = getFilteredApprovalAccountOptions([defaultApprovalAccount].concat(payableAccounts ?? []));

    const selectedPayableAccount = findSelectedBankAccountWithDefaultSelect(accountOptions, selectedBankAccountId);

    return accountOptions.map(({id, name}) => ({
        value: id,
        text: name,
        keyForList: id,
        isSelected: selectedPayableAccount?.id === id,
    }));
}

function getCustomersOrJobsLabelNetSuite(policy: Policy | undefined, translate: LocaleContextProps['translate']): string | undefined {
    const importMapping = policy?.connections?.netsuite?.options?.config?.syncOptions?.mapping;
    if (!importMapping?.customers && !importMapping?.jobs) {
        return undefined;
    }
    const importFields: string[] = [];
    const importCustomer = importMapping?.customers ?? CONST.INTEGRATION_ENTITY_MAP_TYPES.NETSUITE_DEFAULT;
    const importJobs = importMapping?.jobs ?? CONST.INTEGRATION_ENTITY_MAP_TYPES.NETSUITE_DEFAULT;

    if (importCustomer === CONST.INTEGRATION_ENTITY_MAP_TYPES.NETSUITE_DEFAULT && importJobs === CONST.INTEGRATION_ENTITY_MAP_TYPES.NETSUITE_DEFAULT) {
        return undefined;
    }

    const importedValue = importMapping?.customers !== CONST.INTEGRATION_ENTITY_MAP_TYPES.NETSUITE_DEFAULT ? importCustomer : importJobs;

    if (importCustomer !== CONST.INTEGRATION_ENTITY_MAP_TYPES.NETSUITE_DEFAULT) {
        importFields.push(translate('workspace.netsuite.import.customersOrJobs.customers'));
    }

    if (importJobs !== CONST.INTEGRATION_ENTITY_MAP_TYPES.NETSUITE_DEFAULT) {
        importFields.push(translate('workspace.netsuite.import.customersOrJobs.jobs'));
    }

    const importedValueLabel = translate(`workspace.netsuite.import.customersOrJobs.label`, {
        importFields,
        importType: translate(`workspace.accounting.importTypes.${importedValue}`).toLowerCase(),
    });
    return importedValueLabel.charAt(0).toUpperCase() + importedValueLabel.slice(1);
}

function getNetSuiteImportCustomFieldLabel(
    policy: Policy | undefined,
    importField: ValueOf<typeof CONST.NETSUITE_CONFIG.IMPORT_CUSTOM_FIELDS>,
    translate: LocaleContextProps['translate'],
): string | undefined {
    const fieldData = policy?.connections?.netsuite?.options?.config.syncOptions?.[importField] ?? [];
    if (fieldData.length === 0) {
        return undefined;
    }

    const mappingSet = new Set(fieldData.map((item) => item.mapping));
    const importedTypes = Array.from(mappingSet)
        .sort((a, b) => b.localeCompare(a))
        .map((mapping) => translate(`workspace.netsuite.import.importTypes.${mapping !== '' ? mapping : 'TAG'}.label`).toLowerCase());
    return translate(`workspace.netsuite.import.importCustomFields.label`, {importedTypes});
}

function isNetSuiteCustomSegmentRecord(customField: NetSuiteCustomList | NetSuiteCustomSegment): boolean {
    return 'segmentName' in customField;
}

function getNameFromNetSuiteCustomField(customField: NetSuiteCustomList | NetSuiteCustomSegment): string {
    return 'segmentName' in customField ? customField.segmentName : customField.listName;
}

function isNetSuiteCustomFieldPropertyEditable(customField: NetSuiteCustomList | NetSuiteCustomSegment, fieldName: string) {
    const fieldsAllowedToEdit = isNetSuiteCustomSegmentRecord(customField) ? [INPUT_IDS.SEGMENT_NAME, INPUT_IDS.INTERNAL_ID, INPUT_IDS.SCRIPT_ID, INPUT_IDS.MAPPING] : [INPUT_IDS.MAPPING];
    const fieldKey = fieldName as keyof typeof customField;
    return fieldsAllowedToEdit.includes(fieldKey);
}

function getIntegrationLastSuccessfulDate(connection?: Connections[keyof Connections], connectionSyncProgress?: PolicyConnectionSyncProgress) {
    let syncSuccessfulDate;
    if (!connection) {
        return undefined;
    }
    if ((connection as NetSuiteConnection)?.lastSyncDate) {
        syncSuccessfulDate = (connection as NetSuiteConnection)?.lastSyncDate;
    } else {
        syncSuccessfulDate = (connection as ConnectionWithLastSyncData)?.lastSync?.successfulDate;
    }

    if (
        connectionSyncProgress &&
        connectionSyncProgress.stageInProgress === CONST.POLICY.CONNECTIONS.SYNC_STAGE_NAME.JOB_DONE &&
        syncSuccessfulDate &&
        connectionSyncProgress.timestamp > syncSuccessfulDate
    ) {
        syncSuccessfulDate = connectionSyncProgress.timestamp;
    }
    return syncSuccessfulDate;
}

function getCurrentSageIntacctEntityName(policy: Policy | undefined, defaultNameIfNoEntity: string): string | undefined {
    const currentEntityID = policy?.connections?.intacct?.config?.entity;
    if (!currentEntityID) {
        return defaultNameIfNoEntity;
    }
    const entities = policy?.connections?.intacct?.data?.entities;
    return entities?.find((entity) => entity.id === currentEntityID)?.name;
}

function getSageIntacctBankAccounts(policy?: Policy, selectedBankAccountId?: string): SelectorType[] {
    const bankAccounts = policy?.connections?.intacct?.data?.bankAccounts ?? [];
    return (bankAccounts ?? []).map(({id, name}) => ({
        value: id,
        text: name,
        keyForList: id,
        isSelected: selectedBankAccountId === id,
    }));
}

function getSageIntacctVendors(policy?: Policy, selectedVendorId?: string): SelectorType[] {
    const vendors = policy?.connections?.intacct?.data?.vendors ?? [];
    return vendors.map(({id, value}) => ({
        value: id,
        text: value,
        keyForList: id,
        isSelected: selectedVendorId === id,
    }));
}

function getSageIntacctNonReimbursableActiveDefaultVendor(policy?: Policy): string | undefined {
    const {
        nonReimbursableCreditCardChargeDefaultVendor: creditCardDefaultVendor,
        nonReimbursableVendor: expenseReportDefaultVendor,
        nonReimbursable,
    } = policy?.connections?.intacct?.config.export ?? {};

    return nonReimbursable === CONST.SAGE_INTACCT_NON_REIMBURSABLE_EXPENSE_TYPE.CREDIT_CARD_CHARGE ? creditCardDefaultVendor : expenseReportDefaultVendor;
}

function getSageIntacctCreditCards(policy?: Policy, selectedAccount?: string): SelectorType[] {
    const creditCards = policy?.connections?.intacct?.data?.creditCards ?? [];
    return creditCards.map(({name}) => ({
        value: name,
        text: name,
        keyForList: name,
        isSelected: name === selectedAccount,
    }));
}

/**
 * Sort the workspaces by their name, while keeping the selected one at the beginning.
 * @param workspace1 Details of the first workspace to be compared.
 * @param workspace2 Details of the second workspace to be compared.
 * @param selectedWorkspaceID ID of the selected workspace which needs to be at the beginning.
 */
const sortWorkspacesBySelected = (workspace1: WorkspaceDetails, workspace2: WorkspaceDetails, selectedWorkspaceID: string | undefined): number => {
    if (workspace1.policyID === selectedWorkspaceID) {
        return -1;
    }
    if (workspace2.policyID === selectedWorkspaceID) {
        return 1;
    }
    return workspace1.name?.toLowerCase().localeCompare(workspace2.name?.toLowerCase() ?? '') ?? 0;
};

/**
 * Takes removes pendingFields and errorFields from a customUnit
 */
function removePendingFieldsFromCustomUnit(customUnit: CustomUnit): CustomUnit {
    const cleanedCustomUnit = {...customUnit};

    delete cleanedCustomUnit.pendingFields;
    delete cleanedCustomUnit.errorFields;

    return cleanedCustomUnit;
}

function navigateWhenEnableFeature(policyID: string) {
    setTimeout(() => {
        Navigation.navigate(ROUTES.WORKSPACE_INITIAL.getRoute(policyID));
    }, CONST.WORKSPACE_ENABLE_FEATURE_REDIRECT_DELAY);
}

function getConnectedIntegration(policy: Policy | undefined, accountingIntegrations?: ConnectionName[]) {
    return (accountingIntegrations ?? Object.values(CONST.POLICY.CONNECTIONS.NAME)).find((integration) => !!policy?.connections?.[integration]);
}

function hasIntegrationAutoSync(policy: Policy | undefined, connectedIntegration?: ConnectionName) {
    return (connectedIntegration && policy?.connections?.[connectedIntegration]?.config?.autoSync?.enabled) ?? false;
}

function hasUnsupportedIntegration(policy: Policy | undefined, accountingIntegrations?: ConnectionName[]) {
    return !(accountingIntegrations ?? Object.values(CONST.POLICY.CONNECTIONS.NAME)).some((integration) => !!policy?.connections?.[integration]);
}

function getCurrentConnectionName(policy: Policy | undefined): string | undefined {
    const accountingIntegrations = Object.values(CONST.POLICY.CONNECTIONS.NAME);
    const connectionKey = accountingIntegrations.find((integration) => !!policy?.connections?.[integration]);
    return connectionKey ? CONST.POLICY.CONNECTIONS.NAME_USER_FRIENDLY[connectionKey] : undefined;
}

/**
 * Check if the policy member is deleted from the workspace
 */
function isDeletedPolicyEmployee(policyEmployee: PolicyEmployee, isOffline: boolean) {
    return !isOffline && policyEmployee.pendingAction === CONST.RED_BRICK_ROAD_PENDING_ACTION.DELETE && isEmptyObject(policyEmployee.errors);
}

function hasNoPolicyOtherThanPersonalType() {
    return (
        Object.values(allPolicies ?? {}).filter((policy) => policy && policy.type !== CONST.POLICY.TYPE.PERSONAL && policy.pendingAction !== CONST.RED_BRICK_ROAD_PENDING_ACTION.DELETE)
            .length === 0
    );
}

function getCurrentTaxID(policy: OnyxEntry<Policy>, taxID: string): string | undefined {
    return Object.keys(policy?.taxRates?.taxes ?? {}).find((taxIDKey) => policy?.taxRates?.taxes?.[taxIDKey].previousTaxCode === taxID || taxIDKey === taxID);
}

function getWorkspaceAccountID(policyID: string) {
    const policy = getPolicy(policyID);

    if (!policy) {
        return 0;
    }
    return policy.workspaceAccountID ?? 0;
}

function getTagApproverRule(policyID: string, tagName: string) {
    const policy = getPolicy(policyID);

    const approvalRules = policy?.rules?.approvalRules ?? [];
    const approverRule = approvalRules.find((rule) =>
        rule.applyWhen.find(({condition, field, value}) => condition === CONST.POLICY.RULE_CONDITIONS.MATCHES && field === CONST.POLICY.FIELDS.TAG && value === tagName),
    );

    return approverRule;
}

function getDomainNameForPolicy(policyID?: string): string {
    if (!policyID) {
        return '';
    }

    return `${CONST.EXPENSIFY_POLICY_DOMAIN}${policyID.toLowerCase()}${CONST.EXPENSIFY_POLICY_DOMAIN_EXTENSION}`;
}

function getWorkflowApprovalsUnavailable(policy: OnyxEntry<Policy>) {
    return policy?.approvalMode === CONST.POLICY.APPROVAL_MODE.OPTIONAL || !!policy?.errorFields?.approvalMode;
}

function hasPolicyFeedsError(feeds: Record<string, CardFeedData>, feedToSkip?: string): boolean {
    return Object.entries(feeds).filter(([feedName, feedData]) => feedName !== feedToSkip && !!feedData.errors).length > 0;
}

function getAllPoliciesLength() {
    return Object.keys(allPolicies ?? {}).length;
}

function getActivePolicy(): OnyxEntry<Policy> {
    return getPolicy(activePolicyId);
}

function isPolicyAccessible(policy: OnyxEntry<Policy>): boolean {
    return !isEmptyObject(policy) && (Object.keys(policy).length !== 1 || isEmptyObject(policy.errors)) && !!policy?.id;
}

function areAllGroupPoliciesExpenseChatDisabled(policies = allPolicies) {
    const groupPolicies = Object.values(policies ?? {}).filter((policy) => isPaidGroupPolicy(policy));
    if (groupPolicies.length === 0) {
        return false;
    }
    return !groupPolicies.some((policy) => !!policy?.isPolicyExpenseChatEnabled);
}

export {
    canEditTaxRate,
    extractPolicyIDFromPath,
    escapeTagName,
    getActivePolicies,
    getAdminEmployees,
    getCleanedTagName,
    getConnectedIntegration,
    getCountOfEnabledTagsOfList,
    getIneligibleInvitees,
    getMemberAccountIDsForWorkspace,
    getNumericValue,
    isMultiLevelTags,
    getPathWithoutPolicyID,
    getPersonalPolicy,
    getPolicy,
    getPolicyBrickRoadIndicatorStatus,
    getPolicyEmployeeListByIdWithoutCurrentUser,
    getSortedTagKeys,
    getTagList,
    getTagListName,
    getTagLists,
    getTaxByID,
    getUnitRateValue,
    getRateDisplayValue,
    goBackFromInvalidPolicy,
    hasAccountingConnections,
    shouldShowSyncError,
    hasPolicyFeedsError,
    shouldShowCustomUnitsError,
    shouldShowEmployeeListError,
    hasIntegrationAutoSync,
    hasPolicyCategoriesError,
    shouldShowPolicyError,
    shouldShowPolicyErrorFields,
    shouldShowTaxRateError,
    isControlOnAdvancedApprovalMode,
    isExpensifyTeam,
    isDeletedPolicyEmployee,
    isInstantSubmitEnabled,
    getCorrectedAutoReportingFrequency,
    isPaidGroupPolicy,
    isPendingDeletePolicy,
    isUserPolicyAdmin,
    isPolicyAdmin,
    isPolicyUser,
    isPolicyAuditor,
    isPolicyEmployee,
    isPolicyFeatureEnabled,
    isPolicyOwner,
    arePaymentsEnabled,
    isSubmitAndClose,
    isTaxTrackingEnabled,
    shouldShowPolicy,
    getActiveAdminWorkspaces,
    getOwnedPaidPolicies,
    canSendInvoiceFromWorkspace,
    canSendInvoice,
    hasWorkspaceWithInvoices,
    hasDependentTags,
    getXeroTenants,
    findCurrentXeroOrganization,
    getCurrentXeroOrganizationName,
    getXeroBankAccounts,
    findSelectedVendorWithDefaultSelect,
    findSelectedBankAccountWithDefaultSelect,
    findSelectedInvoiceItemWithDefaultSelect,
    findSelectedTaxAccountWithDefaultSelect,
    getNetSuiteVendorOptions,
    canUseTaxNetSuite,
    canUseProvincialTaxNetSuite,
    getFilteredReimbursableAccountOptions,
    getNetSuiteReimbursableAccountOptions,
    getFilteredCollectionAccountOptions,
    getNetSuiteCollectionAccountOptions,
    getFilteredApprovalAccountOptions,
    getNetSuiteApprovalAccountOptions,
    getNetSuitePayableAccountOptions,
    getNetSuiteReceivableAccountOptions,
    getNetSuiteInvoiceItemOptions,
    getNetSuiteTaxAccountOptions,
    getSageIntacctVendors,
    getSageIntacctNonReimbursableActiveDefaultVendor,
    getSageIntacctCreditCards,
    getSageIntacctBankAccounts,
    getDistanceRateCustomUnit,
    getPerDiemCustomUnit,
    getDistanceRateCustomUnitRate,
    sortWorkspacesBySelected,
    removePendingFieldsFromCustomUnit,
    navigateWhenEnableFeature,
    getIntegrationLastSuccessfulDate,
    getCurrentConnectionName,
    getCustomersOrJobsLabelNetSuite,
    getDefaultApprover,
    getApprovalWorkflow,
    getReimburserAccountID,
    isControlPolicy,
    isNetSuiteCustomSegmentRecord,
    getNameFromNetSuiteCustomField,
    isNetSuiteCustomFieldPropertyEditable,
    getCurrentSageIntacctEntityName,
    hasNoPolicyOtherThanPersonalType,
    getCurrentTaxID,
    areSettingsInErrorFields,
    settingsPendingAction,
    getSubmitToEmail,
    getForwardsToAccount,
    getSubmitToAccountID,
    getWorkspaceAccountID,
    getAllTaxRatesNamesAndKeys as getAllTaxRates,
    getTagNamesFromTagsLists,
    getTagApproverRule,
    getDomainNameForPolicy,
    hasUnsupportedIntegration,
    getWorkflowApprovalsUnavailable,
    getNetSuiteImportCustomFieldLabel,
    getAllPoliciesLength,
    getActivePolicy,
    isPolicyAccessible,
    areAllGroupPoliciesExpenseChatDisabled,
};

export type {MemberEmailsToAccountIDs};<|MERGE_RESOLUTION|>--- conflicted
+++ resolved
@@ -74,11 +74,10 @@
         (policy): policy is Policy => !!policy && policy.pendingAction !== CONST.RED_BRICK_ROAD_PENDING_ACTION.DELETE && !!policy.name && !!policy.id,
     );
 }
-
 /**
  * Checks if the current user is an admin of the policy.
  */
-const isPolicyAdmin = (policy: OnyxInputOrEntry<Policy>, currentUserLogin?: string): boolean => getPolicyRole(policy, currentUserLogin) === CONST.POLICY.ROLE.ADMIN;
+const isPolicyAdmin = (policy: OnyxInputOrEntry<Policy> | SearchPolicy, currentUserLogin?: string): boolean => getPolicyRole(policy, currentUserLogin) === CONST.POLICY.ROLE.ADMIN;
 
 /**
  * Checks if we have any errors stored within the policy?.employeeList. Determines whether we should show a red brick road error or not.
@@ -225,14 +224,6 @@
 const isUserPolicyAdmin = (policy: OnyxInputOrEntry<Policy>, login?: string) => !!(policy && policy.employeeList && login && policy.employeeList[login]?.role === CONST.POLICY.ROLE.ADMIN);
 
 /**
-<<<<<<< HEAD
-=======
- * Checks if the current user is an admin of the policy.
- */
-const isPolicyAdmin = (policy: OnyxInputOrEntry<Policy> | SearchPolicy, currentUserLogin?: string): boolean => getPolicyRole(policy, currentUserLogin) === CONST.POLICY.ROLE.ADMIN;
-
-/**
->>>>>>> 2b312769
  * Checks if the current user is of the role "user" on the policy.
  */
 const isPolicyUser = (policy: OnyxInputOrEntry<Policy>, currentUserLogin?: string): boolean => getPolicyRole(policy, currentUserLogin) === CONST.POLICY.ROLE.USER;
