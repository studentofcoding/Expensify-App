--- conflicted
+++ resolved
@@ -103,19 +103,16 @@
 
     const filteredReports = _.filter(reports, (report) => {
         if (!report || !report.reportID) {
-            // console.log(1, 'no')
-            return false;
-        }
-        // console.log(0, `ReportID: ${report.reportID}`)
-
-        const isChatRoom = ReportUtils.isUserCreatedPolicyRoom(report) || ReportUtils.isDefaultRoom(report);
+            return false;
+        }
+
+        const isChatRoom = ReportUtils.isChatRoom(report);
         const isDefaultRoom = ReportUtils.isDefaultRoom(report);
         const isPolicyExpenseChat = ReportUtils.isPolicyExpenseChat(report);
         const participants = report.participants || [];
 
         // Skip this report if it has no participants and if it's not a type of report supported in the LHN
         if (_.isEmpty(participants) && !isChatRoom && !isDefaultRoom && !isPolicyExpenseChat) {
-            // console.log(2, 'no')
             return false;
         }
 
@@ -132,60 +129,38 @@
             // We make exceptions for defaultRooms and policyExpenseChats so we can immediately
             // highlight them in the LHN when they are created and have no messsages yet. We do
             // not give archived rooms this exception since they do not need to be higlihted.
-            // POLICY_EXPENSE_CHAT
-            // POLICY_ADMINS
-            // POLICY_ANNOUNCE
-            // DOMAIN_ALL
-            // ---> POLICY_ROOM only one not in the logic
-            // && !(!ReportUtils.isArchivedRoom(report) && (isDefaultRoom || isPolicyExpenseChat))
-            && (ReportUtils.isArchivedRoom(report) || ReportUtils.isUserCreatedPolicyRoom(report))
+            && !(!ReportUtils.isArchivedRoom(report) && (isDefaultRoom || isPolicyExpenseChat))
 
             // Also make an exception for workspace rooms that failed to be added
             && !hasAddWorkspaceRoomError;
 
         const shouldFilterReportIfRead = hideReadReports && !ReportUtils.isUnread(report);
         const shouldFilterReport = shouldFilterReportIfEmpty || shouldFilterReportIfRead;
-        // console.log(2.7, 'no?', report.lastMessageTimestamp === 0, !(!ReportUtils.isArchivedRoom(report) && (isDefaultRoom || isPolicyExpenseChat)), !hasAddWorkspaceRoomError)
-        // console.log(2.8, 'no?', shouldFilterReportIfEmpty, shouldFilterReportIfRead)
-        // console.log(2.9, 'no?', report.reportID.toString() !== currentlyViewedReportID, !report.isPinned, !hasDraftComment, !reportContainsIOUDebt, shouldFilterReport)
         if (report.reportID.toString() !== currentlyViewedReportID
             && !report.isPinned
             && !hasDraftComment
-            && !reportContainsIOUDebt
-            && shouldFilterReport) {
-            // console.log(3, 'no')
-            return false;
-        }
-
-<<<<<<< HEAD
-        // We let Free Plan default rooms to be shown in the App - it's the one exception to the beta, otherwise do not show policy rooms in product
-        if (ReportUtils.isDefaultRoom(report) && !Permissions.canUseDefaultRooms(betas) && ReportUtils.getPolicyType(report, policies) !== CONST.POLICY.TYPE.FREE) {
-
-            // console.log(4, 'no')
-=======
+            && shouldFilterReport
+            && !reportContainsIOUDebt) {
+            return false;
+        }
+
         // We let Free Plan default rooms to be shown in the App, or rooms that also have a Guide in them.
         // It's the two exceptions to the beta, otherwise do not show policy rooms in product
         if (ReportUtils.isDefaultRoom(report)
             && !Permissions.canUseDefaultRooms(betas)
             && ReportUtils.getPolicyType(report, policies) !== CONST.POLICY.TYPE.FREE
             && !ReportUtils.hasExpensifyGuidesEmails(lodashGet(report, ['participants'], []))) {
->>>>>>> 2f78371f
             return false;
         }
 
         if (ReportUtils.isUserCreatedPolicyRoom(report) && !Permissions.canUsePolicyRooms(betas)) {
-            // console.log(5, 'no')
             return false;
         }
 
         if (isPolicyExpenseChat && !Permissions.canUsePolicyExpenseChat(betas)) {
-            // console.log(6, 'no')
-            return false;
-        }
-
-        // if (report.reportID != 1) {
-        //     console.log(7, 'yes', `ReportID: ${report.reportID}`)
-        // }
+            return false;
+        }
+
         return true;
     });
 
