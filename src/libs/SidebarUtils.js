import Onyx from 'react-native-onyx';
import _ from 'underscore';
import lodashGet from 'lodash/get';
import lodashOrderBy from 'lodash/orderBy';
import Str from 'expensify-common/lib/str';
import ONYXKEYS from '../ONYXKEYS';
import * as ReportUtils from './ReportUtils';
import * as ReportActionsUtils from './ReportActionsUtils';
import * as Localize from './Localize';
import CONST from '../CONST';
import * as OptionsListUtils from './OptionsListUtils';
import * as CollectionUtils from './CollectionUtils';

// Note: It is very important that the keys subscribed to here are the same
// keys that are connected to SidebarLinks withOnyx(). If there was a key missing from SidebarLinks and it's data was updated
// for that key, then there would be no re-render and the options wouldn't reflect the new data because SidebarUtils.getOrderedReportIDs() wouldn't be triggered.
// There are a couple of keys here which are OK to have stale data. iouReports for example, doesn't need to exist in withOnyx() because
// when IOUs change, it also triggers a change on the reports collection. Having redundant subscriptions causes more re-renders which should be avoided.
// Session also can remain stale because the only way for the current user to change is to sign out and sign in, which would clear out all the Onyx
// data anyway and cause SidebarLinks to rerender.

const chatReports = {};
const iouReports = {};
Onyx.connect({
    key: ONYXKEYS.COLLECTION.REPORT,
    callback: (report, key) => {
        if (!report) {
            delete iouReports[key];
            delete chatReports[key];
        } else if (ReportUtils.isIOUReport(report)) {
            iouReports[key] = report;
        } else {
            chatReports[key] = report;
        }
    },
});

let personalDetails;
Onyx.connect({
    key: ONYXKEYS.PERSONAL_DETAILS,
    callback: val => personalDetails = val,
});

let priorityMode;
Onyx.connect({
    key: ONYXKEYS.NVP_PRIORITY_MODE,
    callback: val => priorityMode = val,
});

let betas;
Onyx.connect({
    key: ONYXKEYS.BETAS,
    callback: val => betas = val,
});

const visibleReportActionItems = {};
const lastReportActions = {};
const reportActions = {};
Onyx.connect({
    key: ONYXKEYS.COLLECTION.REPORT_ACTIONS,
    callback: (actions, key) => {
        if (!key || !actions) {
            return;
        }
        const reportID = CollectionUtils.extractCollectionItemID(key);

        const actionsArray = _.toArray(actions);
        lastReportActions[reportID] = _.last(actionsArray);

        // The report is only visible if it is the last action not deleted that
        // does not match a closed or created state.
        const reportActionsForDisplay = _.filter(actionsArray, (reportAction, actionKey) => (ReportActionsUtils.shouldReportActionBeVisible(reportAction, actionKey)
            && (reportAction.actionName !== CONST.REPORT.ACTIONS.TYPE.CREATED)));
        visibleReportActionItems[reportID] = _.first(ReportActionsUtils.getSortedReportActions(reportActionsForDisplay, true));

        reportActions[key] = actions;
    },
});

let policies;
Onyx.connect({
    key: ONYXKEYS.COLLECTION.POLICY,
    waitForCollectionCallback: true,
    callback: val => policies = val,
});

let currentUserLogin;
Onyx.connect({
    key: ONYXKEYS.SESSION,
    callback: val => currentUserLogin = val,
});

let preferredLocale;
Onyx.connect({
    key: ONYXKEYS.NVP_PREFERRED_LOCALE,
    callback: val => preferredLocale = val || CONST.LOCALES.DEFAULT,
});

/**
 * @param {String} reportIDFromRoute
 * @returns {String[]} An array of reportIDs sorted in the proper order
 */
function getOrderedReportIDs(reportIDFromRoute) {
    const isInGSDMode = priorityMode === CONST.PRIORITY_MODE.GSD;
    const isInDefaultMode = !isInGSDMode;

    // Filter out all the reports that shouldn't be displayed
    const reportsToDisplay = _.filter(chatReports, report => ReportUtils.shouldReportBeInOptionList(report, reportIDFromRoute, isInGSDMode, currentUserLogin, iouReports, betas, policies));

    // There are a few properties that need to be calculated for the report which are used when sorting reports.
    _.each(reportsToDisplay, (report) => {
        // Normally, the spread operator would be used here to clone the report and prevent the need to reassign the params.
        // However, this code needs to be very performant to handle thousands of reports, so in the interest of speed, we're just going to disable this lint rule and add
        // the reportDisplayName property to the report object directly.
        // eslint-disable-next-line no-param-reassign
        report.displayName = ReportUtils.getReportName(report, policies);

        // eslint-disable-next-line no-param-reassign
        report.iouReportAmount = ReportUtils.getIOUTotal(report, iouReports);
    });

    // The LHN is split into five distinct groups, and each group is sorted a little differently. The groups will ALWAYS be in this order:
    // 1. Pinned - Always sorted by reportDisplayName
    // 2. Outstanding IOUs - Always sorted by iouReportAmount with the largest amounts at the top of the group
    // 3. Drafts - Always sorted by reportDisplayName
    // 4. Non-archived reports
    //      - Sorted by lastVisibleActionCreated in default (most recent) view mode
    //      - Sorted by reportDisplayName in GSD (focus) view mode
    // 5. Archived reports
    //      - Sorted by lastVisibleActionCreated in default (most recent) view mode
    //      - Sorted by reportDisplayName in GSD (focus) view mode
    let pinnedReports = [];
    let outstandingIOUReports = [];
    let draftReports = [];
    let nonArchivedReports = [];
    let archivedReports = [];

    _.each(reportsToDisplay, (report) => {
        if (report.isPinned) {
            pinnedReports.push(report);
            return;
        }

        if (report.hasOutstandingIOU && !ReportUtils.isIOUOwnedByCurrentUser(report, iouReports)) {
            outstandingIOUReports.push(report);
            return;
        }

        if (report.hasDraft) {
            draftReports.push(report);
            return;
        }

        if (ReportUtils.isArchivedRoom(report)) {
            archivedReports.push(report);
            return;
        }

        nonArchivedReports.push(report);
    });

    // Sort each group of reports accordingly
    pinnedReports = _.sortBy(pinnedReports, report => report.displayName.toLowerCase());
    outstandingIOUReports = lodashOrderBy(outstandingIOUReports, ['iouReportAmount', report => report.displayName.toLowerCase()], ['desc', 'asc']);
    draftReports = _.sortBy(draftReports, report => report.displayName.toLowerCase());
    nonArchivedReports = isInDefaultMode
        ? lodashOrderBy(nonArchivedReports, ['lastVisibleActionCreated', report => report.displayName.toLowerCase()], ['desc', 'asc'])
        : lodashOrderBy(nonArchivedReports, [report => report.displayName.toLowerCase()], ['asc']);
    archivedReports = _.sortBy(archivedReports, report => (isInDefaultMode ? report.lastVisibleActionCreated : report.displayName.toLowerCase()));

    // For archived reports ensure that most recent reports are at the top by reversing the order of the arrays because underscore will only sort them in ascending order
    if (isInDefaultMode) {
        archivedReports.reverse();
    }

    // Now that we have all the reports grouped and sorted, they must be flattened into an array and only return the reportID.
    // The order the arrays are concatenated in matters and will determine the order that the groups are displayed in the sidebar.
    return _.pluck([]
        .concat(pinnedReports)
        .concat(outstandingIOUReports)
        .concat(draftReports)
        .concat(nonArchivedReports)
        .concat(archivedReports), 'reportID');
}

/**
 * Gets all the data necessary for rendering an OptionRowLHN component
 *
 * @param {String} reportID
 * @returns {Object}
 */
function getOptionData(reportID) {
    const report = chatReports[`${ONYXKEYS.COLLECTION.REPORT}${reportID}`];

    // When a user signs out, Onyx is cleared. Due to the lazy rendering with a virtual list, it's possible for
    // this method to be called after the Onyx data has been cleared out. In that case, it's fine to do
    // a null check here and return early.
    if (!report || !personalDetails) {
        return;
    }
    const result = {
        text: null,
        alternateText: null,
        pendingAction: null,
        allReportErrors: null,
        brickRoadIndicator: null,
        icons: null,
        tooltipText: null,
        ownerEmail: null,
        subtitle: null,
        participantsList: null,
        login: null,
        reportID: null,
        phoneNumber: null,
        payPalMeAddress: null,
        isUnread: null,
        hasDraftComment: false,
        keyForList: null,
        searchText: null,
        isPinned: false,
        hasOutstandingIOU: false,
        iouReportID: null,
        isIOUReportOwner: null,
        iouReportAmount: 0,
        isChatRoom: false,
        isArchivedRoom: false,
        shouldShowSubscript: false,
        isPolicyExpenseChat: false,
    };

    const participantPersonalDetailList = _.values(OptionsListUtils.getPersonalDetailsForLogins(report.participants, personalDetails));
    const personalDetail = participantPersonalDetailList[0] || {};

    result.isChatRoom = ReportUtils.isChatRoom(report);
    result.isArchivedRoom = ReportUtils.isArchivedRoom(report);
    result.isPolicyExpenseChat = ReportUtils.isPolicyExpenseChat(report);
    result.shouldShowSubscript = result.isPolicyExpenseChat && !report.isOwnPolicyExpenseChat && !result.isArchivedRoom;
    result.pendingAction = report.pendingFields ? (report.pendingFields.addWorkspaceRoom || report.pendingFields.createChat) : null;
    result.allReportErrors = OptionsListUtils.getAllReportErrors(report, reportActions);
    result.brickRoadIndicator = !_.isEmpty(result.allReportErrors) ? CONST.BRICK_ROAD_INDICATOR_STATUS.ERROR : '';
    result.ownerEmail = report.ownerEmail;
    result.reportID = report.reportID;
    result.isUnread = ReportUtils.isUnread(report);
    result.hasDraftComment = report.hasDraft;
    result.isPinned = report.isPinned;
    result.iouReportID = report.iouReportID;
    result.keyForList = String(report.reportID);
    result.tooltipText = ReportUtils.getReportParticipantsTitle(report.participants || []);
    result.hasOutstandingIOU = report.hasOutstandingIOU;

    const hasMultipleParticipants = participantPersonalDetailList.length > 1 || result.isChatRoom || result.isPolicyExpenseChat;
    const subtitle = ReportUtils.getChatRoomSubtitle(report, policies);

    // We only create tooltips for the first 10 users or so since some reports have hundreds of users, causing performance to degrade.
    const displayNamesWithTooltips = ReportUtils.getDisplayNamesWithTooltips((participantPersonalDetailList || []).slice(0, 10), hasMultipleParticipants);

    let lastMessageTextFromReport = '';
    if (ReportUtils.isReportMessageAttachment({text: report.lastMessageText, html: report.lastMessageHtml})) {
        lastMessageTextFromReport = `[${Localize.translateLocal('common.attachment')}]`;
    } else {
<<<<<<< HEAD
        lastMessageTextFromReport = _.get(report, 'lastMessageText', '');
=======
        lastMessageTextFromReport = report ? report.lastMessageText || '' : '';
>>>>>>> f5991465
    }

    // If the last actor's details are not currently saved in Onyx Collection,
    // then try to get that from the last report action if that action is valid
    // to get data from.
    let lastActorDetails = personalDetails[report.lastActorEmail] || null;
    if (!lastActorDetails && visibleReportActionItems[report.reportID]) {
        const lastActorDisplayName = lodashGet(visibleReportActionItems[report.reportID], 'person[0].text');
        lastActorDetails = lastActorDisplayName ? {
            displayName: lastActorDisplayName,
            login: report.lastActorEmail,
        } : null;
    }
    let lastMessageText = hasMultipleParticipants && lastActorDetails && (lastActorDetails.login !== currentUserLogin.email)
        ? `${lastActorDetails.displayName}: `
        : '';
    lastMessageText += report ? lastMessageTextFromReport : '';

    if (result.isPolicyExpenseChat && result.isArchivedRoom) {
        const archiveReason = (lastReportActions[report.reportID] && lastReportActions[report.reportID].originalMessage && lastReportActions[report.reportID].originalMessage.reason)
            || CONST.REPORT.ARCHIVE_REASON.DEFAULT;
        lastMessageText = Localize.translate(preferredLocale, `reportArchiveReasons.${archiveReason}`, {
            displayName: archiveReason.displayName || report.lastActorEmail,
            policyName: ReportUtils.getPolicyName(report, policies),
        });
    }

    if (result.isChatRoom || result.isPolicyExpenseChat) {
        result.alternateText = lastMessageTextFromReport.length > 0 ? lastMessageText : Localize.translate(preferredLocale, 'report.noActivityYet');
    } else {
        if (!lastMessageText) {
            // Here we get the beginning of chat history message and append the display name for each user, adding pronouns if there are any.
            // We also add a fullstop after the final name, the word "and" before the final name and commas between all previous names.
            lastMessageText = Localize.translate(preferredLocale, 'reportActionsView.beginningOfChatHistory')
                + _.map(displayNamesWithTooltips, ({displayName, pronouns}, index) => {
                    const formattedText = _.isEmpty(pronouns) ? displayName : `${displayName} (${pronouns})`;

                    if (index === displayNamesWithTooltips.length - 1) { return `${formattedText}.`; }
                    if (index === displayNamesWithTooltips.length - 2) { return `${formattedText} ${Localize.translate(preferredLocale, 'common.and')}`; }
                    if (index < displayNamesWithTooltips.length - 2) { return `${formattedText},`; }
                }).join(' ');
        }

        result.alternateText = lastMessageText || Str.removeSMSDomain(personalDetail.login);
    }

    result.isIOUReportOwner = ReportUtils.isIOUOwnedByCurrentUser(result, iouReports);
    result.iouReportAmount = ReportUtils.getIOUTotal(result, iouReports);

    if (!hasMultipleParticipants) {
        result.login = personalDetail.login;
        result.phoneNumber = personalDetail.phoneNumber;
        result.payPalMeAddress = personalDetail.payPalMeAddress;
    }

    const reportName = ReportUtils.getReportName(report, policies);
    result.text = reportName;
    result.subtitle = subtitle;
    result.participantsList = participantPersonalDetailList;

    result.icons = ReportUtils.getIcons(report, personalDetails, policies, ReportUtils.getAvatar(personalDetail.avatar, personalDetail.login));
    result.searchText = OptionsListUtils.getSearchText(report, reportName, participantPersonalDetailList, result.isChatRoom || result.isPolicyExpenseChat);
    result.displayNamesWithTooltips = displayNamesWithTooltips;

    return result;
}

export default {
    getOptionData,
    getOrderedReportIDs,
};<|MERGE_RESOLUTION|>--- conflicted
+++ resolved
@@ -258,11 +258,7 @@
     if (ReportUtils.isReportMessageAttachment({text: report.lastMessageText, html: report.lastMessageHtml})) {
         lastMessageTextFromReport = `[${Localize.translateLocal('common.attachment')}]`;
     } else {
-<<<<<<< HEAD
-        lastMessageTextFromReport = _.get(report, 'lastMessageText', '');
-=======
         lastMessageTextFromReport = report ? report.lastMessageText || '' : '';
->>>>>>> f5991465
     }
 
     // If the last actor's details are not currently saved in Onyx Collection,
