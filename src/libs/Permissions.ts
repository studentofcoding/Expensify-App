import type {OnyxEntry} from 'react-native-onyx';
import CONST from '@src/CONST';
import type Beta from '@src/types/onyx/Beta';

function canUseAllBetas(betas: OnyxEntry<Beta[]>): boolean {
    return !!betas?.includes(CONST.BETAS.ALL);
}

function canUseDefaultRooms(betas: OnyxEntry<Beta[]>): boolean {
    return !!betas?.includes(CONST.BETAS.DEFAULT_ROOMS) || canUseAllBetas(betas);
}

function canUseSpotnanaTravel(betas: OnyxEntry<Beta[]>): boolean {
    return !!betas?.includes(CONST.BETAS.SPOTNANA_TRAVEL) || canUseAllBetas(betas);
}

function isBlockedFromSpotnanaTravel(betas: OnyxEntry<Beta[]>): boolean {
    // Don't check for all betas or nobody can use test travel on dev
    return !!betas?.includes(CONST.BETAS.PREVENT_SPOTNANA_TRAVEL);
}

function canUseNetSuiteUSATax(betas: OnyxEntry<Beta[]>): boolean {
    return !!betas?.includes(CONST.BETAS.NETSUITE_USA_TAX) || canUseAllBetas(betas);
}

/**
 * Link previews are temporarily disabled.
 */
function canUseLinkPreviews(): boolean {
    return false;
}

function canUseMergeAccounts(betas: OnyxEntry<Beta[]>): boolean {
    return !!betas?.includes(CONST.BETAS.NEWDOT_MERGE_ACCOUNTS) || canUseAllBetas(betas);
}

function canUsePDFExport(betas: OnyxEntry<Beta[]>): boolean {
    return !!betas?.includes(CONST.BETAS.NEWDOT_PDF_EXPORT) || canUseAllBetas(betas);
}

function canUseManagerMcTest(betas: OnyxEntry<Beta[]>): boolean {
    return !!betas?.includes(CONST.BETAS.NEWDOT_MANAGER_MCTEST) || canUseAllBetas(betas);
}

function canUseInternationalBankAccount(betas: OnyxEntry<Beta[]>): boolean {
    return !!betas?.includes(CONST.BETAS.NEWDOT_INTERNATIONAL_DEPOSIT_BANK_ACCOUNT) || canUseAllBetas(betas);
}

function canUseNSQS(betas: OnyxEntry<Beta[]>): boolean {
    return !!betas?.includes(CONST.BETAS.NSQS) || canUseAllBetas(betas);
}

function canUseCustomRules(betas: OnyxEntry<Beta[]>): boolean {
    return !!betas?.includes(CONST.BETAS.CUSTOM_RULES) || canUseAllBetas(betas);
}

export default {
    canUseDefaultRooms,
    canUseLinkPreviews,
    canUseSpotnanaTravel,
    isBlockedFromSpotnanaTravel,
    canUseNetSuiteUSATax,
<<<<<<< HEAD
    canUsePerDiem,
    canUsePDFExport,
=======
>>>>>>> f49f6c42
    canUseMergeAccounts,
    canUseManagerMcTest,
    canUseInternationalBankAccount,
    canUseNSQS,
    canUseCustomRules,
};<|MERGE_RESOLUTION|>--- conflicted
+++ resolved
@@ -60,11 +60,7 @@
     canUseSpotnanaTravel,
     isBlockedFromSpotnanaTravel,
     canUseNetSuiteUSATax,
-<<<<<<< HEAD
-    canUsePerDiem,
     canUsePDFExport,
-=======
->>>>>>> f49f6c42
     canUseMergeAccounts,
     canUseManagerMcTest,
     canUseInternationalBankAccount,
