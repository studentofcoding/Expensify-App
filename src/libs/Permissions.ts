import type {OnyxEntry} from 'react-native-onyx';
import CONST from '@src/CONST';
import type Beta from '@src/types/onyx/Beta';
import * as SessionUtils from './SessionUtils';

const isAccountIDEven = (accountID: number) => accountID % 2 === 0;

function canUseAllBetas(betas: OnyxEntry<Beta[]>): boolean {
    return !!betas?.includes(CONST.BETAS.ALL);
}

function canUseDefaultRooms(betas: OnyxEntry<Beta[]>): boolean {
    return !!betas?.includes(CONST.BETAS.DEFAULT_ROOMS) || canUseAllBetas(betas);
}

function canUseSpotnanaTravel(betas: OnyxEntry<Beta[]>): boolean {
    return !!betas?.includes(CONST.BETAS.SPOTNANA_TRAVEL) || canUseAllBetas(betas);
}

function canUseNetSuiteUSATax(betas: OnyxEntry<Beta[]>): boolean {
    return !!betas?.includes(CONST.BETAS.NETSUITE_USA_TAX) || canUseAllBetas(betas);
}

function canUseCategoryAndTagApprovers(betas: OnyxEntry<Beta[]>): boolean {
    return !!betas?.includes(CONST.BETAS.CATEGORY_AND_TAG_APPROVERS) || canUseAllBetas(betas);
}

function canUseCombinedTrackSubmit(): boolean {
    // We don't need to show this to all betas since this will be used for developing a feature for A/B testing.
    const session = SessionUtils.getSession();
    return isAccountIDEven(session?.accountID ?? -1);
}

function canUsePerDiem(betas: OnyxEntry<Beta[]>): boolean {
    return !!betas?.includes(CONST.BETAS.PER_DIEM) || canUseAllBetas(betas);
}

// TEMPORARY BETA TO HIDE PRODUCT TRAINING TOOLTIP AND MIGRATE USER WELCOME MODAL
function shouldShowProductTrainingElements(betas: OnyxEntry<Beta[]>): boolean {
    return !!betas?.includes(CONST.BETAS.PRODUCT_TRAINING) || canUseAllBetas(betas);
}

/**
 * Link previews are temporarily disabled.
 */
function canUseLinkPreviews(): boolean {
    return false;
}

/**
 * Workspace downgrade is temporarily disabled
 * API is being integrated in this GH issue https://github.com/Expensify/App/issues/51494
 */
function canUseWorkspaceDowngrade() {
    return false;
}

export default {
    canUseDefaultRooms,
    canUseLinkPreviews,
    canUseSpotnanaTravel,
    canUseNetSuiteUSATax,
    canUseCombinedTrackSubmit,
    canUseCategoryAndTagApprovers,
    canUsePerDiem,
<<<<<<< HEAD
    canUseWorkspaceDowngrade,
=======
    shouldShowProductTrainingElements,
>>>>>>> 1466c022
};<|MERGE_RESOLUTION|>--- conflicted
+++ resolved
@@ -63,9 +63,6 @@
     canUseCombinedTrackSubmit,
     canUseCategoryAndTagApprovers,
     canUsePerDiem,
-<<<<<<< HEAD
     canUseWorkspaceDowngrade,
-=======
     shouldShowProductTrainingElements,
->>>>>>> 1466c022
 };