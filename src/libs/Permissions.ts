--- conflicted
+++ resolved
@@ -70,13 +70,12 @@
     return !!betas?.includes(CONST.BETAS.LEFT_HAND_BAR) || canUseAllBetas(betas);
 }
 
-<<<<<<< HEAD
+function canUseInAppProvisioning(betas: OnyxEntry<Beta[]>): boolean {
+    return !!betas?.includes(CONST.BETAS.WALLET) || canUseAllBetas(betas);
+}
+
 function canUseGlobalReimbursementsOnND(betas: OnyxEntry<Beta[]>): boolean {
     return !!betas?.includes(CONST.BETAS.GLOBAL_REIMBURSEMENTS_ON_ND) || canUseAllBetas(betas);
-=======
-function canUseInAppProvisioning(betas: OnyxEntry<Beta[]>): boolean {
-    return !!betas?.includes(CONST.BETAS.WALLET) || canUseAllBetas(betas);
->>>>>>> a08e8f7a
 }
 
 export default {
@@ -95,9 +94,6 @@
     canUseTalkToAISales,
     canUseProhibitedExpenses,
     canUseLeftHandBar,
-<<<<<<< HEAD
+    canUseInAppProvisioning,
     canUseGlobalReimbursementsOnND,
-=======
-    canUseInAppProvisioning,
->>>>>>> a08e8f7a
 };