import type {OnyxEntry} from 'react-native-onyx';
import CONST from '@src/CONST';
import type Beta from '@src/types/onyx/Beta';
import * as SessionUtils from './SessionUtils';

const isAccountIDEven = (accountID: number) => accountID % 2 === 0;

function canUseAllBetas(betas: OnyxEntry<Beta[]>): boolean {
    return !!betas?.includes(CONST.BETAS.ALL);
}

function canUseDefaultRooms(betas: OnyxEntry<Beta[]>): boolean {
    return !!betas?.includes(CONST.BETAS.DEFAULT_ROOMS) || canUseAllBetas(betas);
}

function canUseSpotnanaTravel(betas: OnyxEntry<Beta[]>): boolean {
    return !!betas?.includes(CONST.BETAS.SPOTNANA_TRAVEL) || canUseAllBetas(betas);
}

function canUseNetSuiteUSATax(betas: OnyxEntry<Beta[]>): boolean {
    return !!betas?.includes(CONST.BETAS.NETSUITE_USA_TAX) || canUseAllBetas(betas);
}

function canUseCategoryAndTagApprovers(betas: OnyxEntry<Beta[]>): boolean {
    return !!betas?.includes(CONST.BETAS.CATEGORY_AND_TAG_APPROVERS) || canUseAllBetas(betas);
}

function canUseCombinedTrackSubmit(): boolean {
    // We don't need to show this to all betas since this will be used for developing a feature for A/B testing.
    const session = SessionUtils.getSession();
    return isAccountIDEven(session?.accountID ?? CONST.DEFAULT_NUMBER_ID);
}

function canUsePerDiem(betas: OnyxEntry<Beta[]>): boolean {
    return !!betas?.includes(CONST.BETAS.PER_DIEM) || canUseAllBetas(betas);
}

/**
 * Link previews are temporarily disabled.
 */
function canUseLinkPreviews(): boolean {
    return false;
}

export default {
    canUseDefaultRooms,
    canUseLinkPreviews,
    canUseSpotnanaTravel,
    canUseNetSuiteUSATax,
    canUseCombinedTrackSubmit,
    canUseCategoryAndTagApprovers,
    canUsePerDiem,
<<<<<<< HEAD
    canUseWorkspaceDowngrade,
=======
    shouldShowProductTrainingElements,
>>>>>>> dc784de2
};<|MERGE_RESOLUTION|>--- conflicted
+++ resolved
@@ -50,9 +50,4 @@
     canUseCombinedTrackSubmit,
     canUseCategoryAndTagApprovers,
     canUsePerDiem,
-<<<<<<< HEAD
-    canUseWorkspaceDowngrade,
-=======
-    shouldShowProductTrainingElements,
->>>>>>> dc784de2
 };