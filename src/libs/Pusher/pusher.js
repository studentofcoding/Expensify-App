--- conflicted
+++ resolved
@@ -40,13 +40,8 @@
         // };
 
         const options = {
-<<<<<<< HEAD
             cluster: args.cluster,
-            authEndpoint: `${args.apiRoot}command=Push_Authenticate`,
-=======
-            cluster: CONFIG.PUSHER.CLUSTER,
             authEndpoint: `${CONFIG.EXPENSIFY.URL_API_ROOT}api?command=Push_Authenticate`,
->>>>>>> 786b9250
         };
 
         if (customAuthorizer) {
