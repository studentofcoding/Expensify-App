import Onyx from 'react-native-onyx';
import _ from 'underscore';
import ONYXKEYS from '../../ONYXKEYS';
import Pusher from './library';
import TYPE from './EventType';
import Log from '../Log';

let shouldForceOffline = false;
Onyx.connect({
    key: ONYXKEYS.NETWORK,
    callback: (network) => {
        if (!network) {
            return;
        }
        shouldForceOffline = Boolean(network.shouldForceOffline);
    },
});

let socket;
let pusherSocketID = '';
const socketEventCallbacks = [];
let customAuthorizer;

/**
 * Trigger each of the socket event callbacks with the event information
 *
 * @param {String} eventName
 * @param {*} data
 */
function callSocketEventCallbacks(eventName, data) {
    _.each(socketEventCallbacks, (cb) => cb(eventName, data));
}

/**
 * Initialize our pusher lib
 *
 * @param {Object} args
 * @param {String} args.appKey
 * @param {String} args.cluster
 * @param {String} args.authEndpoint
 * @param {Object} [params]
 * @public
 * @returns {Promise} resolves when Pusher has connected
 */
function init(args, params) {
    return new Promise((resolve) => {
        if (socket) {
            return resolve();
        }

        // Use this for debugging
        // Pusher.log = (message) => {
        //     if (window.console && window.console.log) {
        //         window.console.log(message);
        //     }
        // };

        const options = {
            cluster: args.cluster,
            authEndpoint: args.authEndpoint,
        };

        if (customAuthorizer) {
            options.authorizer = customAuthorizer;
        }

        socket = new Pusher(args.appKey, options);

        // If we want to pass params in our requests to api.php we'll need to add it to socket.config.auth.params
        // as per the documentation
        // (https://pusher.com/docs/channels/using_channels/connection#channels-options-parameter).
        // Any param mentioned here will show up in $_REQUEST when we call "AuthenticatePusher". Params passed here need
        // to pass our inputRules to show up in the request.
        if (params) {
            socket.config.auth = {};
            socket.config.auth.params = params;
        }

        // Listen for connection errors and log them
        socket.connection.bind('error', (error) => {
            callSocketEventCallbacks('error', error);
        });

        socket.connection.bind('connected', () => {
            pusherSocketID = socket.connection.socket_id;
            callSocketEventCallbacks('connected');
            resolve();
        });

        socket.connection.bind('disconnected', () => {
            callSocketEventCallbacks('disconnected');
        });

        socket.connection.bind('state_change', (states) => {
            callSocketEventCallbacks('state_change', states);
        });
    });
}

/**
 * Returns a Pusher channel for a channel name
 *
 * @param {String} channelName
 *
 * @returns {Channel}
 */
function getChannel(channelName) {
    if (!socket) {
        return;
    }

    return socket.channel(channelName);
}

/**
 * Binds an event callback to a channel + eventName
 * @param {Pusher.Channel} channel
 * @param {String} eventName
 * @param {Function} [eventCallback]
 *
 * @private
 */
function bindEventToChannel(channel, eventName, eventCallback = () => {}) {
    if (!eventName) {
        return;
    }

    const chunkedDataEvents = {};
    const callback = (eventData) => {
        if (shouldForceOffline) {
            Log.info('[Pusher] Ignoring a Push event because shouldForceOffline = true');
            return;
        }

        let data;
        try {
            data = _.isObject(eventData) ? eventData : JSON.parse(eventData);
        } catch (err) {
            Log.alert('[Pusher] Unable to parse JSON response from Pusher', {error: err, eventData});
            return;
        }
        if (data.id === undefined || data.chunk === undefined || data.final === undefined) {
            eventCallback(data);
            return;
        }

        // If we are chunking the requests, we need to construct a rolling list of all packets that have come through
        // Pusher. If we've completed one of these full packets, we'll combine the data and act on the event that it's
        // assigned to.

        // If we haven't seen this eventID yet, initialize it into our rolling list of packets.
        if (!chunkedDataEvents[data.id]) {
            chunkedDataEvents[data.id] = {chunks: [], receivedFinal: false};
        }

        // Add it to the rolling list.
        const chunkedEvent = chunkedDataEvents[data.id];
        chunkedEvent.chunks[data.index] = data.chunk;

        // If this is the last packet, mark that we've hit the end.
        if (data.final) {
            chunkedEvent.receivedFinal = true;
        }

        // Only call the event callback if we've received the last packet and we don't have any holes in the complete
        // packet.
        if (chunkedEvent.receivedFinal && chunkedEvent.chunks.length === _.keys(chunkedEvent.chunks).length) {
            eventCallback(JSON.parse(chunkedEvent.chunks.join('')));
            try {
                eventCallback(JSON.parse(chunkedEvent.chunks.join('')));
            } catch (err) {
                Log.alert('[Pusher] Unable to parse chunked JSON response from Pusher', {
                    error: err,
                    eventData: chunkedEvent.chunks.join(''),
                });
            }

            delete chunkedDataEvents[data.id];
        }
    };

    channel.bind(eventName, callback);
}

/**
 * Subscribe to a channel and an event
 *
 * @param {String} channelName
 * @param {String} eventName
 * @param {Function} [eventCallback]
 * @param {Function} [onResubscribe] Callback to be called when reconnection happen
 *
 * @return {Promise}
 *
 * @public
 */
function subscribe(channelName, eventName, eventCallback = () => {}, onResubscribe = () => {}) {
    return new Promise((resolve, reject) => {
        // We cannot call subscribe() before init(). Prevent any attempt to do this on dev.
        if (!socket) {
            throw new Error(`[Pusher] instance not found. Pusher.subscribe()
            most likely has been called before Pusher.init()`);
        }

        Log.info('[Pusher] Attempting to subscribe to channel', false, {channelName, eventName});
        let channel = getChannel(channelName);

        if (!channel || !channel.subscribed) {
            channel = socket.subscribe(channelName);
            let isBound = false;
            channel.bind('pusher:subscription_succeeded', () => {
                // Check so that we do not bind another event with each reconnect attempt
                if (!isBound) {
                    bindEventToChannel(channel, eventName, eventCallback);
                    resolve();
                    isBound = true;
                    return;
                }

                // When subscribing for the first time we register a success callback that can be
                // called multiple times when the subscription succeeds again in the future
                // e.g. as a result of Pusher disconnecting and reconnecting. This callback does
                // not fire on the first subscription_succeeded event.
                onResubscribe();
            });

            channel.bind('pusher:subscription_error', (data = {}) => {
                const {type, error, status} = data;
                Log.hmmm('[Pusher] Issue authenticating with Pusher during subscribe attempt.', {
                    channelName,
                    status,
                    type,
                    error,
                });
                reject(error);
            });
        } else {
            bindEventToChannel(channel, eventName, eventCallback);
            resolve();
        }
    });
}

/**
 * Unsubscribe from a channel and optionally a specific event
 *
 * @param {String} channelName
 * @param {String} [eventName]
 * @public
 */
function unsubscribe(channelName, eventName = '') {
    const channel = getChannel(channelName);

    if (!channel) {
        Log.hmmm('[Pusher] Attempted to unsubscribe or unbind from a channel, but Pusher-JS has no knowledge of it', {channelName, eventName});
        return;
    }

    if (eventName) {
        Log.info('[Pusher] Unbinding event', false, {eventName, channelName});
        channel.unbind(eventName);
    } else {
        if (!channel.subscribed) {
            Log.info('Pusher] Attempted to unsubscribe from channel, but we are not subscribed to begin with', false, {channelName});
            return;
        }
        Log.info('[Pusher] Unsubscribing from channel', false, {channelName});

        channel.unbind();
        socket.unsubscribe(channelName);
    }
}

/**
 * Are we already in the process of subscribing to this channel?
 *
 * @param {String} channelName
 *
 * @returns {Boolean}
 */
function isAlreadySubscribing(channelName) {
    if (!socket) {
        return false;
    }

    const channel = getChannel(channelName);
    return channel ? channel.subscriptionPending : false;
}

/**
 * Are we already subscribed to this channel?
 *
 * @param {String} channelName
 *
 * @returns {Boolean}
 */
function isSubscribed(channelName) {
    if (!socket) {
        return false;
    }

    const channel = getChannel(channelName);
    return channel ? channel.subscribed : false;
}

/**
 * Sends an event over a specific event/channel in pusher.
 *
 * @param {String} channelName
 * @param {String} eventName
 * @param {Object} payload
 */
function sendEvent(channelName, eventName, payload) {
    // Check to see if we are subscribed to this channel before sending the event. Sending client events over channels
    // we are not subscribed too will throw errors and cause reconnection attempts. Subscriptions are not instant and
    // can happen later than we expect.
    if (!isSubscribed(channelName)) {
        return;
    }

    socket.send_event(eventName, payload, channelName);
}

/**
 * Register a method that will be triggered when a socket event happens (like disconnecting)
 *
 * @param {Function} cb
 */
function registerSocketEventCallback(cb) {
    socketEventCallbacks.push(cb);
}

/**
 * A custom authorizer allows us to take a more fine-grained approach to
 * authenticating Pusher. e.g. we can handle failed attempts to authorize
 * with an expired authToken and retry the attempt.
 *
 * @param {Function} authorizer
 */
function registerCustomAuthorizer(authorizer) {
    customAuthorizer = authorizer;
}

/**
 * Disconnect from Pusher
 */
function disconnect() {
    if (!socket) {
        Log.info('[Pusher] Attempting to disconnect from Pusher before initialisation has occurred, ignoring.');
        return;
    }

    socket.disconnect();
    socket = null;
    pusherSocketID = '';
}

/**
 * Disconnect and Re-Connect Pusher
 */
function reconnect() {
    if (!socket) {
        Log.info('[Pusher] Unable to reconnect since Pusher instance does not yet exist.');
        return;
    }

    Log.info('[Pusher] Reconnecting to Pusher');
    socket.disconnect();
    socket.connect();
}

/**
 * @returns {String}
 */
function getPusherSocketID() {
    return pusherSocketID;
}

if (window) {
    /**
     * Pusher socket for debugging purposes
     *
     * @returns {Function}
     */
    window.getPusherInstance = () => socket;
}

<<<<<<< HEAD
export {init, subscribe, unsubscribe, getChannel, isSubscribed, isAlreadySubscribing, sendEvent, disconnect, reconnect, registerSocketEventCallback, registerCustomAuthorizer, TYPE};
=======
export {
    init,
    subscribe,
    unsubscribe,
    getChannel,
    isSubscribed,
    isAlreadySubscribing,
    sendEvent,
    disconnect,
    reconnect,
    registerSocketEventCallback,
    registerCustomAuthorizer,
    TYPE,
    getPusherSocketID,
};
>>>>>>> 6d17cc80
<|MERGE_RESOLUTION|>--- conflicted
+++ resolved
@@ -385,9 +385,6 @@
     window.getPusherInstance = () => socket;
 }
 
-<<<<<<< HEAD
-export {init, subscribe, unsubscribe, getChannel, isSubscribed, isAlreadySubscribing, sendEvent, disconnect, reconnect, registerSocketEventCallback, registerCustomAuthorizer, TYPE};
-=======
 export {
     init,
     subscribe,
@@ -402,5 +399,4 @@
     registerCustomAuthorizer,
     TYPE,
     getPusherSocketID,
-};
->>>>>>> 6d17cc80
+};