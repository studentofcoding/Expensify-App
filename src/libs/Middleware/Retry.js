--- conflicted
+++ resolved
@@ -27,11 +27,7 @@
                 console.debug('[Network] There was an error in the Log API command, unable to log to server!', error);
             }
 
-<<<<<<< HEAD
-            request.resolve({jsonCode: CONST.JSON_CODE.OFFLINE});
-=======
             request.resolve({jsonCode: CONST.JSON_CODE.UNABLE_TO_RETRY});
->>>>>>> ab4bc54b
         });
 }
 
