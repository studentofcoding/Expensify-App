import _ from 'underscore';
import {isDevelopment} from './Environment/Environment';
import CONST from '../CONST';

/**
 * @private
 * @param {Array<String>} betas
 * @returns {Boolean}
 */
function canUseAllBetas(betas) {
    return isDevelopment() || _.contains(betas, CONST.BETAS.ALL);
}

/**
 * @param {Array<String>} betas
 * @returns {Boolean}
 */
function canUseChronos(betas) {
    return _.contains(betas, CONST.BETAS.CHRONOS_IN_CASH) || canUseAllBetas(betas);
}

/**
 * @param {Array<String>} betas
 * @returns {Boolean}
 */
function canUseIOU(betas) {
    return _.contains(betas, CONST.BETAS.IOU) || canUseAllBetas(betas);
}

/**
 * @param {Array<String>} betas
 * @returns {Boolean}
 */
function canUsePayWithExpensify(betas) {
    return _.contains(betas, CONST.BETAS.PAY_WITH_EXPENSIFY) || canUseAllBetas(betas);
}

/**
 * @param {Array<String>} betas
 * @returns {Boolean}
 */
function canUseFreePlan(betas) {
    return _.contains(betas, CONST.BETAS.FREE_PLAN) || canUseAllBetas(betas);
}

/**
 * @param {Array<String>} betas
 * @returns {Boolean}
 */
function canUseDefaultRooms(betas) {
    return _.contains(betas, CONST.BETAS.DEFAULT_ROOMS) || canUseAllBetas(betas);
}

/**
 * @param {Array<String>} betas
 * @returns {Boolean}
 */
<<<<<<< HEAD
function canUseInternationalization(betas) {
    return _.contains(betas, CONST.BETAS.INTERNATIONALIZATION) || canUseAllBetas(betas);
=======
function canUseIOUSend(betas) {
    return _.contains(betas, CONST.BETAS.DEFAULT_ROOMS) || canUseAllBetas(betas);
>>>>>>> b64b871b
}

export default {
    canUseChronos,
    canUseIOU,
    canUsePayWithExpensify,
    canUseFreePlan,
    canUseDefaultRooms,
<<<<<<< HEAD
    canUseInternationalization,
=======
    canUseIOUSend,
>>>>>>> b64b871b
};<|MERGE_RESOLUTION|>--- conflicted
+++ resolved
@@ -55,13 +55,16 @@
  * @param {Array<String>} betas
  * @returns {Boolean}
  */
-<<<<<<< HEAD
 function canUseInternationalization(betas) {
     return _.contains(betas, CONST.BETAS.INTERNATIONALIZATION) || canUseAllBetas(betas);
-=======
+}
+
+/**
+ * @param {Array<String>} betas
+ * @returns {Boolean}
+ */
 function canUseIOUSend(betas) {
     return _.contains(betas, CONST.BETAS.DEFAULT_ROOMS) || canUseAllBetas(betas);
->>>>>>> b64b871b
 }
 
 export default {
@@ -70,9 +73,6 @@
     canUsePayWithExpensify,
     canUseFreePlan,
     canUseDefaultRooms,
-<<<<<<< HEAD
     canUseInternationalization,
-=======
     canUseIOUSend,
->>>>>>> b64b871b
 };