--- conflicted
+++ resolved
@@ -10,14 +10,7 @@
 import {READ_COMMANDS, SIDE_EFFECT_REQUEST_COMMANDS, WRITE_COMMANDS} from './API/types';
 import * as ApiUtils from './ApiUtils';
 import HttpsError from './Errors/HttpsError';
-<<<<<<< HEAD
 import prepareRequestPayload from './prepareRequestPayload';
-=======
-import getPlatform from './getPlatform';
-
-const platform = getPlatform();
-const isNativePlatform = platform === CONST.PLATFORM.ANDROID || platform === CONST.PLATFORM.IOS;
->>>>>>> 3cf60378
 
 let shouldFailAllRequests = false;
 let shouldForceOffline = false;
@@ -165,55 +158,13 @@
  * @param type HTTP request type (get/post)
  * @param shouldUseSecure should we use the secure server
  */
-<<<<<<< HEAD
 function xhr(command: string, data: Record<string, unknown>, type: RequestType = CONST.NETWORK.METHOD.POST, shouldUseSecure = false, initiatedOffline = false): Promise<Response> {
-    return prepareRequestPayload(data, initiatedOffline).then((formData) => {
+    return prepareRequestPayload(command, data, initiatedOffline).then((formData) => {
         const url = ApiUtils.getCommandURL({shouldUseSecure, command});
         const abortSignalController = data.canCancel ? abortControllerMap.get(command as AbortCommand) ?? abortControllerMap.get(ABORT_COMMANDS.All) : undefined;
-=======
-function xhr(command: string, data: Record<string, unknown>, type: RequestType = CONST.NETWORK.METHOD.POST, shouldUseSecure = false): Promise<Response> {
-    const formData = new FormData();
-    Object.keys(data).forEach((key) => {
-        const value = data[key];
-        if (value === undefined) {
-            return;
-        }
-        validateFormDataParameter(command, key, value);
-        formData.append(key, value as string | Blob);
-    });
->>>>>>> 3cf60378
 
         return processHTTPRequest(url, type, formData, abortSignalController?.signal);
     });
-}
-
-/**
- * Ensures no value of type `object` other than null, Blob, its subclasses, or {uri: string} (native platforms only) is passed to XMLHttpRequest.
- * Otherwise, it will be incorrectly serialized as `[object Object]` and cause an error on Android.
- * See https://github.com/Expensify/App/issues/45086
- */
-function validateFormDataParameter(command: string, key: string, value: unknown) {
-    // eslint-disable-next-line @typescript-eslint/no-shadow
-    const isValid = (value: unknown, isTopLevel: boolean): boolean => {
-        if (value === null || typeof value !== 'object') {
-            return true;
-        }
-        if (Array.isArray(value)) {
-            return value.every((element) => isValid(element, false));
-        }
-        if (isTopLevel) {
-            // Native platforms only require the value to include the `uri` property.
-            // Optionally, it can also have a `name` and `type` props.
-            // On other platforms, the value must be an instance of `Blob`.
-            return isNativePlatform ? 'uri' in value && !!value.uri : value instanceof Blob;
-        }
-        return false;
-    };
-
-    if (!isValid(value, true)) {
-        // eslint-disable-next-line no-console
-        console.warn(`An unsupported value was passed to command '${command}' (parameter: '${key}'). Only Blob and primitive types are allowed.`);
-    }
 }
 
 function cancelPendingRequests(command: AbortCommand = ABORT_COMMANDS.All) {
