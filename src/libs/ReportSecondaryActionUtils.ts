--- conflicted
+++ resolved
@@ -5,20 +5,12 @@
 import {isApprover as isApproverUtils} from './actions/Policy/Member';
 import {getCurrentUserAccountID} from './actions/Report';
 import {
-<<<<<<< HEAD
-    arePaymentsEnabled,
+    arePaymentsEnabled as arePaymentsEnabledUtils,
     getConnectedIntegration,
     getCorrectedAutoReportingFrequency,
     hasAccountingConnections,
     hasIntegrationAutoSync,
     hasNoPolicyOtherThanPersonalType,
-=======
-    arePaymentsEnabled as arePaymentsEnabledUtils,
-    getCorrectedAutoReportingFrequency,
-    hasAccountingConnections,
-    hasNoPolicyOtherThanPersonalType,
-    isAutoSyncEnabled,
->>>>>>> 4c9869f5
     isPrefferedExporter,
 } from './PolicyUtils';
 import {getIOUActionForReportID, getReportActions, isPayAction} from './ReportActionsUtils';
@@ -159,18 +151,11 @@
     }
 
     const isAdmin = policy?.role === CONST.POLICY.ROLE.ADMIN;
-<<<<<<< HEAD
-    const isReimbursed = report.statusNum === CONST.REPORT.STATUS_NUM.REIMBURSED;
+    const isReportReimbursed = report.statusNum === CONST.REPORT.STATUS_NUM.REIMBURSED;
     const connectedIntegration = getConnectedIntegration(policy);
     const syncEnabled = hasIntegrationAutoSync(policy, connectedIntegration);
-    const isReportExported = isExported(getReportActions(report));
-    const isFinished = isApproved || isReimbursed || isClosed;
-=======
-    const isReportReimbursed = report.statusNum === CONST.REPORT.STATUS_NUM.REIMBURSED;
-    const syncEnabled = isAutoSyncEnabled(policy);
     const isReportExported = isExportedUtils(getReportActions(report));
     const isReportFinished = isReportApproved || isReportReimbursed || isReportClosed;
->>>>>>> 4c9869f5
 
     return isAdmin && isReportFinished && syncEnabled && !isReportExported;
 }
@@ -202,14 +187,9 @@
     const isAdmin = policy?.role === CONST.POLICY.ROLE.ADMIN;
     const isReportReimbursed = isSettled(report);
     const hasAccountingConnection = hasAccountingConnections(policy);
-<<<<<<< HEAD
     const connectedIntegration = getConnectedIntegration(policy);
     const syncEnabled = hasIntegrationAutoSync(policy, connectedIntegration);
-    const isFinished = isClosedOrApproved || isReimbursed;
-=======
-    const syncEnabled = isAutoSyncEnabled(policy);
     const isReportFinished = isReportClosedOrApproved || isReportReimbursed;
->>>>>>> 4c9869f5
 
     if (isAdmin && isReportFinished && hasAccountingConnection && syncEnabled) {
         return true;
