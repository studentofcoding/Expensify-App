<<<<<<< HEAD
import Onyx, {OnyxEntry, OnyxUpdate} from 'react-native-onyx';
import CONST from '@src/CONST';
import ONYXKEYS from '@src/ONYXKEYS';
import * as OnyxTypes from '@src/types/onyx';
import {PersonalDetails, PersonalDetailsList} from '@src/types/onyx';
import {OnyxData} from '@src/types/onyx/Request';
=======
import type {OnyxEntry} from 'react-native-onyx';
import Onyx from 'react-native-onyx';
import CONST from '@src/CONST';
import ONYXKEYS from '@src/ONYXKEYS';
import type {PersonalDetails, PersonalDetailsList, PrivatePersonalDetails} from '@src/types/onyx';
>>>>>>> 6e5a5a22
import * as LocalePhoneNumber from './LocalePhoneNumber';
import * as Localize from './Localize';
import * as UserUtils from './UserUtils';

let personalDetails: Array<PersonalDetails | null> = [];
let allPersonalDetails: OnyxEntry<PersonalDetailsList> = {};
Onyx.connect({
    key: ONYXKEYS.PERSONAL_DETAILS_LIST,
    callback: (val) => {
        personalDetails = Object.values(val ?? {});
        allPersonalDetails = val;
    },
});

function getDisplayNameOrDefault(passedPersonalDetails?: Partial<PersonalDetails> | null, defaultValue = '', shouldFallbackToHidden = true): string {
    const displayName = passedPersonalDetails?.displayName ? passedPersonalDetails.displayName.replace(CONST.REGEX.MERGED_ACCOUNT_PREFIX, '') : '';
    const fallbackValue = shouldFallbackToHidden ? Localize.translateLocal('common.hidden') : '';
    return displayName || defaultValue || fallbackValue;
}

/**
 * Given a list of account IDs (as number) it will return an array of personal details objects.
 * @param accountIDs  - Array of accountIDs
 * @param currentUserAccountID
 * @param shouldChangeUserDisplayName - It will replace the current user's personal detail object's displayName with 'You'.
 * @returns - Array of personal detail objects
 */
function getPersonalDetailsByIDs(accountIDs: number[], currentUserAccountID: number, shouldChangeUserDisplayName = false): PersonalDetails[] {
    const result: PersonalDetails[] = accountIDs
        .filter((accountID) => !!allPersonalDetails?.[accountID])
        .map((accountID) => {
            const detail = (allPersonalDetails?.[accountID] ?? {}) as PersonalDetails;

            if (shouldChangeUserDisplayName && currentUserAccountID === detail.accountID) {
                return {
                    ...detail,
                    displayName: Localize.translateLocal('common.you'),
                };
            }

            return detail;
        });

    return result;
}

/**
 * Given a list of logins, find the associated personal detail and return related accountIDs.
 *
 * @param logins Array of user logins
 * @returns Array of accountIDs according to passed logins
 */
function getAccountIDsByLogins(logins: string[]): number[] {
    return logins.reduce<number[]>((foundAccountIDs, login) => {
        const currentDetail = personalDetails.find((detail) => detail?.login === login);
        if (!currentDetail) {
            // generate an account ID because in this case the detail is probably new, so we don't have a real accountID yet
            foundAccountIDs.push(UserUtils.generateAccountID(login));
        } else {
            foundAccountIDs.push(Number(currentDetail.accountID));
        }
        return foundAccountIDs;
    }, []);
}

/**
 * Given a list of accountIDs, find the associated personal detail and return related logins.
 *
 * @param accountIDs Array of user accountIDs
 * @returns Array of logins according to passed accountIDs
 */
function getLoginsByAccountIDs(accountIDs: number[]): string[] {
    return accountIDs.reduce((foundLogins: string[], accountID) => {
        const currentDetail: Partial<PersonalDetails> = personalDetails.find((detail) => Number(detail?.accountID) === Number(accountID)) ?? {};
        if (currentDetail.login) {
            foundLogins.push(currentDetail.login);
        }
        return foundLogins;
    }, []);
}

/**
 * Given a list of logins and accountIDs, return Onyx data for users with no existing personal details stored
 *
 * @param logins Array of user logins
 * @param accountIDs Array of user accountIDs
 * @returns Object with optimisticData, successData and failureData (object of personal details objects)
 */
function getNewPersonalDetailsOnyxData(logins: string[], accountIDs: number[]): Required<OnyxData> {
    const personalDetailsNew: PersonalDetailsList = {};
    const personalDetailsCleanup: PersonalDetailsList = {};

    logins.forEach((login, index) => {
        const accountID = accountIDs[index];

        if (allPersonalDetails && Object.keys(allPersonalDetails?.[accountID] ?? {}).length === 0) {
            personalDetailsNew[accountID] = {
                login,
                accountID,
                avatar: UserUtils.getDefaultAvatarURL(accountID),
                displayName: LocalePhoneNumber.formatPhoneNumber(login),
            };

            /**
             * Cleanup the optimistic user to ensure it does not permanently persist.
             * This is done to prevent duplicate entries (upon success) since the BE will return other personal details with the correct account IDs.
             */
            personalDetailsCleanup[accountID] = null;
        }
    });

    const optimisticData: OnyxUpdate[] = [
        {
            onyxMethod: Onyx.METHOD.MERGE,
            key: ONYXKEYS.PERSONAL_DETAILS_LIST,
            value: personalDetailsNew,
        },
    ];

    const successData: OnyxUpdate[] = [
        {
            onyxMethod: Onyx.METHOD.MERGE,
            key: ONYXKEYS.PERSONAL_DETAILS_LIST,
            value: personalDetailsCleanup,
        },
    ];

    return {
        optimisticData,
        successData,
        failureData: [],
    };
}

/**
 * Applies common formatting to each piece of an address
 *
 * @param piece - address piece to format
 * @returns - formatted piece
 */
function formatPiece(piece?: string): string {
    return piece ? `${piece}, ` : '';
}

/**
 *
 * @param street1 - street line 1
 * @param street2 - street line 2
 * @returns formatted street
 */
function getFormattedStreet(street1 = '', street2 = '') {
    return `${street1}\n${street2}`;
}

/**
 *
 * @param - formatted address
 * @returns [street1, street2]
 */
function getStreetLines(street = '') {
    const streets = street.split('\n');
    return [streets[0], streets[1]];
}

/**
 * Formats an address object into an easily readable string
 *
 * @param privatePersonalDetails - details object
 * @returns - formatted address
 */
function getFormattedAddress(privatePersonalDetails: PrivatePersonalDetails): string {
    const {address} = privatePersonalDetails;
    const [street1, street2] = getStreetLines(address?.street);
    const formattedAddress =
        formatPiece(street1) + formatPiece(street2) + formatPiece(address?.city) + formatPiece(address?.state) + formatPiece(address?.zip) + formatPiece(address?.country);

    // Remove the last comma of the address
    return formattedAddress.trim().replace(/,$/, '');
}

/**
 * @param personalDetail - details object
 * @returns - The effective display name
 */
function getEffectiveDisplayName(personalDetail?: PersonalDetails): string | undefined {
    if (personalDetail) {
        return LocalePhoneNumber.formatPhoneNumber(personalDetail?.login ?? '') || personalDetail.displayName;
    }

    return undefined;
}

export {
    getDisplayNameOrDefault,
    getPersonalDetailsByIDs,
    getAccountIDsByLogins,
    getLoginsByAccountIDs,
    getNewPersonalDetailsOnyxData,
    getFormattedAddress,
    getFormattedStreet,
    getStreetLines,
    getEffectiveDisplayName,
};<|MERGE_RESOLUTION|>--- conflicted
+++ resolved
@@ -1,17 +1,9 @@
-<<<<<<< HEAD
-import Onyx, {OnyxEntry, OnyxUpdate} from 'react-native-onyx';
-import CONST from '@src/CONST';
-import ONYXKEYS from '@src/ONYXKEYS';
-import * as OnyxTypes from '@src/types/onyx';
-import {PersonalDetails, PersonalDetailsList} from '@src/types/onyx';
-import {OnyxData} from '@src/types/onyx/Request';
-=======
-import type {OnyxEntry} from 'react-native-onyx';
+import type {OnyxEntry, OnyxUpdate} from 'react-native-onyx';
 import Onyx from 'react-native-onyx';
 import CONST from '@src/CONST';
 import ONYXKEYS from '@src/ONYXKEYS';
 import type {PersonalDetails, PersonalDetailsList, PrivatePersonalDetails} from '@src/types/onyx';
->>>>>>> 6e5a5a22
+import type {OnyxData} from '@src/types/onyx/Request';
 import * as LocalePhoneNumber from './LocalePhoneNumber';
 import * as Localize from './Localize';
 import * as UserUtils from './UserUtils';
