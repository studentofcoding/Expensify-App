--- conflicted
+++ resolved
@@ -25,16 +25,10 @@
  * @param {Array} bankAccountList
  * @param {Array} cardList
  * @param {String} [payPalMeUsername='']
-<<<<<<< HEAD
  * @param {Object} userWallet
  * @returns {Array<PaymentMethod>}
  */
-function getPaymentMethods(bankAccountList, cardList, payPalMeUsername = '', userWallet) {
-=======
- * @returns {Array<Object>}
- */
-function formatPaymentMethods(bankAccountList, cardList, payPalMeUsername = '') {
->>>>>>> 01757b2e
+function formatPaymentMethods(bankAccountList, cardList, payPalMeUsername = '', userWallet) {
     const combinedPaymentMethods = [];
 
     _.each(bankAccountList, (bankAccount) => {
