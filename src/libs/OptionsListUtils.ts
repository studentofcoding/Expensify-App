--- conflicted
+++ resolved
@@ -2602,11 +2602,8 @@
     getCurrentUserSearchTerms,
     getEmptyOptions,
     shouldUseBoldText,
-<<<<<<< HEAD
     getAttendeeOptions,
-=======
     getAlternateText,
->>>>>>> fc849dda
 };
 
 export type {MemberForList, CategorySection, CategoryTreeSection, Options, OptionList, SearchOption, PayeePersonalDetails, Category, Tax, TaxRatesOption, Option, OptionTree};