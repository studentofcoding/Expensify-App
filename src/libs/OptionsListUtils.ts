/* eslint-disable no-continue */
import {Str} from 'expensify-common';
// eslint-disable-next-line you-dont-need-lodash-underscore/get
import lodashGet from 'lodash/get';
import lodashOrderBy from 'lodash/orderBy';
import lodashSet from 'lodash/set';
import lodashSortBy from 'lodash/sortBy';
import Onyx from 'react-native-onyx';
import type {OnyxCollection, OnyxEntry} from 'react-native-onyx';
import type {SetNonNullable} from 'type-fest';
import {FallbackAvatar} from '@components/Icon/Expensicons';
import type {SelectedTagOption} from '@components/TagPicker';
import type {IOUAction} from '@src/CONST';
import CONST from '@src/CONST';
import type {TranslationPaths} from '@src/languages/types';
import ONYXKEYS from '@src/ONYXKEYS';
import type {
    Beta,
    Login,
    OnyxInputOrEntry,
    PersonalDetails,
    PersonalDetailsList,
    Policy,
    PolicyCategories,
    PolicyCategory,
    PolicyTag,
    PolicyTagLists,
    PolicyTags,
    Report,
    ReportAction,
    ReportActions,
    TaxRate,
    TaxRates,
    TaxRatesWithDefault,
    Transaction,
    TransactionViolation,
} from '@src/types/onyx';
import type {Participant} from '@src/types/onyx/IOU';
import type * as OnyxCommon from '@src/types/onyx/OnyxCommon';
import type DeepValueOf from '@src/types/utils/DeepValueOf';
import {isEmptyObject} from '@src/types/utils/EmptyObject';
import times from '@src/utils/times';
import Timing from './actions/Timing';
import * as ErrorUtils from './ErrorUtils';
import filterArrayByMatch from './filterArrayByMatch';
import localeCompare from './LocaleCompare';
import * as LocalePhoneNumber from './LocalePhoneNumber';
import * as Localize from './Localize';
import * as LoginUtils from './LoginUtils';
import ModifiedExpenseMessage from './ModifiedExpenseMessage';
import Navigation from './Navigation/Navigation';
import Parser from './Parser';
import Performance from './Performance';
import * as PersonalDetailsUtils from './PersonalDetailsUtils';
import * as PhoneNumber from './PhoneNumber';
import * as PolicyUtils from './PolicyUtils';
import * as ReportActionUtils from './ReportActionsUtils';
import * as ReportUtils from './ReportUtils';
import * as TaskUtils from './TaskUtils';
import * as TransactionUtils from './TransactionUtils';
import * as UserUtils from './UserUtils';

type SearchOption<T> = ReportUtils.OptionData & {
    item: T;
};

type OptionList = {
    reports: Array<SearchOption<Report>>;
    personalDetails: Array<SearchOption<PersonalDetails>>;
};

type Option = Partial<ReportUtils.OptionData>;

/**
 * A narrowed version of `Option` is used when we have a guarantee that given values exist.
 */
type OptionTree = {
    text: string;
    keyForList: string;
    searchText: string;
    tooltipText: string;
    isDisabled: boolean;
    isSelected: boolean;
    pendingAction?: OnyxCommon.PendingAction;
} & Option;

type PayeePersonalDetails = {
    text: string;
    alternateText: string;
    icons: OnyxCommon.Icon[];
    descriptiveText: string;
    login: string;
    accountID: number;
    keyForList: string;
};

type CategorySectionBase = {
    title: string | undefined;
    shouldShow: boolean;
};

type CategorySection = CategorySectionBase & {
    data: Option[];
};

type TaxRatesOption = {
    text?: string;
    code?: string;
    searchText?: string;
    tooltipText?: string;
    isDisabled?: boolean;
    keyForList?: string;
    isSelected?: boolean;
    pendingAction?: OnyxCommon.PendingAction;
};

type TaxSection = {
    title: string | undefined;
    shouldShow: boolean;
    data: TaxRatesOption[];
};

type CategoryTreeSection = CategorySectionBase & {
    data: OptionTree[];
    indexOffset?: number;
};

type Category = {
    name: string;
    enabled: boolean;
    isSelected?: boolean;
    pendingAction?: OnyxCommon.PendingAction;
};

type Tax = {
    modifiedName: string;
    isSelected?: boolean;
    isDisabled?: boolean;
};

type Hierarchy = Record<string, Category & {[key: string]: Hierarchy & Category}>;

type GetOptionsConfig = {
    reportActions?: ReportActions;
    betas?: OnyxEntry<Beta[]>;
    selectedOptions?: Option[];
    maxRecentReportsToShow?: number;
    excludeLogins?: string[];
    includeMultipleParticipantReports?: boolean;
    includeRecentReports?: boolean;
    includeSelfDM?: boolean;
    sortByReportTypeInSearch?: boolean;
    searchInputValue?: string;
    showChatPreviewLine?: boolean;
    sortPersonalDetailsByAlphaAsc?: boolean;
    forcePolicyNamePreview?: boolean;
    includeOwnedWorkspaceChats?: boolean;
    includeThreads?: boolean;
    includeTasks?: boolean;
    includeMoneyRequests?: boolean;
    excludeUnknownUsers?: boolean;
    includeP2P?: boolean;
    includeCategories?: boolean;
    categories?: PolicyCategories;
    recentlyUsedCategories?: string[];
    includeTags?: boolean;
    tags?: PolicyTags | Array<SelectedTagOption | PolicyTag>;
    recentlyUsedTags?: string[];
    canInviteUser?: boolean;
    includeSelectedOptions?: boolean;
    includeTaxRates?: boolean;
    taxRates?: TaxRatesWithDefault;
    policy?: OnyxEntry<Policy>;
    transaction?: OnyxEntry<Transaction>;
    includePolicyReportFieldOptions?: boolean;
    policyReportFieldOptions?: string[];
    recentlyUsedPolicyReportFieldOptions?: string[];
    transactionViolations?: OnyxCollection<TransactionViolation[]>;
    includeInvoiceRooms?: boolean;
    includeDomainEmail?: boolean;
    action?: IOUAction;
    shouldBoldTitleByDefault?: boolean;
};

type GetUserToInviteConfig = {
    searchValue: string;
    excludeUnknownUsers?: boolean;
    optionsToExclude?: Array<Partial<ReportUtils.OptionData>>;
    selectedOptions?: Array<Partial<ReportUtils.OptionData>>;
    reportActions?: ReportActions;
    showChatPreviewLine?: boolean;
};

type MemberForList = {
    text: string;
    alternateText: string;
    keyForList: string;
    isSelected: boolean;
    isDisabled: boolean;
    accountID?: number;
    login: string;
    icons?: OnyxCommon.Icon[];
    pendingAction?: OnyxCommon.PendingAction;
    reportID: string;
};

type SectionForSearchTerm = {
    section: CategorySection;
};
type Options = {
    recentReports: ReportUtils.OptionData[];
    personalDetails: ReportUtils.OptionData[];
    userToInvite: ReportUtils.OptionData | null;
    currentUserOption: ReportUtils.OptionData | null | undefined;
    categoryOptions: CategoryTreeSection[];
    tagOptions: CategorySection[];
    taxRatesOptions: CategorySection[];
    policyReportFieldOptions?: CategorySection[] | null;
};

type PreviewConfig = {showChatPreviewLine?: boolean; forcePolicyNamePreview?: boolean; showPersonalDetails?: boolean};

type FilterOptionsConfig = Pick<GetOptionsConfig, 'sortByReportTypeInSearch' | 'canInviteUser' | 'selectedOptions' | 'excludeUnknownUsers' | 'excludeLogins' | 'maxRecentReportsToShow'> & {
    preferChatroomsOverThreads?: boolean;
    preferPolicyExpenseChat?: boolean;
    preferRecentExpenseReports?: boolean;
};

/**
 * OptionsListUtils is used to build a list options passed to the OptionsList component. Several different UI views can
 * be configured to display different results based on the options passed to the private getOptions() method. Public
 * methods should be named for the views they build options for and then exported for use in a component.
 */
let currentUserLogin: string | undefined;
let currentUserAccountID: number | undefined;
Onyx.connect({
    key: ONYXKEYS.SESSION,
    callback: (value) => {
        currentUserLogin = value?.email;
        currentUserAccountID = value?.accountID;
    },
});

let loginList: OnyxEntry<Login>;
Onyx.connect({
    key: ONYXKEYS.LOGIN_LIST,
    callback: (value) => (loginList = isEmptyObject(value) ? {} : value),
});

let allPersonalDetails: OnyxEntry<PersonalDetailsList>;
Onyx.connect({
    key: ONYXKEYS.PERSONAL_DETAILS_LIST,
    callback: (value) => (allPersonalDetails = isEmptyObject(value) ? {} : value),
});

let preferredLocale: DeepValueOf<typeof CONST.LOCALES> = CONST.LOCALES.DEFAULT;
Onyx.connect({
    key: ONYXKEYS.NVP_PREFERRED_LOCALE,
    callback: (value) => {
        if (!value) {
            return;
        }
        preferredLocale = value;
    },
});

const policies: OnyxCollection<Policy> = {};
Onyx.connect({
    key: ONYXKEYS.COLLECTION.POLICY,
    callback: (policy, key) => {
        if (!policy || !key || !policy.name) {
            return;
        }

        policies[key] = policy;
    },
});

let allPolicies: OnyxCollection<Policy> = {};
Onyx.connect({
    key: ONYXKEYS.COLLECTION.POLICY,
    waitForCollectionCallback: true,
    callback: (val) => (allPolicies = val),
});

const lastReportActions: ReportActions = {};
const allSortedReportActions: Record<string, ReportAction[]> = {};
let allReportActions: OnyxCollection<ReportActions>;
const lastVisibleReportActions: ReportActions = {};
Onyx.connect({
    key: ONYXKEYS.COLLECTION.REPORT_ACTIONS,
    waitForCollectionCallback: true,
    callback: (actions) => {
        if (!actions) {
            return;
        }

        allReportActions = actions ?? {};

        // Iterate over the report actions to build the sorted and lastVisible report actions objects
        Object.entries(allReportActions).forEach((reportActions) => {
            const reportID = reportActions[0].split('_').at(1);
            if (!reportID) {
                return;
            }

            const reportActionsArray = Object.values(reportActions[1] ?? {});
            let sortedReportActions = ReportActionUtils.getSortedReportActions(reportActionsArray, true);
            allSortedReportActions[reportID] = sortedReportActions;

            // If the report is a one-transaction report and has , we need to return the combined reportActions so that the LHN can display modifications
            // to the transaction thread or the report itself
            const transactionThreadReportID = ReportActionUtils.getOneTransactionThreadReportID(reportID, actions[reportActions[0]]);
            if (transactionThreadReportID) {
                const transactionThreadReportActionsArray = Object.values(actions[`${ONYXKEYS.COLLECTION.REPORT_ACTIONS}${transactionThreadReportID}`] ?? {});
                sortedReportActions = ReportActionUtils.getCombinedReportActions(sortedReportActions, transactionThreadReportID, transactionThreadReportActionsArray, reportID, false);
            }

            const firstReportAction = sortedReportActions.at(0);
            if (!firstReportAction) {
                delete lastReportActions[reportID];
            } else {
                lastReportActions[reportID] = firstReportAction;
            }

            // The report is only visible if it is the last action not deleted that
            // does not match a closed or created state.
            const reportActionsForDisplay = sortedReportActions.filter(
                (reportAction, actionKey) =>
                    ReportActionUtils.shouldReportActionBeVisible(reportAction, actionKey) &&
                    !ReportActionUtils.isWhisperAction(reportAction) &&
                    reportAction.actionName !== CONST.REPORT.ACTIONS.TYPE.CREATED &&
                    reportAction.pendingAction !== CONST.RED_BRICK_ROAD_PENDING_ACTION.DELETE &&
                    !ReportActionUtils.isResolvedActionTrackExpense(reportAction),
            );
            const reportActionForDisplay = reportActionsForDisplay.at(0);
            if (!reportActionForDisplay) {
                delete lastVisibleReportActions[reportID];
                return;
            }
            lastVisibleReportActions[reportID] = reportActionForDisplay;
        });
    },
});

let allTransactions: OnyxCollection<Transaction> = {};
Onyx.connect({
    key: ONYXKEYS.COLLECTION.TRANSACTION,
    waitForCollectionCallback: true,
    callback: (value) => {
        if (!value) {
            return;
        }

        allTransactions = Object.keys(value)
            .filter((key) => !!value[key])
            .reduce((result: OnyxCollection<Transaction>, key) => {
                if (result) {
                    // eslint-disable-next-line no-param-reassign
                    result[key] = value[key];
                }
                return result;
            }, {});
    },
});
let activePolicyID: OnyxEntry<string>;
Onyx.connect({
    key: ONYXKEYS.NVP_ACTIVE_POLICY_ID,
    callback: (value) => (activePolicyID = value),
});

/**
 * @param defaultValues {login: accountID} In workspace invite page, when new user is added we pass available data to opt in
 * @returns Returns avatar data for a list of user accountIDs
 */
function getAvatarsForAccountIDs(accountIDs: number[], personalDetails: OnyxEntry<PersonalDetailsList>, defaultValues: Record<string, number> = {}): OnyxCommon.Icon[] {
    const reversedDefaultValues: Record<number, string> = {};

    Object.entries(defaultValues).forEach((item) => {
        reversedDefaultValues[item[1]] = item[0];
    });

    return accountIDs.map((accountID) => {
        const login = reversedDefaultValues[accountID] ?? '';
        const userPersonalDetail = personalDetails?.[accountID] ?? {login, accountID};

        return {
            id: accountID,
            source: userPersonalDetail.avatar ?? FallbackAvatar,
            type: CONST.ICON_TYPE_AVATAR,
            name: userPersonalDetail.login ?? '',
        };
    });
}

/**
 * Returns the personal details for an array of accountIDs
 * @returns keys of the object are emails, values are PersonalDetails objects.
 */
function getPersonalDetailsForAccountIDs(accountIDs: number[] | undefined, personalDetails: OnyxInputOrEntry<PersonalDetailsList>): SetNonNullable<PersonalDetailsList> {
    const personalDetailsForAccountIDs: SetNonNullable<PersonalDetailsList> = {};
    if (!personalDetails) {
        return personalDetailsForAccountIDs;
    }
    accountIDs?.forEach((accountID) => {
        const cleanAccountID = Number(accountID);
        if (!cleanAccountID) {
            return;
        }
        let personalDetail: OnyxEntry<PersonalDetails> = personalDetails[accountID] ?? undefined;
        if (!personalDetail) {
            personalDetail = {} as PersonalDetails;
        }

        if (cleanAccountID === CONST.ACCOUNT_ID.CONCIERGE) {
            personalDetail.avatar = CONST.CONCIERGE_ICON_URL;
        }

        personalDetail.accountID = cleanAccountID;
        personalDetailsForAccountIDs[cleanAccountID] = personalDetail;
    });
    return personalDetailsForAccountIDs;
}

/**
 * Return true if personal details data is ready, i.e. report list options can be created.
 */
function isPersonalDetailsReady(personalDetails: OnyxEntry<PersonalDetailsList>): boolean {
    const personalDetailsKeys = Object.keys(personalDetails ?? {});
    return personalDetailsKeys.some((key) => personalDetails?.[key]?.accountID);
}

/**
 * Get the participant option for a report.
 */
function getParticipantsOption(participant: ReportUtils.OptionData | Participant, personalDetails: OnyxEntry<PersonalDetailsList>): Participant {
    const detail = getPersonalDetailsForAccountIDs([participant.accountID ?? -1], personalDetails)[participant.accountID ?? -1];
    // eslint-disable-next-line @typescript-eslint/prefer-nullish-coalescing
    const login = detail?.login || participant.login || '';
    const displayName = PersonalDetailsUtils.getDisplayNameOrDefault(detail, LocalePhoneNumber.formatPhoneNumber(login));

    return {
        keyForList: String(detail?.accountID),
        login,
        accountID: detail?.accountID ?? -1,
        text: displayName,
        firstName: detail?.firstName ?? '',
        lastName: detail?.lastName ?? '',
        alternateText: LocalePhoneNumber.formatPhoneNumber(login) || displayName,
        icons: [
            {
                source: detail?.avatar ?? FallbackAvatar,
                name: login,
                type: CONST.ICON_TYPE_AVATAR,
                id: detail?.accountID,
            },
        ],
        phoneNumber: detail?.phoneNumber ?? '',
        selected: participant.selected,
        isSelected: participant.selected,
        searchText: participant.searchText ?? undefined,
    };
}

/**
 * A very optimized method to remove duplicates from an array.
 * Taken from https://stackoverflow.com/a/9229821/9114791
 */
function uniqFast(items: string[]): string[] {
    const seenItems: Record<string, number> = {};
    const result: string[] = [];
    let j = 0;

    for (const item of items) {
        if (seenItems[item] !== 1) {
            seenItems[item] = 1;
            result[j++] = item;
        }
    }

    return result;
}

type ReportErrorsAndReportActionThatRequiresAttention = {
    errors: OnyxCommon.ErrorFields;
    reportAction?: OnyxEntry<ReportAction>;
};

function getAllReportActionsErrorsAndReportActionThatRequiresAttention(report: OnyxEntry<Report>, reportActions: OnyxEntry<ReportActions>): ReportErrorsAndReportActionThatRequiresAttention {
    const reportActionsArray = Object.values(reportActions ?? {});
    const reportActionErrors: OnyxCommon.ErrorFields = {};
    let reportAction: OnyxEntry<ReportAction>;

    for (const action of reportActionsArray) {
        if (action && !isEmptyObject(action.errors)) {
            Object.assign(reportActionErrors, action.errors);

            if (!reportAction) {
                reportAction = action;
            }
        }
    }
    const parentReportAction: OnyxEntry<ReportAction> =
        !report?.parentReportID || !report?.parentReportActionID ? undefined : allReportActions?.[report.parentReportID ?? '-1']?.[report.parentReportActionID ?? '-1'];

    if (ReportActionUtils.wasActionTakenByCurrentUser(parentReportAction) && ReportActionUtils.isTransactionThread(parentReportAction)) {
        const transactionID = ReportActionUtils.isMoneyRequestAction(parentReportAction) ? ReportActionUtils.getOriginalMessage(parentReportAction)?.IOUTransactionID : null;
        const transaction = allTransactions?.[`${ONYXKEYS.COLLECTION.TRANSACTION}${transactionID}`];
        if (TransactionUtils.hasMissingSmartscanFields(transaction ?? null) && !ReportUtils.isSettled(transaction?.reportID)) {
            reportActionErrors.smartscan = ErrorUtils.getMicroSecondOnyxErrorWithTranslationKey('iou.error.genericSmartscanFailureMessage');
            reportAction = undefined;
        }
    } else if ((ReportUtils.isIOUReport(report) || ReportUtils.isExpenseReport(report)) && report?.ownerAccountID === currentUserAccountID) {
        if (ReportUtils.shouldShowRBRForMissingSmartscanFields(report?.reportID ?? '-1') && !ReportUtils.isSettled(report?.reportID)) {
            reportActionErrors.smartscan = ErrorUtils.getMicroSecondOnyxErrorWithTranslationKey('iou.error.genericSmartscanFailureMessage');
            reportAction = ReportUtils.getReportActionWithMissingSmartscanFields(report?.reportID ?? '-1');
        }
    } else if (ReportUtils.hasSmartscanError(reportActionsArray)) {
        reportActionErrors.smartscan = ErrorUtils.getMicroSecondOnyxErrorWithTranslationKey('iou.error.genericSmartscanFailureMessage');
        reportAction = ReportUtils.getReportActionWithSmartscanError(reportActionsArray);
    }

    return {
        errors: reportActionErrors,
        reportAction,
    };
}

/**
 * Get an object of error messages keyed by microtime by combining all error objects related to the report.
 */
function getAllReportErrors(report: OnyxEntry<Report>, reportActions: OnyxEntry<ReportActions>): OnyxCommon.Errors {
    const reportErrors = report?.errors ?? {};
    const reportErrorFields = report?.errorFields ?? {};
    const {errors: reportActionErrors} = getAllReportActionsErrorsAndReportActionThatRequiresAttention(report, reportActions);

    // All error objects related to the report. Each object in the sources contains error messages keyed by microtime
    const errorSources = {
        reportErrors,
        ...reportErrorFields,
        ...reportActionErrors,
    };

    // Combine all error messages keyed by microtime into one object
    const errorSourcesArray = Object.values(errorSources ?? {});
    const allReportErrors = {};

    for (const errors of errorSourcesArray) {
        if (!isEmptyObject(errors)) {
            Object.assign(allReportErrors, errors);
        }
    }
    return allReportErrors;
}

/**
 * Get the last actor display name from last actor details.
 */
function getLastActorDisplayName(lastActorDetails: Partial<PersonalDetails> | null, hasMultipleParticipants: boolean) {
    return hasMultipleParticipants && lastActorDetails && lastActorDetails.accountID !== currentUserAccountID
        ? // eslint-disable-next-line @typescript-eslint/prefer-nullish-coalescing
          lastActorDetails.firstName || PersonalDetailsUtils.getDisplayNameOrDefault(lastActorDetails)
        : '';
}

/**
 * Update alternate text for the option when applicable
 */
function getAlternateText(option: ReportUtils.OptionData, {showChatPreviewLine = false, forcePolicyNamePreview = false}: PreviewConfig) {
    const report = ReportUtils.getReportOrDraftReport(option.reportID);
    const isAdminRoom = ReportUtils.isAdminRoom(report);
    const isAnnounceRoom = ReportUtils.isAnnounceRoom(report);
    const isGroupChat = ReportUtils.isGroupChat(report);
    const isExpenseThread = ReportUtils.isMoneyRequest(report);
    const formattedLastMessageText = ReportUtils.formatReportLastMessageText(Parser.htmlToText(option.lastMessageText ?? ''));

    if (isExpenseThread || option.isMoneyRequestReport) {
        return showChatPreviewLine && formattedLastMessageText ? formattedLastMessageText : Localize.translate(preferredLocale, 'iou.expense');
    }

    if (option.isThread) {
        return showChatPreviewLine && formattedLastMessageText ? formattedLastMessageText : Localize.translate(preferredLocale, 'threads.thread');
    }

    if (option.isChatRoom && !isAdminRoom && !isAnnounceRoom) {
        return showChatPreviewLine && formattedLastMessageText ? formattedLastMessageText : option.subtitle;
    }

    if ((option.isPolicyExpenseChat ?? false) || isAdminRoom || isAnnounceRoom) {
        return showChatPreviewLine && !forcePolicyNamePreview && formattedLastMessageText ? formattedLastMessageText : option.subtitle;
    }

    if (option.isTaskReport) {
        return showChatPreviewLine && formattedLastMessageText ? formattedLastMessageText : Localize.translate(preferredLocale, 'task.task');
    }

    if (isGroupChat) {
        return showChatPreviewLine && formattedLastMessageText ? formattedLastMessageText : Localize.translate(preferredLocale, 'common.group');
    }

    return showChatPreviewLine && formattedLastMessageText
        ? formattedLastMessageText
        : LocalePhoneNumber.formatPhoneNumber(option.participantsList && option.participantsList.length > 0 ? option.participantsList.at(0)?.login ?? '' : '');
}

function isSearchStringMatchUserDetails(personalDetail: PersonalDetails, searchValue: string) {
    let memberDetails = '';
    if (personalDetail.login) {
        memberDetails += ` ${personalDetail.login}`;
    }
    if (personalDetail.firstName) {
        memberDetails += ` ${personalDetail.firstName}`;
    }
    if (personalDetail.lastName) {
        memberDetails += ` ${personalDetail.lastName}`;
    }
    if (personalDetail.displayName) {
        memberDetails += ` ${PersonalDetailsUtils.getDisplayNameOrDefault(personalDetail)}`;
    }
    if (personalDetail.phoneNumber) {
        memberDetails += ` ${personalDetail.phoneNumber}`;
    }
    return isSearchStringMatch(searchValue.trim(), memberDetails.toLowerCase());
}

/**
 * Get IOU report ID of report last action if the action is report action preview
 */
function getIOUReportIDOfLastAction(report: OnyxEntry<Report>): string | undefined {
    if (!report?.reportID) {
        return;
    }
    const lastAction = lastVisibleReportActions[report.reportID];
    if (!ReportActionUtils.isReportPreviewAction(lastAction)) {
        return;
    }
    return ReportUtils.getReportOrDraftReport(ReportActionUtils.getIOUReportIDFromReportActionPreview(lastAction))?.reportID;
}

/**
 * Get the last message text from the report directly or from other sources for special cases.
 */
function getLastMessageTextForReport(report: OnyxEntry<Report>, lastActorDetails: Partial<PersonalDetails> | null, policy?: OnyxEntry<Policy>): string {
    const reportID = report?.reportID ?? '-1';
    const lastReportAction = lastVisibleReportActions[reportID] ?? null;

    // some types of actions are filtered out for lastReportAction, in some cases we need to check the actual last action
    const lastOriginalReportAction = lastReportActions[reportID] ?? null;
    let lastMessageTextFromReport = '';

    if (report?.private_isArchived) {
        const archiveReason =
            // eslint-disable-next-line @typescript-eslint/prefer-nullish-coalescing
            (ReportActionUtils.isClosedAction(lastOriginalReportAction) && ReportActionUtils.getOriginalMessage(lastOriginalReportAction)?.reason) || CONST.REPORT.ARCHIVE_REASON.DEFAULT;
        switch (archiveReason) {
            case CONST.REPORT.ARCHIVE_REASON.ACCOUNT_CLOSED:
            case CONST.REPORT.ARCHIVE_REASON.REMOVED_FROM_POLICY:
            case CONST.REPORT.ARCHIVE_REASON.POLICY_DELETED: {
                lastMessageTextFromReport = Localize.translate(preferredLocale, `reportArchiveReasons.${archiveReason}`, {
                    displayName: PersonalDetailsUtils.getDisplayNameOrDefault(lastActorDetails),
                    policyName: ReportUtils.getPolicyName(report, false, policy),
                });
                break;
            }
            case CONST.REPORT.ARCHIVE_REASON.BOOKING_END_DATE_HAS_PASSED: {
                lastMessageTextFromReport = Localize.translate(preferredLocale, `reportArchiveReasons.${archiveReason}`);
                break;
            }
            default: {
                lastMessageTextFromReport = Localize.translate(preferredLocale, `reportArchiveReasons.default`);
            }
        }
    } else if (ReportActionUtils.isMoneyRequestAction(lastReportAction)) {
        const properSchemaForMoneyRequestMessage = ReportUtils.getReportPreviewMessage(report, lastReportAction, true, false, null, true);
        lastMessageTextFromReport = ReportUtils.formatReportLastMessageText(properSchemaForMoneyRequestMessage);
    } else if (ReportActionUtils.isReportPreviewAction(lastReportAction)) {
        const iouReport = ReportUtils.getReportOrDraftReport(ReportActionUtils.getIOUReportIDFromReportActionPreview(lastReportAction));
        const lastIOUMoneyReportAction = allSortedReportActions[iouReport?.reportID ?? '-1']?.find(
            (reportAction, key): reportAction is ReportAction<typeof CONST.REPORT.ACTIONS.TYPE.IOU> =>
                ReportActionUtils.shouldReportActionBeVisible(reportAction, key) &&
                reportAction.pendingAction !== CONST.RED_BRICK_ROAD_PENDING_ACTION.DELETE &&
                ReportActionUtils.isMoneyRequestAction(reportAction),
        );
        const reportPreviewMessage = ReportUtils.getReportPreviewMessage(
            !isEmptyObject(iouReport) ? iouReport : null,
            lastIOUMoneyReportAction,
            true,
            ReportUtils.isChatReport(report),
            null,
            true,
            lastReportAction,
        );
        lastMessageTextFromReport = ReportUtils.formatReportLastMessageText(reportPreviewMessage);
    } else if (ReportActionUtils.isReimbursementQueuedAction(lastReportAction)) {
        lastMessageTextFromReport = ReportUtils.getReimbursementQueuedActionMessage(lastReportAction, report);
    } else if (ReportActionUtils.isReimbursementDeQueuedAction(lastReportAction)) {
        lastMessageTextFromReport = ReportUtils.getReimbursementDeQueuedActionMessage(lastReportAction, report, true);
    } else if (ReportActionUtils.isDeletedParentAction(lastReportAction) && ReportUtils.isChatReport(report)) {
        lastMessageTextFromReport = ReportUtils.getDeletedParentActionMessageForChatReport(lastReportAction);
    } else if (ReportActionUtils.isPendingRemove(lastReportAction) && ReportActionUtils.isThreadParentMessage(lastReportAction, report?.reportID ?? '-1')) {
        lastMessageTextFromReport = Localize.translateLocal('parentReportAction.hiddenMessage');
    } else if (ReportUtils.isReportMessageAttachment({text: report?.lastMessageText ?? '-1', html: report?.lastMessageHtml, translationKey: report?.lastMessageTranslationKey, type: ''})) {
        // eslint-disable-next-line @typescript-eslint/prefer-nullish-coalescing
        lastMessageTextFromReport = `[${Localize.translateLocal((report?.lastMessageTranslationKey || 'common.attachment') as TranslationPaths)}]`;
    } else if (ReportActionUtils.isModifiedExpenseAction(lastReportAction)) {
        const properSchemaForModifiedExpenseMessage = ModifiedExpenseMessage.getForReportAction(report?.reportID, lastReportAction);
        lastMessageTextFromReport = ReportUtils.formatReportLastMessageText(properSchemaForModifiedExpenseMessage, true);
    } else if (ReportActionUtils.isTaskAction(lastReportAction)) {
        lastMessageTextFromReport = ReportUtils.formatReportLastMessageText(TaskUtils.getTaskReportActionMessage(lastReportAction).text);
    } else if (ReportActionUtils.isCreatedTaskReportAction(lastReportAction)) {
        lastMessageTextFromReport = TaskUtils.getTaskCreatedMessage(lastReportAction);
    } else if (
        ReportActionUtils.isActionOfType(lastReportAction, CONST.REPORT.ACTIONS.TYPE.SUBMITTED) ||
        ReportActionUtils.isActionOfType(lastReportAction, CONST.REPORT.ACTIONS.TYPE.SUBMITTED_AND_CLOSED)
    ) {
        const wasSubmittedViaHarvesting = ReportActionUtils.getOriginalMessage(lastReportAction)?.harvesting ?? false;
        if (wasSubmittedViaHarvesting) {
            lastMessageTextFromReport = ReportUtils.getReportAutomaticallySubmittedMessage(lastReportAction);
        } else {
            lastMessageTextFromReport = ReportUtils.getIOUSubmittedMessage(lastReportAction);
        }
    } else if (ReportActionUtils.isActionOfType(lastReportAction, CONST.REPORT.ACTIONS.TYPE.APPROVED)) {
        const {automaticAction} = ReportActionUtils.getOriginalMessage(lastReportAction) ?? {};
        if (automaticAction) {
            lastMessageTextFromReport = ReportUtils.getReportAutomaticallyApprovedMessage(lastReportAction);
        } else {
            lastMessageTextFromReport = ReportUtils.getIOUApprovedMessage(lastReportAction);
        }
    } else if (ReportActionUtils.isUnapprovedAction(lastReportAction)) {
        lastMessageTextFromReport = ReportUtils.getIOUUnapprovedMessage(lastReportAction);
    } else if (ReportActionUtils.isActionOfType(lastReportAction, CONST.REPORT.ACTIONS.TYPE.FORWARDED)) {
        const {automaticAction} = ReportActionUtils.getOriginalMessage(lastReportAction) ?? {};
        if (automaticAction) {
            lastMessageTextFromReport = ReportUtils.getReportAutomaticallyForwardedMessage(lastReportAction, reportID);
        } else {
            lastMessageTextFromReport = ReportUtils.getIOUForwardedMessage(lastReportAction, report);
        }
    } else if (lastReportAction?.actionName === CONST.REPORT.ACTIONS.TYPE.REJECTED) {
        lastMessageTextFromReport = ReportUtils.getRejectedReportMessage();
    } else if (ReportActionUtils.isActionableAddPaymentCard(lastReportAction)) {
        lastMessageTextFromReport = ReportActionUtils.getReportActionMessageText(lastReportAction);
    } else if (lastReportAction?.actionName === 'EXPORTINTEGRATION') {
        lastMessageTextFromReport = ReportActionUtils.getExportIntegrationLastMessageText(lastReportAction);
    } else if (lastReportAction?.actionName && ReportActionUtils.isOldDotReportAction(lastReportAction)) {
        lastMessageTextFromReport = ReportActionUtils.getMessageOfOldDotReportAction(lastReportAction, false);
    }

    return lastMessageTextFromReport || (report?.lastMessageText ?? '');
}

function hasReportErrors(report: Report, reportActions: OnyxEntry<ReportActions>) {
    return !isEmptyObject(getAllReportErrors(report, reportActions));
}

/**
 * Creates a report list option
 */
function createOption(
    accountIDs: number[],
    personalDetails: OnyxInputOrEntry<PersonalDetailsList>,
    report: OnyxInputOrEntry<Report>,
    reportActions: ReportActions,
    config?: PreviewConfig,
): ReportUtils.OptionData {
    const {showChatPreviewLine = false, forcePolicyNamePreview = false, showPersonalDetails = false} = config ?? {};
    const result: ReportUtils.OptionData = {
        text: undefined,
        alternateText: undefined,
        pendingAction: undefined,
        allReportErrors: undefined,
        brickRoadIndicator: null,
        icons: undefined,
        tooltipText: null,
        ownerAccountID: undefined,
        subtitle: undefined,
        participantsList: undefined,
        accountID: 0,
        login: undefined,
        reportID: '',
        phoneNumber: undefined,
        hasDraftComment: false,
        keyForList: undefined,
        isDefaultRoom: false,
        isPinned: false,
        isWaitingOnBankAccount: false,
        iouReportID: undefined,
        isIOUReportOwner: null,
        iouReportAmount: 0,
        isChatRoom: false,
        shouldShowSubscript: false,
        isPolicyExpenseChat: false,
        isOwnPolicyExpenseChat: false,
        isExpenseReport: false,
        policyID: undefined,
        isOptimisticPersonalDetail: false,
        lastMessageText: '',
    };

    const personalDetailMap = getPersonalDetailsForAccountIDs(accountIDs, personalDetails);
    const personalDetailList = Object.values(personalDetailMap).filter((details): details is PersonalDetails => !!details);
    const personalDetail = personalDetailList.at(0);
    let hasMultipleParticipants = personalDetailList.length > 1;
    let subtitle;
    let reportName;
    result.participantsList = personalDetailList;
    result.isOptimisticPersonalDetail = personalDetail?.isOptimisticPersonalDetail;
    if (report) {
        result.isChatRoom = ReportUtils.isChatRoom(report);
        result.isDefaultRoom = ReportUtils.isDefaultRoom(report);
        // eslint-disable-next-line @typescript-eslint/naming-convention
        result.private_isArchived = report.private_isArchived;
        result.isExpenseReport = ReportUtils.isExpenseReport(report);
        result.isInvoiceRoom = ReportUtils.isInvoiceRoom(report);
        result.isMoneyRequestReport = ReportUtils.isMoneyRequestReport(report);
        result.isThread = ReportUtils.isChatThread(report);
        result.isTaskReport = ReportUtils.isTaskReport(report);
        result.shouldShowSubscript = ReportUtils.shouldReportShowSubscript(report);
        result.isPolicyExpenseChat = ReportUtils.isPolicyExpenseChat(report);
        result.isOwnPolicyExpenseChat = report.isOwnPolicyExpenseChat ?? false;
        result.allReportErrors = getAllReportErrors(report, reportActions);
        result.brickRoadIndicator = hasReportErrors(report, reportActions) ? CONST.BRICK_ROAD_INDICATOR_STATUS.ERROR : '';
        result.pendingAction = report.pendingFields ? report.pendingFields.addWorkspaceRoom ?? report.pendingFields.createChat : undefined;
        result.ownerAccountID = report.ownerAccountID;
        result.reportID = report.reportID;
        result.isUnread = ReportUtils.isUnread(report);
        result.isPinned = report.isPinned;
        result.iouReportID = report.iouReportID;
        result.keyForList = String(report.reportID);
        result.isWaitingOnBankAccount = report.isWaitingOnBankAccount;
        result.policyID = report.policyID;
        result.isSelfDM = ReportUtils.isSelfDM(report);
        result.notificationPreference = ReportUtils.getReportNotificationPreference(report);

        const visibleParticipantAccountIDs = ReportUtils.getParticipantsAccountIDsForDisplay(report, true);

        result.tooltipText = ReportUtils.getReportParticipantsTitle(visibleParticipantAccountIDs);

        hasMultipleParticipants = personalDetailList.length > 1 || result.isChatRoom || result.isPolicyExpenseChat || ReportUtils.isGroupChat(report);
        subtitle = ReportUtils.getChatRoomSubtitle(report);

        const lastActorDetails = personalDetailMap[report.lastActorAccountID ?? -1] ?? null;
        const lastActorDisplayName = getLastActorDisplayName(lastActorDetails, hasMultipleParticipants);
        const lastMessageTextFromReport = getLastMessageTextForReport(report, lastActorDetails);
        let lastMessageText = lastMessageTextFromReport;

        const lastAction = lastVisibleReportActions[report.reportID];
        const shouldDisplayLastActorName = lastAction && lastAction.actionName !== CONST.REPORT.ACTIONS.TYPE.REPORT_PREVIEW && lastAction.actionName !== CONST.REPORT.ACTIONS.TYPE.IOU;

        if (shouldDisplayLastActorName && lastActorDisplayName && lastMessageTextFromReport) {
            lastMessageText = `${lastActorDisplayName}: ${lastMessageTextFromReport}`;
        }

        result.lastMessageText = lastMessageText;

        // If displaying chat preview line is needed, let's overwrite the default alternate text
        result.alternateText = showPersonalDetails && personalDetail?.login ? personalDetail.login : getAlternateText(result, {showChatPreviewLine, forcePolicyNamePreview});

        reportName = showPersonalDetails
            ? ReportUtils.getDisplayNameForParticipant(accountIDs.at(0)) || LocalePhoneNumber.formatPhoneNumber(personalDetail?.login ?? '')
            : ReportUtils.getReportName(report);
    } else {
        // eslint-disable-next-line @typescript-eslint/prefer-nullish-coalescing
        reportName = ReportUtils.getDisplayNameForParticipant(accountIDs.at(0)) || LocalePhoneNumber.formatPhoneNumber(personalDetail?.login ?? '');
        result.keyForList = String(accountIDs.at(0));

        result.alternateText = LocalePhoneNumber.formatPhoneNumber(personalDetails?.[accountIDs[0]]?.login ?? '');
    }

    result.isIOUReportOwner = ReportUtils.isIOUOwnedByCurrentUser(result);
    result.iouReportAmount = ReportUtils.getMoneyRequestSpendBreakdown(result).totalDisplaySpend;

    if (!hasMultipleParticipants && (!report || (report && !ReportUtils.isGroupChat(report) && !ReportUtils.isChatRoom(report)))) {
        result.login = personalDetail?.login;
        result.accountID = Number(personalDetail?.accountID);
        result.phoneNumber = personalDetail?.phoneNumber;
    }

    result.text = reportName;
    result.icons = ReportUtils.getIcons(report, personalDetails, personalDetail?.avatar, personalDetail?.login, personalDetail?.accountID, null);
    result.subtitle = subtitle;

    return result;
}

/**
 * Get the option for a given report.
 */
function getReportOption(participant: Participant): ReportUtils.OptionData {
    const report = ReportUtils.getReportOrDraftReport(participant.reportID);
    const visibleParticipantAccountIDs = ReportUtils.getParticipantsAccountIDsForDisplay(report, true);

    const option = createOption(
        visibleParticipantAccountIDs,
        allPersonalDetails ?? {},
        !isEmptyObject(report) ? report : undefined,
        {},
        {
            showChatPreviewLine: false,
            forcePolicyNamePreview: false,
        },
    );

    // Update text & alternateText because createOption returns workspace name only if report is owned by the user
    if (option.isSelfDM) {
        option.alternateText = Localize.translateLocal('reportActionsView.yourSpace');
    } else if (option.isInvoiceRoom) {
        option.text = ReportUtils.getReportName(report);
        option.alternateText = Localize.translateLocal('workspace.common.invoices');
    } else {
        option.text = ReportUtils.getPolicyName(report);
        option.alternateText = Localize.translateLocal('workspace.common.workspace');
    }
    option.isDisabled = ReportUtils.isDraftReport(participant.reportID);
    option.selected = participant.selected;
    option.isSelected = participant.selected;
    return option;
}

/**
 * Get the display option for a given report.
 */
function getReportDisplayOption(report: OnyxEntry<Report>): ReportUtils.OptionData {
    const visibleParticipantAccountIDs = ReportUtils.getParticipantsAccountIDsForDisplay(report, true);

    const option = createOption(
        visibleParticipantAccountIDs,
        allPersonalDetails ?? {},
        !isEmptyObject(report) ? report : undefined,
        {},
        {
            showChatPreviewLine: false,
            forcePolicyNamePreview: false,
        },
    );

    // Update text & alternateText because createOption returns workspace name only if report is owned by the user
    if (option.isSelfDM) {
        option.alternateText = Localize.translateLocal('reportActionsView.yourSpace');
    } else if (option.isInvoiceRoom) {
        option.text = ReportUtils.getReportName(report);
        option.alternateText = Localize.translateLocal('workspace.common.invoices');
    } else {
        option.text = ReportUtils.getPolicyName(report);
        option.alternateText = Localize.translateLocal('workspace.common.workspace');
    }
    option.isDisabled = true;
    option.selected = false;
    option.isSelected = false;
    return option;
}

/**
 * Get the option for a policy expense report.
 */
function getPolicyExpenseReportOption(participant: Participant | ReportUtils.OptionData): ReportUtils.OptionData {
    const expenseReport = ReportUtils.isPolicyExpenseChat(participant) ? ReportUtils.getReportOrDraftReport(participant.reportID) : null;

    const visibleParticipantAccountIDs = Object.entries(expenseReport?.participants ?? {})
        .filter(([, reportParticipant]) => reportParticipant && reportParticipant.notificationPreference !== CONST.REPORT.NOTIFICATION_PREFERENCE.HIDDEN)
        .map(([accountID]) => Number(accountID));

    const option = createOption(
        visibleParticipantAccountIDs,
        allPersonalDetails ?? {},
        !isEmptyObject(expenseReport) ? expenseReport : null,
        {},
        {
            showChatPreviewLine: false,
            forcePolicyNamePreview: false,
        },
    );

    // Update text & alternateText because createOption returns workspace name only if report is owned by the user
    option.text = ReportUtils.getPolicyName(expenseReport);
    option.alternateText = Localize.translateLocal('workspace.common.workspace');
    option.selected = participant.selected;
    option.isSelected = participant.selected;
    return option;
}

/**
 * Searches for a match when provided with a value
 */
function isSearchStringMatch(searchValue: string, searchText?: string | null, participantNames = new Set<string>(), isChatRoom = false): boolean {
    const searchWords = new Set(searchValue.replace(/,/g, ' ').split(' '));
    const valueToSearch = searchText?.replace(new RegExp(/&nbsp;/g), '');
    let matching = true;
    searchWords.forEach((word) => {
        // if one of the word is not matching, we don't need to check further
        if (!matching) {
            return;
        }
        const matchRegex = new RegExp(Str.escapeForRegExp(word), 'i');
        matching = matchRegex.test(valueToSearch ?? '') || (!isChatRoom && participantNames.has(word));
    });
    return matching;
}

/**
 * Checks if the given userDetails is currentUser or not.
 * Note: We can't migrate this off of using logins because this is used to check if you're trying to start a chat with
 * yourself or a different user, and people won't be starting new chats via accountID usually.
 */
function isCurrentUser(userDetails: PersonalDetails): boolean {
    if (!userDetails) {
        return false;
    }

    // If user login is a mobile number, append sms domain if not appended already.
    const userDetailsLogin = PhoneNumber.addSMSDomainIfPhoneNumber(userDetails.login ?? '');

    if (currentUserLogin?.toLowerCase() === userDetailsLogin.toLowerCase()) {
        return true;
    }

    // Check if userDetails login exists in loginList
    return Object.keys(loginList ?? {}).some((login) => login.toLowerCase() === userDetailsLogin.toLowerCase());
}

/**
 * Calculates count of all enabled options
 */
function getEnabledCategoriesCount(options: PolicyCategories): number {
    return Object.values(options).filter((option) => option.enabled).length;
}

function getSearchValueForPhoneOrEmail(searchTerm: string) {
    const parsedPhoneNumber = PhoneNumber.parsePhoneNumber(LoginUtils.appendCountryCode(Str.removeSMSDomain(searchTerm)));
    return parsedPhoneNumber.possible ? parsedPhoneNumber.number?.e164 ?? '' : searchTerm.toLowerCase();
}

/**
 * Verifies that there is at least one enabled option
 */
function hasEnabledOptions(options: PolicyCategories | PolicyTag[]): boolean {
    return Object.values(options).some((option: PolicyTag | PolicyCategory) => option.enabled && option.pendingAction !== CONST.RED_BRICK_ROAD_PENDING_ACTION.DELETE);
}

/**
 * Sorts categories using a simple object.
 * It builds an hierarchy (based on an object), where each category has a name and other keys as subcategories.
 * Via the hierarchy we avoid duplicating and sort categories one by one. Subcategories are being sorted alphabetically.
 */
function sortCategories(categories: Record<string, Category>): Category[] {
    // Sorts categories alphabetically by name.
    const sortedCategories = Object.values(categories).sort((a, b) => a.name.localeCompare(b.name));

    // An object that respects nesting of categories. Also, can contain only uniq categories.
    const hierarchy: Hierarchy = {};
    /**
     * Iterates over all categories to set each category in a proper place in hierarchy
     * It gets a path based on a category name e.g. "Parent: Child: Subcategory" -> "Parent.Child.Subcategory".
     * {
     *   Parent: {
     *     name: "Parent",
     *     Child: {
     *       name: "Child"
     *       Subcategory: {
     *         name: "Subcategory"
     *       }
     *     }
     *   }
     * }
     */
    sortedCategories.forEach((category) => {
        const path = category.name.split(CONST.PARENT_CHILD_SEPARATOR);
        const existedValue = lodashGet(hierarchy, path, {}) as Hierarchy;
        lodashSet(hierarchy, path, {
            ...existedValue,
            name: category.name,
            pendingAction: category.pendingAction,
        });
    });

    /**
     * A recursive function to convert hierarchy into an array of category objects.
     * The category object contains base 2 properties: "name" and "enabled".
     * It iterates each key one by one. When a category has subcategories, goes deeper into them. Also, sorts subcategories alphabetically.
     */
    const flatHierarchy = (initialHierarchy: Hierarchy) =>
        Object.values(initialHierarchy).reduce((acc: Category[], category) => {
            const {name, pendingAction, ...subcategories} = category;
            if (name) {
                const categoryObject: Category = {
                    name,
                    pendingAction,
                    enabled: categories[name]?.enabled ?? false,
                };

                acc.push(categoryObject);
            }

            if (!isEmptyObject(subcategories)) {
                const nestedCategories = flatHierarchy(subcategories);

                acc.push(...nestedCategories.sort((a, b) => a.name.localeCompare(b.name)));
            }

            return acc;
        }, []);

    return flatHierarchy(hierarchy);
}

/**
 * Sorts tags alphabetically by name.
 */
function sortTags(tags: Record<string, PolicyTag | SelectedTagOption> | Array<PolicyTag | SelectedTagOption>) {
    const sortedTags = Array.isArray(tags) ? tags : Object.values(tags);

    // Use lodash's sortBy to ensure consistency with oldDot.
    return lodashSortBy(sortedTags, 'name', localeCompare);
}

/**
 * Builds the options for the category tree hierarchy via indents
 *
 * @param options - an initial object array
 * @param options[].enabled - a flag to enable/disable option in a list
 * @param options[].name - a name of an option
 * @param [isOneLine] - a flag to determine if text should be one line
 */
function getCategoryOptionTree(options: Record<string, Category> | Category[], isOneLine = false, selectedOptions: Category[] = []): OptionTree[] {
    const optionCollection = new Map<string, OptionTree>();
    Object.values(options).forEach((option) => {
        if (isOneLine) {
            if (optionCollection.has(option.name)) {
                return;
            }

            optionCollection.set(option.name, {
                text: option.name,
                keyForList: option.name,
                searchText: option.name,
                tooltipText: option.name,
                isDisabled: !option.enabled || option.pendingAction === CONST.RED_BRICK_ROAD_PENDING_ACTION.DELETE,
                isSelected: !!option.isSelected,
                pendingAction: option.pendingAction,
            });

            return;
        }

        option.name.split(CONST.PARENT_CHILD_SEPARATOR).forEach((optionName, index, array) => {
            const indents = times(index, () => CONST.INDENTS).join('');
            const isChild = array.length - 1 === index;
            const searchText = array.slice(0, index + 1).join(CONST.PARENT_CHILD_SEPARATOR);
            const selectedParentOption = !isChild && Object.values(selectedOptions).find((op) => op.name === searchText);
            const isParentOptionDisabled = !selectedParentOption || !selectedParentOption.enabled || selectedParentOption.pendingAction === CONST.RED_BRICK_ROAD_PENDING_ACTION.DELETE;

            if (optionCollection.has(searchText)) {
                return;
            }

            optionCollection.set(searchText, {
                text: `${indents}${optionName}`,
                keyForList: searchText,
                searchText,
                tooltipText: optionName,
                isDisabled: isChild ? !option.enabled || option.pendingAction === CONST.RED_BRICK_ROAD_PENDING_ACTION.DELETE : isParentOptionDisabled,
                isSelected: isChild ? !!option.isSelected : !!selectedParentOption,
                pendingAction: option.pendingAction,
            });
        });
    });

    return Array.from(optionCollection.values());
}

/**
 * Builds the section list for categories
 */
function getCategoryListSections(
    categories: PolicyCategories,
    recentlyUsedCategories: string[],
    selectedOptions: Category[],
    searchInputValue: string,
    maxRecentReportsToShow: number,
): CategoryTreeSection[] {
    const sortedCategories = sortCategories(categories);
    const enabledCategories = Object.values(sortedCategories).filter((category) => category.enabled);
    const enabledCategoriesNames = enabledCategories.map((category) => category.name);
    const selectedOptionsWithDisabledState: Category[] = [];
    const categorySections: CategoryTreeSection[] = [];
    const numberOfEnabledCategories = enabledCategories.length;

    selectedOptions.forEach((option) => {
        if (enabledCategoriesNames.includes(option.name)) {
            const categoryObj = enabledCategories.find((category) => category.name === option.name);
            selectedOptionsWithDisabledState.push({...(categoryObj ?? option), isSelected: true, enabled: true});
            return;
        }
        selectedOptionsWithDisabledState.push({...option, isSelected: true, enabled: false});
    });

    if (numberOfEnabledCategories === 0 && selectedOptions.length > 0) {
        const data = getCategoryOptionTree(selectedOptionsWithDisabledState, true);
        categorySections.push({
            // "Selected" section
            title: '',
            shouldShow: false,
            data,
            indexOffset: data.length,
        });

        return categorySections;
    }

    if (searchInputValue) {
        const categoriesForSearch = [...selectedOptionsWithDisabledState, ...enabledCategories];
        const searchCategories: Category[] = [];

        categoriesForSearch.forEach((category) => {
            if (!category.name.toLowerCase().includes(searchInputValue.toLowerCase())) {
                return;
            }
            searchCategories.push({
                ...category,
                isSelected: selectedOptions.some((selectedOption) => selectedOption.name === category.name),
            });
        });

        const data = getCategoryOptionTree(searchCategories, true);
        categorySections.push({
            // "Search" section
            title: '',
            shouldShow: true,
            data,
            indexOffset: data.length,
        });

        return categorySections;
    }

    if (selectedOptions.length > 0) {
        const data = getCategoryOptionTree(selectedOptionsWithDisabledState, true);
        categorySections.push({
            // "Selected" section
            title: '',
            shouldShow: false,
            data,
            indexOffset: data.length,
        });
    }

    const selectedOptionNames = selectedOptions.map((selectedOption) => selectedOption.name);
    const filteredCategories = enabledCategories.filter((category) => !selectedOptionNames.includes(category.name));

    if (numberOfEnabledCategories < CONST.CATEGORY_LIST_THRESHOLD) {
        const data = getCategoryOptionTree(filteredCategories, false, selectedOptionsWithDisabledState);
        categorySections.push({
            // "All" section when items amount less than the threshold
            title: '',
            shouldShow: false,
            data,
            indexOffset: data.length,
        });

        return categorySections;
    }

    const filteredRecentlyUsedCategories = recentlyUsedCategories
        .filter(
            (categoryName) =>
                !selectedOptionNames.includes(categoryName) && categories[categoryName]?.enabled && categories[categoryName]?.pendingAction !== CONST.RED_BRICK_ROAD_PENDING_ACTION.DELETE,
        )
        .map((categoryName) => ({
            name: categoryName,
            enabled: categories[categoryName].enabled ?? false,
        }));

    if (filteredRecentlyUsedCategories.length > 0) {
        const cutRecentlyUsedCategories = filteredRecentlyUsedCategories.slice(0, maxRecentReportsToShow);

        const data = getCategoryOptionTree(cutRecentlyUsedCategories, true);
        categorySections.push({
            // "Recent" section
            title: Localize.translateLocal('common.recent'),
            shouldShow: true,
            data,
            indexOffset: data.length,
        });
    }

    const data = getCategoryOptionTree(filteredCategories, false, selectedOptionsWithDisabledState);
    categorySections.push({
        // "All" section when items amount more than the threshold
        title: Localize.translateLocal('common.all'),
        shouldShow: true,
        data,
        indexOffset: data.length,
    });

    return categorySections;
}

/**
 * Transforms the provided tags into option objects.
 *
 * @param tags - an initial tag array
 */
function getTagsOptions(tags: Array<Pick<PolicyTag, 'name' | 'enabled' | 'pendingAction'>>, selectedOptions?: SelectedTagOption[]): Option[] {
    return tags.map((tag) => {
        // This is to remove unnecessary escaping backslash in tag name sent from backend.
        const cleanedName = PolicyUtils.getCleanedTagName(tag.name);
        return {
            text: cleanedName,
            keyForList: tag.name,
            searchText: tag.name,
            tooltipText: cleanedName,
            isDisabled: !tag.enabled || tag.pendingAction === CONST.RED_BRICK_ROAD_PENDING_ACTION.DELETE,
            isSelected: selectedOptions?.some((selectedTag) => selectedTag.name === tag.name),
            pendingAction: tag.pendingAction,
        };
    });
}

/**
 * Build the section list for tags
 */
function getTagListSections(
    tags: Array<PolicyTag | SelectedTagOption>,
    recentlyUsedTags: string[],
    selectedOptions: SelectedTagOption[],
    searchInputValue: string,
    maxRecentReportsToShow: number,
) {
    const tagSections = [];
    const sortedTags = sortTags(tags) as PolicyTag[];
    const selectedOptionNames = selectedOptions.map((selectedOption) => selectedOption.name);
    const enabledTags = sortedTags.filter((tag) => tag.enabled);
    const enabledTagsNames = enabledTags.map((tag) => tag.name);
    const enabledTagsWithoutSelectedOptions = enabledTags.filter((tag) => !selectedOptionNames.includes(tag.name));
    const selectedTagsWithDisabledState: SelectedTagOption[] = [];
    const numberOfTags = enabledTags.length;

    selectedOptions.forEach((tag) => {
        if (enabledTagsNames.includes(tag.name)) {
            selectedTagsWithDisabledState.push({...tag, enabled: true});
            return;
        }
        selectedTagsWithDisabledState.push({...tag, enabled: false});
    });

    // If all tags are disabled but there's a previously selected tag, show only the selected tag
    if (numberOfTags === 0 && selectedOptions.length > 0) {
        tagSections.push({
            // "Selected" section
            title: '',
            shouldShow: false,
            data: getTagsOptions(selectedTagsWithDisabledState, selectedOptions),
        });

        return tagSections;
    }

    if (searchInputValue) {
        const enabledSearchTags = enabledTagsWithoutSelectedOptions.filter((tag) => PolicyUtils.getCleanedTagName(tag.name.toLowerCase()).includes(searchInputValue.toLowerCase()));
        const selectedSearchTags = selectedTagsWithDisabledState.filter((tag) => PolicyUtils.getCleanedTagName(tag.name.toLowerCase()).includes(searchInputValue.toLowerCase()));
        const tagsForSearch = [...selectedSearchTags, ...enabledSearchTags];

        tagSections.push({
            // "Search" section
            title: '',
            shouldShow: true,
            data: getTagsOptions(tagsForSearch, selectedOptions),
        });

        return tagSections;
    }

    if (numberOfTags < CONST.TAG_LIST_THRESHOLD) {
        tagSections.push({
            // "All" section when items amount less than the threshold
            title: '',
            shouldShow: false,
            data: getTagsOptions([...selectedTagsWithDisabledState, ...enabledTagsWithoutSelectedOptions], selectedOptions),
        });

        return tagSections;
    }

    const filteredRecentlyUsedTags = recentlyUsedTags
        .filter((recentlyUsedTag) => {
            const tagObject = tags.find((tag) => tag.name === recentlyUsedTag);
            return !!tagObject?.enabled && !selectedOptionNames.includes(recentlyUsedTag) && tagObject?.pendingAction !== CONST.RED_BRICK_ROAD_PENDING_ACTION.DELETE;
        })
        .map((tag) => ({name: tag, enabled: true}));

    if (selectedOptions.length) {
        tagSections.push({
            // "Selected" section
            title: '',
            shouldShow: true,
            data: getTagsOptions(selectedTagsWithDisabledState, selectedOptions),
        });
    }

    if (filteredRecentlyUsedTags.length > 0) {
        const cutRecentlyUsedTags = filteredRecentlyUsedTags.slice(0, maxRecentReportsToShow);

        tagSections.push({
            // "Recent" section
            title: Localize.translateLocal('common.recent'),
            shouldShow: true,
            data: getTagsOptions(cutRecentlyUsedTags, selectedOptions),
        });
    }

    tagSections.push({
        // "All" section when items amount more than the threshold
        title: Localize.translateLocal('common.all'),
        shouldShow: true,
        data: getTagsOptions(enabledTagsWithoutSelectedOptions, selectedOptions),
    });

    return tagSections;
}

/**
 * Verifies that there is at least one enabled tag
 */
function hasEnabledTags(policyTagList: Array<PolicyTagLists[keyof PolicyTagLists]>) {
    const policyTagValueList = policyTagList.map(({tags}) => Object.values(tags)).flat();

    return hasEnabledOptions(policyTagValueList);
}

/**
 * Transforms the provided report field options into option objects.
 *
 * @param reportFieldOptions - an initial report field options array
 */
function getReportFieldOptions(reportFieldOptions: string[]): Option[] {
    return reportFieldOptions.map((name) => ({
        text: name,
        keyForList: name,
        searchText: name,
        tooltipText: name,
        isDisabled: false,
    }));
}

/**
 * Build the section list for report field options
 */
function getReportFieldOptionsSection(options: string[], recentlyUsedOptions: string[], selectedOptions: Array<Partial<ReportUtils.OptionData>>, searchInputValue: string) {
    const reportFieldOptionsSections = [];
    const selectedOptionKeys = selectedOptions.map(({text, keyForList, name}) => text ?? keyForList ?? name ?? '').filter((o) => !!o);
    let indexOffset = 0;

    if (searchInputValue) {
        const searchOptions = options.filter((option) => option.toLowerCase().includes(searchInputValue.toLowerCase()));

        reportFieldOptionsSections.push({
            // "Search" section
            title: '',
            shouldShow: true,
            indexOffset,
            data: getReportFieldOptions(searchOptions),
        });

        return reportFieldOptionsSections;
    }

    const filteredRecentlyUsedOptions = recentlyUsedOptions.filter((recentlyUsedOption) => !selectedOptionKeys.includes(recentlyUsedOption));
    const filteredOptions = options.filter((option) => !selectedOptionKeys.includes(option));

    if (selectedOptionKeys.length) {
        reportFieldOptionsSections.push({
            // "Selected" section
            title: '',
            shouldShow: true,
            indexOffset,
            data: getReportFieldOptions(selectedOptionKeys),
        });

        indexOffset += selectedOptionKeys.length;
    }

    if (filteredRecentlyUsedOptions.length > 0) {
        reportFieldOptionsSections.push({
            // "Recent" section
            title: Localize.translateLocal('common.recent'),
            shouldShow: true,
            indexOffset,
            data: getReportFieldOptions(filteredRecentlyUsedOptions),
        });

        indexOffset += filteredRecentlyUsedOptions.length;
    }

    reportFieldOptionsSections.push({
        // "All" section when items amount more than the threshold
        title: Localize.translateLocal('common.all'),
        shouldShow: true,
        indexOffset,
        data: getReportFieldOptions(filteredOptions),
    });

    return reportFieldOptionsSections;
}

/**
 * Sorts tax rates alphabetically by name.
 */
function sortTaxRates(taxRates: TaxRates): TaxRate[] {
    const sortedtaxRates = lodashSortBy(taxRates, (taxRate) => taxRate.name);
    return sortedtaxRates;
}

/**
 * Builds the options for taxRates
 */
function getTaxRatesOptions(taxRates: Array<Partial<TaxRate>>): TaxRatesOption[] {
    return taxRates.map(({code, modifiedName, isDisabled, isSelected, pendingAction}) => ({
        code,
        text: modifiedName,
        keyForList: modifiedName,
        searchText: modifiedName,
        tooltipText: modifiedName,
        isDisabled: !!isDisabled || pendingAction === CONST.RED_BRICK_ROAD_PENDING_ACTION.DELETE,
        isSelected,
        pendingAction,
    }));
}

/**
 * Builds the section list for tax rates
 */
function getTaxRatesSection(policy: OnyxEntry<Policy> | undefined, selectedOptions: Tax[], searchInputValue: string, transaction?: OnyxEntry<Transaction>): TaxSection[] {
    const policyRatesSections = [];

    const taxes = TransactionUtils.transformedTaxRates(policy, transaction);

    const sortedTaxRates = sortTaxRates(taxes);
    const selectedOptionNames = selectedOptions.map((selectedOption) => selectedOption.modifiedName);
    const enabledTaxRates = sortedTaxRates.filter((taxRate) => !taxRate.isDisabled);
    const enabledTaxRatesNames = enabledTaxRates.map((tax) => tax.modifiedName);
    const enabledTaxRatesWithoutSelectedOptions = enabledTaxRates.filter((tax) => tax.modifiedName && !selectedOptionNames.includes(tax.modifiedName));
    const selectedTaxRateWithDisabledState: Tax[] = [];
    const numberOfTaxRates = enabledTaxRates.length;

    selectedOptions.forEach((tax) => {
        if (enabledTaxRatesNames.includes(tax.modifiedName)) {
            selectedTaxRateWithDisabledState.push({...tax, isDisabled: false, isSelected: true});
            return;
        }
        selectedTaxRateWithDisabledState.push({...tax, isDisabled: true, isSelected: true});
    });

    // If all tax are disabled but there's a previously selected tag, show only the selected tag
    if (numberOfTaxRates === 0 && selectedOptions.length > 0) {
        policyRatesSections.push({
            // "Selected" sectiong
            title: '',
            shouldShow: false,
            data: getTaxRatesOptions(selectedTaxRateWithDisabledState),
        });

        return policyRatesSections;
    }

    if (searchInputValue) {
        const enabledSearchTaxRates = enabledTaxRatesWithoutSelectedOptions.filter((taxRate) => taxRate.modifiedName?.toLowerCase().includes(searchInputValue.toLowerCase()));
        const selectedSearchTags = selectedTaxRateWithDisabledState.filter((taxRate) => taxRate.modifiedName?.toLowerCase().includes(searchInputValue.toLowerCase()));
        const taxesForSearch = [...selectedSearchTags, ...enabledSearchTaxRates];

        policyRatesSections.push({
            // "Search" section
            title: '',
            shouldShow: true,
            data: getTaxRatesOptions(taxesForSearch),
        });

        return policyRatesSections;
    }

    if (numberOfTaxRates < CONST.TAX_RATES_LIST_THRESHOLD) {
        policyRatesSections.push({
            // "All" section when items amount less than the threshold
            title: '',
            shouldShow: false,
            data: getTaxRatesOptions([...selectedTaxRateWithDisabledState, ...enabledTaxRatesWithoutSelectedOptions]),
        });

        return policyRatesSections;
    }

    if (selectedOptions.length > 0) {
        policyRatesSections.push({
            // "Selected" section
            title: '',
            shouldShow: true,
            data: getTaxRatesOptions(selectedTaxRateWithDisabledState),
        });
    }

    policyRatesSections.push({
        // "All" section when number of items are more than the threshold
        title: '',
        shouldShow: true,
        data: getTaxRatesOptions(enabledTaxRatesWithoutSelectedOptions),
    });

    return policyRatesSections;
}

/**
 * Checks if a report option is selected based on matching accountID or reportID.
 *
 * @param reportOption - The report option to be checked.
 * @param selectedOptions - Array of selected options to compare with.
 * @returns true if the report option matches any of the selected options by accountID or reportID, false otherwise.
 */
function isReportSelected(reportOption: ReportUtils.OptionData, selectedOptions: Array<Partial<ReportUtils.OptionData>>) {
    if (!selectedOptions || selectedOptions.length === 0) {
        return false;
    }

    // eslint-disable-next-line @typescript-eslint/prefer-nullish-coalescing
    return selectedOptions.some((option) => (option.accountID && option.accountID === reportOption.accountID) || (option.reportID && option.reportID === reportOption.reportID));
}

function createOptionList(personalDetails: OnyxEntry<PersonalDetailsList>, reports?: OnyxCollection<Report>) {
    const reportMapForAccountIDs: Record<number, Report> = {};
    const allReportOptions: Array<SearchOption<Report>> = [];

    if (reports) {
        Object.values(reports).forEach((report) => {
            if (!report) {
                return;
            }

            const isOneOnOneChat = ReportUtils.isOneOnOneChat(report);
            const accountIDs = ReportUtils.getParticipantsAccountIDsForDisplay(report);

            const isChatRoom = ReportUtils.isChatRoom(report);
            if ((!accountIDs || accountIDs.length === 0) && !isChatRoom) {
                return;
            }

            // Save the report in the map if this is a single participant so we can associate the reportID with the
            // personal detail option later. Individuals should not be associated with single participant
            // policyExpenseChats or chatRooms since those are not people.
            if (accountIDs.length <= 1 && isOneOnOneChat) {
                reportMapForAccountIDs[accountIDs[0]] = report;
            }

            allReportOptions.push({
                item: report,
                ...createOption(accountIDs, personalDetails, report, {}),
            });
        });
    }

    const allPersonalDetailsOptions = Object.values(personalDetails ?? {}).map((personalDetail) => ({
        item: personalDetail,
        ...createOption([personalDetail?.accountID ?? -1], personalDetails, reportMapForAccountIDs[personalDetail?.accountID ?? -1], {}, {showPersonalDetails: true}),
    }));

    return {
        reports: allReportOptions,
        personalDetails: allPersonalDetailsOptions as Array<SearchOption<PersonalDetails>>,
    };
}

function createOptionFromReport(report: Report, personalDetails: OnyxEntry<PersonalDetailsList>) {
    const accountIDs = ReportUtils.getParticipantsAccountIDsForDisplay(report);

    return {
        item: report,
        ...createOption(accountIDs, personalDetails, report, {}),
    };
}

/**
 * Options need to be sorted in the specific order
 * @param options - list of options to be sorted
 * @param searchValue - search string
 * @returns a sorted list of options
 */
function orderOptions(
    options: ReportUtils.OptionData[],
    searchValue: string | undefined,
    {preferChatroomsOverThreads = false, preferPolicyExpenseChat = false, preferRecentExpenseReports = false} = {},
) {
    return lodashOrderBy(
        options,
        [
            (option) => {
                if (option.isPolicyExpenseChat && preferPolicyExpenseChat && option.policyID === activePolicyID) {
                    return 0;
                }

                if (option.isSelfDM) {
                    return 0;
                }
                if (preferRecentExpenseReports && !!option?.lastIOUCreationDate) {
                    return 1;
                }
                if (preferRecentExpenseReports && option.isPolicyExpenseChat) {
                    return 1;
                }
                if (preferChatroomsOverThreads && option.isThread) {
                    return 4;
                }
                if (!!option.isChatRoom || option.private_isArchived) {
                    return 3;
                }
                if (!option.login) {
                    return 2;
                }
                if (option.login.toLowerCase() !== searchValue?.toLowerCase()) {
                    return 1;
                }

                // When option.login is an exact match with the search value, returning 0 puts it at the top of the option list
                return 0;
            },
            // For Submit Expense flow, prioritize the most recent expense reports and then policy expense chats (without expense requests)
            preferRecentExpenseReports ? (option) => option?.lastIOUCreationDate ?? '' : '',
            preferRecentExpenseReports ? (option) => option?.isPolicyExpenseChat : 0,
        ],
        ['asc', 'desc', 'desc'],
    );
}

function canCreateOptimisticPersonalDetailOption({
    searchValue,
    recentReportOptions,
    personalDetailsOptions,
    currentUserOption,
}: {
    searchValue: string;
    recentReportOptions: ReportUtils.OptionData[];
    personalDetailsOptions: ReportUtils.OptionData[];
    currentUserOption?: ReportUtils.OptionData | null;
    excludeUnknownUsers: boolean;
}) {
    const noOptions = recentReportOptions.length + personalDetailsOptions.length === 0 && !currentUserOption;
    const noOptionsMatchExactly = !personalDetailsOptions
        .concat(recentReportOptions)
        .find((option) => option.login === PhoneNumber.addSMSDomainIfPhoneNumber(searchValue ?? '').toLowerCase() || option.login === searchValue?.toLowerCase());

    return noOptions || noOptionsMatchExactly;
}

/**
 * We create a new user option if the following conditions are satisfied:
 * - There's no matching recent report and personal detail option
 * - The searchValue is a valid email or phone number
 * - The searchValue isn't the current personal detail login
 */
function getUserToInviteOption({
    searchValue,
    excludeUnknownUsers = false,
    optionsToExclude = [],
    selectedOptions = [],
    reportActions = {},
    showChatPreviewLine = false,
}: GetUserToInviteConfig): ReportUtils.OptionData | null {
    const parsedPhoneNumber = PhoneNumber.parsePhoneNumber(LoginUtils.appendCountryCode(Str.removeSMSDomain(searchValue)));
    const isCurrentUserLogin = isCurrentUser({login: searchValue} as PersonalDetails);
    const isInSelectedOption = selectedOptions.some((option) => 'login' in option && option.login === searchValue);
    const isValidEmail = Str.isValidEmail(searchValue) && !Str.isDomainEmail(searchValue) && !Str.endsWith(searchValue, CONST.SMS.DOMAIN);
    const isValidPhoneNumber = parsedPhoneNumber.possible && Str.isValidE164Phone(LoginUtils.getPhoneNumberWithoutSpecialChars(parsedPhoneNumber.number?.input ?? ''));
    const isInOptionToExclude =
        optionsToExclude.findIndex((optionToExclude) => 'login' in optionToExclude && optionToExclude.login === PhoneNumber.addSMSDomainIfPhoneNumber(searchValue).toLowerCase()) !== -1;

    if (!searchValue || isCurrentUserLogin || isInSelectedOption || (!isValidEmail && !isValidPhoneNumber) || isInOptionToExclude || excludeUnknownUsers) {
        return null;
    }

    // Generates an optimistic account ID for new users not yet saved in Onyx
    const optimisticAccountID = UserUtils.generateAccountID(searchValue);
    const personalDetailsExtended = {
        ...allPersonalDetails,
        [optimisticAccountID]: {
            accountID: optimisticAccountID,
            login: searchValue,
        },
    };
    const userToInvite = createOption([optimisticAccountID], personalDetailsExtended, null, reportActions, {
        showChatPreviewLine,
    });
    userToInvite.isOptimisticAccount = true;
    userToInvite.login = searchValue;
    // eslint-disable-next-line @typescript-eslint/prefer-nullish-coalescing
    userToInvite.text = userToInvite.text || searchValue;
    // eslint-disable-next-line @typescript-eslint/prefer-nullish-coalescing
    userToInvite.alternateText = userToInvite.alternateText || searchValue;

    // If user doesn't exist, use a fallback avatar
    userToInvite.icons = [
        {
            source: FallbackAvatar,
            id: optimisticAccountID,
            name: searchValue,
            type: CONST.ICON_TYPE_AVATAR,
        },
    ];

    return userToInvite;
}

/**
 * Check whether report has violations
 */
function shouldShowViolations(report: Report, transactionViolations: OnyxCollection<TransactionViolation[]>) {
    const {parentReportID, parentReportActionID} = report ?? {};
    const canGetParentReport = parentReportID && parentReportActionID && allReportActions;
    if (!canGetParentReport) {
        return false;
    }
    const parentReportActions = allReportActions ? allReportActions[`${ONYXKEYS.COLLECTION.REPORT_ACTIONS}${parentReportID}`] ?? {} : {};
    const parentReportAction = parentReportActions[parentReportActionID] ?? null;
    if (!parentReportAction) {
        return false;
    }
    return ReportUtils.shouldDisplayTransactionThreadViolations(report, transactionViolations, parentReportAction);
}

/**
 * filter options based on specific conditions
 */
function getOptions(
    options: OptionList,
    {
        reportActions = {},
        betas = [],
        selectedOptions = [],
        maxRecentReportsToShow = 0,
        excludeLogins = [],
        includeMultipleParticipantReports = false,
        includeRecentReports = false,
        // When sortByReportTypeInSearch flag is true, recentReports will include the personalDetails options as well.
        sortByReportTypeInSearch = false,
        searchInputValue = '',
        showChatPreviewLine = false,
        sortPersonalDetailsByAlphaAsc = true,
        forcePolicyNamePreview = false,
        includeOwnedWorkspaceChats = false,
        includeThreads = false,
        includeTasks = false,
        includeMoneyRequests = false,
        excludeUnknownUsers = false,
        includeP2P = true,
        includeCategories = false,
        categories = {},
        recentlyUsedCategories = [],
        includeTags = false,
        tags = {},
        recentlyUsedTags = [],
        canInviteUser = true,
        includeSelectedOptions = false,
        transactionViolations = {},
        includeTaxRates,
        policy,
        transaction,
        includeSelfDM = false,
        includePolicyReportFieldOptions = false,
        policyReportFieldOptions = [],
        recentlyUsedPolicyReportFieldOptions = [],
        includeInvoiceRooms = false,
        includeDomainEmail = false,
        action,
        shouldBoldTitleByDefault = true,
    }: GetOptionsConfig,
): Options {
    if (includeCategories) {
        const categoryOptions = getCategoryListSections(categories, recentlyUsedCategories, selectedOptions as Category[], searchInputValue, maxRecentReportsToShow);

        return {
            recentReports: [],
            personalDetails: [],
            userToInvite: null,
            currentUserOption: null,
            categoryOptions,
            tagOptions: [],
            taxRatesOptions: [],
        };
    }

    if (includeTags) {
        const tagOptions = getTagListSections(Object.values(tags), recentlyUsedTags, selectedOptions as SelectedTagOption[], searchInputValue, maxRecentReportsToShow);

        return {
            recentReports: [],
            personalDetails: [],
            userToInvite: null,
            currentUserOption: null,
            categoryOptions: [],
            tagOptions,
            taxRatesOptions: [],
        };
    }

    if (includeTaxRates) {
        const taxRatesOptions = getTaxRatesSection(policy, selectedOptions as Tax[], searchInputValue, transaction);

        return {
            recentReports: [],
            personalDetails: [],
            userToInvite: null,
            currentUserOption: null,
            categoryOptions: [],
            tagOptions: [],
            taxRatesOptions,
        };
    }

    if (includePolicyReportFieldOptions) {
        const transformedPolicyReportFieldOptions = getReportFieldOptionsSection(policyReportFieldOptions, recentlyUsedPolicyReportFieldOptions, selectedOptions, searchInputValue);
        return {
            recentReports: [],
            personalDetails: [],
            userToInvite: null,
            currentUserOption: null,
            categoryOptions: [],
            tagOptions: [],
            taxRatesOptions: [],
            policyReportFieldOptions: transformedPolicyReportFieldOptions,
        };
    }

    const parsedPhoneNumber = PhoneNumber.parsePhoneNumber(LoginUtils.appendCountryCode(Str.removeSMSDomain(searchInputValue)));
    const searchValue = parsedPhoneNumber.possible ? parsedPhoneNumber.number?.e164 ?? '' : searchInputValue.toLowerCase();
    const topmostReportId = Navigation.getTopmostReportId() ?? '-1';

    // Filter out all the reports that shouldn't be displayed
    const filteredReportOptions = options.reports.filter((option) => {
        const report = option.item;
        const doesReportHaveViolations = shouldShowViolations(report, transactionViolations);

        return ReportUtils.shouldReportBeInOptionList({
            report,
            currentReportId: topmostReportId,
            betas,
            policies,
            doesReportHaveViolations,
            isInFocusMode: false,
            excludeEmptyChats: false,
            includeSelfDM,
            login: option.login,
            includeDomainEmail,
        });
    });

    // Sorting the reports works like this:
    // - Order everything by the last message timestamp (descending)
    // - When searching, self DM is put at the top
    // - All archived reports should remain at the bottom
    const orderedReportOptions = lodashSortBy(filteredReportOptions, (option) => {
        const report = option.item;
        if (option.private_isArchived) {
            return CONST.DATE.UNIX_EPOCH;
        }

        if (searchValue) {
            return [option.isSelfDM, report?.lastVisibleActionCreated];
        }

        return report?.lastVisibleActionCreated;
    });
    orderedReportOptions.reverse();

    const allReportOptions = orderedReportOptions.filter((option) => {
        const report = option.item;

        if (!report) {
            return;
        }

        const isThread = option.isThread;
        const isTaskReport = option.isTaskReport;
        const isPolicyExpenseChat = option.isPolicyExpenseChat;
        const isMoneyRequestReport = option.isMoneyRequestReport;
        const isSelfDM = option.isSelfDM;
        const isChatRoom = option.isChatRoom;
        const accountIDs = ReportUtils.getParticipantsAccountIDsForDisplay(report);

        if (isPolicyExpenseChat && report.isOwnPolicyExpenseChat && !includeOwnedWorkspaceChats) {
            return;
        }

        // When passing includeP2P false we are trying to hide features from users that are not ready for P2P and limited to workspace chats only.
        if (!includeP2P && !isPolicyExpenseChat) {
            return;
        }

        if (isSelfDM && !includeSelfDM) {
            return;
        }

        if (isThread && !includeThreads) {
            return;
        }

        if (isTaskReport && !includeTasks) {
            return;
        }

        if (isMoneyRequestReport && !includeMoneyRequests) {
            return;
        }

        // In case user needs to add credit bank account, don't allow them to submit an expense from the workspace.
        if (includeOwnedWorkspaceChats && ReportUtils.hasIOUWaitingOnCurrentUserBankAccount(report)) {
            return;
        }

        if ((!accountIDs || accountIDs.length === 0) && !isChatRoom) {
            return;
        }

        return option;
    });

    const havingLoginPersonalDetails = includeP2P
        ? options.personalDetails.filter((detail) => !!detail?.login && !!detail.accountID && !detail?.isOptimisticPersonalDetail && (includeDomainEmail || !Str.isDomainEmail(detail.login)))
        : [];
    let allPersonalDetailsOptions = havingLoginPersonalDetails;

    if (sortPersonalDetailsByAlphaAsc) {
        // PersonalDetails should be ordered Alphabetically by default - https://github.com/Expensify/App/issues/8220#issuecomment-1104009435
        allPersonalDetailsOptions = lodashOrderBy(allPersonalDetailsOptions, [(personalDetail) => personalDetail.text?.toLowerCase()], 'asc');
    }

    const optionsToExclude: Option[] = [];

    // If we're including selected options from the search results, we only want to exclude them if the search input is empty
    // This is because on certain pages, we show the selected options at the top when the search input is empty
    // This prevents the issue of seeing the selected option twice if you have them as a recent chat and select them
    if (!includeSelectedOptions || searchInputValue === '') {
        optionsToExclude.push(...selectedOptions);
    }

    excludeLogins.forEach((login) => {
        optionsToExclude.push({login});
    });

    let recentReportOptions = [];
    let personalDetailsOptions: ReportUtils.OptionData[] = [];

    const preferRecentExpenseReports = action === CONST.IOU.ACTION.CREATE;

    if (includeRecentReports) {
        for (const reportOption of allReportOptions) {
            /**
             * By default, generated options does not have the chat preview line enabled.
             * If showChatPreviewLine or forcePolicyNamePreview are true, let's generate and overwrite the alternate text.
             */
            reportOption.alternateText = getAlternateText(reportOption, {showChatPreviewLine, forcePolicyNamePreview});

            // Stop adding options to the recentReports array when we reach the maxRecentReportsToShow value
            if (recentReportOptions.length > 0 && recentReportOptions.length === maxRecentReportsToShow) {
                break;
            }

            // Skip notifications@expensify.com
            if (reportOption.login === CONST.EMAIL.NOTIFICATIONS) {
                continue;
            }

            const isCurrentUserOwnedPolicyExpenseChatThatCouldShow =
                reportOption.isPolicyExpenseChat && reportOption.ownerAccountID === currentUserAccountID && includeOwnedWorkspaceChats && !reportOption.private_isArchived;

            const shouldShowInvoiceRoom =
                includeInvoiceRooms &&
                ReportUtils.isInvoiceRoom(reportOption.item) &&
                ReportUtils.isPolicyAdmin(reportOption.policyID ?? '', policies) &&
                !reportOption.private_isArchived &&
                PolicyUtils.canSendInvoiceFromWorkspace(reportOption.policyID);

            /**
                Exclude the report option if it doesn't meet any of the following conditions:
                - It is not an owned policy expense chat that could be shown
                - Multiple participant reports are not included
                - It doesn't have a login
                - It is not an invoice room that should be shown
            */
            if (!isCurrentUserOwnedPolicyExpenseChatThatCouldShow && !includeMultipleParticipantReports && !reportOption.login && !shouldShowInvoiceRoom) {
                continue;
            }

            // If we're excluding threads, check the report to see if it has a single participant and if the participant is already selected
            if (
                !includeThreads &&
                (!!reportOption.login || reportOption.reportID) &&
                optionsToExclude.some((option) => option.login === reportOption.login || option.reportID === reportOption.reportID)
            ) {
                continue;
            }

            reportOption.isSelected = isReportSelected(reportOption, selectedOptions);
            reportOption.isBold = shouldBoldTitleByDefault || shouldUseBoldText(reportOption);

            if (action === CONST.IOU.ACTION.CATEGORIZE) {
                const reportPolicy = allPolicies?.[`${ONYXKEYS.COLLECTION.POLICY}${reportOption.policyID}`];
                if (reportPolicy?.areCategoriesEnabled) {
                    recentReportOptions.push(reportOption);
                }
            } else {
                recentReportOptions.push(reportOption);
            }

            // Add a field to sort the recent reports by the time of last IOU request for create actions
            if (preferRecentExpenseReports) {
                const reportPreviewAction = allSortedReportActions[reportOption.reportID]?.find((reportAction) =>
                    ReportActionUtils.isActionOfType(reportAction, CONST.REPORT.ACTIONS.TYPE.REPORT_PREVIEW),
                );

                if (reportPreviewAction) {
                    const iouReportID = ReportActionUtils.getIOUReportIDFromReportActionPreview(reportPreviewAction);
                    const iouReportActions = allSortedReportActions[iouReportID] ?? [];
                    const lastIOUAction = iouReportActions.find((iouAction) => iouAction.actionName === CONST.REPORT.ACTIONS.TYPE.IOU);
                    if (lastIOUAction) {
                        reportOption.lastIOUCreationDate = lastIOUAction.lastModified;
                    }
                }
            }

            // Add this login to the exclude list so it won't appear when we process the personal details
            if (reportOption.login) {
                optionsToExclude.push({login: reportOption.login});
            }
        }
    }

    const personalDetailsOptionsToExclude = [...optionsToExclude, {login: currentUserLogin}];
    // Next loop over all personal details removing any that are selectedUsers or recentChats
    for (const personalDetailOption of allPersonalDetailsOptions) {
        if (personalDetailsOptionsToExclude.some((optionToExclude) => optionToExclude.login === personalDetailOption.login)) {
            continue;
        }
        personalDetailOption.isBold = shouldBoldTitleByDefault;

        personalDetailsOptions.push(personalDetailOption);
    }

    const currentUserOption = allPersonalDetailsOptions.find((personalDetailsOption) => personalDetailsOption.login === currentUserLogin);

    let userToInvite: ReportUtils.OptionData | null = null;
    if (
        canCreateOptimisticPersonalDetailOption({
            searchValue,
            recentReportOptions,
            personalDetailsOptions,
            currentUserOption,
            excludeUnknownUsers,
        })
    ) {
        userToInvite = getUserToInviteOption({
            searchValue,
            excludeUnknownUsers,
            optionsToExclude,
            selectedOptions,
            reportActions,
            showChatPreviewLine,
        });
    }

    // If we are prioritizing 1:1 chats in search, do it only once we started searching
    if (sortByReportTypeInSearch && (searchValue !== '' || !!action)) {
        // When sortByReportTypeInSearch is true, recentReports will be returned with all the reports including personalDetailsOptions in the correct Order.
        // If we're in money request flow, we only order the recent report option.
        if (!action) {
            recentReportOptions.push(...personalDetailsOptions);
            personalDetailsOptions = [];
        }
        recentReportOptions = orderOptions(recentReportOptions, searchValue, {
            preferChatroomsOverThreads: true,
            preferPolicyExpenseChat: !!action,
            preferRecentExpenseReports,
        });
    }

    return {
        personalDetails: personalDetailsOptions,
        recentReports: recentReportOptions,
        userToInvite: canInviteUser ? userToInvite : null,
        currentUserOption,
        categoryOptions: [],
        tagOptions: [],
        taxRatesOptions: [],
    };
}

/**
 * Build the options for the Search view
 */
function getSearchOptions(options: OptionList, searchValue = '', betas: Beta[] = [], isUsedInChatFinder = true): Options {
    Timing.start(CONST.TIMING.LOAD_SEARCH_OPTIONS);
    Performance.markStart(CONST.TIMING.LOAD_SEARCH_OPTIONS);
    const optionList = getOptions(options, {
        betas,
        searchInputValue: searchValue.trim(),
        includeRecentReports: true,
        includeMultipleParticipantReports: true,
        maxRecentReportsToShow: 0, // Unlimited
        sortByReportTypeInSearch: true,
        showChatPreviewLine: isUsedInChatFinder,
        includeP2P: true,
        forcePolicyNamePreview: true,
        includeOwnedWorkspaceChats: true,
        includeThreads: true,
        includeMoneyRequests: true,
        includeTasks: true,
        includeSelfDM: true,
        shouldBoldTitleByDefault: !isUsedInChatFinder,
    });
    Timing.end(CONST.TIMING.LOAD_SEARCH_OPTIONS);
    Performance.markEnd(CONST.TIMING.LOAD_SEARCH_OPTIONS);

    return optionList;
}

function getShareLogOptions(options: OptionList, searchValue = '', betas: Beta[] = []): Options {
    return getOptions(options, {
        betas,
        searchInputValue: searchValue.trim(),
        includeRecentReports: true,
        includeMultipleParticipantReports: true,
        sortByReportTypeInSearch: true,
        includeP2P: true,
        forcePolicyNamePreview: true,
        includeOwnedWorkspaceChats: true,
        includeSelfDM: true,
        includeThreads: true,
    });
}

/**
 * Build the IOUConfirmation options for showing the payee personalDetail
 */
function getIOUConfirmationOptionsFromPayeePersonalDetail(personalDetail: OnyxEntry<PersonalDetails>, amountText?: string): PayeePersonalDetails {
    const formattedLogin = LocalePhoneNumber.formatPhoneNumber(personalDetail?.login ?? '');
    return {
        text: PersonalDetailsUtils.getDisplayNameOrDefault(personalDetail, formattedLogin),
        alternateText: formattedLogin || PersonalDetailsUtils.getDisplayNameOrDefault(personalDetail, '', false),
        icons: [
            {
                source: personalDetail?.avatar ?? FallbackAvatar,
                name: personalDetail?.login ?? '',
                type: CONST.ICON_TYPE_AVATAR,
                id: personalDetail?.accountID,
            },
        ],
        descriptiveText: amountText ?? '',
        login: personalDetail?.login ?? '',
        accountID: personalDetail?.accountID ?? -1,
        keyForList: String(personalDetail?.accountID ?? -1),
    };
}

/**
 * Build the options for the New Group view
 */
function getFilteredOptions(
    reports: Array<SearchOption<Report>> = [],
    personalDetails: Array<SearchOption<PersonalDetails>> = [],
    betas: OnyxEntry<Beta[]> = [],
    searchValue = '',
    selectedOptions: Array<Partial<ReportUtils.OptionData>> = [],
    excludeLogins: string[] = [],
    includeOwnedWorkspaceChats = false,
    includeP2P = true,
    includeCategories = false,
    categories: PolicyCategories = {},
    recentlyUsedCategories: string[] = [],
    includeTags = false,
    tags: PolicyTags | Array<PolicyTag | SelectedTagOption> = {},
    recentlyUsedTags: string[] = [],
    canInviteUser = true,
    includeSelectedOptions = false,
    includeTaxRates = false,
    maxRecentReportsToShow: number = CONST.IOU.MAX_RECENT_REPORTS_TO_SHOW,
    taxRates: TaxRatesWithDefault = {} as TaxRatesWithDefault,
    includeSelfDM = false,
    includePolicyReportFieldOptions = false,
    policyReportFieldOptions: string[] = [],
    recentlyUsedPolicyReportFieldOptions: string[] = [],
    includeInvoiceRooms = false,
    action: IOUAction | undefined = undefined,
    sortByReportTypeInSearch = false,
) {
    return getOptions(
        {reports, personalDetails},
        {
            betas,
            searchInputValue: searchValue.trim(),
            selectedOptions,
            includeRecentReports: true,
            maxRecentReportsToShow,
            excludeLogins,
            includeOwnedWorkspaceChats,
            includeP2P,
            includeCategories,
            categories,
            recentlyUsedCategories,
            includeTags,
            tags,
            recentlyUsedTags,
            canInviteUser,
            includeSelectedOptions,
            includeTaxRates,
            taxRates,
            includeSelfDM,
            includePolicyReportFieldOptions,
            policyReportFieldOptions,
            recentlyUsedPolicyReportFieldOptions,
            includeInvoiceRooms,
            action,
            sortByReportTypeInSearch,
        },
    );
}

/**
 * Build the options for the Share Destination for a Task
 */

function getShareDestinationOptions(
    reports: Array<SearchOption<Report>> = [],
    personalDetails: Array<SearchOption<PersonalDetails>> = [],
    betas: OnyxEntry<Beta[]> = [],
    searchValue = '',
    selectedOptions: Array<Partial<ReportUtils.OptionData>> = [],
    excludeLogins: string[] = [],
    includeOwnedWorkspaceChats = true,
    excludeUnknownUsers = true,
) {
    return getOptions(
        {reports, personalDetails},
        {
            betas,
            searchInputValue: searchValue.trim(),
            selectedOptions,
            maxRecentReportsToShow: 0, // Unlimited
            includeRecentReports: true,
            includeMultipleParticipantReports: true,
            showChatPreviewLine: true,
            forcePolicyNamePreview: true,
            includeThreads: true,
            includeMoneyRequests: true,
            includeTasks: true,
            excludeLogins,
            includeOwnedWorkspaceChats,
            excludeUnknownUsers,
            includeSelfDM: true,
        },
    );
}

/**
 * Format personalDetails or userToInvite to be shown in the list
 *
 * @param member - personalDetails or userToInvite
 * @param config - keys to overwrite the default values
 */
function formatMemberForList(member: ReportUtils.OptionData): MemberForList {
    const accountID = member.accountID;

    return {
        // eslint-disable-next-line @typescript-eslint/prefer-nullish-coalescing
        text: member.text || member.displayName || '',
        // eslint-disable-next-line @typescript-eslint/prefer-nullish-coalescing
        alternateText: member.alternateText || member.login || '',
        // eslint-disable-next-line @typescript-eslint/prefer-nullish-coalescing
        keyForList: member.keyForList || String(accountID ?? -1) || '',
        isSelected: member.isSelected ?? false,
        isDisabled: member.isDisabled ?? false,
        accountID,
        login: member.login ?? '',
        icons: member.icons,
        pendingAction: member.pendingAction,
        reportID: member.reportID ?? '-1',
    };
}

/**
 * Build the options for the Workspace Member Invite view
 */
function getMemberInviteOptions(
    personalDetails: Array<SearchOption<PersonalDetails>>,
    betas: Beta[] = [],
    searchValue = '',
    excludeLogins: string[] = [],
    includeSelectedOptions = false,
    reports: Array<SearchOption<Report>> = [],
    includeRecentReports = false,
): Options {
    return getOptions(
        {reports, personalDetails},
        {
            betas,
            searchInputValue: searchValue.trim(),
            includeP2P: true,
            excludeLogins,
            sortPersonalDetailsByAlphaAsc: true,
            includeSelectedOptions,
            includeRecentReports,
        },
    );
}

/**
 * Helper method that returns the text to be used for the header's message and title (if any)
 */
function getHeaderMessage(hasSelectableOptions: boolean, hasUserToInvite: boolean, searchValue: string, hasMatchedParticipant = false): string {
    const isValidPhone = PhoneNumber.parsePhoneNumber(LoginUtils.appendCountryCode(searchValue)).possible;

    const isValidEmail = Str.isValidEmail(searchValue);

    if (searchValue && CONST.REGEX.DIGITS_AND_PLUS.test(searchValue) && !isValidPhone && !hasSelectableOptions) {
        return Localize.translate(preferredLocale, 'messages.errorMessageInvalidPhone');
    }

    // Without a search value, it would be very confusing to see a search validation message.
    // Therefore, this skips the validation when there is no search value.
    if (searchValue && !hasSelectableOptions && !hasUserToInvite) {
        if (/^\d+$/.test(searchValue) && !isValidPhone) {
            return Localize.translate(preferredLocale, 'messages.errorMessageInvalidPhone');
        }
        if (/@/.test(searchValue) && !isValidEmail) {
            return Localize.translate(preferredLocale, 'messages.errorMessageInvalidEmail');
        }
        if (hasMatchedParticipant && (isValidEmail || isValidPhone)) {
            return '';
        }
        return Localize.translate(preferredLocale, 'common.noResultsFound');
    }

    return '';
}

/**
 * Helper method for non-user lists (eg. categories and tags) that returns the text to be used for the header's message and title (if any)
 */
function getHeaderMessageForNonUserList(hasSelectableOptions: boolean, searchValue: string): string {
    if (searchValue && !hasSelectableOptions) {
        return Localize.translate(preferredLocale, 'common.noResultsFound');
    }
    return '';
}

/**
 * Helper method to check whether an option can show tooltip or not
 */
function shouldOptionShowTooltip(option: ReportUtils.OptionData): boolean {
    return (!option.isChatRoom || !!option.isThread) && !option.private_isArchived;
}

/**
 * Handles the logic for displaying selected participants from the search term
 */
function formatSectionsFromSearchTerm(
    searchTerm: string,
    selectedOptions: ReportUtils.OptionData[],
    filteredRecentReports: ReportUtils.OptionData[],
    filteredPersonalDetails: ReportUtils.OptionData[],
    personalDetails: OnyxEntry<PersonalDetailsList> = {},
    shouldGetOptionDetails = false,
): SectionForSearchTerm {
    // We show the selected participants at the top of the list when there is no search term or maximum number of participants has already been selected
    // However, if there is a search term we remove the selected participants from the top of the list unless they are part of the search results
    // This clears up space on mobile views, where if you create a group with 4+ people you can't see the selected participants and the search results at the same time
    if (searchTerm === '') {
        return {
            section: {
                title: undefined,
                data: shouldGetOptionDetails
                    ? selectedOptions.map((participant) => {
                          const isPolicyExpenseChat = participant.isPolicyExpenseChat ?? false;
                          return isPolicyExpenseChat ? getPolicyExpenseReportOption(participant) : getParticipantsOption(participant, personalDetails);
                      })
                    : selectedOptions,
                shouldShow: selectedOptions.length > 0,
            },
        };
    }

    const cleanSearchTerm = searchTerm.trim().toLowerCase();
    // If you select a new user you don't have a contact for, they won't get returned as part of a recent report or personal details
    // This will add them to the list of options, deduping them if they already exist in the other lists
    const selectedParticipantsWithoutDetails = selectedOptions.filter((participant) => {
        const accountID = participant.accountID ?? null;
        const isPartOfSearchTerm = getPersonalDetailSearchTerms(participant).join(' ').toLowerCase().includes(cleanSearchTerm);
        const isReportInRecentReports = filteredRecentReports.some((report) => report.accountID === accountID);
        const isReportInPersonalDetails = filteredPersonalDetails.some((personalDetail) => personalDetail.accountID === accountID);
        return isPartOfSearchTerm && !isReportInRecentReports && !isReportInPersonalDetails;
    });

    return {
        section: {
            title: undefined,
            data: shouldGetOptionDetails
                ? selectedParticipantsWithoutDetails.map((participant) => {
                      const isPolicyExpenseChat = participant.isPolicyExpenseChat ?? false;
                      return isPolicyExpenseChat ? getPolicyExpenseReportOption(participant) : getParticipantsOption(participant, personalDetails);
                  })
                : selectedParticipantsWithoutDetails,
            shouldShow: selectedParticipantsWithoutDetails.length > 0,
        },
    };
}

/**
 * Helper method to get the `keyForList` for the first option in the OptionsList
 */
function getFirstKeyForList(data?: Option[] | null) {
    if (!data?.length) {
        return '';
    }

    const firstNonEmptyDataObj = data.at(0);

    return firstNonEmptyDataObj?.keyForList ? firstNonEmptyDataObj?.keyForList : '';
}

function getPersonalDetailSearchTerms(item: Partial<ReportUtils.OptionData>) {
    return [item.participantsList?.[0]?.displayName ?? '', item.login ?? '', item.login?.replace(CONST.EMAIL_SEARCH_REGEX, '') ?? ''];
}

function getCurrentUserSearchTerms(item: ReportUtils.OptionData) {
    return [item.text ?? '', item.login ?? '', item.login?.replace(CONST.EMAIL_SEARCH_REGEX, '') ?? ''];
}
/**
 * Filters options based on the search input value
 */
function filterOptions(options: Options, searchInputValue: string, config?: FilterOptionsConfig): Options {
    const {
        sortByReportTypeInSearch = false,
        canInviteUser = true,
        maxRecentReportsToShow = 0,
        excludeLogins = [],
        preferChatroomsOverThreads = false,
        preferPolicyExpenseChat = false,
        preferRecentExpenseReports = false,
    } = config ?? {};
    if (searchInputValue.trim() === '' && maxRecentReportsToShow > 0) {
        return {...options, recentReports: options.recentReports.slice(0, maxRecentReportsToShow)};
    }

    const parsedPhoneNumber = PhoneNumber.parsePhoneNumber(LoginUtils.appendCountryCode(Str.removeSMSDomain(searchInputValue)));
    const searchValue = parsedPhoneNumber.possible && parsedPhoneNumber.number?.e164 ? parsedPhoneNumber.number.e164 : searchInputValue.toLowerCase();
    const searchTerms = searchValue ? searchValue.split(' ') : [];

    const optionsToExclude: Option[] = [{login: CONST.EMAIL.NOTIFICATIONS}];

    excludeLogins.forEach((login) => {
        optionsToExclude.push({login});
    });

    const matchResults = searchTerms.reduceRight((items, term) => {
        const recentReports = filterArrayByMatch(items.recentReports, term, (item) => {
            const values: string[] = [];
            if (item.text) {
                values.push(item.text);
            }

            if (item.login) {
                values.push(item.login);
                values.push(item.login.replace(CONST.EMAIL_SEARCH_REGEX, ''));
            }

            if (item.isThread) {
                if (item.alternateText) {
                    values.push(item.alternateText);
                }
            } else if (!!item.isChatRoom || !!item.isPolicyExpenseChat) {
                if (item.subtitle) {
                    values.push(item.subtitle);
                }
            }

            return uniqFast(values);
        });
        const personalDetails = filterArrayByMatch(items.personalDetails, term, (item) => uniqFast(getPersonalDetailSearchTerms(item)));

        const currentUserOptionSearchText = items.currentUserOption ? uniqFast(getCurrentUserSearchTerms(items.currentUserOption)).join(' ') : '';

        const currentUserOption = isSearchStringMatch(term, currentUserOptionSearchText) ? items.currentUserOption : null;

        return {
            recentReports: recentReports ?? [],
            personalDetails: personalDetails ?? [],
            userToInvite: null,
            currentUserOption,
            categoryOptions: [],
            tagOptions: [],
            taxRatesOptions: [],
        };
    }, options);

    let {recentReports, personalDetails} = matchResults;

    if (sortByReportTypeInSearch) {
        recentReports = recentReports.concat(personalDetails);
        personalDetails = [];
        recentReports = orderOptions(recentReports, searchValue);
    }

    let userToInvite = null;
    if (canInviteUser) {
        if (recentReports.length === 0 && personalDetails.length === 0) {
            userToInvite = getUserToInviteOption({
                searchValue,
                selectedOptions: config?.selectedOptions,
                optionsToExclude,
            });
        }
    }

    if (maxRecentReportsToShow > 0 && recentReports.length > maxRecentReportsToShow) {
        recentReports.splice(maxRecentReportsToShow);
    }

    return {
        personalDetails,
        recentReports: orderOptions(recentReports, searchValue, {preferChatroomsOverThreads, preferPolicyExpenseChat, preferRecentExpenseReports}),
        userToInvite,
        currentUserOption: matchResults.currentUserOption,
        categoryOptions: [],
        tagOptions: [],
        taxRatesOptions: [],
    };
}

function sortAlphabetically<T extends Partial<Record<TKey, string | undefined>>, TKey extends keyof T>(items: T[], key: TKey): T[] {
    return items.sort((a, b) => (a[key] ?? '').toLowerCase().localeCompare((b[key] ?? '').toLowerCase()));
}

function getEmptyOptions(): Options {
    return {
        recentReports: [],
        personalDetails: [],
        userToInvite: null,
        currentUserOption: null,
        categoryOptions: [],
        tagOptions: [],
        taxRatesOptions: [],
    };
}

function shouldUseBoldText(report: ReportUtils.OptionData): boolean {
    return report.isUnread === true && ReportUtils.getReportNotificationPreference(report) !== CONST.REPORT.NOTIFICATION_PREFERENCE.MUTE;
}

export {
    getAvatarsForAccountIDs,
    isCurrentUser,
    isPersonalDetailsReady,
    getSearchOptions,
    getFilteredOptions,
    getShareDestinationOptions,
    getMemberInviteOptions,
    getHeaderMessage,
    getHeaderMessageForNonUserList,
    getSearchValueForPhoneOrEmail,
    getPersonalDetailsForAccountIDs,
    getIOUConfirmationOptionsFromPayeePersonalDetail,
    isSearchStringMatchUserDetails,
    getAllReportErrors,
    getPolicyExpenseReportOption,
    getIOUReportIDOfLastAction,
    getParticipantsOption,
    isSearchStringMatch,
    shouldOptionShowTooltip,
    getLastActorDisplayName,
    getLastMessageTextForReport,
    getEnabledCategoriesCount,
    hasEnabledOptions,
    sortCategories,
    sortAlphabetically,
    sortTags,
    getCategoryOptionTree,
    hasEnabledTags,
    formatMemberForList,
    formatSectionsFromSearchTerm,
    getShareLogOptions,
    filterOptions,
    createOptionList,
    createOptionFromReport,
    getReportOption,
    getTaxRatesSection,
    getFirstKeyForList,
    canCreateOptimisticPersonalDetailOption,
    getUserToInviteOption,
    shouldShowViolations,
    getPersonalDetailSearchTerms,
    getCurrentUserSearchTerms,
    getEmptyOptions,
    shouldUseBoldText,
    getAlternateText,
<<<<<<< HEAD
    getReportDisplayOption,
=======
    getAllReportActionsErrorsAndReportActionThatRequiresAttention,
    hasReportErrors,
>>>>>>> 4a3f2dae
};

export type {MemberForList, CategorySection, CategoryTreeSection, Options, OptionList, SearchOption, PayeePersonalDetails, Category, Tax, TaxRatesOption, Option, OptionTree};<|MERGE_RESOLUTION|>--- conflicted
+++ resolved
@@ -2694,12 +2694,9 @@
     getEmptyOptions,
     shouldUseBoldText,
     getAlternateText,
-<<<<<<< HEAD
     getReportDisplayOption,
-=======
     getAllReportActionsErrorsAndReportActionThatRequiresAttention,
     hasReportErrors,
->>>>>>> 4a3f2dae
 };
 
 export type {MemberForList, CategorySection, CategoryTreeSection, Options, OptionList, SearchOption, PayeePersonalDetails, Category, Tax, TaxRatesOption, Option, OptionTree};