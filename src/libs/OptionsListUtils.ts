--- conflicted
+++ resolved
@@ -2310,7 +2310,6 @@
     hasReportErrors,
 };
 
-<<<<<<< HEAD
 export type {
     MemberForList,
     CategorySection,
@@ -2320,12 +2319,7 @@
     SearchOption,
     PayeePersonalDetails,
     Category,
-    Tax,
-    TaxRatesOption,
     Option,
     OptionTree,
     GetUserToInviteConfig,
-};
-=======
-export type {MemberForList, CategorySection, CategoryTreeSection, Options, OptionList, SearchOption, PayeePersonalDetails, Category, Option, OptionTree};
->>>>>>> 9f83a411
+};