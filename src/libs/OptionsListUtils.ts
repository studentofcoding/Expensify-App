--- conflicted
+++ resolved
@@ -175,11 +175,8 @@
     recentlyUsedPolicyReportFieldOptions?: string[];
     transactionViolations?: OnyxCollection<TransactionViolation[]>;
     includeInvoiceRooms?: boolean;
-<<<<<<< HEAD
     isCategorizeAction?: boolean;
-=======
     includeDomainEmail?: boolean;
->>>>>>> 58be9bab
 };
 
 type GetUserToInviteConfig = {
@@ -1814,11 +1811,8 @@
         policyReportFieldOptions = [],
         recentlyUsedPolicyReportFieldOptions = [],
         includeInvoiceRooms = false,
-<<<<<<< HEAD
         isCategorizeAction = false,
-=======
         includeDomainEmail = false,
->>>>>>> 58be9bab
     }: GetOptionsConfig,
 ): Options {
     if (includeCategories) {
