/* eslint-disable no-continue */
import {Str} from 'expensify-common';
import lodashOrderBy from 'lodash/orderBy';
import Onyx from 'react-native-onyx';
import type {OnyxCollection, OnyxEntry} from 'react-native-onyx';
import type {SetNonNullable} from 'type-fest';
import {FallbackAvatar} from '@components/Icon/Expensicons';
import type {IOUAction} from '@src/CONST';
import CONST from '@src/CONST';
import ONYXKEYS from '@src/ONYXKEYS';
import type {
    Beta,
    Login,
    OnyxInputOrEntry,
    PersonalDetails,
    PersonalDetailsList,
    Policy,
    PolicyCategories,
    PolicyCategory,
    PolicyTag,
    Report,
    ReportAction,
    ReportActions,
    TransactionViolation,
} from '@src/types/onyx';
import type {Attendee, Participant} from '@src/types/onyx/IOU';
import type * as OnyxCommon from '@src/types/onyx/OnyxCommon';
import type DeepValueOf from '@src/types/utils/DeepValueOf';
import {isEmptyObject} from '@src/types/utils/EmptyObject';
import Timing from './actions/Timing';
import filterArrayByMatch from './filterArrayByMatch';
import * as LocalePhoneNumber from './LocalePhoneNumber';
import * as Localize from './Localize';
import * as LoginUtils from './LoginUtils';
import ModifiedExpenseMessage from './ModifiedExpenseMessage';
import Navigation from './Navigation/Navigation';
import Parser from './Parser';
import Performance from './Performance';
import * as PersonalDetailsUtils from './PersonalDetailsUtils';
import * as PhoneNumber from './PhoneNumber';
import * as PolicyUtils from './PolicyUtils';
import * as ReportActionUtils from './ReportActionsUtils';
import * as ReportUtils from './ReportUtils';
import * as TaskUtils from './TaskUtils';
import * as UserUtils from './UserUtils';

type SearchOption<T> = ReportUtils.OptionData & {
    item: T;
};

type OptionList = {
    reports: Array<SearchOption<Report>>;
    personalDetails: Array<SearchOption<PersonalDetails>>;
};

type Option = Partial<ReportUtils.OptionData>;

/**
 * A narrowed version of `Option` is used when we have a guarantee that given values exist.
 */
type OptionTree = {
    text: string;
    keyForList: string;
    searchText: string;
    tooltipText: string;
    isDisabled: boolean;
    isSelected: boolean;
    pendingAction?: OnyxCommon.PendingAction;
} & Option;

type PayeePersonalDetails = {
    text: string;
    alternateText: string;
    icons: OnyxCommon.Icon[];
    descriptiveText: string;
    login: string;
    accountID: number;
    keyForList: string;
};

type SectionBase = {
    title: string | undefined;
    shouldShow: boolean;
};

type Section = SectionBase & {
    data: Option[];
};

type GetOptionsConfig = {
    betas?: OnyxEntry<Beta[]>;
    selectedOptions?: Option[];
    excludeLogins?: string[];
    includeMultipleParticipantReports?: boolean;
    includeRecentReports?: boolean;
    includeSelfDM?: boolean;
    showChatPreviewLine?: boolean;
    forcePolicyNamePreview?: boolean;
    includeOwnedWorkspaceChats?: boolean;
    includeThreads?: boolean;
    includeTasks?: boolean;
    includeMoneyRequests?: boolean;
    includeP2P?: boolean;
    includeSelectedOptions?: boolean;
    transactionViolations?: OnyxCollection<TransactionViolation[]>;
    includeInvoiceRooms?: boolean;
    includeDomainEmail?: boolean;
    action?: IOUAction;
    recentAttendees?: Attendee[];
    shouldBoldTitleByDefault?: boolean;
    shouldSeparateWorkspaceChat?: boolean;
    shouldSeparateSelfDMChat?: boolean;
};

type GetUserToInviteConfig = {
    searchValue: string;
    optionsToExclude?: Array<Partial<ReportUtils.OptionData>>;
    reportActions?: ReportActions;
    shouldAcceptName?: boolean;
} & Pick<GetOptionsConfig, 'selectedOptions' | 'showChatPreviewLine'>;

type MemberForList = {
    text: string;
    alternateText: string;
    keyForList: string;
    isSelected: boolean;
    isDisabled: boolean;
    accountID?: number;
    login: string;
    icons?: OnyxCommon.Icon[];
    pendingAction?: OnyxCommon.PendingAction;
    reportID: string;
};

type SectionForSearchTerm = {
    section: Section;
};
type Options = {
    recentReports: ReportUtils.OptionData[];
    personalDetails: ReportUtils.OptionData[];
    userToInvite: ReportUtils.OptionData | null;
    currentUserOption: ReportUtils.OptionData | null | undefined;
    workspaceChats?: ReportUtils.OptionData[];
    selfDMChat?: ReportUtils.OptionData | undefined;
};

type PreviewConfig = {showChatPreviewLine?: boolean; forcePolicyNamePreview?: boolean; showPersonalDetails?: boolean};

type FilterUserToInviteConfig = Pick<GetUserToInviteConfig, 'selectedOptions' | 'shouldAcceptName'> & {
    canInviteUser?: boolean;
    excludeLogins?: string[];
};

type OrderOptionsConfig =
    | {
          maxRecentReportsToShow?: never;
          /* When sortByReportTypeInSearch flag is true, recentReports will include the personalDetails options as well. */
          sortByReportTypeInSearch?: true;
      }
    | {
          // When specifying maxRecentReportsToShow, you can't sort by report type in search
          maxRecentReportsToShow?: number;
          sortByReportTypeInSearch?: false;
      };

type OrderReportOptionsConfig = {
    preferChatroomsOverThreads?: boolean;
    preferPolicyExpenseChat?: boolean;
    preferRecentExpenseReports?: boolean;
};

type ReportAndPersonalDetailOptions = Pick<Options, 'recentReports' | 'personalDetails'>;

/**
 * OptionsListUtils is used to build a list options passed to the OptionsList component. Several different UI views can
 * be configured to display different results based on the options passed to the private getOptions() method. Public
 * methods should be named for the views they build options for and then exported for use in a component.
 */
let currentUserLogin: string | undefined;
let currentUserAccountID: number | undefined;
Onyx.connect({
    key: ONYXKEYS.SESSION,
    callback: (value) => {
        currentUserLogin = value?.email;
        currentUserAccountID = value?.accountID;
    },
});

let loginList: OnyxEntry<Login>;
Onyx.connect({
    key: ONYXKEYS.LOGIN_LIST,
    callback: (value) => (loginList = isEmptyObject(value) ? {} : value),
});

let allPersonalDetails: OnyxEntry<PersonalDetailsList>;
Onyx.connect({
    key: ONYXKEYS.PERSONAL_DETAILS_LIST,
    callback: (value) => (allPersonalDetails = isEmptyObject(value) ? {} : value),
});

let preferredLocale: DeepValueOf<typeof CONST.LOCALES> = CONST.LOCALES.DEFAULT;
Onyx.connect({
    key: ONYXKEYS.NVP_PREFERRED_LOCALE,
    callback: (value) => {
        if (!value) {
            return;
        }
        preferredLocale = value;
    },
});

const policies: OnyxCollection<Policy> = {};
Onyx.connect({
    key: ONYXKEYS.COLLECTION.POLICY,
    callback: (policy, key) => {
        if (!policy || !key || !policy.name) {
            return;
        }

        policies[key] = policy;
    },
});

let allPolicies: OnyxCollection<Policy> = {};
Onyx.connect({
    key: ONYXKEYS.COLLECTION.POLICY,
    waitForCollectionCallback: true,
    callback: (val) => (allPolicies = val),
});

let allReports: OnyxCollection<Report>;
Onyx.connect({
    key: ONYXKEYS.COLLECTION.REPORT,
    waitForCollectionCallback: true,
    callback: (value) => {
        allReports = value;
    },
});

const lastReportActions: ReportActions = {};
const allSortedReportActions: Record<string, ReportAction[]> = {};
let allReportActions: OnyxCollection<ReportActions>;
const lastVisibleReportActions: ReportActions = {};
Onyx.connect({
    key: ONYXKEYS.COLLECTION.REPORT_ACTIONS,
    waitForCollectionCallback: true,
    callback: (actions) => {
        if (!actions) {
            return;
        }

        allReportActions = actions ?? {};

        // Iterate over the report actions to build the sorted and lastVisible report actions objects
        Object.entries(allReportActions).forEach((reportActions) => {
            const reportID = reportActions[0].split('_').at(1);
            if (!reportID) {
                return;
            }

            const reportActionsArray = Object.values(reportActions[1] ?? {});
            let sortedReportActions = ReportActionUtils.getSortedReportActions(reportActionsArray, true);
            allSortedReportActions[reportID] = sortedReportActions;

            // If the report is a one-transaction report and has , we need to return the combined reportActions so that the LHN can display modifications
            // to the transaction thread or the report itself
            const transactionThreadReportID = ReportActionUtils.getOneTransactionThreadReportID(reportID, actions[reportActions[0]]);
            if (transactionThreadReportID) {
                const transactionThreadReportActionsArray = Object.values(actions[`${ONYXKEYS.COLLECTION.REPORT_ACTIONS}${transactionThreadReportID}`] ?? {});
                sortedReportActions = ReportActionUtils.getCombinedReportActions(sortedReportActions, transactionThreadReportID, transactionThreadReportActionsArray, reportID, false);
            }

            const firstReportAction = sortedReportActions.at(0);
            if (!firstReportAction) {
                delete lastReportActions[reportID];
            } else {
                lastReportActions[reportID] = firstReportAction;
            }

            const report = allReports?.[`${ONYXKEYS.COLLECTION.REPORT}${reportID}`];
            const canUserPerformWriteAction = ReportUtils.canUserPerformWriteAction(report);

            // The report is only visible if it is the last action not deleted that
            // does not match a closed or created state.
            const reportActionsForDisplay = sortedReportActions.filter(
                (reportAction, actionKey) =>
                    ReportActionUtils.shouldReportActionBeVisible(reportAction, actionKey, canUserPerformWriteAction) &&
                    !ReportActionUtils.isWhisperAction(reportAction) &&
                    reportAction.actionName !== CONST.REPORT.ACTIONS.TYPE.CREATED &&
                    reportAction.pendingAction !== CONST.RED_BRICK_ROAD_PENDING_ACTION.DELETE &&
                    !ReportActionUtils.isResolvedActionTrackExpense(reportAction),
            );
            const reportActionForDisplay = reportActionsForDisplay.at(0);
            if (!reportActionForDisplay) {
                delete lastVisibleReportActions[reportID];
                return;
            }
            lastVisibleReportActions[reportID] = reportActionForDisplay;
        });
    },
});

let activePolicyID: OnyxEntry<string>;
Onyx.connect({
    key: ONYXKEYS.NVP_ACTIVE_POLICY_ID,
    callback: (value) => (activePolicyID = value),
});

/**
 * @param defaultValues {login: accountID} In workspace invite page, when new user is added we pass available data to opt in
 * @returns Returns avatar data for a list of user accountIDs
 */
function getAvatarsForAccountIDs(accountIDs: number[], personalDetails: OnyxEntry<PersonalDetailsList>, defaultValues: Record<string, number> = {}): OnyxCommon.Icon[] {
    const reversedDefaultValues: Record<number, string> = {};

    Object.entries(defaultValues).forEach((item) => {
        reversedDefaultValues[item[1]] = item[0];
    });

    return accountIDs.map((accountID) => {
        const login = reversedDefaultValues[accountID] ?? '';
        const userPersonalDetail = personalDetails?.[accountID] ?? {login, accountID};

        return {
            id: accountID,
            source: userPersonalDetail.avatar ?? FallbackAvatar,
            type: CONST.ICON_TYPE_AVATAR,
            name: userPersonalDetail.login ?? '',
        };
    });
}

/**
 * Returns the personal details for an array of accountIDs
 * @returns keys of the object are emails, values are PersonalDetails objects.
 */
function getPersonalDetailsForAccountIDs(accountIDs: number[] | undefined, personalDetails: OnyxInputOrEntry<PersonalDetailsList>): SetNonNullable<PersonalDetailsList> {
    const personalDetailsForAccountIDs: SetNonNullable<PersonalDetailsList> = {};
    if (!personalDetails) {
        return personalDetailsForAccountIDs;
    }
    accountIDs?.forEach((accountID) => {
        const cleanAccountID = Number(accountID);
        if (!cleanAccountID) {
            return;
        }
        let personalDetail: OnyxEntry<PersonalDetails> = personalDetails[accountID] ?? undefined;
        if (!personalDetail) {
            personalDetail = {} as PersonalDetails;
        }

        if (cleanAccountID === CONST.ACCOUNT_ID.CONCIERGE) {
            personalDetail.avatar = CONST.CONCIERGE_ICON_URL;
        }

        personalDetail.accountID = cleanAccountID;
        personalDetailsForAccountIDs[cleanAccountID] = personalDetail;
    });
    return personalDetailsForAccountIDs;
}

/**
 * Return true if personal details data is ready, i.e. report list options can be created.
 */
function isPersonalDetailsReady(personalDetails: OnyxEntry<PersonalDetailsList>): boolean {
    const personalDetailsKeys = Object.keys(personalDetails ?? {});
    return personalDetailsKeys.some((key) => personalDetails?.[key]?.accountID);
}

/**
 * Get the participant option for a report.
 */
function getParticipantsOption(participant: ReportUtils.OptionData | Participant, personalDetails: OnyxEntry<PersonalDetailsList>): Participant {
    const detail = getPersonalDetailsForAccountIDs([participant.accountID ?? CONST.DEFAULT_NUMBER_ID], personalDetails)[participant.accountID ?? CONST.DEFAULT_NUMBER_ID];
    // eslint-disable-next-line @typescript-eslint/prefer-nullish-coalescing
    const login = detail?.login || participant.login || '';
    const displayName = LocalePhoneNumber.formatPhoneNumber(PersonalDetailsUtils.getDisplayNameOrDefault(detail, login || participant.text));

    return {
        keyForList: String(detail?.accountID),
        login,
        accountID: detail?.accountID ?? CONST.DEFAULT_NUMBER_ID,
        text: displayName,
        firstName: detail?.firstName ?? '',
        lastName: detail?.lastName ?? '',
        alternateText: LocalePhoneNumber.formatPhoneNumber(login) || displayName,
        icons: [
            {
                source: detail?.avatar ?? FallbackAvatar,
                name: login,
                type: CONST.ICON_TYPE_AVATAR,
                id: detail?.accountID,
            },
        ],
        phoneNumber: detail?.phoneNumber ?? '',
        selected: participant.selected,
        isSelected: participant.selected,
        searchText: participant.searchText ?? undefined,
    };
}

/**
 * A very optimized method to remove duplicates from an array.
 * Taken from https://stackoverflow.com/a/9229821/9114791
 */
function uniqFast(items: string[]): string[] {
    const seenItems: Record<string, number> = {};
    const result: string[] = [];
    let j = 0;

    for (const item of items) {
        if (seenItems[item] !== 1) {
            seenItems[item] = 1;
            result[j++] = item;
        }
    }

    return result;
}

/**
 * Get the last actor display name from last actor details.
 */
function getLastActorDisplayName(lastActorDetails: Partial<PersonalDetails> | null, hasMultipleParticipants: boolean) {
    return hasMultipleParticipants && lastActorDetails && lastActorDetails.accountID !== currentUserAccountID
        ? // eslint-disable-next-line @typescript-eslint/prefer-nullish-coalescing
          lastActorDetails.firstName || LocalePhoneNumber.formatPhoneNumber(PersonalDetailsUtils.getDisplayNameOrDefault(lastActorDetails))
        : '';
}

/**
 * Update alternate text for the option when applicable
 */
function getAlternateText(option: ReportUtils.OptionData, {showChatPreviewLine = false, forcePolicyNamePreview = false}: PreviewConfig) {
    const report = ReportUtils.getReportOrDraftReport(option.reportID);
    const isAdminRoom = ReportUtils.isAdminRoom(report);
    const isAnnounceRoom = ReportUtils.isAnnounceRoom(report);
    const isGroupChat = ReportUtils.isGroupChat(report);
    const isExpenseThread = ReportUtils.isMoneyRequest(report);
    const formattedLastMessageText = ReportUtils.formatReportLastMessageText(Parser.htmlToText(option.lastMessageText ?? ''));

    if (isExpenseThread || option.isMoneyRequestReport) {
        return showChatPreviewLine && formattedLastMessageText ? formattedLastMessageText : Localize.translate(preferredLocale, 'iou.expense');
    }

    if (option.isThread) {
        return showChatPreviewLine && formattedLastMessageText ? formattedLastMessageText : Localize.translate(preferredLocale, 'threads.thread');
    }

    if (option.isChatRoom && !isAdminRoom && !isAnnounceRoom) {
        return showChatPreviewLine && formattedLastMessageText ? formattedLastMessageText : option.subtitle;
    }

    if ((option.isPolicyExpenseChat ?? false) || isAdminRoom || isAnnounceRoom) {
        return showChatPreviewLine && !forcePolicyNamePreview && formattedLastMessageText ? formattedLastMessageText : option.subtitle;
    }

    if (option.isTaskReport) {
        return showChatPreviewLine && formattedLastMessageText ? formattedLastMessageText : Localize.translate(preferredLocale, 'task.task');
    }

    if (isGroupChat) {
        return showChatPreviewLine && formattedLastMessageText ? formattedLastMessageText : Localize.translate(preferredLocale, 'common.group');
    }

    return showChatPreviewLine && formattedLastMessageText
        ? formattedLastMessageText
        : LocalePhoneNumber.formatPhoneNumber(option.participantsList && option.participantsList.length > 0 ? option.participantsList.at(0)?.login ?? '' : '');
}

function isSearchStringMatchUserDetails(personalDetail: PersonalDetails, searchValue: string) {
    let memberDetails = '';
    if (personalDetail.login) {
        memberDetails += ` ${personalDetail.login}`;
    }
    if (personalDetail.firstName) {
        memberDetails += ` ${personalDetail.firstName}`;
    }
    if (personalDetail.lastName) {
        memberDetails += ` ${personalDetail.lastName}`;
    }
    if (personalDetail.displayName) {
        memberDetails += ` ${PersonalDetailsUtils.getDisplayNameOrDefault(personalDetail)}`;
    }
    if (personalDetail.phoneNumber) {
        memberDetails += ` ${personalDetail.phoneNumber}`;
    }
    return isSearchStringMatch(searchValue.trim(), memberDetails.toLowerCase());
}

/**
 * Get IOU report ID of report last action if the action is report action preview
 */
function getIOUReportIDOfLastAction(report: OnyxEntry<Report>): string | undefined {
    if (!report?.reportID) {
        return;
    }
    const lastAction = lastVisibleReportActions[report.reportID];
    if (!ReportActionUtils.isReportPreviewAction(lastAction)) {
        return;
    }
    return ReportUtils.getReportOrDraftReport(ReportActionUtils.getIOUReportIDFromReportActionPreview(lastAction))?.reportID;
}

/**
 * Get the last message text from the report directly or from other sources for special cases.
 */
function getLastMessageTextForReport(report: OnyxEntry<Report>, lastActorDetails: Partial<PersonalDetails> | null, policy?: OnyxEntry<Policy>): string {
    const reportID = report?.reportID ?? String(CONST.DEFAULT_NUMBER_ID);
    const lastReportAction = lastVisibleReportActions[reportID] ?? null;

    // some types of actions are filtered out for lastReportAction, in some cases we need to check the actual last action
    const lastOriginalReportAction = lastReportActions[reportID] ?? null;
    let lastMessageTextFromReport = '';

    if (report?.private_isArchived) {
        const archiveReason =
            // eslint-disable-next-line @typescript-eslint/prefer-nullish-coalescing
            (ReportActionUtils.isClosedAction(lastOriginalReportAction) && ReportActionUtils.getOriginalMessage(lastOriginalReportAction)?.reason) || CONST.REPORT.ARCHIVE_REASON.DEFAULT;
        switch (archiveReason) {
            case CONST.REPORT.ARCHIVE_REASON.ACCOUNT_CLOSED:
            case CONST.REPORT.ARCHIVE_REASON.REMOVED_FROM_POLICY:
            case CONST.REPORT.ARCHIVE_REASON.POLICY_DELETED: {
                lastMessageTextFromReport = Localize.translate(preferredLocale, `reportArchiveReasons.${archiveReason}`, {
                    displayName: LocalePhoneNumber.formatPhoneNumber(PersonalDetailsUtils.getDisplayNameOrDefault(lastActorDetails)),
                    policyName: ReportUtils.getPolicyName(report, false, policy),
                });
                break;
            }
            case CONST.REPORT.ARCHIVE_REASON.BOOKING_END_DATE_HAS_PASSED: {
                lastMessageTextFromReport = Localize.translate(preferredLocale, `reportArchiveReasons.${archiveReason}`);
                break;
            }
            default: {
                lastMessageTextFromReport = Localize.translate(preferredLocale, `reportArchiveReasons.default`);
            }
        }
    } else if (ReportActionUtils.isMoneyRequestAction(lastReportAction)) {
        const properSchemaForMoneyRequestMessage = ReportUtils.getReportPreviewMessage(report, lastReportAction, true, false, null, true);
        lastMessageTextFromReport = ReportUtils.formatReportLastMessageText(properSchemaForMoneyRequestMessage);
    } else if (ReportActionUtils.isReportPreviewAction(lastReportAction)) {
        const iouReport = ReportUtils.getReportOrDraftReport(ReportActionUtils.getIOUReportIDFromReportActionPreview(lastReportAction));
        const lastIOUMoneyReportAction = allSortedReportActions[iouReport?.reportID ?? CONST.DEFAULT_NUMBER_ID]?.find(
            (reportAction, key): reportAction is ReportAction<typeof CONST.REPORT.ACTIONS.TYPE.IOU> =>
                ReportActionUtils.shouldReportActionBeVisible(reportAction, key, ReportUtils.canUserPerformWriteAction(report)) &&
                reportAction.pendingAction !== CONST.RED_BRICK_ROAD_PENDING_ACTION.DELETE &&
                ReportActionUtils.isMoneyRequestAction(reportAction),
        );
        const reportPreviewMessage = ReportUtils.getReportPreviewMessage(
            !isEmptyObject(iouReport) ? iouReport : null,
            lastIOUMoneyReportAction,
            true,
            ReportUtils.isChatReport(report),
            null,
            true,
            lastReportAction,
        );
        lastMessageTextFromReport = ReportUtils.formatReportLastMessageText(reportPreviewMessage);
    } else if (ReportActionUtils.isReimbursementQueuedAction(lastReportAction)) {
        lastMessageTextFromReport = ReportUtils.getReimbursementQueuedActionMessage(lastReportAction, report);
    } else if (ReportActionUtils.isReimbursementDeQueuedAction(lastReportAction)) {
        lastMessageTextFromReport = ReportUtils.getReimbursementDeQueuedActionMessage(lastReportAction, report, true);
    } else if (ReportActionUtils.isDeletedParentAction(lastReportAction) && ReportUtils.isChatReport(report)) {
        lastMessageTextFromReport = ReportUtils.getDeletedParentActionMessageForChatReport(lastReportAction);
    } else if (ReportActionUtils.isPendingRemove(lastReportAction) && ReportActionUtils.isThreadParentMessage(lastReportAction, report?.reportID ?? String(CONST.DEFAULT_NUMBER_ID))) {
        lastMessageTextFromReport = Localize.translateLocal('parentReportAction.hiddenMessage');
<<<<<<< HEAD
    } else if (
        ReportUtils.isReportMessageAttachment({
            text: report?.lastMessageText ?? String(CONST.DEFAULT_NUMBER_ID),
            html: report?.lastMessageHtml,
            translationKey: report?.lastMessageTranslationKey,
            type: '',
        })
    ) {
        // eslint-disable-next-line @typescript-eslint/prefer-nullish-coalescing
        lastMessageTextFromReport = `[${Localize.translateLocal((report?.lastMessageTranslationKey || 'common.attachment') as TranslationPaths)}]`;
=======
    } else if (ReportUtils.isReportMessageAttachment({text: report?.lastMessageText ?? '-1', html: report?.lastMessageHtml, type: ''})) {
        lastMessageTextFromReport = `[${Localize.translateLocal('common.attachment')}]`;
>>>>>>> e94df0f7
    } else if (ReportActionUtils.isModifiedExpenseAction(lastReportAction)) {
        const properSchemaForModifiedExpenseMessage = ModifiedExpenseMessage.getForReportAction(report?.reportID, lastReportAction);
        lastMessageTextFromReport = ReportUtils.formatReportLastMessageText(properSchemaForModifiedExpenseMessage, true);
    } else if (ReportActionUtils.isTaskAction(lastReportAction)) {
        lastMessageTextFromReport = ReportUtils.formatReportLastMessageText(TaskUtils.getTaskReportActionMessage(lastReportAction).text);
    } else if (ReportActionUtils.isCreatedTaskReportAction(lastReportAction)) {
        lastMessageTextFromReport = TaskUtils.getTaskCreatedMessage(lastReportAction);
    } else if (
        ReportActionUtils.isActionOfType(lastReportAction, CONST.REPORT.ACTIONS.TYPE.SUBMITTED) ||
        ReportActionUtils.isActionOfType(lastReportAction, CONST.REPORT.ACTIONS.TYPE.SUBMITTED_AND_CLOSED)
    ) {
        const wasSubmittedViaHarvesting = ReportActionUtils.getOriginalMessage(lastReportAction)?.harvesting ?? false;
        if (wasSubmittedViaHarvesting) {
            lastMessageTextFromReport = ReportUtils.getReportAutomaticallySubmittedMessage(lastReportAction);
        } else {
            lastMessageTextFromReport = ReportUtils.getIOUSubmittedMessage(lastReportAction);
        }
    } else if (ReportActionUtils.isActionOfType(lastReportAction, CONST.REPORT.ACTIONS.TYPE.APPROVED)) {
        const {automaticAction} = ReportActionUtils.getOriginalMessage(lastReportAction) ?? {};
        if (automaticAction) {
            lastMessageTextFromReport = ReportUtils.getReportAutomaticallyApprovedMessage(lastReportAction);
        } else {
            lastMessageTextFromReport = ReportUtils.getIOUApprovedMessage(lastReportAction);
        }
    } else if (ReportActionUtils.isUnapprovedAction(lastReportAction)) {
        lastMessageTextFromReport = ReportUtils.getIOUUnapprovedMessage(lastReportAction);
    } else if (ReportActionUtils.isActionOfType(lastReportAction, CONST.REPORT.ACTIONS.TYPE.FORWARDED)) {
        const {automaticAction} = ReportActionUtils.getOriginalMessage(lastReportAction) ?? {};
        if (automaticAction) {
            lastMessageTextFromReport = ReportUtils.getReportAutomaticallyForwardedMessage(lastReportAction, reportID);
        } else {
            lastMessageTextFromReport = ReportUtils.getIOUForwardedMessage(lastReportAction, report);
        }
    } else if (lastReportAction?.actionName === CONST.REPORT.ACTIONS.TYPE.REJECTED) {
        lastMessageTextFromReport = ReportUtils.getRejectedReportMessage();
    } else if (ReportActionUtils.isActionableAddPaymentCard(lastReportAction)) {
        lastMessageTextFromReport = ReportActionUtils.getReportActionMessageText(lastReportAction);
    } else if (lastReportAction?.actionName === 'EXPORTINTEGRATION') {
        lastMessageTextFromReport = ReportActionUtils.getExportIntegrationLastMessageText(lastReportAction);
    } else if (lastReportAction?.actionName && ReportActionUtils.isOldDotReportAction(lastReportAction)) {
        lastMessageTextFromReport = ReportActionUtils.getMessageOfOldDotReportAction(lastReportAction, false);
    }

    return lastMessageTextFromReport || (report?.lastMessageText ?? '');
}

function hasReportErrors(report: Report, reportActions: OnyxEntry<ReportActions>) {
    return !isEmptyObject(ReportUtils.getAllReportErrors(report, reportActions));
}

/**
 * Creates a report list option
 */
function createOption(
    accountIDs: number[],
    personalDetails: OnyxInputOrEntry<PersonalDetailsList>,
    report: OnyxInputOrEntry<Report>,
    reportActions: ReportActions,
    config?: PreviewConfig,
): ReportUtils.OptionData {
    const {showChatPreviewLine = false, forcePolicyNamePreview = false, showPersonalDetails = false} = config ?? {};
    const result: ReportUtils.OptionData = {
        text: undefined,
        alternateText: undefined,
        pendingAction: undefined,
        allReportErrors: undefined,
        brickRoadIndicator: null,
        icons: undefined,
        tooltipText: null,
        ownerAccountID: undefined,
        subtitle: undefined,
        participantsList: undefined,
        accountID: 0,
        login: undefined,
        reportID: '',
        phoneNumber: undefined,
        hasDraftComment: false,
        keyForList: undefined,
        isDefaultRoom: false,
        isPinned: false,
        isWaitingOnBankAccount: false,
        iouReportID: undefined,
        isIOUReportOwner: null,
        iouReportAmount: 0,
        isChatRoom: false,
        shouldShowSubscript: false,
        isPolicyExpenseChat: false,
        isOwnPolicyExpenseChat: false,
        isExpenseReport: false,
        policyID: undefined,
        isOptimisticPersonalDetail: false,
        lastMessageText: '',
        lastVisibleActionCreated: undefined,
    };

    const personalDetailMap = getPersonalDetailsForAccountIDs(accountIDs, personalDetails);
    const personalDetailList = Object.values(personalDetailMap).filter((details): details is PersonalDetails => !!details);
    const personalDetail = personalDetailList.at(0);
    let hasMultipleParticipants = personalDetailList.length > 1;
    let subtitle;
    let reportName;
    result.participantsList = personalDetailList;
    result.isOptimisticPersonalDetail = personalDetail?.isOptimisticPersonalDetail;
    if (report) {
        result.isChatRoom = ReportUtils.isChatRoom(report);
        result.isDefaultRoom = ReportUtils.isDefaultRoom(report);
        // eslint-disable-next-line @typescript-eslint/naming-convention
        result.private_isArchived = report.private_isArchived;
        result.isExpenseReport = ReportUtils.isExpenseReport(report);
        result.isInvoiceRoom = ReportUtils.isInvoiceRoom(report);
        result.isMoneyRequestReport = ReportUtils.isMoneyRequestReport(report);
        result.isThread = ReportUtils.isChatThread(report);
        result.isTaskReport = ReportUtils.isTaskReport(report);
        result.shouldShowSubscript = ReportUtils.shouldReportShowSubscript(report);
        result.isPolicyExpenseChat = ReportUtils.isPolicyExpenseChat(report);
        result.isOwnPolicyExpenseChat = report.isOwnPolicyExpenseChat ?? false;
        result.allReportErrors = ReportUtils.getAllReportErrors(report, reportActions);
        result.brickRoadIndicator = hasReportErrors(report, reportActions) ? CONST.BRICK_ROAD_INDICATOR_STATUS.ERROR : '';
        result.pendingAction = report.pendingFields ? report.pendingFields.addWorkspaceRoom ?? report.pendingFields.createChat : undefined;
        result.ownerAccountID = report.ownerAccountID;
        result.reportID = report.reportID;
        result.isUnread = ReportUtils.isUnread(report);
        result.isPinned = report.isPinned;
        result.iouReportID = report.iouReportID;
        result.keyForList = String(report.reportID);
        result.isWaitingOnBankAccount = report.isWaitingOnBankAccount;
        result.policyID = report.policyID;
        result.isSelfDM = ReportUtils.isSelfDM(report);
        result.notificationPreference = ReportUtils.getReportNotificationPreference(report);
        result.lastVisibleActionCreated = report.lastVisibleActionCreated;

        const visibleParticipantAccountIDs = ReportUtils.getParticipantsAccountIDsForDisplay(report, true);

        result.tooltipText = ReportUtils.getReportParticipantsTitle(visibleParticipantAccountIDs);

        hasMultipleParticipants = personalDetailList.length > 1 || result.isChatRoom || result.isPolicyExpenseChat || ReportUtils.isGroupChat(report);
        subtitle = ReportUtils.getChatRoomSubtitle(report);

        const lastActorDetails = personalDetailMap[report.lastActorAccountID ?? CONST.DEFAULT_NUMBER_ID] ?? null;
        const lastActorDisplayName = getLastActorDisplayName(lastActorDetails, hasMultipleParticipants);
        const lastMessageTextFromReport = getLastMessageTextForReport(report, lastActorDetails);
        let lastMessageText = lastMessageTextFromReport;

        const lastAction = lastVisibleReportActions[report.reportID];
        const shouldDisplayLastActorName = lastAction && lastAction.actionName !== CONST.REPORT.ACTIONS.TYPE.REPORT_PREVIEW && lastAction.actionName !== CONST.REPORT.ACTIONS.TYPE.IOU;

        if (shouldDisplayLastActorName && lastActorDisplayName && lastMessageTextFromReport) {
            lastMessageText = `${lastActorDisplayName}: ${lastMessageTextFromReport}`;
        }

        result.lastMessageText = lastMessageText;

        // If displaying chat preview line is needed, let's overwrite the default alternate text
        result.alternateText = showPersonalDetails && personalDetail?.login ? personalDetail.login : getAlternateText(result, {showChatPreviewLine, forcePolicyNamePreview});

        reportName = showPersonalDetails
            ? ReportUtils.getDisplayNameForParticipant(accountIDs.at(0)) || LocalePhoneNumber.formatPhoneNumber(personalDetail?.login ?? '')
            : ReportUtils.getReportName(report);
    } else {
        // eslint-disable-next-line @typescript-eslint/prefer-nullish-coalescing
        reportName = ReportUtils.getDisplayNameForParticipant(accountIDs.at(0)) || LocalePhoneNumber.formatPhoneNumber(personalDetail?.login ?? '');
        result.keyForList = String(accountIDs.at(0));

        result.alternateText = LocalePhoneNumber.formatPhoneNumber(personalDetails?.[accountIDs[0]]?.login ?? '');
    }

    result.isIOUReportOwner = ReportUtils.isIOUOwnedByCurrentUser(result);
    result.iouReportAmount = ReportUtils.getMoneyRequestSpendBreakdown(result).totalDisplaySpend;

    if (!hasMultipleParticipants && (!report || (report && !ReportUtils.isGroupChat(report) && !ReportUtils.isChatRoom(report)))) {
        result.login = personalDetail?.login;
        result.accountID = Number(personalDetail?.accountID);
        result.phoneNumber = personalDetail?.phoneNumber;
    }

    result.text = reportName;
    result.icons = ReportUtils.getIcons(report, personalDetails, personalDetail?.avatar, personalDetail?.login, personalDetail?.accountID, null);
    result.subtitle = subtitle;

    return result;
}

/**
 * Get the option for a given report.
 */
function getReportOption(participant: Participant): ReportUtils.OptionData {
    const report = ReportUtils.getReportOrDraftReport(participant.reportID);
    const visibleParticipantAccountIDs = ReportUtils.getParticipantsAccountIDsForDisplay(report, true);

    const option = createOption(
        visibleParticipantAccountIDs,
        allPersonalDetails ?? {},
        !isEmptyObject(report) ? report : undefined,
        {},
        {
            showChatPreviewLine: false,
            forcePolicyNamePreview: false,
        },
    );

    // Update text & alternateText because createOption returns workspace name only if report is owned by the user
    if (option.isSelfDM) {
        option.alternateText = Localize.translateLocal('reportActionsView.yourSpace');
    } else if (option.isInvoiceRoom) {
        option.text = ReportUtils.getReportName(report);
        option.alternateText = Localize.translateLocal('workspace.common.invoices');
    } else {
        option.text = ReportUtils.getPolicyName(report);
        option.alternateText = Localize.translateLocal('workspace.common.workspace');
    }
    option.isDisabled = ReportUtils.isDraftReport(participant.reportID);
    option.selected = participant.selected;
    option.isSelected = participant.selected;
    return option;
}

/**
 * Get the option for a policy expense report.
 */
function getPolicyExpenseReportOption(participant: Participant | ReportUtils.OptionData): ReportUtils.OptionData {
    const expenseReport = ReportUtils.isPolicyExpenseChat(participant) ? ReportUtils.getReportOrDraftReport(participant.reportID) : null;

    const visibleParticipantAccountIDs = Object.entries(expenseReport?.participants ?? {})
        .filter(([, reportParticipant]) => reportParticipant && !ReportUtils.isHiddenForCurrentUser(reportParticipant.notificationPreference))
        .map(([accountID]) => Number(accountID));

    const option = createOption(
        visibleParticipantAccountIDs,
        allPersonalDetails ?? {},
        !isEmptyObject(expenseReport) ? expenseReport : null,
        {},
        {
            showChatPreviewLine: false,
            forcePolicyNamePreview: false,
        },
    );

    // Update text & alternateText because createOption returns workspace name only if report is owned by the user
    option.text = ReportUtils.getPolicyName(expenseReport);
    option.alternateText = Localize.translateLocal('workspace.common.workspace');
    option.selected = participant.selected;
    option.isSelected = participant.selected;
    return option;
}

/**
 * Searches for a match when provided with a value
 */
function isSearchStringMatch(searchValue: string, searchText?: string | null, participantNames = new Set<string>(), isChatRoom = false): boolean {
    const searchWords = new Set(searchValue.replace(/,/g, ' ').split(' '));
    const valueToSearch = searchText?.replace(new RegExp(/&nbsp;/g), '');
    let matching = true;
    searchWords.forEach((word) => {
        // if one of the word is not matching, we don't need to check further
        if (!matching) {
            return;
        }
        const matchRegex = new RegExp(Str.escapeForRegExp(word), 'i');
        matching = matchRegex.test(valueToSearch ?? '') || (!isChatRoom && participantNames.has(word));
    });
    return matching;
}

/**
 * Checks if the given userDetails is currentUser or not.
 * Note: We can't migrate this off of using logins because this is used to check if you're trying to start a chat with
 * yourself or a different user, and people won't be starting new chats via accountID usually.
 */
function isCurrentUser(userDetails: PersonalDetails): boolean {
    if (!userDetails) {
        return false;
    }

    // If user login is a mobile number, append sms domain if not appended already.
    const userDetailsLogin = PhoneNumber.addSMSDomainIfPhoneNumber(userDetails.login ?? '');

    if (currentUserLogin?.toLowerCase() === userDetailsLogin.toLowerCase()) {
        return true;
    }

    // Check if userDetails login exists in loginList
    return Object.keys(loginList ?? {}).some((login) => login.toLowerCase() === userDetailsLogin.toLowerCase());
}

/**
 * Calculates count of all enabled options
 */
function getEnabledCategoriesCount(options: PolicyCategories): number {
    return Object.values(options).filter((option) => option.enabled).length;
}

function getSearchValueForPhoneOrEmail(searchTerm: string) {
    const parsedPhoneNumber = PhoneNumber.parsePhoneNumber(LoginUtils.appendCountryCode(Str.removeSMSDomain(searchTerm)));
    return parsedPhoneNumber.possible ? parsedPhoneNumber.number?.e164 ?? '' : searchTerm.toLowerCase();
}

/**
 * Verifies that there is at least one enabled option
 */
function hasEnabledOptions(options: PolicyCategories | PolicyTag[]): boolean {
    return Object.values(options).some((option: PolicyTag | PolicyCategory) => option.enabled && option.pendingAction !== CONST.RED_BRICK_ROAD_PENDING_ACTION.DELETE);
}

/**
 * Checks if a report option is selected based on matching accountID or reportID.
 *
 * @param reportOption - The report option to be checked.
 * @param selectedOptions - Array of selected options to compare with.
 * @returns true if the report option matches any of the selected options by accountID or reportID, false otherwise.
 */
function isReportSelected(reportOption: ReportUtils.OptionData, selectedOptions: Array<Partial<ReportUtils.OptionData>>) {
    if (!selectedOptions || selectedOptions.length === 0) {
        return false;
    }

    // eslint-disable-next-line @typescript-eslint/prefer-nullish-coalescing
    return selectedOptions.some((option) => (option.accountID && option.accountID === reportOption.accountID) || (option.reportID && option.reportID === reportOption.reportID));
}

function createOptionList(personalDetails: OnyxEntry<PersonalDetailsList>, reports?: OnyxCollection<Report>) {
    const reportMapForAccountIDs: Record<number, Report> = {};
    const allReportOptions: Array<SearchOption<Report>> = [];

    if (reports) {
        Object.values(reports).forEach((report) => {
            if (!report) {
                return;
            }

            const isOneOnOneChat = ReportUtils.isOneOnOneChat(report);
            const accountIDs = ReportUtils.getParticipantsAccountIDsForDisplay(report);

            const isChatRoom = ReportUtils.isChatRoom(report);
            if ((!accountIDs || accountIDs.length === 0) && !isChatRoom) {
                return;
            }

            // Save the report in the map if this is a single participant so we can associate the reportID with the
            // personal detail option later. Individuals should not be associated with single participant
            // policyExpenseChats or chatRooms since those are not people.
            if (accountIDs.length <= 1 && isOneOnOneChat) {
                reportMapForAccountIDs[accountIDs[0]] = report;
            }

            allReportOptions.push({
                item: report,
                ...createOption(accountIDs, personalDetails, report, {}),
            });
        });
    }

    const allPersonalDetailsOptions = Object.values(personalDetails ?? {}).map((personalDetail) => ({
        item: personalDetail,
        ...createOption(
            [personalDetail?.accountID ?? CONST.DEFAULT_NUMBER_ID],
            personalDetails,
            reportMapForAccountIDs[personalDetail?.accountID ?? CONST.DEFAULT_NUMBER_ID],
            {},
            {showPersonalDetails: true},
        ),
    }));

    return {
        reports: allReportOptions,
        personalDetails: allPersonalDetailsOptions as Array<SearchOption<PersonalDetails>>,
    };
}

function createOptionFromReport(report: Report, personalDetails: OnyxEntry<PersonalDetailsList>) {
    const accountIDs = ReportUtils.getParticipantsAccountIDsForDisplay(report);

    return {
        item: report,
        ...createOption(accountIDs, personalDetails, report, {}),
    };
}

function orderPersonalDetailsOptions(options: ReportUtils.OptionData[]) {
    // PersonalDetails should be ordered Alphabetically by default - https://github.com/Expensify/App/issues/8220#issuecomment-1104009435
    return lodashOrderBy(options, [(personalDetail) => personalDetail.text?.toLowerCase()], 'asc');
}

/**
 * Orders report options without grouping them by kind.
 * Usually used when there is no search value
 */
function orderReportOptions(options: ReportUtils.OptionData[]) {
    return lodashOrderBy(options, [sortComparatorReportOptionByArchivedStatus, sortComparatorReportOptionByDate], ['asc', 'desc']);
}

/**
 * Ordering for report options when you have a search value, will order them by kind additionally.
 * @param options - list of options to be sorted
 * @param searchValue - search string
 * @returns a sorted list of options
 */
function orderReportOptionsWithSearch(
    options: ReportUtils.OptionData[],
    searchValue: string,
    {preferChatroomsOverThreads = false, preferPolicyExpenseChat = false, preferRecentExpenseReports = false}: OrderReportOptionsConfig = {},
) {
    const orderedByDate = orderReportOptions(options);

    return lodashOrderBy(
        orderedByDate,
        [
            // Sorting by kind:
            (option) => {
                if (option.isPolicyExpenseChat && preferPolicyExpenseChat && option.policyID === activePolicyID) {
                    return 0;
                }

                if (option.isSelfDM) {
                    return 0;
                }
                if (preferRecentExpenseReports && !!option?.lastIOUCreationDate) {
                    return 1;
                }
                if (preferRecentExpenseReports && option.isPolicyExpenseChat) {
                    return 1;
                }
                if (preferChatroomsOverThreads && option.isThread) {
                    return 4;
                }
                if (!!option.isChatRoom || option.private_isArchived) {
                    return 3;
                }
                if (!option.login) {
                    return 2;
                }
                if (option.login.toLowerCase() !== searchValue?.toLowerCase()) {
                    return 1;
                }

                // When option.login is an exact match with the search value, returning 0 puts it at the top of the option list
                return 0;
            },
            // For Submit Expense flow, prioritize the most recent expense reports and then policy expense chats (without expense requests)
            preferRecentExpenseReports ? (option) => option?.lastIOUCreationDate ?? '' : '',
            preferRecentExpenseReports ? (option) => option?.isPolicyExpenseChat : 0,
        ],
        ['asc', 'desc', 'desc'],
    );
}

function orderWorkspaceOptions(options: ReportUtils.OptionData[]): ReportUtils.OptionData[] {
    return lodashOrderBy(
        options,
        [
            (option) => {
                // Put default workspace on top
                if (option.isPolicyExpenseChat && option.policyID === activePolicyID) {
                    return 0;
                }

                return 1;
            },
        ],
        ['asc'],
    );
}

function sortComparatorReportOptionByArchivedStatus(option: ReportUtils.OptionData) {
    return option.private_isArchived ? 1 : 0;
}

function sortComparatorReportOptionByDate(options: ReportUtils.OptionData) {
    // If there is no date (ie. a personal detail option), the option will be sorted to the bottom
    // (comparing a dateString > '' returns true, and we are sorting descending, so the dateString will come before '')
    return options.lastVisibleActionCreated ?? '';
}

<<<<<<< HEAD
type ReportAndPersonalDetailOptions = Pick<Options, 'recentReports' | 'personalDetails' | 'workspaceChats'>;

=======
/**
 * Sorts reports and personal details independently.
 */
>>>>>>> e94df0f7
function orderOptions(options: ReportAndPersonalDetailOptions): ReportAndPersonalDetailOptions;

/**
 * Sorts reports and personal details independently, but prioritizes the search value.
 */
function orderOptions(options: ReportAndPersonalDetailOptions, searchValue: string, config?: OrderReportOptionsConfig): ReportAndPersonalDetailOptions;
function orderOptions(options: ReportAndPersonalDetailOptions, searchValue?: string, config?: OrderReportOptionsConfig): ReportAndPersonalDetailOptions {
    let orderedReportOptions: ReportUtils.OptionData[];
    if (searchValue) {
        orderedReportOptions = orderReportOptionsWithSearch(options.recentReports, searchValue, config);
    } else {
        orderedReportOptions = orderReportOptions(options.recentReports);
    }
    const orderedPersonalDetailsOptions = orderPersonalDetailsOptions(options.personalDetails);
    const orderedWorkspaceChats = orderWorkspaceOptions(options?.workspaceChats ?? []);

    return {
        recentReports: orderedReportOptions,
        personalDetails: orderedPersonalDetailsOptions,
        workspaceChats: orderedWorkspaceChats,
    };
}

function canCreateOptimisticPersonalDetailOption({
    recentReportOptions,
    personalDetailsOptions,
    currentUserOption,
    searchValue,
}: {
    recentReportOptions: ReportUtils.OptionData[];
    personalDetailsOptions: ReportUtils.OptionData[];
    currentUserOption?: ReportUtils.OptionData | null;
    searchValue: string;
}) {
    if (recentReportOptions.length + personalDetailsOptions.length > 0) {
        return false;
    }
    if (!currentUserOption) {
        return true;
    }
    return currentUserOption.login !== PhoneNumber.addSMSDomainIfPhoneNumber(searchValue ?? '').toLowerCase() && currentUserOption.login !== searchValue?.toLowerCase();
}

/**
 * We create a new user option if the following conditions are satisfied:
 * - There's no matching recent report and personal detail option
 * - The searchValue is a valid email or phone number
 * - If prop shouldAcceptName = true, the searchValue can be also a normal string
 * - The searchValue isn't the current personal detail login
 */
function getUserToInviteOption({
    searchValue,
    optionsToExclude = [],
    selectedOptions = [],
    reportActions = {},
    showChatPreviewLine = false,
    shouldAcceptName = false,
}: GetUserToInviteConfig): ReportUtils.OptionData | null {
    const parsedPhoneNumber = PhoneNumber.parsePhoneNumber(LoginUtils.appendCountryCode(Str.removeSMSDomain(searchValue)));
    const isCurrentUserLogin = isCurrentUser({login: searchValue} as PersonalDetails);
    const isInSelectedOption = selectedOptions.some((option) => 'login' in option && option.login === searchValue);
    const isValidEmail = Str.isValidEmail(searchValue) && !Str.isDomainEmail(searchValue) && !Str.endsWith(searchValue, CONST.SMS.DOMAIN);
    const isValidPhoneNumber = parsedPhoneNumber.possible && Str.isValidE164Phone(LoginUtils.getPhoneNumberWithoutSpecialChars(parsedPhoneNumber.number?.input ?? ''));
    const isInOptionToExclude =
        optionsToExclude.findIndex((optionToExclude) => 'login' in optionToExclude && optionToExclude.login === PhoneNumber.addSMSDomainIfPhoneNumber(searchValue).toLowerCase()) !== -1;

    if (!searchValue || isCurrentUserLogin || isInSelectedOption || (!isValidEmail && !isValidPhoneNumber && !shouldAcceptName) || isInOptionToExclude) {
        return null;
    }

    // Generates an optimistic account ID for new users not yet saved in Onyx
    const optimisticAccountID = UserUtils.generateAccountID(searchValue);
    const personalDetailsExtended = {
        ...allPersonalDetails,
        [optimisticAccountID]: {
            accountID: optimisticAccountID,
            login: searchValue,
        },
    };
    const userToInvite = createOption([optimisticAccountID], personalDetailsExtended, null, reportActions, {
        showChatPreviewLine,
    });
    userToInvite.isOptimisticAccount = true;
    userToInvite.login = isValidEmail || isValidPhoneNumber ? searchValue : '';
    // eslint-disable-next-line @typescript-eslint/prefer-nullish-coalescing
    userToInvite.text = userToInvite.text || searchValue;
    // eslint-disable-next-line @typescript-eslint/prefer-nullish-coalescing
    userToInvite.alternateText = userToInvite.alternateText || searchValue;

    // If user doesn't exist, use a fallback avatar
    userToInvite.icons = [
        {
            source: FallbackAvatar,
            id: optimisticAccountID,
            name: searchValue,
            type: CONST.ICON_TYPE_AVATAR,
        },
    ];

    return userToInvite;
}

/**
 * Options are reports and personal details. This function filters out the options that are not valid to be displayed.
 */
function getValidOptions(
    options: OptionList,
    {
        betas = [],
        selectedOptions = [],
        excludeLogins = [],
        includeMultipleParticipantReports = false,
        includeRecentReports = true,
        showChatPreviewLine = false,
        forcePolicyNamePreview = false,
        includeOwnedWorkspaceChats = false,
        includeThreads = false,
        includeTasks = false,
        includeMoneyRequests = false,
        includeP2P = true,
        includeSelectedOptions = false,
        transactionViolations = {},
        includeSelfDM = false,
        includeInvoiceRooms = false,
        includeDomainEmail = false,
        action,
        recentAttendees,
        shouldBoldTitleByDefault = true,
        shouldSeparateSelfDMChat = false,
        shouldSeparateWorkspaceChat = false,
    }: GetOptionsConfig = {},
): Options {
    const topmostReportId = Navigation.getTopmostReportId() ?? String(CONST.DEFAULT_NUMBER_ID);

    // Filter out all the reports that shouldn't be displayed
    const filteredReportOptions = options.reports.filter((option) => {
        const report = option.item;
        const doesReportHaveViolations = ReportUtils.shouldDisplayViolationsRBRInLHN(report, transactionViolations);

        return ReportUtils.shouldReportBeInOptionList({
            report,
            currentReportId: topmostReportId,
            betas,
            policies,
            doesReportHaveViolations,
            isInFocusMode: false,
            excludeEmptyChats: false,
            includeSelfDM,
            login: option.login,
            includeDomainEmail,
        });
    });

    const allReportOptions = filteredReportOptions.filter((option) => {
        const report = option.item;

        if (!report) {
            return false;
        }

        const isThread = option.isThread;
        const isTaskReport = option.isTaskReport;
        const isPolicyExpenseChat = option.isPolicyExpenseChat;
        const isMoneyRequestReport = option.isMoneyRequestReport;
        const isSelfDM = option.isSelfDM;
        const isChatRoom = option.isChatRoom;
        const accountIDs = ReportUtils.getParticipantsAccountIDsForDisplay(report);

        if (isPolicyExpenseChat && report.isOwnPolicyExpenseChat && !includeOwnedWorkspaceChats) {
            return false;
        }

        // When passing includeP2P false we are trying to hide features from users that are not ready for P2P and limited to workspace chats only.
        if (!includeP2P && !isPolicyExpenseChat) {
            return false;
        }

        if (isSelfDM && !includeSelfDM) {
            return false;
        }

        if (isThread && !includeThreads) {
            return false;
        }

        if (isTaskReport && !includeTasks) {
            return false;
        }

        if (isMoneyRequestReport && !includeMoneyRequests) {
            return false;
        }

        // In case user needs to add credit bank account, don't allow them to submit an expense from the workspace.
        if (includeOwnedWorkspaceChats && ReportUtils.hasIOUWaitingOnCurrentUserBankAccount(report)) {
            return false;
        }

        if ((!accountIDs || accountIDs.length === 0) && !isChatRoom) {
            return false;
        }

        return true;
    });

    let workspaceChats: ReportUtils.OptionData[] = [];

    if (shouldSeparateWorkspaceChat) {
        workspaceChats = allReportOptions.filter((option) => option.isOwnPolicyExpenseChat && !option.private_isArchived);
    }

    const allPersonalDetailsOptions = includeP2P
        ? options.personalDetails.filter((detail) => !!detail?.login && !!detail.accountID && !detail?.isOptimisticPersonalDetail && (includeDomainEmail || !Str.isDomainEmail(detail.login)))
        : [];

    const optionsToExclude: Option[] = [{login: CONST.EMAIL.NOTIFICATIONS}];

    // If we're including selected options from the search results, we only want to exclude them if the search input is empty
    // This is because on certain pages, we show the selected options at the top when the search input is empty
    // This prevents the issue of seeing the selected option twice if you have them as a recent chat and select them
    if (!includeSelectedOptions) {
        optionsToExclude.push(...selectedOptions);
    }

    excludeLogins.forEach((login) => {
        optionsToExclude.push({login});
    });

    let recentReportOptions: ReportUtils.OptionData[] = [];
    const personalDetailsOptions: ReportUtils.OptionData[] = [];

    const preferRecentExpenseReports = action === CONST.IOU.ACTION.CREATE;

    if (includeRecentReports) {
        for (const reportOption of allReportOptions) {
            /**
             * By default, generated options does not have the chat preview line enabled.
             * If showChatPreviewLine or forcePolicyNamePreview are true, let's generate and overwrite the alternate text.
             */
            reportOption.alternateText = getAlternateText(reportOption, {showChatPreviewLine, forcePolicyNamePreview});

            // Skip notifications@expensify.com
            if (reportOption.login === CONST.EMAIL.NOTIFICATIONS) {
                continue;
            }

            const isCurrentUserOwnedPolicyExpenseChatThatCouldShow =
                reportOption.isPolicyExpenseChat && reportOption.ownerAccountID === currentUserAccountID && includeOwnedWorkspaceChats && !reportOption.private_isArchived;

            const shouldShowInvoiceRoom =
                includeInvoiceRooms &&
                ReportUtils.isInvoiceRoom(reportOption.item) &&
                ReportUtils.isPolicyAdmin(reportOption.policyID ?? String(CONST.DEFAULT_NUMBER_ID), policies) &&
                !reportOption.private_isArchived &&
                PolicyUtils.canSendInvoiceFromWorkspace(reportOption.policyID);

            /**
                Exclude the report option if it doesn't meet any of the following conditions:
                - It is not an owned policy expense chat that could be shown
                - Multiple participant reports are not included
                - It doesn't have a login
                - It is not an invoice room that should be shown
            */
            if (!isCurrentUserOwnedPolicyExpenseChatThatCouldShow && !includeMultipleParticipantReports && !reportOption.login && !shouldShowInvoiceRoom) {
                continue;
            }

            // If we're excluding threads, check the report to see if it has a single participant and if the participant is already selected
            if (
                !includeThreads &&
                (!!reportOption.login || reportOption.reportID) &&
                optionsToExclude.some((option) => option.login === reportOption.login || option.reportID === reportOption.reportID)
            ) {
                continue;
            }

            reportOption.isSelected = isReportSelected(reportOption, selectedOptions);
            reportOption.isBold = shouldBoldTitleByDefault || shouldUseBoldText(reportOption);

            if (action === CONST.IOU.ACTION.CATEGORIZE) {
                const reportPolicy = allPolicies?.[`${ONYXKEYS.COLLECTION.POLICY}${reportOption.policyID}`];
                if (reportPolicy?.areCategoriesEnabled) {
                    recentReportOptions.push(reportOption);
                }
            } else {
                recentReportOptions.push(reportOption);
            }

            // Add a field to sort the recent reports by the time of last IOU request for create actions
            if (preferRecentExpenseReports) {
                const reportPreviewAction = allSortedReportActions[reportOption.reportID]?.find((reportAction) =>
                    ReportActionUtils.isActionOfType(reportAction, CONST.REPORT.ACTIONS.TYPE.REPORT_PREVIEW),
                );

                if (reportPreviewAction) {
                    const iouReportID = ReportActionUtils.getIOUReportIDFromReportActionPreview(reportPreviewAction);
                    const iouReportActions = allSortedReportActions[iouReportID] ?? [];
                    const lastIOUAction = iouReportActions.find((iouAction) => iouAction.actionName === CONST.REPORT.ACTIONS.TYPE.IOU);
                    if (lastIOUAction) {
                        reportOption.lastIOUCreationDate = lastIOUAction.lastModified;
                    }
                }
            }
        }
    } else if (recentAttendees && recentAttendees?.length > 0) {
        recentAttendees.filter((attendee) => attendee.login ?? attendee.displayName).forEach((a) => optionsToExclude.push({login: a.login ?? a.displayName}));
        recentReportOptions = recentAttendees as ReportUtils.OptionData[];
    }

    const personalDetailsOptionsToExclude = [...optionsToExclude, {login: currentUserLogin}];
    // Next loop over all personal details removing any that are selectedUsers or recentChats
    for (const personalDetailOption of allPersonalDetailsOptions) {
        if (personalDetailsOptionsToExclude.some((optionToExclude) => optionToExclude.login === personalDetailOption.login)) {
            continue;
        }
        personalDetailOption.isBold = shouldBoldTitleByDefault;

        personalDetailsOptions.push(personalDetailOption);
    }

    const currentUserOption = allPersonalDetailsOptions.find((personalDetailsOption) => personalDetailsOption.login === currentUserLogin);
    let selfDMChat: ReportUtils.OptionData | undefined;

    if (shouldSeparateWorkspaceChat) {
        recentReportOptions = recentReportOptions.filter((option) => !option.isPolicyExpenseChat);
    }
    if (shouldSeparateSelfDMChat) {
        selfDMChat = recentReportOptions.find((option) => option.isSelfDM);
        recentReportOptions = recentReportOptions.filter((option) => !option.isSelfDM);
    }

    return {
        personalDetails: personalDetailsOptions,
        recentReports: recentReportOptions,
        currentUserOption,
        // User to invite is generated by the search input of a user.
        // As this function isn't concerned with any search input yet, this is null (will be set when using filterOptions).
        userToInvite: null,
        workspaceChats,
        selfDMChat,
    };
}

/**
 * Build the options for the Search view
 */
function getSearchOptions(options: OptionList, betas: Beta[] = [], isUsedInChatFinder = true): Options {
    Timing.start(CONST.TIMING.LOAD_SEARCH_OPTIONS);
    Performance.markStart(CONST.TIMING.LOAD_SEARCH_OPTIONS);
    const optionList = getValidOptions(options, {
        betas,
        includeRecentReports: true,
        includeMultipleParticipantReports: true,
        showChatPreviewLine: isUsedInChatFinder,
        includeP2P: true,
        forcePolicyNamePreview: true,
        includeOwnedWorkspaceChats: true,
        includeThreads: true,
        includeMoneyRequests: true,
        includeTasks: true,
        includeSelfDM: true,
        shouldBoldTitleByDefault: !isUsedInChatFinder,
    });
    const orderedOptions = orderOptions(optionList);
    Timing.end(CONST.TIMING.LOAD_SEARCH_OPTIONS);
    Performance.markEnd(CONST.TIMING.LOAD_SEARCH_OPTIONS);

    return {
        ...optionList,
        ...orderedOptions,
    };
}

function getShareLogOptions(options: OptionList, betas: Beta[] = []): Options {
    return getValidOptions(options, {
        betas,
        includeMultipleParticipantReports: true,
        includeP2P: true,
        forcePolicyNamePreview: true,
        includeOwnedWorkspaceChats: true,
        includeSelfDM: true,
        includeThreads: true,
    });
}

/**
 * Build the IOUConfirmation options for showing the payee personalDetail
 */
function getIOUConfirmationOptionsFromPayeePersonalDetail(personalDetail: OnyxEntry<PersonalDetails>, amountText?: string): PayeePersonalDetails {
    const login = personalDetail?.login ?? '';
    return {
        text: LocalePhoneNumber.formatPhoneNumber(PersonalDetailsUtils.getDisplayNameOrDefault(personalDetail, login)),
        alternateText: LocalePhoneNumber.formatPhoneNumber(login || PersonalDetailsUtils.getDisplayNameOrDefault(personalDetail, '', false)),
        icons: [
            {
                source: personalDetail?.avatar ?? FallbackAvatar,
                name: personalDetail?.login ?? '',
                type: CONST.ICON_TYPE_AVATAR,
                id: personalDetail?.accountID,
            },
        ],
        descriptiveText: amountText ?? '',
        login: personalDetail?.login ?? '',
        accountID: personalDetail?.accountID ?? CONST.DEFAULT_NUMBER_ID,
        keyForList: String(personalDetail?.accountID ?? CONST.DEFAULT_NUMBER_ID),
    };
}

function getAttendeeOptions(
    reports: Array<SearchOption<Report>>,
    personalDetails: Array<SearchOption<PersonalDetails>>,
    betas: OnyxEntry<Beta[]>,
    attendees: Attendee[],
    recentAttendees: Attendee[],
    includeOwnedWorkspaceChats = false,
    includeP2P = true,
    includeInvoiceRooms = false,
    action: IOUAction | undefined = undefined,
) {
    return getValidOptions(
        {reports, personalDetails},
        {
            betas,
            selectedOptions: attendees,
            excludeLogins: CONST.EXPENSIFY_EMAILS,
            includeOwnedWorkspaceChats,
            includeRecentReports: false,
            includeP2P,
            includeSelectedOptions: false,
            includeSelfDM: false,
            includeInvoiceRooms,
            action,
            recentAttendees,
        },
    );
}

/**
 * Build the options for the Share Destination for a Task
 */

function getShareDestinationOptions(
    reports: Array<SearchOption<Report>> = [],
    personalDetails: Array<SearchOption<PersonalDetails>> = [],
    betas: OnyxEntry<Beta[]> = [],
    selectedOptions: Array<Partial<ReportUtils.OptionData>> = [],
    excludeLogins: string[] = [],
    includeOwnedWorkspaceChats = true,
) {
    return getValidOptions(
        {reports, personalDetails},
        {
            betas,
            selectedOptions,
            includeMultipleParticipantReports: true,
            showChatPreviewLine: true,
            forcePolicyNamePreview: true,
            includeThreads: true,
            includeMoneyRequests: true,
            includeTasks: true,
            excludeLogins,
            includeOwnedWorkspaceChats,
            includeSelfDM: true,
        },
    );
}

/**
 * Format personalDetails or userToInvite to be shown in the list
 *
 * @param member - personalDetails or userToInvite
 * @param config - keys to overwrite the default values
 */
function formatMemberForList(member: ReportUtils.OptionData): MemberForList {
    const accountID = member.accountID;

    return {
        // eslint-disable-next-line @typescript-eslint/prefer-nullish-coalescing
        text: member.text || member.displayName || '',
        // eslint-disable-next-line @typescript-eslint/prefer-nullish-coalescing
        alternateText: member.alternateText || member.login || '',
        // eslint-disable-next-line @typescript-eslint/prefer-nullish-coalescing
        keyForList: member.keyForList || String(accountID ?? CONST.DEFAULT_NUMBER_ID) || '',
        isSelected: member.isSelected ?? false,
        isDisabled: member.isDisabled ?? false,
        accountID,
        login: member.login ?? '',
        icons: member.icons,
        pendingAction: member.pendingAction,
        reportID: member.reportID ?? String(CONST.DEFAULT_NUMBER_ID),
    };
}

/**
 * Build the options for the Workspace Member Invite view
 */
function getMemberInviteOptions(
    personalDetails: Array<SearchOption<PersonalDetails>>,
    betas: Beta[] = [],
    excludeLogins: string[] = [],
    includeSelectedOptions = false,
    reports: Array<SearchOption<Report>> = [],
    includeRecentReports = false,
): Options {
    const options = getValidOptions(
        {reports, personalDetails},
        {
            betas,
            includeP2P: true,
            excludeLogins,
            includeSelectedOptions,
            includeRecentReports,
        },
    );

    const orderedOptions = orderOptions(options);
    return {
        ...options,
        personalDetails: orderedOptions.personalDetails,
        recentReports: orderedOptions.recentReports,
    };
}

/**
 * Helper method that returns the text to be used for the header's message and title (if any)
 */
function getHeaderMessage(hasSelectableOptions: boolean, hasUserToInvite: boolean, searchValue: string, hasMatchedParticipant = false): string {
    const isValidPhone = PhoneNumber.parsePhoneNumber(LoginUtils.appendCountryCode(searchValue)).possible;

    const isValidEmail = Str.isValidEmail(searchValue);

    if (searchValue && CONST.REGEX.DIGITS_AND_PLUS.test(searchValue) && !isValidPhone && !hasSelectableOptions) {
        return Localize.translate(preferredLocale, 'messages.errorMessageInvalidPhone');
    }

    // Without a search value, it would be very confusing to see a search validation message.
    // Therefore, this skips the validation when there is no search value.
    if (searchValue && !hasSelectableOptions && !hasUserToInvite) {
        if (/^\d+$/.test(searchValue) && !isValidPhone) {
            return Localize.translate(preferredLocale, 'messages.errorMessageInvalidPhone');
        }
        if (/@/.test(searchValue) && !isValidEmail) {
            return Localize.translate(preferredLocale, 'messages.errorMessageInvalidEmail');
        }
        if (hasMatchedParticipant && (isValidEmail || isValidPhone)) {
            return '';
        }
        return Localize.translate(preferredLocale, 'common.noResultsFound');
    }

    return '';
}

/**
 * Helper method for non-user lists (eg. categories and tags) that returns the text to be used for the header's message and title (if any)
 */
function getHeaderMessageForNonUserList(hasSelectableOptions: boolean, searchValue: string): string {
    if (searchValue && !hasSelectableOptions) {
        return Localize.translate(preferredLocale, 'common.noResultsFound');
    }
    return '';
}

/**
 * Helper method to check whether an option can show tooltip or not
 */
function shouldOptionShowTooltip(option: ReportUtils.OptionData): boolean {
    return !option.private_isArchived;
}

/**
 * Handles the logic for displaying selected participants from the search term
 */
function formatSectionsFromSearchTerm(
    searchTerm: string,
    selectedOptions: ReportUtils.OptionData[],
    filteredRecentReports: ReportUtils.OptionData[],
    filteredPersonalDetails: ReportUtils.OptionData[],
    personalDetails: OnyxEntry<PersonalDetailsList> = {},
    shouldGetOptionDetails = false,
    filteredWorkspaceChats: ReportUtils.OptionData[] = [],
): SectionForSearchTerm {
    // We show the selected participants at the top of the list when there is no search term or maximum number of participants has already been selected
    // However, if there is a search term we remove the selected participants from the top of the list unless they are part of the search results
    // This clears up space on mobile views, where if you create a group with 4+ people you can't see the selected participants and the search results at the same time
    if (searchTerm === '') {
        return {
            section: {
                title: undefined,
                data: shouldGetOptionDetails
                    ? selectedOptions.map((participant) => {
                          const isPolicyExpenseChat = participant.isPolicyExpenseChat ?? false;
                          return isPolicyExpenseChat ? getPolicyExpenseReportOption(participant) : getParticipantsOption(participant, personalDetails);
                      })
                    : selectedOptions,
                shouldShow: selectedOptions.length > 0,
            },
        };
    }

    const cleanSearchTerm = searchTerm.trim().toLowerCase();
    // If you select a new user you don't have a contact for, they won't get returned as part of a recent report or personal details
    // This will add them to the list of options, deduping them if they already exist in the other lists
    const selectedParticipantsWithoutDetails = selectedOptions.filter((participant) => {
        const accountID = participant.accountID ?? null;
        const isPartOfSearchTerm = getPersonalDetailSearchTerms(participant).join(' ').toLowerCase().includes(cleanSearchTerm);
        const isReportInRecentReports = filteredRecentReports.some((report) => report.accountID === accountID) || filteredWorkspaceChats.some((report) => report.accountID === accountID);
        const isReportInPersonalDetails = filteredPersonalDetails.some((personalDetail) => personalDetail.accountID === accountID);

        return isPartOfSearchTerm && !isReportInRecentReports && !isReportInPersonalDetails;
    });

    return {
        section: {
            title: undefined,
            data: shouldGetOptionDetails
                ? selectedParticipantsWithoutDetails.map((participant) => {
                      const isPolicyExpenseChat = participant.isPolicyExpenseChat ?? false;
                      return isPolicyExpenseChat ? getPolicyExpenseReportOption(participant) : getParticipantsOption(participant, personalDetails);
                  })
                : selectedParticipantsWithoutDetails,
            shouldShow: selectedParticipantsWithoutDetails.length > 0,
        },
    };
}

/**
 * Helper method to get the `keyForList` for the first option in the OptionsList
 */
function getFirstKeyForList(data?: Option[] | null) {
    if (!data?.length) {
        return '';
    }

    const firstNonEmptyDataObj = data.at(0);

    return firstNonEmptyDataObj?.keyForList ? firstNonEmptyDataObj?.keyForList : '';
}

function getPersonalDetailSearchTerms(item: Partial<ReportUtils.OptionData>) {
    return [item.participantsList?.[0]?.displayName ?? '', item.login ?? '', item.login?.replace(CONST.EMAIL_SEARCH_REGEX, '') ?? ''];
}

function getCurrentUserSearchTerms(item: ReportUtils.OptionData) {
    return [item.text ?? '', item.login ?? '', item.login?.replace(CONST.EMAIL_SEARCH_REGEX, '') ?? ''];
}

/**
 * Remove the personal details for the DMs that are already in the recent reports so that we don't show duplicates.
 */
function filteredPersonalDetailsOfRecentReports(recentReports: ReportUtils.OptionData[], personalDetails: ReportUtils.OptionData[]) {
    const excludedLogins = new Set(recentReports.map((report) => report.login));
    return personalDetails.filter((personalDetail) => !excludedLogins.has(personalDetail.login));
}

/**
 * Filters options based on the search input value
 */
function filterReports(reports: ReportUtils.OptionData[], searchTerms: string[]): ReportUtils.OptionData[] {
    // We search eventually for multiple whitespace separated search terms.
    // We start with the search term at the end, and then narrow down those filtered search results with the next search term.
    // We repeat (reduce) this until all search terms have been used:
    const filteredReports = searchTerms.reduceRight(
        (items, term) =>
            filterArrayByMatch(items, term, (item) => {
                const values: string[] = [];
                if (item.text) {
                    values.push(item.text);
                }

                if (item.login) {
                    values.push(item.login);
                    values.push(item.login.replace(CONST.EMAIL_SEARCH_REGEX, ''));
                }

                if (item.isThread) {
                    if (item.alternateText) {
                        values.push(item.alternateText);
                    }
                } else if (!!item.isChatRoom || !!item.isPolicyExpenseChat) {
                    if (item.subtitle) {
                        values.push(item.subtitle);
                    }
                }

                return uniqFast(values);
            }),
        // We start from all unfiltered reports:
        reports,
    );

    return filteredReports;
}

function filterWorkspaceChats(reports: ReportUtils.OptionData[], searchTerms: string[]): ReportUtils.OptionData[] {
    const filteredReports = searchTerms.reduceRight(
        (items, term) =>
            filterArrayByMatch(items, term, (item) => {
                const values: string[] = [];
                if (item.text) {
                    values.push(item.text);
                }
                return uniqFast(values);
            }),
        // We start from all unfiltered reports:
        reports,
    );

    return filteredReports;
}

function filterPersonalDetails(personalDetails: ReportUtils.OptionData[], searchTerms: string[]): ReportUtils.OptionData[] {
    return searchTerms.reduceRight(
        (items, term) =>
            filterArrayByMatch(items, term, (item) => {
                const values = getPersonalDetailSearchTerms(item);
                return uniqFast(values);
            }),
        personalDetails,
    );
}

function filterCurrentUserOption(currentUserOption: ReportUtils.OptionData | null | undefined, searchTerms: string[]): ReportUtils.OptionData | null | undefined {
    return searchTerms.reduceRight((item, term) => {
        if (!item) {
            return null;
        }

        const currentUserOptionSearchText = uniqFast(getCurrentUserSearchTerms(item)).join(' ');
        return isSearchStringMatch(term, currentUserOptionSearchText) ? item : null;
    }, currentUserOption);
}

function filterUserToInvite(options: Omit<Options, 'userToInvite'>, searchValue: string, config?: FilterUserToInviteConfig): ReportUtils.OptionData | null {
    const {canInviteUser = true, excludeLogins = []} = config ?? {};
    if (!canInviteUser) {
        return null;
    }

    const canCreateOptimisticDetail = canCreateOptimisticPersonalDetailOption({
        recentReportOptions: options.recentReports,
        personalDetailsOptions: options.personalDetails,
        currentUserOption: options.currentUserOption,
        searchValue,
    });

    if (!canCreateOptimisticDetail) {
        return null;
    }

    const optionsToExclude: Option[] = [{login: CONST.EMAIL.NOTIFICATIONS}];
    excludeLogins.forEach((login) => {
        optionsToExclude.push({login});
    });

    return getUserToInviteOption({
        searchValue,
        optionsToExclude,
        ...config,
    });
}

function filterSelfDMChat(report: ReportUtils.OptionData, searchTerms: string[]): ReportUtils.OptionData | undefined {
    const isMatch = searchTerms.every((term) => {
        const values: string[] = [];

        if (report.text) {
            values.push(report.text);
        }
        if (report.login) {
            values.push(report.login);
            values.push(report.login.replace(CONST.EMAIL_SEARCH_REGEX, ''));
        }
        if (report.isThread) {
            if (report.alternateText) {
                values.push(report.alternateText);
            }
        } else if (!!report.isChatRoom || !!report.isPolicyExpenseChat) {
            if (report.subtitle) {
                values.push(report.subtitle);
            }
        }

        // Remove duplicate values and check if the term matches any value
        return uniqFast(values).some((value) => value.includes(term));
    });

    return isMatch ? report : undefined;
}

function filterOptions(options: Options, searchInputValue: string, config?: FilterUserToInviteConfig): Options {
    const parsedPhoneNumber = PhoneNumber.parsePhoneNumber(LoginUtils.appendCountryCode(Str.removeSMSDomain(searchInputValue)));
    const searchValue = parsedPhoneNumber.possible && parsedPhoneNumber.number?.e164 ? parsedPhoneNumber.number.e164 : searchInputValue.toLowerCase();
    const searchTerms = searchValue ? searchValue.split(' ') : [];

    const recentReports = filterReports(options.recentReports, searchTerms);
    const personalDetails = filterPersonalDetails(options.personalDetails, searchTerms);
    const currentUserOption = filterCurrentUserOption(options.currentUserOption, searchTerms);
    const userToInvite = filterUserToInvite(
        {
            recentReports,
            personalDetails,
            currentUserOption,
        },
        searchValue,
        config,
    );
    const workspaceChats = filterWorkspaceChats(options.workspaceChats ?? [], searchTerms);

    const selfDMChat = options.selfDMChat ? filterSelfDMChat(options.selfDMChat, searchTerms) : undefined;

    return {
        personalDetails,
        recentReports,
        userToInvite,
        currentUserOption,
        workspaceChats,
        selfDMChat,
    };
}

type AllOrderConfigs = OrderReportOptionsConfig & OrderOptionsConfig;
type FilterAndOrderConfig = FilterUserToInviteConfig & AllOrderConfigs;

/**
 * Orders the reports and personal details based on the search input value.
 * Personal details will be filtered out if they are part of the recent reports.
 * Additional configs can be applied.
 */
function combineOrderingOfReportsAndPersonalDetails(
    options: ReportAndPersonalDetailOptions,
    searchInputValue: string,
    {maxRecentReportsToShow, sortByReportTypeInSearch, ...orderReportOptionsConfig}: AllOrderConfigs = {},
): ReportAndPersonalDetailOptions {
    // sortByReportTypeInSearch will show the personal details as part of the recent reports
    if (sortByReportTypeInSearch) {
        const personalDetailsWithoutDMs = filteredPersonalDetailsOfRecentReports(options.recentReports, options.personalDetails);
        const reportsAndPersonalDetails = options.recentReports.concat(personalDetailsWithoutDMs);
        return orderOptions({recentReports: reportsAndPersonalDetails, personalDetails: []}, searchInputValue, orderReportOptionsConfig);
    }

    let orderedReports = orderReportOptionsWithSearch(options.recentReports, searchInputValue, orderReportOptionsConfig);
    if (typeof maxRecentReportsToShow === 'number') {
        orderedReports = orderedReports.slice(0, maxRecentReportsToShow);
    }

    const personalDetailsWithoutDMs = filteredPersonalDetailsOfRecentReports(orderedReports, options.personalDetails);
    const orderedPersonalDetails = orderPersonalDetailsOptions(personalDetailsWithoutDMs);

    return {
        recentReports: orderedReports,
        personalDetails: orderedPersonalDetails,
    };
}

/**
 * Filters and orders the options based on the search input value.
 * Note that personal details that are part of the recent reports will always be shown as part of the recent reports (ie. DMs).
 */
function filterAndOrderOptions(options: Options, searchInputValue: string, config: FilterAndOrderConfig = {}): Options {
    let filterResult = options;
    if (searchInputValue.trim().length > 0) {
        filterResult = filterOptions(options, searchInputValue, config);
    }

    const orderedOptions = combineOrderingOfReportsAndPersonalDetails(filterResult, searchInputValue, config);

    // on staging server, in specific cases (see issue) BE returns duplicated personalDetails entries
    orderedOptions.personalDetails = orderedOptions.personalDetails.filter((detail, index, array) => array.findIndex((i) => i.login === detail.login) === index);

    return {
<<<<<<< HEAD
        recentReports: orderedReports,
        personalDetails: filteredPersonalDetails,
        userToInvite: filterResult.userToInvite,
        currentUserOption: filterResult.currentUserOption,
        workspaceChats: filterResult.workspaceChats,
        selfDMChat: filterResult.selfDMChat,
=======
        ...filterResult,
        ...orderedOptions,
>>>>>>> e94df0f7
    };
}

function sortAlphabetically<T extends Partial<Record<TKey, string | undefined>>, TKey extends keyof T>(items: T[], key: TKey): T[] {
    return items.sort((a, b) => (a[key] ?? '').toLowerCase().localeCompare((b[key] ?? '').toLowerCase()));
}

function getEmptyOptions(): Options {
    return {
        recentReports: [],
        personalDetails: [],
        userToInvite: null,
        currentUserOption: null,
    };
}

function shouldUseBoldText(report: ReportUtils.OptionData): boolean {
    const notificationPreference = report.notificationPreference ?? ReportUtils.getReportNotificationPreference(report);
    return report.isUnread === true && notificationPreference !== CONST.REPORT.NOTIFICATION_PREFERENCE.MUTE && !ReportUtils.isHiddenForCurrentUser(notificationPreference);
}

export {
    getAvatarsForAccountIDs,
    isCurrentUser,
    isPersonalDetailsReady,
    getValidOptions,
    getSearchOptions,
    getShareDestinationOptions,
    getMemberInviteOptions,
    getHeaderMessage,
    getHeaderMessageForNonUserList,
    getSearchValueForPhoneOrEmail,
    getPersonalDetailsForAccountIDs,
    getIOUConfirmationOptionsFromPayeePersonalDetail,
    isSearchStringMatchUserDetails,
    getPolicyExpenseReportOption,
    getIOUReportIDOfLastAction,
    getParticipantsOption,
    isSearchStringMatch,
    shouldOptionShowTooltip,
    getLastActorDisplayName,
    getLastMessageTextForReport,
    getEnabledCategoriesCount,
    hasEnabledOptions,
    sortAlphabetically,
    formatMemberForList,
    formatSectionsFromSearchTerm,
    getShareLogOptions,
    orderOptions,
    filterUserToInvite,
    filterOptions,
    filteredPersonalDetailsOfRecentReports,
    orderReportOptions,
    orderReportOptionsWithSearch,
    orderPersonalDetailsOptions,
    filterAndOrderOptions,
    createOptionList,
    createOptionFromReport,
    getReportOption,
    getFirstKeyForList,
    canCreateOptimisticPersonalDetailOption,
    getUserToInviteOption,
    getPersonalDetailSearchTerms,
    getCurrentUserSearchTerms,
    getEmptyOptions,
    shouldUseBoldText,
    getAttendeeOptions,
    getAlternateText,
    hasReportErrors,
    combineOrderingOfReportsAndPersonalDetails,
};

export type {Section, SectionBase, MemberForList, Options, OptionList, SearchOption, PayeePersonalDetails, Option, OptionTree, ReportAndPersonalDetailOptions, GetUserToInviteConfig};<|MERGE_RESOLUTION|>--- conflicted
+++ resolved
@@ -169,7 +169,7 @@
     preferRecentExpenseReports?: boolean;
 };
 
-type ReportAndPersonalDetailOptions = Pick<Options, 'recentReports' | 'personalDetails'>;
+type ReportAndPersonalDetailOptions = Pick<Options, 'recentReports' | 'personalDetails' | 'workspaceChats'>;
 
 /**
  * OptionsListUtils is used to build a list options passed to the OptionsList component. Several different UI views can
@@ -564,21 +564,8 @@
         lastMessageTextFromReport = ReportUtils.getDeletedParentActionMessageForChatReport(lastReportAction);
     } else if (ReportActionUtils.isPendingRemove(lastReportAction) && ReportActionUtils.isThreadParentMessage(lastReportAction, report?.reportID ?? String(CONST.DEFAULT_NUMBER_ID))) {
         lastMessageTextFromReport = Localize.translateLocal('parentReportAction.hiddenMessage');
-<<<<<<< HEAD
-    } else if (
-        ReportUtils.isReportMessageAttachment({
-            text: report?.lastMessageText ?? String(CONST.DEFAULT_NUMBER_ID),
-            html: report?.lastMessageHtml,
-            translationKey: report?.lastMessageTranslationKey,
-            type: '',
-        })
-    ) {
-        // eslint-disable-next-line @typescript-eslint/prefer-nullish-coalescing
-        lastMessageTextFromReport = `[${Localize.translateLocal((report?.lastMessageTranslationKey || 'common.attachment') as TranslationPaths)}]`;
-=======
     } else if (ReportUtils.isReportMessageAttachment({text: report?.lastMessageText ?? '-1', html: report?.lastMessageHtml, type: ''})) {
         lastMessageTextFromReport = `[${Localize.translateLocal('common.attachment')}]`;
->>>>>>> e94df0f7
     } else if (ReportActionUtils.isModifiedExpenseAction(lastReportAction)) {
         const properSchemaForModifiedExpenseMessage = ModifiedExpenseMessage.getForReportAction(report?.reportID, lastReportAction);
         lastMessageTextFromReport = ReportUtils.formatReportLastMessageText(properSchemaForModifiedExpenseMessage, true);
@@ -1051,14 +1038,9 @@
     return options.lastVisibleActionCreated ?? '';
 }
 
-<<<<<<< HEAD
-type ReportAndPersonalDetailOptions = Pick<Options, 'recentReports' | 'personalDetails' | 'workspaceChats'>;
-
-=======
 /**
  * Sorts reports and personal details independently.
  */
->>>>>>> e94df0f7
 function orderOptions(options: ReportAndPersonalDetailOptions): ReportAndPersonalDetailOptions;
 
 /**
@@ -1930,17 +1912,8 @@
     orderedOptions.personalDetails = orderedOptions.personalDetails.filter((detail, index, array) => array.findIndex((i) => i.login === detail.login) === index);
 
     return {
-<<<<<<< HEAD
-        recentReports: orderedReports,
-        personalDetails: filteredPersonalDetails,
-        userToInvite: filterResult.userToInvite,
-        currentUserOption: filterResult.currentUserOption,
-        workspaceChats: filterResult.workspaceChats,
-        selfDMChat: filterResult.selfDMChat,
-=======
         ...filterResult,
         ...orderedOptions,
->>>>>>> e94df0f7
     };
 }
 
