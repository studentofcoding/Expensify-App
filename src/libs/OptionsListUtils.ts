/* eslint-disable no-continue */
import {Str} from 'expensify-common';
import lodashOrderBy from 'lodash/orderBy';
import lodashSortBy from 'lodash/sortBy';
import Onyx from 'react-native-onyx';
import type {OnyxCollection, OnyxEntry} from 'react-native-onyx';
import type {SetNonNullable} from 'type-fest';
import {FallbackAvatar} from '@components/Icon/Expensicons';
import type {IOUAction} from '@src/CONST';
import CONST from '@src/CONST';
import type {TranslationPaths} from '@src/languages/types';
import ONYXKEYS from '@src/ONYXKEYS';
import type {
    Beta,
    Login,
    OnyxInputOrEntry,
    PersonalDetails,
    PersonalDetailsList,
    Policy,
    PolicyCategories,
    PolicyCategory,
    PolicyTag,
    Report,
    ReportAction,
    ReportActions,
    TaxRate,
    TaxRates,
    TaxRatesWithDefault,
    Transaction,
    TransactionViolation,
} from '@src/types/onyx';
import type {Attendee, Participant} from '@src/types/onyx/IOU';
import type * as OnyxCommon from '@src/types/onyx/OnyxCommon';
import type DeepValueOf from '@src/types/utils/DeepValueOf';
import {isEmptyObject} from '@src/types/utils/EmptyObject';
import Timing from './actions/Timing';
import filterArrayByMatch from './filterArrayByMatch';
import * as LocalePhoneNumber from './LocalePhoneNumber';
import * as Localize from './Localize';
import * as LoginUtils from './LoginUtils';
import ModifiedExpenseMessage from './ModifiedExpenseMessage';
import Navigation from './Navigation/Navigation';
import Parser from './Parser';
import Performance from './Performance';
import * as PersonalDetailsUtils from './PersonalDetailsUtils';
import * as PhoneNumber from './PhoneNumber';
import * as PolicyUtils from './PolicyUtils';
import * as ReportActionUtils from './ReportActionsUtils';
import * as ReportUtils from './ReportUtils';
import * as TaskUtils from './TaskUtils';
import * as TransactionUtils from './TransactionUtils';
import * as UserUtils from './UserUtils';

type SearchOption<T> = ReportUtils.OptionData & {
    item: T;
};

type OptionList = {
    reports: Array<SearchOption<Report>>;
    personalDetails: Array<SearchOption<PersonalDetails>>;
};

type Option = Partial<ReportUtils.OptionData>;

/**
 * A narrowed version of `Option` is used when we have a guarantee that given values exist.
 */
type OptionTree = {
    text: string;
    keyForList: string;
    searchText: string;
    tooltipText: string;
    isDisabled: boolean;
    isSelected: boolean;
    pendingAction?: OnyxCommon.PendingAction;
} & Option;

type PayeePersonalDetails = {
    text: string;
    alternateText: string;
    icons: OnyxCommon.Icon[];
    descriptiveText: string;
    login: string;
    accountID: number;
    keyForList: string;
};

type TaxRatesOption = {
    text?: string;
    code?: string;
    searchText?: string;
    tooltipText?: string;
    isDisabled?: boolean;
    keyForList?: string;
    isSelected?: boolean;
    pendingAction?: OnyxCommon.PendingAction;
};

type TaxSection = {
    title: string | undefined;
    shouldShow: boolean;
    data: TaxRatesOption[];
};

type Tax = {
    modifiedName: string;
    isSelected?: boolean;
    isDisabled?: boolean;
};

type GetOptionsConfig = {
    reportActions?: ReportActions;
    betas?: OnyxEntry<Beta[]>;
    selectedOptions?: Option[];
    maxRecentReportsToShow?: number;
    excludeLogins?: string[];
    includeMultipleParticipantReports?: boolean;
    includeRecentReports?: boolean;
    includeSelfDM?: boolean;
    sortByReportTypeInSearch?: boolean;
    searchInputValue?: string;
    showChatPreviewLine?: boolean;
    sortPersonalDetailsByAlphaAsc?: boolean;
    forcePolicyNamePreview?: boolean;
    includeOwnedWorkspaceChats?: boolean;
    includeThreads?: boolean;
    includeTasks?: boolean;
    includeMoneyRequests?: boolean;
    excludeUnknownUsers?: boolean;
    includeP2P?: boolean;
<<<<<<< HEAD
    includeTags?: boolean;
    tags?: PolicyTags | Array<SelectedTagOption | PolicyTag>;
    recentlyUsedTags?: string[];
=======
    includeCategories?: boolean;
    categories?: PolicyCategories;
    recentlyUsedCategories?: string[];
>>>>>>> d5e7a5ab
    canInviteUser?: boolean;
    includeSelectedOptions?: boolean;
    includeTaxRates?: boolean;
    taxRates?: TaxRatesWithDefault;
    policy?: OnyxEntry<Policy>;
    transaction?: OnyxEntry<Transaction>;
    transactionViolations?: OnyxCollection<TransactionViolation[]>;
    includeInvoiceRooms?: boolean;
    includeDomainEmail?: boolean;
    action?: IOUAction;
    shouldAcceptName?: boolean;
    recentAttendees?: Attendee[];
    shouldBoldTitleByDefault?: boolean;
};

type GetUserToInviteConfig = {
    searchValue: string;
    excludeUnknownUsers?: boolean;
    optionsToExclude?: Array<Partial<ReportUtils.OptionData>>;
    selectedOptions?: Array<Partial<ReportUtils.OptionData>>;
    reportActions?: ReportActions;
    showChatPreviewLine?: boolean;
    shouldAcceptName?: boolean;
};

type MemberForList = {
    text: string;
    alternateText: string;
    keyForList: string;
    isSelected: boolean;
    isDisabled: boolean;
    accountID?: number;
    login: string;
    icons?: OnyxCommon.Icon[];
    pendingAction?: OnyxCommon.PendingAction;
    reportID: string;
};

type CategorySectionBase = {
    title: string | undefined;
    shouldShow: boolean;
};

type CategorySection = CategorySectionBase & {
    data: Option[];
};

type SectionForSearchTerm = {
    section: CategorySection;
};
type Options = {
    recentReports: ReportUtils.OptionData[];
    personalDetails: ReportUtils.OptionData[];
    userToInvite: ReportUtils.OptionData | null;
    currentUserOption: ReportUtils.OptionData | null | undefined;
<<<<<<< HEAD
    tagOptions: CategorySection[];
=======
    categoryOptions: CategoryTreeSection[];
>>>>>>> d5e7a5ab
    taxRatesOptions: CategorySection[];
};

type PreviewConfig = {showChatPreviewLine?: boolean; forcePolicyNamePreview?: boolean; showPersonalDetails?: boolean};

type FilterOptionsConfig = Pick<
    GetOptionsConfig,
    'sortByReportTypeInSearch' | 'canInviteUser' | 'selectedOptions' | 'excludeUnknownUsers' | 'excludeLogins' | 'maxRecentReportsToShow' | 'shouldAcceptName'
> & {
    preferChatroomsOverThreads?: boolean;
    preferPolicyExpenseChat?: boolean;
    preferRecentExpenseReports?: boolean;
};

/**
 * OptionsListUtils is used to build a list options passed to the OptionsList component. Several different UI views can
 * be configured to display different results based on the options passed to the private getOptions() method. Public
 * methods should be named for the views they build options for and then exported for use in a component.
 */
let currentUserLogin: string | undefined;
let currentUserAccountID: number | undefined;
Onyx.connect({
    key: ONYXKEYS.SESSION,
    callback: (value) => {
        currentUserLogin = value?.email;
        currentUserAccountID = value?.accountID;
    },
});

let loginList: OnyxEntry<Login>;
Onyx.connect({
    key: ONYXKEYS.LOGIN_LIST,
    callback: (value) => (loginList = isEmptyObject(value) ? {} : value),
});

let allPersonalDetails: OnyxEntry<PersonalDetailsList>;
Onyx.connect({
    key: ONYXKEYS.PERSONAL_DETAILS_LIST,
    callback: (value) => (allPersonalDetails = isEmptyObject(value) ? {} : value),
});

let preferredLocale: DeepValueOf<typeof CONST.LOCALES> = CONST.LOCALES.DEFAULT;
Onyx.connect({
    key: ONYXKEYS.NVP_PREFERRED_LOCALE,
    callback: (value) => {
        if (!value) {
            return;
        }
        preferredLocale = value;
    },
});

const policies: OnyxCollection<Policy> = {};
Onyx.connect({
    key: ONYXKEYS.COLLECTION.POLICY,
    callback: (policy, key) => {
        if (!policy || !key || !policy.name) {
            return;
        }

        policies[key] = policy;
    },
});

let allPolicies: OnyxCollection<Policy> = {};
Onyx.connect({
    key: ONYXKEYS.COLLECTION.POLICY,
    waitForCollectionCallback: true,
    callback: (val) => (allPolicies = val),
});

const lastReportActions: ReportActions = {};
const allSortedReportActions: Record<string, ReportAction[]> = {};
let allReportActions: OnyxCollection<ReportActions>;
const lastVisibleReportActions: ReportActions = {};
Onyx.connect({
    key: ONYXKEYS.COLLECTION.REPORT_ACTIONS,
    waitForCollectionCallback: true,
    callback: (actions) => {
        if (!actions) {
            return;
        }

        allReportActions = actions ?? {};

        // Iterate over the report actions to build the sorted and lastVisible report actions objects
        Object.entries(allReportActions).forEach((reportActions) => {
            const reportID = reportActions[0].split('_').at(1);
            if (!reportID) {
                return;
            }

            const reportActionsArray = Object.values(reportActions[1] ?? {});
            let sortedReportActions = ReportActionUtils.getSortedReportActions(reportActionsArray, true);
            allSortedReportActions[reportID] = sortedReportActions;

            // If the report is a one-transaction report and has , we need to return the combined reportActions so that the LHN can display modifications
            // to the transaction thread or the report itself
            const transactionThreadReportID = ReportActionUtils.getOneTransactionThreadReportID(reportID, actions[reportActions[0]]);
            if (transactionThreadReportID) {
                const transactionThreadReportActionsArray = Object.values(actions[`${ONYXKEYS.COLLECTION.REPORT_ACTIONS}${transactionThreadReportID}`] ?? {});
                sortedReportActions = ReportActionUtils.getCombinedReportActions(sortedReportActions, transactionThreadReportID, transactionThreadReportActionsArray, reportID, false);
            }

            const firstReportAction = sortedReportActions.at(0);
            if (!firstReportAction) {
                delete lastReportActions[reportID];
            } else {
                lastReportActions[reportID] = firstReportAction;
            }

            // The report is only visible if it is the last action not deleted that
            // does not match a closed or created state.
            const reportActionsForDisplay = sortedReportActions.filter(
                (reportAction, actionKey) =>
                    ReportActionUtils.shouldReportActionBeVisible(reportAction, actionKey) &&
                    !ReportActionUtils.isWhisperAction(reportAction) &&
                    reportAction.actionName !== CONST.REPORT.ACTIONS.TYPE.CREATED &&
                    reportAction.pendingAction !== CONST.RED_BRICK_ROAD_PENDING_ACTION.DELETE &&
                    !ReportActionUtils.isResolvedActionTrackExpense(reportAction),
            );
            const reportActionForDisplay = reportActionsForDisplay.at(0);
            if (!reportActionForDisplay) {
                delete lastVisibleReportActions[reportID];
                return;
            }
            lastVisibleReportActions[reportID] = reportActionForDisplay;
        });
    },
});

let activePolicyID: OnyxEntry<string>;
Onyx.connect({
    key: ONYXKEYS.NVP_ACTIVE_POLICY_ID,
    callback: (value) => (activePolicyID = value),
});

/**
 * @param defaultValues {login: accountID} In workspace invite page, when new user is added we pass available data to opt in
 * @returns Returns avatar data for a list of user accountIDs
 */
function getAvatarsForAccountIDs(accountIDs: number[], personalDetails: OnyxEntry<PersonalDetailsList>, defaultValues: Record<string, number> = {}): OnyxCommon.Icon[] {
    const reversedDefaultValues: Record<number, string> = {};

    Object.entries(defaultValues).forEach((item) => {
        reversedDefaultValues[item[1]] = item[0];
    });

    return accountIDs.map((accountID) => {
        const login = reversedDefaultValues[accountID] ?? '';
        const userPersonalDetail = personalDetails?.[accountID] ?? {login, accountID};

        return {
            id: accountID,
            source: userPersonalDetail.avatar ?? FallbackAvatar,
            type: CONST.ICON_TYPE_AVATAR,
            name: userPersonalDetail.login ?? '',
        };
    });
}

/**
 * Returns the personal details for an array of accountIDs
 * @returns keys of the object are emails, values are PersonalDetails objects.
 */
function getPersonalDetailsForAccountIDs(accountIDs: number[] | undefined, personalDetails: OnyxInputOrEntry<PersonalDetailsList>): SetNonNullable<PersonalDetailsList> {
    const personalDetailsForAccountIDs: SetNonNullable<PersonalDetailsList> = {};
    if (!personalDetails) {
        return personalDetailsForAccountIDs;
    }
    accountIDs?.forEach((accountID) => {
        const cleanAccountID = Number(accountID);
        if (!cleanAccountID) {
            return;
        }
        let personalDetail: OnyxEntry<PersonalDetails> = personalDetails[accountID] ?? undefined;
        if (!personalDetail) {
            personalDetail = {} as PersonalDetails;
        }

        if (cleanAccountID === CONST.ACCOUNT_ID.CONCIERGE) {
            personalDetail.avatar = CONST.CONCIERGE_ICON_URL;
        }

        personalDetail.accountID = cleanAccountID;
        personalDetailsForAccountIDs[cleanAccountID] = personalDetail;
    });
    return personalDetailsForAccountIDs;
}

/**
 * Return true if personal details data is ready, i.e. report list options can be created.
 */
function isPersonalDetailsReady(personalDetails: OnyxEntry<PersonalDetailsList>): boolean {
    const personalDetailsKeys = Object.keys(personalDetails ?? {});
    return personalDetailsKeys.some((key) => personalDetails?.[key]?.accountID);
}

/**
 * Get the participant option for a report.
 */
function getParticipantsOption(participant: ReportUtils.OptionData | Participant, personalDetails: OnyxEntry<PersonalDetailsList>): Participant {
    const detail = getPersonalDetailsForAccountIDs([participant.accountID ?? -1], personalDetails)[participant.accountID ?? -1];
    // eslint-disable-next-line @typescript-eslint/prefer-nullish-coalescing
    const login = detail?.login || participant.login || '';
    const displayName = PersonalDetailsUtils.getDisplayNameOrDefault(detail, LocalePhoneNumber.formatPhoneNumber(login) || participant.text);

    return {
        keyForList: String(detail?.accountID),
        login,
        accountID: detail?.accountID ?? -1,
        text: displayName,
        firstName: detail?.firstName ?? '',
        lastName: detail?.lastName ?? '',
        alternateText: LocalePhoneNumber.formatPhoneNumber(login) || displayName,
        icons: [
            {
                source: detail?.avatar ?? FallbackAvatar,
                name: login,
                type: CONST.ICON_TYPE_AVATAR,
                id: detail?.accountID,
            },
        ],
        phoneNumber: detail?.phoneNumber ?? '',
        selected: participant.selected,
        isSelected: participant.selected,
        searchText: participant.searchText ?? undefined,
    };
}

/**
 * A very optimized method to remove duplicates from an array.
 * Taken from https://stackoverflow.com/a/9229821/9114791
 */
function uniqFast(items: string[]): string[] {
    const seenItems: Record<string, number> = {};
    const result: string[] = [];
    let j = 0;

    for (const item of items) {
        if (seenItems[item] !== 1) {
            seenItems[item] = 1;
            result[j++] = item;
        }
    }

    return result;
}

/**
 * Get the last actor display name from last actor details.
 */
function getLastActorDisplayName(lastActorDetails: Partial<PersonalDetails> | null, hasMultipleParticipants: boolean) {
    return hasMultipleParticipants && lastActorDetails && lastActorDetails.accountID !== currentUserAccountID
        ? // eslint-disable-next-line @typescript-eslint/prefer-nullish-coalescing
          lastActorDetails.firstName || PersonalDetailsUtils.getDisplayNameOrDefault(lastActorDetails)
        : '';
}

/**
 * Update alternate text for the option when applicable
 */
function getAlternateText(option: ReportUtils.OptionData, {showChatPreviewLine = false, forcePolicyNamePreview = false}: PreviewConfig) {
    const report = ReportUtils.getReportOrDraftReport(option.reportID);
    const isAdminRoom = ReportUtils.isAdminRoom(report);
    const isAnnounceRoom = ReportUtils.isAnnounceRoom(report);
    const isGroupChat = ReportUtils.isGroupChat(report);
    const isExpenseThread = ReportUtils.isMoneyRequest(report);
    const formattedLastMessageText = ReportUtils.formatReportLastMessageText(Parser.htmlToText(option.lastMessageText ?? ''));

    if (isExpenseThread || option.isMoneyRequestReport) {
        return showChatPreviewLine && formattedLastMessageText ? formattedLastMessageText : Localize.translate(preferredLocale, 'iou.expense');
    }

    if (option.isThread) {
        return showChatPreviewLine && formattedLastMessageText ? formattedLastMessageText : Localize.translate(preferredLocale, 'threads.thread');
    }

    if (option.isChatRoom && !isAdminRoom && !isAnnounceRoom) {
        return showChatPreviewLine && formattedLastMessageText ? formattedLastMessageText : option.subtitle;
    }

    if ((option.isPolicyExpenseChat ?? false) || isAdminRoom || isAnnounceRoom) {
        return showChatPreviewLine && !forcePolicyNamePreview && formattedLastMessageText ? formattedLastMessageText : option.subtitle;
    }

    if (option.isTaskReport) {
        return showChatPreviewLine && formattedLastMessageText ? formattedLastMessageText : Localize.translate(preferredLocale, 'task.task');
    }

    if (isGroupChat) {
        return showChatPreviewLine && formattedLastMessageText ? formattedLastMessageText : Localize.translate(preferredLocale, 'common.group');
    }

    return showChatPreviewLine && formattedLastMessageText
        ? formattedLastMessageText
        : LocalePhoneNumber.formatPhoneNumber(option.participantsList && option.participantsList.length > 0 ? option.participantsList.at(0)?.login ?? '' : '');
}

function isSearchStringMatchUserDetails(personalDetail: PersonalDetails, searchValue: string) {
    let memberDetails = '';
    if (personalDetail.login) {
        memberDetails += ` ${personalDetail.login}`;
    }
    if (personalDetail.firstName) {
        memberDetails += ` ${personalDetail.firstName}`;
    }
    if (personalDetail.lastName) {
        memberDetails += ` ${personalDetail.lastName}`;
    }
    if (personalDetail.displayName) {
        memberDetails += ` ${PersonalDetailsUtils.getDisplayNameOrDefault(personalDetail)}`;
    }
    if (personalDetail.phoneNumber) {
        memberDetails += ` ${personalDetail.phoneNumber}`;
    }
    return isSearchStringMatch(searchValue.trim(), memberDetails.toLowerCase());
}

/**
 * Get IOU report ID of report last action if the action is report action preview
 */
function getIOUReportIDOfLastAction(report: OnyxEntry<Report>): string | undefined {
    if (!report?.reportID) {
        return;
    }
    const lastAction = lastVisibleReportActions[report.reportID];
    if (!ReportActionUtils.isReportPreviewAction(lastAction)) {
        return;
    }
    return ReportUtils.getReportOrDraftReport(ReportActionUtils.getIOUReportIDFromReportActionPreview(lastAction))?.reportID;
}

/**
 * Get the last message text from the report directly or from other sources for special cases.
 */
function getLastMessageTextForReport(report: OnyxEntry<Report>, lastActorDetails: Partial<PersonalDetails> | null, policy?: OnyxEntry<Policy>): string {
    const reportID = report?.reportID ?? '-1';
    const lastReportAction = lastVisibleReportActions[reportID] ?? null;

    // some types of actions are filtered out for lastReportAction, in some cases we need to check the actual last action
    const lastOriginalReportAction = lastReportActions[reportID] ?? null;
    let lastMessageTextFromReport = '';

    if (report?.private_isArchived) {
        const archiveReason =
            // eslint-disable-next-line @typescript-eslint/prefer-nullish-coalescing
            (ReportActionUtils.isClosedAction(lastOriginalReportAction) && ReportActionUtils.getOriginalMessage(lastOriginalReportAction)?.reason) || CONST.REPORT.ARCHIVE_REASON.DEFAULT;
        switch (archiveReason) {
            case CONST.REPORT.ARCHIVE_REASON.ACCOUNT_CLOSED:
            case CONST.REPORT.ARCHIVE_REASON.REMOVED_FROM_POLICY:
            case CONST.REPORT.ARCHIVE_REASON.POLICY_DELETED: {
                lastMessageTextFromReport = Localize.translate(preferredLocale, `reportArchiveReasons.${archiveReason}`, {
                    displayName: PersonalDetailsUtils.getDisplayNameOrDefault(lastActorDetails),
                    policyName: ReportUtils.getPolicyName(report, false, policy),
                });
                break;
            }
            case CONST.REPORT.ARCHIVE_REASON.BOOKING_END_DATE_HAS_PASSED: {
                lastMessageTextFromReport = Localize.translate(preferredLocale, `reportArchiveReasons.${archiveReason}`);
                break;
            }
            default: {
                lastMessageTextFromReport = Localize.translate(preferredLocale, `reportArchiveReasons.default`);
            }
        }
    } else if (ReportActionUtils.isMoneyRequestAction(lastReportAction)) {
        const properSchemaForMoneyRequestMessage = ReportUtils.getReportPreviewMessage(report, lastReportAction, true, false, null, true);
        lastMessageTextFromReport = ReportUtils.formatReportLastMessageText(properSchemaForMoneyRequestMessage);
    } else if (ReportActionUtils.isReportPreviewAction(lastReportAction)) {
        const iouReport = ReportUtils.getReportOrDraftReport(ReportActionUtils.getIOUReportIDFromReportActionPreview(lastReportAction));
        const lastIOUMoneyReportAction = allSortedReportActions[iouReport?.reportID ?? '-1']?.find(
            (reportAction, key): reportAction is ReportAction<typeof CONST.REPORT.ACTIONS.TYPE.IOU> =>
                ReportActionUtils.shouldReportActionBeVisible(reportAction, key) &&
                reportAction.pendingAction !== CONST.RED_BRICK_ROAD_PENDING_ACTION.DELETE &&
                ReportActionUtils.isMoneyRequestAction(reportAction),
        );
        const reportPreviewMessage = ReportUtils.getReportPreviewMessage(
            !isEmptyObject(iouReport) ? iouReport : null,
            lastIOUMoneyReportAction,
            true,
            ReportUtils.isChatReport(report),
            null,
            true,
            lastReportAction,
        );
        lastMessageTextFromReport = ReportUtils.formatReportLastMessageText(reportPreviewMessage);
    } else if (ReportActionUtils.isReimbursementQueuedAction(lastReportAction)) {
        lastMessageTextFromReport = ReportUtils.getReimbursementQueuedActionMessage(lastReportAction, report);
    } else if (ReportActionUtils.isReimbursementDeQueuedAction(lastReportAction)) {
        lastMessageTextFromReport = ReportUtils.getReimbursementDeQueuedActionMessage(lastReportAction, report, true);
    } else if (ReportActionUtils.isDeletedParentAction(lastReportAction) && ReportUtils.isChatReport(report)) {
        lastMessageTextFromReport = ReportUtils.getDeletedParentActionMessageForChatReport(lastReportAction);
    } else if (ReportActionUtils.isPendingRemove(lastReportAction) && ReportActionUtils.isThreadParentMessage(lastReportAction, report?.reportID ?? '-1')) {
        lastMessageTextFromReport = Localize.translateLocal('parentReportAction.hiddenMessage');
    } else if (ReportUtils.isReportMessageAttachment({text: report?.lastMessageText ?? '-1', html: report?.lastMessageHtml, translationKey: report?.lastMessageTranslationKey, type: ''})) {
        // eslint-disable-next-line @typescript-eslint/prefer-nullish-coalescing
        lastMessageTextFromReport = `[${Localize.translateLocal((report?.lastMessageTranslationKey || 'common.attachment') as TranslationPaths)}]`;
    } else if (ReportActionUtils.isModifiedExpenseAction(lastReportAction)) {
        const properSchemaForModifiedExpenseMessage = ModifiedExpenseMessage.getForReportAction(report?.reportID, lastReportAction);
        lastMessageTextFromReport = ReportUtils.formatReportLastMessageText(properSchemaForModifiedExpenseMessage, true);
    } else if (ReportActionUtils.isTaskAction(lastReportAction)) {
        lastMessageTextFromReport = ReportUtils.formatReportLastMessageText(TaskUtils.getTaskReportActionMessage(lastReportAction).text);
    } else if (ReportActionUtils.isCreatedTaskReportAction(lastReportAction)) {
        lastMessageTextFromReport = TaskUtils.getTaskCreatedMessage(lastReportAction);
    } else if (
        ReportActionUtils.isActionOfType(lastReportAction, CONST.REPORT.ACTIONS.TYPE.SUBMITTED) ||
        ReportActionUtils.isActionOfType(lastReportAction, CONST.REPORT.ACTIONS.TYPE.SUBMITTED_AND_CLOSED)
    ) {
        const wasSubmittedViaHarvesting = ReportActionUtils.getOriginalMessage(lastReportAction)?.harvesting ?? false;
        if (wasSubmittedViaHarvesting) {
            lastMessageTextFromReport = ReportUtils.getReportAutomaticallySubmittedMessage(lastReportAction);
        } else {
            lastMessageTextFromReport = ReportUtils.getIOUSubmittedMessage(lastReportAction);
        }
    } else if (ReportActionUtils.isActionOfType(lastReportAction, CONST.REPORT.ACTIONS.TYPE.APPROVED)) {
        const {automaticAction} = ReportActionUtils.getOriginalMessage(lastReportAction) ?? {};
        if (automaticAction) {
            lastMessageTextFromReport = ReportUtils.getReportAutomaticallyApprovedMessage(lastReportAction);
        } else {
            lastMessageTextFromReport = ReportUtils.getIOUApprovedMessage(lastReportAction);
        }
    } else if (ReportActionUtils.isUnapprovedAction(lastReportAction)) {
        lastMessageTextFromReport = ReportUtils.getIOUUnapprovedMessage(lastReportAction);
    } else if (ReportActionUtils.isActionOfType(lastReportAction, CONST.REPORT.ACTIONS.TYPE.FORWARDED)) {
        const {automaticAction} = ReportActionUtils.getOriginalMessage(lastReportAction) ?? {};
        if (automaticAction) {
            lastMessageTextFromReport = ReportUtils.getReportAutomaticallyForwardedMessage(lastReportAction, reportID);
        } else {
            lastMessageTextFromReport = ReportUtils.getIOUForwardedMessage(lastReportAction, report);
        }
    } else if (lastReportAction?.actionName === CONST.REPORT.ACTIONS.TYPE.REJECTED) {
        lastMessageTextFromReport = ReportUtils.getRejectedReportMessage();
    } else if (ReportActionUtils.isActionableAddPaymentCard(lastReportAction)) {
        lastMessageTextFromReport = ReportActionUtils.getReportActionMessageText(lastReportAction);
    } else if (lastReportAction?.actionName === 'EXPORTINTEGRATION') {
        lastMessageTextFromReport = ReportActionUtils.getExportIntegrationLastMessageText(lastReportAction);
    } else if (lastReportAction?.actionName && ReportActionUtils.isOldDotReportAction(lastReportAction)) {
        lastMessageTextFromReport = ReportActionUtils.getMessageOfOldDotReportAction(lastReportAction, false);
    }

    return lastMessageTextFromReport || (report?.lastMessageText ?? '');
}

function hasReportErrors(report: Report, reportActions: OnyxEntry<ReportActions>) {
    return !isEmptyObject(ReportUtils.getAllReportErrors(report, reportActions));
}

/**
 * Creates a report list option
 */
function createOption(
    accountIDs: number[],
    personalDetails: OnyxInputOrEntry<PersonalDetailsList>,
    report: OnyxInputOrEntry<Report>,
    reportActions: ReportActions,
    config?: PreviewConfig,
): ReportUtils.OptionData {
    const {showChatPreviewLine = false, forcePolicyNamePreview = false, showPersonalDetails = false} = config ?? {};
    const result: ReportUtils.OptionData = {
        text: undefined,
        alternateText: undefined,
        pendingAction: undefined,
        allReportErrors: undefined,
        brickRoadIndicator: null,
        icons: undefined,
        tooltipText: null,
        ownerAccountID: undefined,
        subtitle: undefined,
        participantsList: undefined,
        accountID: 0,
        login: undefined,
        reportID: '',
        phoneNumber: undefined,
        hasDraftComment: false,
        keyForList: undefined,
        isDefaultRoom: false,
        isPinned: false,
        isWaitingOnBankAccount: false,
        iouReportID: undefined,
        isIOUReportOwner: null,
        iouReportAmount: 0,
        isChatRoom: false,
        shouldShowSubscript: false,
        isPolicyExpenseChat: false,
        isOwnPolicyExpenseChat: false,
        isExpenseReport: false,
        policyID: undefined,
        isOptimisticPersonalDetail: false,
        lastMessageText: '',
    };

    const personalDetailMap = getPersonalDetailsForAccountIDs(accountIDs, personalDetails);
    const personalDetailList = Object.values(personalDetailMap).filter((details): details is PersonalDetails => !!details);
    const personalDetail = personalDetailList.at(0);
    let hasMultipleParticipants = personalDetailList.length > 1;
    let subtitle;
    let reportName;
    result.participantsList = personalDetailList;
    result.isOptimisticPersonalDetail = personalDetail?.isOptimisticPersonalDetail;
    if (report) {
        result.isChatRoom = ReportUtils.isChatRoom(report);
        result.isDefaultRoom = ReportUtils.isDefaultRoom(report);
        // eslint-disable-next-line @typescript-eslint/naming-convention
        result.private_isArchived = report.private_isArchived;
        result.isExpenseReport = ReportUtils.isExpenseReport(report);
        result.isInvoiceRoom = ReportUtils.isInvoiceRoom(report);
        result.isMoneyRequestReport = ReportUtils.isMoneyRequestReport(report);
        result.isThread = ReportUtils.isChatThread(report);
        result.isTaskReport = ReportUtils.isTaskReport(report);
        result.shouldShowSubscript = ReportUtils.shouldReportShowSubscript(report);
        result.isPolicyExpenseChat = ReportUtils.isPolicyExpenseChat(report);
        result.isOwnPolicyExpenseChat = report.isOwnPolicyExpenseChat ?? false;
        result.allReportErrors = ReportUtils.getAllReportErrors(report, reportActions);
        result.brickRoadIndicator = hasReportErrors(report, reportActions) ? CONST.BRICK_ROAD_INDICATOR_STATUS.ERROR : '';
        result.pendingAction = report.pendingFields ? report.pendingFields.addWorkspaceRoom ?? report.pendingFields.createChat : undefined;
        result.ownerAccountID = report.ownerAccountID;
        result.reportID = report.reportID;
        result.isUnread = ReportUtils.isUnread(report);
        result.isPinned = report.isPinned;
        result.iouReportID = report.iouReportID;
        result.keyForList = String(report.reportID);
        result.isWaitingOnBankAccount = report.isWaitingOnBankAccount;
        result.policyID = report.policyID;
        result.isSelfDM = ReportUtils.isSelfDM(report);
        result.notificationPreference = ReportUtils.getReportNotificationPreference(report);

        const visibleParticipantAccountIDs = ReportUtils.getParticipantsAccountIDsForDisplay(report, true);

        result.tooltipText = ReportUtils.getReportParticipantsTitle(visibleParticipantAccountIDs);

        hasMultipleParticipants = personalDetailList.length > 1 || result.isChatRoom || result.isPolicyExpenseChat || ReportUtils.isGroupChat(report);
        subtitle = ReportUtils.getChatRoomSubtitle(report);

        const lastActorDetails = personalDetailMap[report.lastActorAccountID ?? -1] ?? null;
        const lastActorDisplayName = getLastActorDisplayName(lastActorDetails, hasMultipleParticipants);
        const lastMessageTextFromReport = getLastMessageTextForReport(report, lastActorDetails);
        let lastMessageText = lastMessageTextFromReport;

        const lastAction = lastVisibleReportActions[report.reportID];
        const shouldDisplayLastActorName = lastAction && lastAction.actionName !== CONST.REPORT.ACTIONS.TYPE.REPORT_PREVIEW && lastAction.actionName !== CONST.REPORT.ACTIONS.TYPE.IOU;

        if (shouldDisplayLastActorName && lastActorDisplayName && lastMessageTextFromReport) {
            lastMessageText = `${lastActorDisplayName}: ${lastMessageTextFromReport}`;
        }

        result.lastMessageText = lastMessageText;

        // If displaying chat preview line is needed, let's overwrite the default alternate text
        result.alternateText = showPersonalDetails && personalDetail?.login ? personalDetail.login : getAlternateText(result, {showChatPreviewLine, forcePolicyNamePreview});

        reportName = showPersonalDetails
            ? ReportUtils.getDisplayNameForParticipant(accountIDs.at(0)) || LocalePhoneNumber.formatPhoneNumber(personalDetail?.login ?? '')
            : ReportUtils.getReportName(report);
    } else {
        // eslint-disable-next-line @typescript-eslint/prefer-nullish-coalescing
        reportName = ReportUtils.getDisplayNameForParticipant(accountIDs.at(0)) || LocalePhoneNumber.formatPhoneNumber(personalDetail?.login ?? '');
        result.keyForList = String(accountIDs.at(0));

        result.alternateText = LocalePhoneNumber.formatPhoneNumber(personalDetails?.[accountIDs[0]]?.login ?? '');
    }

    result.isIOUReportOwner = ReportUtils.isIOUOwnedByCurrentUser(result);
    result.iouReportAmount = ReportUtils.getMoneyRequestSpendBreakdown(result).totalDisplaySpend;

    if (!hasMultipleParticipants && (!report || (report && !ReportUtils.isGroupChat(report) && !ReportUtils.isChatRoom(report)))) {
        result.login = personalDetail?.login;
        result.accountID = Number(personalDetail?.accountID);
        result.phoneNumber = personalDetail?.phoneNumber;
    }

    result.text = reportName;
    result.icons = ReportUtils.getIcons(report, personalDetails, personalDetail?.avatar, personalDetail?.login, personalDetail?.accountID, null);
    result.subtitle = subtitle;

    return result;
}

/**
 * Get the option for a given report.
 */
function getReportOption(participant: Participant): ReportUtils.OptionData {
    const report = ReportUtils.getReportOrDraftReport(participant.reportID);
    const visibleParticipantAccountIDs = ReportUtils.getParticipantsAccountIDsForDisplay(report, true);

    const option = createOption(
        visibleParticipantAccountIDs,
        allPersonalDetails ?? {},
        !isEmptyObject(report) ? report : undefined,
        {},
        {
            showChatPreviewLine: false,
            forcePolicyNamePreview: false,
        },
    );

    // Update text & alternateText because createOption returns workspace name only if report is owned by the user
    if (option.isSelfDM) {
        option.alternateText = Localize.translateLocal('reportActionsView.yourSpace');
    } else if (option.isInvoiceRoom) {
        option.text = ReportUtils.getReportName(report);
        option.alternateText = Localize.translateLocal('workspace.common.invoices');
    } else {
        option.text = ReportUtils.getPolicyName(report);
        option.alternateText = Localize.translateLocal('workspace.common.workspace');
    }
    option.isDisabled = ReportUtils.isDraftReport(participant.reportID);
    option.selected = participant.selected;
    option.isSelected = participant.selected;
    return option;
}

/**
 * Get the option for a policy expense report.
 */
function getPolicyExpenseReportOption(participant: Participant | ReportUtils.OptionData): ReportUtils.OptionData {
    const expenseReport = ReportUtils.isPolicyExpenseChat(participant) ? ReportUtils.getReportOrDraftReport(participant.reportID) : null;

    const visibleParticipantAccountIDs = Object.entries(expenseReport?.participants ?? {})
        .filter(([, reportParticipant]) => reportParticipant && reportParticipant.notificationPreference !== CONST.REPORT.NOTIFICATION_PREFERENCE.HIDDEN)
        .map(([accountID]) => Number(accountID));

    const option = createOption(
        visibleParticipantAccountIDs,
        allPersonalDetails ?? {},
        !isEmptyObject(expenseReport) ? expenseReport : null,
        {},
        {
            showChatPreviewLine: false,
            forcePolicyNamePreview: false,
        },
    );

    // Update text & alternateText because createOption returns workspace name only if report is owned by the user
    option.text = ReportUtils.getPolicyName(expenseReport);
    option.alternateText = Localize.translateLocal('workspace.common.workspace');
    option.selected = participant.selected;
    option.isSelected = participant.selected;
    return option;
}

/**
 * Searches for a match when provided with a value
 */
function isSearchStringMatch(searchValue: string, searchText?: string | null, participantNames = new Set<string>(), isChatRoom = false): boolean {
    const searchWords = new Set(searchValue.replace(/,/g, ' ').split(' '));
    const valueToSearch = searchText?.replace(new RegExp(/&nbsp;/g), '');
    let matching = true;
    searchWords.forEach((word) => {
        // if one of the word is not matching, we don't need to check further
        if (!matching) {
            return;
        }
        const matchRegex = new RegExp(Str.escapeForRegExp(word), 'i');
        matching = matchRegex.test(valueToSearch ?? '') || (!isChatRoom && participantNames.has(word));
    });
    return matching;
}

/**
 * Checks if the given userDetails is currentUser or not.
 * Note: We can't migrate this off of using logins because this is used to check if you're trying to start a chat with
 * yourself or a different user, and people won't be starting new chats via accountID usually.
 */
function isCurrentUser(userDetails: PersonalDetails): boolean {
    if (!userDetails) {
        return false;
    }

    // If user login is a mobile number, append sms domain if not appended already.
    const userDetailsLogin = PhoneNumber.addSMSDomainIfPhoneNumber(userDetails.login ?? '');

    if (currentUserLogin?.toLowerCase() === userDetailsLogin.toLowerCase()) {
        return true;
    }

    // Check if userDetails login exists in loginList
    return Object.keys(loginList ?? {}).some((login) => login.toLowerCase() === userDetailsLogin.toLowerCase());
}

/**
 * Calculates count of all enabled options
 */
function getEnabledCategoriesCount(options: PolicyCategories): number {
    return Object.values(options).filter((option) => option.enabled).length;
}

function getSearchValueForPhoneOrEmail(searchTerm: string) {
    const parsedPhoneNumber = PhoneNumber.parsePhoneNumber(LoginUtils.appendCountryCode(Str.removeSMSDomain(searchTerm)));
    return parsedPhoneNumber.possible ? parsedPhoneNumber.number?.e164 ?? '' : searchTerm.toLowerCase();
}

/**
 * Verifies that there is at least one enabled option
 */
function hasEnabledOptions(options: PolicyCategories | PolicyTag[]): boolean {
    return Object.values(options).some((option: PolicyTag | PolicyCategory) => option.enabled && option.pendingAction !== CONST.RED_BRICK_ROAD_PENDING_ACTION.DELETE);
}

/**
<<<<<<< HEAD
 * Sorts tags alphabetically by name.
 */
function sortTags(tags: Record<string, PolicyTag | SelectedTagOption> | Array<PolicyTag | SelectedTagOption>) {
    const sortedTags = Array.isArray(tags) ? tags : Object.values(tags);

    // Use lodash's sortBy to ensure consistency with oldDot.
    return lodashSortBy(sortedTags, 'name', localeCompare);
}

/**
 * Transforms the provided tags into option objects.
 *
 * @param tags - an initial tag array
 */
function getTagsOptions(tags: Array<Pick<PolicyTag, 'name' | 'enabled' | 'pendingAction'>>, selectedOptions?: SelectedTagOption[]): Option[] {
    return tags.map((tag) => {
        // This is to remove unnecessary escaping backslash in tag name sent from backend.
        const cleanedName = PolicyUtils.getCleanedTagName(tag.name);
        return {
            text: cleanedName,
            keyForList: tag.name,
            searchText: tag.name,
            tooltipText: cleanedName,
            isDisabled: !tag.enabled || tag.pendingAction === CONST.RED_BRICK_ROAD_PENDING_ACTION.DELETE,
            isSelected: selectedOptions?.some((selectedTag) => selectedTag.name === tag.name),
            pendingAction: tag.pendingAction,
        };
    });
}

/**
 * Build the section list for tags
 */
function getTagListSections(
    tags: Array<PolicyTag | SelectedTagOption>,
    recentlyUsedTags: string[],
    selectedOptions: SelectedTagOption[],
    searchInputValue: string,
    maxRecentReportsToShow: number,
) {
    const tagSections = [];
    const sortedTags = sortTags(tags) as PolicyTag[];
    const selectedOptionNames = selectedOptions.map((selectedOption) => selectedOption.name);
    const enabledTags = sortedTags.filter((tag) => tag.enabled);
    const enabledTagsNames = enabledTags.map((tag) => tag.name);
    const enabledTagsWithoutSelectedOptions = enabledTags.filter((tag) => !selectedOptionNames.includes(tag.name));
    const selectedTagsWithDisabledState: SelectedTagOption[] = [];
    const numberOfTags = enabledTags.length;

    selectedOptions.forEach((tag) => {
        if (enabledTagsNames.includes(tag.name)) {
            selectedTagsWithDisabledState.push({...tag, enabled: true});
            return;
        }
        selectedTagsWithDisabledState.push({...tag, enabled: false});
    });

    // If all tags are disabled but there's a previously selected tag, show only the selected tag
    if (numberOfTags === 0 && selectedOptions.length > 0) {
        tagSections.push({
            // "Selected" section
            title: '',
            shouldShow: false,
            data: getTagsOptions(selectedTagsWithDisabledState, selectedOptions),
        });

        return tagSections;
    }

    if (searchInputValue) {
        const enabledSearchTags = enabledTagsWithoutSelectedOptions.filter((tag) => PolicyUtils.getCleanedTagName(tag.name.toLowerCase()).includes(searchInputValue.toLowerCase()));
        const selectedSearchTags = selectedTagsWithDisabledState.filter((tag) => PolicyUtils.getCleanedTagName(tag.name.toLowerCase()).includes(searchInputValue.toLowerCase()));
        const tagsForSearch = [...selectedSearchTags, ...enabledSearchTags];

        tagSections.push({
            // "Search" section
            title: '',
            shouldShow: true,
            data: getTagsOptions(tagsForSearch, selectedOptions),
        });

        return tagSections;
    }

    if (numberOfTags < CONST.TAG_LIST_THRESHOLD) {
        tagSections.push({
            // "All" section when items amount less than the threshold
            title: '',
            shouldShow: false,
            data: getTagsOptions([...selectedTagsWithDisabledState, ...enabledTagsWithoutSelectedOptions], selectedOptions),
        });

        return tagSections;
    }

    const filteredRecentlyUsedTags = recentlyUsedTags
        .filter((recentlyUsedTag) => {
            const tagObject = tags.find((tag) => tag.name === recentlyUsedTag);
            return !!tagObject?.enabled && !selectedOptionNames.includes(recentlyUsedTag) && tagObject?.pendingAction !== CONST.RED_BRICK_ROAD_PENDING_ACTION.DELETE;
        })
        .map((tag) => ({name: tag, enabled: true}));

    if (selectedOptions.length) {
        tagSections.push({
            // "Selected" section
            title: '',
            shouldShow: true,
            data: getTagsOptions(selectedTagsWithDisabledState, selectedOptions),
        });
    }

    if (filteredRecentlyUsedTags.length > 0) {
        const cutRecentlyUsedTags = filteredRecentlyUsedTags.slice(0, maxRecentReportsToShow);

        tagSections.push({
            // "Recent" section
            title: Localize.translateLocal('common.recent'),
            shouldShow: true,
            data: getTagsOptions(cutRecentlyUsedTags, selectedOptions),
        });
    }

    tagSections.push({
        // "All" section when items amount more than the threshold
        title: Localize.translateLocal('common.all'),
        shouldShow: true,
        data: getTagsOptions(enabledTagsWithoutSelectedOptions, selectedOptions),
    });

    return tagSections;
}

/**
 * Verifies that there is at least one enabled tag
 */
function hasEnabledTags(policyTagList: Array<PolicyTagLists[keyof PolicyTagLists]>) {
    const policyTagValueList = policyTagList.map(({tags}) => Object.values(tags)).flat();

    return hasEnabledOptions(policyTagValueList);
}

/**
 * Transforms the provided report field options into option objects.
 *
 * @param reportFieldOptions - an initial report field options array
 */
function getReportFieldOptions(reportFieldOptions: string[]): Option[] {
    return reportFieldOptions.map((name) => ({
        text: name,
        keyForList: name,
        searchText: name,
        tooltipText: name,
        isDisabled: false,
    }));
}

/**
 * Build the section list for report field options
 */
function getReportFieldOptionsSection(options: string[], recentlyUsedOptions: string[], selectedOptions: Array<Partial<ReportUtils.OptionData>>, searchInputValue: string) {
    const reportFieldOptionsSections = [];
    const selectedOptionKeys = selectedOptions.map(({text, keyForList, name}) => text ?? keyForList ?? name ?? '').filter((o) => !!o);
    let indexOffset = 0;

    if (searchInputValue) {
        const searchOptions = options.filter((option) => option.toLowerCase().includes(searchInputValue.toLowerCase()));

        reportFieldOptionsSections.push({
            // "Search" section
            title: '',
            shouldShow: true,
            indexOffset,
            data: getReportFieldOptions(searchOptions),
        });

        return reportFieldOptionsSections;
    }

    const filteredRecentlyUsedOptions = recentlyUsedOptions.filter((recentlyUsedOption) => !selectedOptionKeys.includes(recentlyUsedOption));
    const filteredOptions = options.filter((option) => !selectedOptionKeys.includes(option));

    if (selectedOptionKeys.length) {
        reportFieldOptionsSections.push({
            // "Selected" section
            title: '',
            shouldShow: true,
            indexOffset,
            data: getReportFieldOptions(selectedOptionKeys),
        });

        indexOffset += selectedOptionKeys.length;
    }

    if (filteredRecentlyUsedOptions.length > 0) {
        reportFieldOptionsSections.push({
            // "Recent" section
            title: Localize.translateLocal('common.recent'),
            shouldShow: true,
            indexOffset,
            data: getReportFieldOptions(filteredRecentlyUsedOptions),
        });

        indexOffset += filteredRecentlyUsedOptions.length;
    }

    reportFieldOptionsSections.push({
        // "All" section when items amount more than the threshold
        title: Localize.translateLocal('common.all'),
        shouldShow: true,
        indexOffset,
        data: getReportFieldOptions(filteredOptions),
    });

    return reportFieldOptionsSections;
=======
 * Sorts categories using a simple object.
 * It builds an hierarchy (based on an object), where each category has a name and other keys as subcategories.
 * Via the hierarchy we avoid duplicating and sort categories one by one. Subcategories are being sorted alphabetically.
 */
function sortCategories(categories: Record<string, Category>): Category[] {
    // Sorts categories alphabetically by name.
    const sortedCategories = Object.values(categories).sort((a, b) => a.name.localeCompare(b.name));

    // An object that respects nesting of categories. Also, can contain only uniq categories.
    const hierarchy: Hierarchy = {};
    /**
     * Iterates over all categories to set each category in a proper place in hierarchy
     * It gets a path based on a category name e.g. "Parent: Child: Subcategory" -> "Parent.Child.Subcategory".
     * {
     *   Parent: {
     *     name: "Parent",
     *     Child: {
     *       name: "Child"
     *       Subcategory: {
     *         name: "Subcategory"
     *       }
     *     }
     *   }
     * }
     */
    sortedCategories.forEach((category) => {
        const path = category.name.split(CONST.PARENT_CHILD_SEPARATOR);
        const existedValue = lodashGet(hierarchy, path, {}) as Hierarchy;
        lodashSet(hierarchy, path, {
            ...existedValue,
            name: category.name,
            pendingAction: category.pendingAction,
        });
    });

    /**
     * A recursive function to convert hierarchy into an array of category objects.
     * The category object contains base 2 properties: "name" and "enabled".
     * It iterates each key one by one. When a category has subcategories, goes deeper into them. Also, sorts subcategories alphabetically.
     */
    const flatHierarchy = (initialHierarchy: Hierarchy) =>
        Object.values(initialHierarchy).reduce((acc: Category[], category) => {
            const {name, pendingAction, ...subcategories} = category;
            if (name) {
                const categoryObject: Category = {
                    name,
                    pendingAction,
                    enabled: categories[name]?.enabled ?? false,
                };

                acc.push(categoryObject);
            }

            if (!isEmptyObject(subcategories)) {
                const nestedCategories = flatHierarchy(subcategories);

                acc.push(...nestedCategories.sort((a, b) => a.name.localeCompare(b.name)));
            }

            return acc;
        }, []);

    return flatHierarchy(hierarchy);
}

/**
 * Builds the options for the category tree hierarchy via indents
 *
 * @param options - an initial object array
 * @param options[].enabled - a flag to enable/disable option in a list
 * @param options[].name - a name of an option
 * @param [isOneLine] - a flag to determine if text should be one line
 */
function getCategoryOptionTree(options: Record<string, Category> | Category[], isOneLine = false, selectedOptions: Category[] = []): OptionTree[] {
    const optionCollection = new Map<string, OptionTree>();
    Object.values(options).forEach((option) => {
        if (isOneLine) {
            if (optionCollection.has(option.name)) {
                return;
            }

            optionCollection.set(option.name, {
                text: option.name,
                keyForList: option.name,
                searchText: option.name,
                tooltipText: option.name,
                isDisabled: !option.enabled || option.pendingAction === CONST.RED_BRICK_ROAD_PENDING_ACTION.DELETE,
                isSelected: !!option.isSelected,
                pendingAction: option.pendingAction,
            });

            return;
        }

        option.name.split(CONST.PARENT_CHILD_SEPARATOR).forEach((optionName, index, array) => {
            const indents = times(index, () => CONST.INDENTS).join('');
            const isChild = array.length - 1 === index;
            const searchText = array.slice(0, index + 1).join(CONST.PARENT_CHILD_SEPARATOR);
            const selectedParentOption = !isChild && Object.values(selectedOptions).find((op) => op.name === searchText);
            const isParentOptionDisabled = !selectedParentOption || !selectedParentOption.enabled || selectedParentOption.pendingAction === CONST.RED_BRICK_ROAD_PENDING_ACTION.DELETE;

            if (optionCollection.has(searchText)) {
                return;
            }

            optionCollection.set(searchText, {
                text: `${indents}${optionName}`,
                keyForList: searchText,
                searchText,
                tooltipText: optionName,
                isDisabled: isChild ? !option.enabled || option.pendingAction === CONST.RED_BRICK_ROAD_PENDING_ACTION.DELETE : isParentOptionDisabled,
                isSelected: isChild ? !!option.isSelected : !!selectedParentOption,
                pendingAction: option.pendingAction,
            });
        });
    });

    return Array.from(optionCollection.values());
}

/**
 * Builds the section list for categories
 */
function getCategoryListSections(
    categories: PolicyCategories,
    recentlyUsedCategories: string[],
    selectedOptions: Category[],
    searchInputValue: string,
    maxRecentReportsToShow: number,
): CategoryTreeSection[] {
    const sortedCategories = sortCategories(categories);
    const enabledCategories = Object.values(sortedCategories).filter((category) => category.enabled);
    const enabledCategoriesNames = enabledCategories.map((category) => category.name);
    const selectedOptionsWithDisabledState: Category[] = [];
    const categorySections: CategoryTreeSection[] = [];
    const numberOfEnabledCategories = enabledCategories.length;

    selectedOptions.forEach((option) => {
        if (enabledCategoriesNames.includes(option.name)) {
            const categoryObj = enabledCategories.find((category) => category.name === option.name);
            selectedOptionsWithDisabledState.push({...(categoryObj ?? option), isSelected: true, enabled: true});
            return;
        }
        selectedOptionsWithDisabledState.push({...option, isSelected: true, enabled: false});
    });

    if (numberOfEnabledCategories === 0 && selectedOptions.length > 0) {
        const data = getCategoryOptionTree(selectedOptionsWithDisabledState, true);
        categorySections.push({
            // "Selected" section
            title: '',
            shouldShow: false,
            data,
            indexOffset: data.length,
        });

        return categorySections;
    }

    if (searchInputValue) {
        const categoriesForSearch = [...selectedOptionsWithDisabledState, ...enabledCategories];
        const searchCategories: Category[] = [];

        categoriesForSearch.forEach((category) => {
            if (!category.name.toLowerCase().includes(searchInputValue.toLowerCase())) {
                return;
            }
            searchCategories.push({
                ...category,
                isSelected: selectedOptions.some((selectedOption) => selectedOption.name === category.name),
            });
        });

        const data = getCategoryOptionTree(searchCategories, true);
        categorySections.push({
            // "Search" section
            title: '',
            shouldShow: true,
            data,
            indexOffset: data.length,
        });

        return categorySections;
    }

    if (selectedOptions.length > 0) {
        const data = getCategoryOptionTree(selectedOptionsWithDisabledState, true);
        categorySections.push({
            // "Selected" section
            title: '',
            shouldShow: false,
            data,
            indexOffset: data.length,
        });
    }

    const selectedOptionNames = selectedOptions.map((selectedOption) => selectedOption.name);
    const filteredCategories = enabledCategories.filter((category) => !selectedOptionNames.includes(category.name));

    if (numberOfEnabledCategories < CONST.STANDARD_LIST_ITEM_LIMIT) {
        const data = getCategoryOptionTree(filteredCategories, false, selectedOptionsWithDisabledState);
        categorySections.push({
            // "All" section when items amount less than the threshold
            title: '',
            shouldShow: false,
            data,
            indexOffset: data.length,
        });

        return categorySections;
    }

    const filteredRecentlyUsedCategories = recentlyUsedCategories
        .filter(
            (categoryName) =>
                !selectedOptionNames.includes(categoryName) && categories[categoryName]?.enabled && categories[categoryName]?.pendingAction !== CONST.RED_BRICK_ROAD_PENDING_ACTION.DELETE,
        )
        .map((categoryName) => ({
            name: categoryName,
            enabled: categories[categoryName].enabled ?? false,
        }));

    if (filteredRecentlyUsedCategories.length > 0) {
        const cutRecentlyUsedCategories = filteredRecentlyUsedCategories.slice(0, maxRecentReportsToShow);

        const data = getCategoryOptionTree(cutRecentlyUsedCategories, true);
        categorySections.push({
            // "Recent" section
            title: Localize.translateLocal('common.recent'),
            shouldShow: true,
            data,
            indexOffset: data.length,
        });
    }

    const data = getCategoryOptionTree(filteredCategories, false, selectedOptionsWithDisabledState);
    categorySections.push({
        // "All" section when items amount more than the threshold
        title: Localize.translateLocal('common.all'),
        shouldShow: true,
        data,
        indexOffset: data.length,
    });

    return categorySections;
>>>>>>> d5e7a5ab
}

/**
 * Sorts tax rates alphabetically by name.
 */
function sortTaxRates(taxRates: TaxRates): TaxRate[] {
    const sortedtaxRates = lodashSortBy(taxRates, (taxRate) => taxRate.name);
    return sortedtaxRates;
}

/**
 * Builds the options for taxRates
 */
function getTaxRatesOptions(taxRates: Array<Partial<TaxRate>>): TaxRatesOption[] {
    return taxRates.map(({code, modifiedName, isDisabled, isSelected, pendingAction}) => ({
        code,
        text: modifiedName,
        keyForList: modifiedName,
        searchText: modifiedName,
        tooltipText: modifiedName,
        isDisabled: !!isDisabled || pendingAction === CONST.RED_BRICK_ROAD_PENDING_ACTION.DELETE,
        isSelected,
        pendingAction,
    }));
}

/**
 * Builds the section list for tax rates
 */
function getTaxRatesSection(policy: OnyxEntry<Policy> | undefined, selectedOptions: Tax[], searchInputValue: string, transaction?: OnyxEntry<Transaction>): TaxSection[] {
    const policyRatesSections = [];

    const taxes = TransactionUtils.transformedTaxRates(policy, transaction);

    const sortedTaxRates = sortTaxRates(taxes);
    const selectedOptionNames = selectedOptions.map((selectedOption) => selectedOption.modifiedName);
    const enabledTaxRates = sortedTaxRates.filter((taxRate) => !taxRate.isDisabled);
    const enabledTaxRatesNames = enabledTaxRates.map((tax) => tax.modifiedName);
    const enabledTaxRatesWithoutSelectedOptions = enabledTaxRates.filter((tax) => tax.modifiedName && !selectedOptionNames.includes(tax.modifiedName));
    const selectedTaxRateWithDisabledState: Tax[] = [];
    const numberOfTaxRates = enabledTaxRates.length;

    selectedOptions.forEach((tax) => {
        if (enabledTaxRatesNames.includes(tax.modifiedName)) {
            selectedTaxRateWithDisabledState.push({...tax, isDisabled: false, isSelected: true});
            return;
        }
        selectedTaxRateWithDisabledState.push({...tax, isDisabled: true, isSelected: true});
    });

    // If all tax are disabled but there's a previously selected tag, show only the selected tag
    if (numberOfTaxRates === 0 && selectedOptions.length > 0) {
        policyRatesSections.push({
            // "Selected" sectiong
            title: '',
            shouldShow: false,
            data: getTaxRatesOptions(selectedTaxRateWithDisabledState),
        });

        return policyRatesSections;
    }

    if (searchInputValue) {
        const enabledSearchTaxRates = enabledTaxRatesWithoutSelectedOptions.filter((taxRate) => taxRate.modifiedName?.toLowerCase().includes(searchInputValue.toLowerCase()));
        const selectedSearchTags = selectedTaxRateWithDisabledState.filter((taxRate) => taxRate.modifiedName?.toLowerCase().includes(searchInputValue.toLowerCase()));
        const taxesForSearch = [...selectedSearchTags, ...enabledSearchTaxRates];

        policyRatesSections.push({
            // "Search" section
            title: '',
            shouldShow: true,
            data: getTaxRatesOptions(taxesForSearch),
        });

        return policyRatesSections;
    }

    if (numberOfTaxRates < CONST.STANDARD_LIST_ITEM_LIMIT) {
        policyRatesSections.push({
            // "All" section when items amount less than the threshold
            title: '',
            shouldShow: false,
            data: getTaxRatesOptions([...selectedTaxRateWithDisabledState, ...enabledTaxRatesWithoutSelectedOptions]),
        });

        return policyRatesSections;
    }

    if (selectedOptions.length > 0) {
        policyRatesSections.push({
            // "Selected" section
            title: '',
            shouldShow: true,
            data: getTaxRatesOptions(selectedTaxRateWithDisabledState),
        });
    }

    policyRatesSections.push({
        // "All" section when number of items are more than the threshold
        title: '',
        shouldShow: true,
        data: getTaxRatesOptions(enabledTaxRatesWithoutSelectedOptions),
    });

    return policyRatesSections;
}

/**
 * Checks if a report option is selected based on matching accountID or reportID.
 *
 * @param reportOption - The report option to be checked.
 * @param selectedOptions - Array of selected options to compare with.
 * @returns true if the report option matches any of the selected options by accountID or reportID, false otherwise.
 */
function isReportSelected(reportOption: ReportUtils.OptionData, selectedOptions: Array<Partial<ReportUtils.OptionData>>) {
    if (!selectedOptions || selectedOptions.length === 0) {
        return false;
    }

    // eslint-disable-next-line @typescript-eslint/prefer-nullish-coalescing
    return selectedOptions.some((option) => (option.accountID && option.accountID === reportOption.accountID) || (option.reportID && option.reportID === reportOption.reportID));
}

function createOptionList(personalDetails: OnyxEntry<PersonalDetailsList>, reports?: OnyxCollection<Report>) {
    const reportMapForAccountIDs: Record<number, Report> = {};
    const allReportOptions: Array<SearchOption<Report>> = [];

    if (reports) {
        Object.values(reports).forEach((report) => {
            if (!report) {
                return;
            }

            const isOneOnOneChat = ReportUtils.isOneOnOneChat(report);
            const accountIDs = ReportUtils.getParticipantsAccountIDsForDisplay(report);

            const isChatRoom = ReportUtils.isChatRoom(report);
            if ((!accountIDs || accountIDs.length === 0) && !isChatRoom) {
                return;
            }

            // Save the report in the map if this is a single participant so we can associate the reportID with the
            // personal detail option later. Individuals should not be associated with single participant
            // policyExpenseChats or chatRooms since those are not people.
            if (accountIDs.length <= 1 && isOneOnOneChat) {
                reportMapForAccountIDs[accountIDs[0]] = report;
            }

            allReportOptions.push({
                item: report,
                ...createOption(accountIDs, personalDetails, report, {}),
            });
        });
    }

    const allPersonalDetailsOptions = Object.values(personalDetails ?? {}).map((personalDetail) => ({
        item: personalDetail,
        ...createOption([personalDetail?.accountID ?? -1], personalDetails, reportMapForAccountIDs[personalDetail?.accountID ?? -1], {}, {showPersonalDetails: true}),
    }));

    return {
        reports: allReportOptions,
        personalDetails: allPersonalDetailsOptions as Array<SearchOption<PersonalDetails>>,
    };
}

function createOptionFromReport(report: Report, personalDetails: OnyxEntry<PersonalDetailsList>) {
    const accountIDs = ReportUtils.getParticipantsAccountIDsForDisplay(report);

    return {
        item: report,
        ...createOption(accountIDs, personalDetails, report, {}),
    };
}

/**
 * Options need to be sorted in the specific order
 * @param options - list of options to be sorted
 * @param searchValue - search string
 * @returns a sorted list of options
 */
function orderOptions(
    options: ReportUtils.OptionData[],
    searchValue: string | undefined,
    {preferChatroomsOverThreads = false, preferPolicyExpenseChat = false, preferRecentExpenseReports = false} = {},
) {
    return lodashOrderBy(
        options,
        [
            (option) => {
                if (option.isPolicyExpenseChat && preferPolicyExpenseChat && option.policyID === activePolicyID) {
                    return 0;
                }

                if (option.isSelfDM) {
                    return 0;
                }
                if (preferRecentExpenseReports && !!option?.lastIOUCreationDate) {
                    return 1;
                }
                if (preferRecentExpenseReports && option.isPolicyExpenseChat) {
                    return 1;
                }
                if (preferChatroomsOverThreads && option.isThread) {
                    return 4;
                }
                if (!!option.isChatRoom || option.private_isArchived) {
                    return 3;
                }
                if (!option.login) {
                    return 2;
                }
                if (option.login.toLowerCase() !== searchValue?.toLowerCase()) {
                    return 1;
                }

                // When option.login is an exact match with the search value, returning 0 puts it at the top of the option list
                return 0;
            },
            // For Submit Expense flow, prioritize the most recent expense reports and then policy expense chats (without expense requests)
            preferRecentExpenseReports ? (option) => option?.lastIOUCreationDate ?? '' : '',
            preferRecentExpenseReports ? (option) => option?.isPolicyExpenseChat : 0,
        ],
        ['asc', 'desc', 'desc'],
    );
}

function canCreateOptimisticPersonalDetailOption({
    searchValue,
    recentReportOptions,
    personalDetailsOptions,
    currentUserOption,
}: {
    searchValue: string;
    recentReportOptions: ReportUtils.OptionData[];
    personalDetailsOptions: ReportUtils.OptionData[];
    currentUserOption?: ReportUtils.OptionData | null;
    excludeUnknownUsers: boolean;
}) {
    const noOptions = recentReportOptions.length + personalDetailsOptions.length === 0 && !currentUserOption;
    const noOptionsMatchExactly = !personalDetailsOptions
        .concat(recentReportOptions)
        .find((option) => option.login === PhoneNumber.addSMSDomainIfPhoneNumber(searchValue ?? '').toLowerCase() || option.login === searchValue?.toLowerCase());

    return noOptions || noOptionsMatchExactly;
}

/**
 * We create a new user option if the following conditions are satisfied:
 * - There's no matching recent report and personal detail option
 * - The searchValue is a valid email or phone number
 * - If prop shouldAcceptName = true, the searchValue can be also a normal string
 * - The searchValue isn't the current personal detail login
 */
function getUserToInviteOption({
    searchValue,
    excludeUnknownUsers = false,
    optionsToExclude = [],
    selectedOptions = [],
    reportActions = {},
    showChatPreviewLine = false,
    shouldAcceptName = false,
}: GetUserToInviteConfig): ReportUtils.OptionData | null {
    const parsedPhoneNumber = PhoneNumber.parsePhoneNumber(LoginUtils.appendCountryCode(Str.removeSMSDomain(searchValue)));
    const isCurrentUserLogin = isCurrentUser({login: searchValue} as PersonalDetails);
    const isInSelectedOption = selectedOptions.some((option) => 'login' in option && option.login === searchValue);
    const isValidEmail = Str.isValidEmail(searchValue) && !Str.isDomainEmail(searchValue) && !Str.endsWith(searchValue, CONST.SMS.DOMAIN);
    const isValidPhoneNumber = parsedPhoneNumber.possible && Str.isValidE164Phone(LoginUtils.getPhoneNumberWithoutSpecialChars(parsedPhoneNumber.number?.input ?? ''));
    const isInOptionToExclude =
        optionsToExclude.findIndex((optionToExclude) => 'login' in optionToExclude && optionToExclude.login === PhoneNumber.addSMSDomainIfPhoneNumber(searchValue).toLowerCase()) !== -1;

    if (!searchValue || isCurrentUserLogin || isInSelectedOption || (!isValidEmail && !isValidPhoneNumber && !shouldAcceptName) || isInOptionToExclude || excludeUnknownUsers) {
        return null;
    }

    // Generates an optimistic account ID for new users not yet saved in Onyx
    const optimisticAccountID = UserUtils.generateAccountID(searchValue);
    const personalDetailsExtended = {
        ...allPersonalDetails,
        [optimisticAccountID]: {
            accountID: optimisticAccountID,
            login: searchValue,
        },
    };
    const userToInvite = createOption([optimisticAccountID], personalDetailsExtended, null, reportActions, {
        showChatPreviewLine,
    });
    userToInvite.isOptimisticAccount = true;
    userToInvite.login = isValidEmail || isValidPhoneNumber ? searchValue : '';
    // eslint-disable-next-line @typescript-eslint/prefer-nullish-coalescing
    userToInvite.text = userToInvite.text || searchValue;
    // eslint-disable-next-line @typescript-eslint/prefer-nullish-coalescing
    userToInvite.alternateText = userToInvite.alternateText || searchValue;

    // If user doesn't exist, use a fallback avatar
    userToInvite.icons = [
        {
            source: FallbackAvatar,
            id: optimisticAccountID,
            name: searchValue,
            type: CONST.ICON_TYPE_AVATAR,
        },
    ];

    return userToInvite;
}

/**
 * filter options based on specific conditions
 */
function getOptions(
    options: OptionList,
    {
        reportActions = {},
        betas = [],
        selectedOptions = [],
        maxRecentReportsToShow = 0,
        excludeLogins = [],
        includeMultipleParticipantReports = false,
        includeRecentReports = false,
        // When sortByReportTypeInSearch flag is true, recentReports will include the personalDetails options as well.
        sortByReportTypeInSearch = false,
        searchInputValue = '',
        showChatPreviewLine = false,
        sortPersonalDetailsByAlphaAsc = true,
        forcePolicyNamePreview = false,
        includeOwnedWorkspaceChats = false,
        includeThreads = false,
        includeTasks = false,
        includeMoneyRequests = false,
        excludeUnknownUsers = false,
        includeP2P = true,
<<<<<<< HEAD
        includeTags = false,
        tags = {},
        recentlyUsedTags = [],
=======
        includeCategories = false,
        categories = {},
        recentlyUsedCategories = [],
>>>>>>> d5e7a5ab
        canInviteUser = true,
        includeSelectedOptions = false,
        transactionViolations = {},
        includeTaxRates,
        policy,
        transaction,
        includeSelfDM = false,
        includeInvoiceRooms = false,
        includeDomainEmail = false,
        action,
        recentAttendees,
        shouldBoldTitleByDefault = true,
    }: GetOptionsConfig,
): Options {
<<<<<<< HEAD
    if (includeTags) {
        const tagOptions = getTagListSections(Object.values(tags), recentlyUsedTags, selectedOptions as SelectedTagOption[], searchInputValue, maxRecentReportsToShow);
=======
    if (includeCategories) {
        const categoryOptions = getCategoryListSections(categories, recentlyUsedCategories, selectedOptions as Category[], searchInputValue, maxRecentReportsToShow);
>>>>>>> d5e7a5ab

        return {
            recentReports: [],
            personalDetails: [],
            userToInvite: null,
            currentUserOption: null,
<<<<<<< HEAD
            tagOptions,
=======
            categoryOptions,
>>>>>>> d5e7a5ab
            taxRatesOptions: [],
        };
    }

    if (includeTaxRates) {
        const taxRatesOptions = getTaxRatesSection(policy, selectedOptions as Tax[], searchInputValue, transaction);

        return {
            recentReports: [],
            personalDetails: [],
            userToInvite: null,
            currentUserOption: null,
<<<<<<< HEAD
            tagOptions: [],
=======
            categoryOptions: [],
>>>>>>> d5e7a5ab
            taxRatesOptions,
        };
    }

<<<<<<< HEAD
    if (includePolicyReportFieldOptions) {
        const transformedPolicyReportFieldOptions = getReportFieldOptionsSection(policyReportFieldOptions, recentlyUsedPolicyReportFieldOptions, selectedOptions, searchInputValue);
        return {
            recentReports: [],
            personalDetails: [],
            userToInvite: null,
            currentUserOption: null,
            tagOptions: [],
            taxRatesOptions: [],
            policyReportFieldOptions: transformedPolicyReportFieldOptions,
        };
    }

=======
>>>>>>> d5e7a5ab
    const parsedPhoneNumber = PhoneNumber.parsePhoneNumber(LoginUtils.appendCountryCode(Str.removeSMSDomain(searchInputValue)));
    const searchValue = parsedPhoneNumber.possible ? parsedPhoneNumber.number?.e164 ?? '' : searchInputValue.toLowerCase();
    const topmostReportId = Navigation.getTopmostReportId() ?? '-1';

    // Filter out all the reports that shouldn't be displayed
    const filteredReportOptions = options.reports.filter((option) => {
        const report = option.item;
        const doesReportHaveViolations = ReportUtils.shouldDisplayViolationsRBRInLHN(report, transactionViolations);

        return ReportUtils.shouldReportBeInOptionList({
            report,
            currentReportId: topmostReportId,
            betas,
            policies,
            doesReportHaveViolations,
            isInFocusMode: false,
            excludeEmptyChats: false,
            includeSelfDM,
            login: option.login,
            includeDomainEmail,
        });
    });

    // Sorting the reports works like this:
    // - Order everything by the last message timestamp (descending)
    // - When searching, self DM is put at the top
    // - All archived reports should remain at the bottom
    const orderedReportOptions = lodashSortBy(filteredReportOptions, (option) => {
        const report = option.item;
        if (option.private_isArchived) {
            return CONST.DATE.UNIX_EPOCH;
        }

        if (searchValue) {
            return [option.isSelfDM, report?.lastVisibleActionCreated];
        }

        return report?.lastVisibleActionCreated;
    });
    orderedReportOptions.reverse();

    const allReportOptions = orderedReportOptions.filter((option) => {
        const report = option.item;

        if (!report) {
            return;
        }

        const isThread = option.isThread;
        const isTaskReport = option.isTaskReport;
        const isPolicyExpenseChat = option.isPolicyExpenseChat;
        const isMoneyRequestReport = option.isMoneyRequestReport;
        const isSelfDM = option.isSelfDM;
        const isChatRoom = option.isChatRoom;
        const accountIDs = ReportUtils.getParticipantsAccountIDsForDisplay(report);

        if (isPolicyExpenseChat && report.isOwnPolicyExpenseChat && !includeOwnedWorkspaceChats) {
            return;
        }

        // When passing includeP2P false we are trying to hide features from users that are not ready for P2P and limited to workspace chats only.
        if (!includeP2P && !isPolicyExpenseChat) {
            return;
        }

        if (isSelfDM && !includeSelfDM) {
            return;
        }

        if (isThread && !includeThreads) {
            return;
        }

        if (isTaskReport && !includeTasks) {
            return;
        }

        if (isMoneyRequestReport && !includeMoneyRequests) {
            return;
        }

        // In case user needs to add credit bank account, don't allow them to submit an expense from the workspace.
        if (includeOwnedWorkspaceChats && ReportUtils.hasIOUWaitingOnCurrentUserBankAccount(report)) {
            return;
        }

        if ((!accountIDs || accountIDs.length === 0) && !isChatRoom) {
            return;
        }

        return option;
    });

    const havingLoginPersonalDetails = includeP2P
        ? options.personalDetails.filter((detail) => !!detail?.login && !!detail.accountID && !detail?.isOptimisticPersonalDetail && (includeDomainEmail || !Str.isDomainEmail(detail.login)))
        : [];
    let allPersonalDetailsOptions = havingLoginPersonalDetails;

    if (sortPersonalDetailsByAlphaAsc) {
        // PersonalDetails should be ordered Alphabetically by default - https://github.com/Expensify/App/issues/8220#issuecomment-1104009435
        allPersonalDetailsOptions = lodashOrderBy(allPersonalDetailsOptions, [(personalDetail) => personalDetail.text?.toLowerCase()], 'asc');
    }

    const optionsToExclude: Option[] = [{login: CONST.EMAIL.NOTIFICATIONS}];

    // If we're including selected options from the search results, we only want to exclude them if the search input is empty
    // This is because on certain pages, we show the selected options at the top when the search input is empty
    // This prevents the issue of seeing the selected option twice if you have them as a recent chat and select them
    if (!includeSelectedOptions || searchInputValue === '') {
        optionsToExclude.push(...selectedOptions);
    }

    excludeLogins.forEach((login) => {
        optionsToExclude.push({login});
    });

    let recentReportOptions: ReportUtils.OptionData[] = [];
    let personalDetailsOptions: ReportUtils.OptionData[] = [];

    const preferRecentExpenseReports = action === CONST.IOU.ACTION.CREATE;

    if (includeRecentReports) {
        for (const reportOption of allReportOptions) {
            /**
             * By default, generated options does not have the chat preview line enabled.
             * If showChatPreviewLine or forcePolicyNamePreview are true, let's generate and overwrite the alternate text.
             */
            reportOption.alternateText = getAlternateText(reportOption, {showChatPreviewLine, forcePolicyNamePreview});

            // Stop adding options to the recentReports array when we reach the maxRecentReportsToShow value
            if (recentReportOptions.length > 0 && recentReportOptions.length === maxRecentReportsToShow) {
                break;
            }

            // Skip notifications@expensify.com
            if (reportOption.login === CONST.EMAIL.NOTIFICATIONS) {
                continue;
            }

            const isCurrentUserOwnedPolicyExpenseChatThatCouldShow =
                reportOption.isPolicyExpenseChat && reportOption.ownerAccountID === currentUserAccountID && includeOwnedWorkspaceChats && !reportOption.private_isArchived;

            const shouldShowInvoiceRoom =
                includeInvoiceRooms &&
                ReportUtils.isInvoiceRoom(reportOption.item) &&
                ReportUtils.isPolicyAdmin(reportOption.policyID ?? '', policies) &&
                !reportOption.private_isArchived &&
                PolicyUtils.canSendInvoiceFromWorkspace(reportOption.policyID);

            /**
                Exclude the report option if it doesn't meet any of the following conditions:
                - It is not an owned policy expense chat that could be shown
                - Multiple participant reports are not included
                - It doesn't have a login
                - It is not an invoice room that should be shown
            */
            if (!isCurrentUserOwnedPolicyExpenseChatThatCouldShow && !includeMultipleParticipantReports && !reportOption.login && !shouldShowInvoiceRoom) {
                continue;
            }

            // If we're excluding threads, check the report to see if it has a single participant and if the participant is already selected
            if (
                !includeThreads &&
                (!!reportOption.login || reportOption.reportID) &&
                optionsToExclude.some((option) => option.login === reportOption.login || option.reportID === reportOption.reportID)
            ) {
                continue;
            }

            reportOption.isSelected = isReportSelected(reportOption, selectedOptions);
            reportOption.isBold = shouldBoldTitleByDefault || shouldUseBoldText(reportOption);

            if (action === CONST.IOU.ACTION.CATEGORIZE) {
                const reportPolicy = allPolicies?.[`${ONYXKEYS.COLLECTION.POLICY}${reportOption.policyID}`];
                if (reportPolicy?.areCategoriesEnabled) {
                    recentReportOptions.push(reportOption);
                }
            } else {
                recentReportOptions.push(reportOption);
            }

            // Add a field to sort the recent reports by the time of last IOU request for create actions
            if (preferRecentExpenseReports) {
                const reportPreviewAction = allSortedReportActions[reportOption.reportID]?.find((reportAction) =>
                    ReportActionUtils.isActionOfType(reportAction, CONST.REPORT.ACTIONS.TYPE.REPORT_PREVIEW),
                );

                if (reportPreviewAction) {
                    const iouReportID = ReportActionUtils.getIOUReportIDFromReportActionPreview(reportPreviewAction);
                    const iouReportActions = allSortedReportActions[iouReportID] ?? [];
                    const lastIOUAction = iouReportActions.find((iouAction) => iouAction.actionName === CONST.REPORT.ACTIONS.TYPE.IOU);
                    if (lastIOUAction) {
                        reportOption.lastIOUCreationDate = lastIOUAction.lastModified;
                    }
                }
            }
        }
    } else if (recentAttendees && recentAttendees?.length > 0) {
        recentAttendees.filter((attendee) => attendee.login ?? attendee.displayName).forEach((a) => optionsToExclude.push({login: a.login ?? a.displayName}));
        recentReportOptions = recentAttendees as ReportUtils.OptionData[];
    }

    const personalDetailsOptionsToExclude = [...optionsToExclude, {login: currentUserLogin}];
    // Next loop over all personal details removing any that are selectedUsers or recentChats
    for (const personalDetailOption of allPersonalDetailsOptions) {
        if (personalDetailsOptionsToExclude.some((optionToExclude) => optionToExclude.login === personalDetailOption.login)) {
            continue;
        }
        personalDetailOption.isBold = shouldBoldTitleByDefault;

        personalDetailsOptions.push(personalDetailOption);
    }

    const currentUserOption = allPersonalDetailsOptions.find((personalDetailsOption) => personalDetailsOption.login === currentUserLogin);

    let userToInvite: ReportUtils.OptionData | null = null;
    if (
        canCreateOptimisticPersonalDetailOption({
            searchValue,
            recentReportOptions,
            personalDetailsOptions,
            currentUserOption,
            excludeUnknownUsers,
        })
    ) {
        userToInvite = getUserToInviteOption({
            searchValue,
            excludeUnknownUsers,
            optionsToExclude,
            selectedOptions,
            reportActions,
            showChatPreviewLine,
        });
    }

    // If we are prioritizing 1:1 chats in search, do it only once we started searching
    if (sortByReportTypeInSearch && (searchValue !== '' || !!action)) {
        // When sortByReportTypeInSearch is true, recentReports will be returned with all the reports including personalDetailsOptions in the correct Order.
        // If we're in money request flow, we only order the recent report option.
        if (!action) {
            recentReportOptions.push(...personalDetailsOptions);
            personalDetailsOptions = [];
        }
        recentReportOptions = orderOptions(recentReportOptions, searchValue, {
            preferChatroomsOverThreads: true,
            preferPolicyExpenseChat: !!action,
            preferRecentExpenseReports,
        });
    }

    return {
        personalDetails: personalDetailsOptions,
        recentReports: recentReportOptions,
        userToInvite: canInviteUser ? userToInvite : null,
        currentUserOption,
<<<<<<< HEAD
        tagOptions: [],
=======
        categoryOptions: [],
>>>>>>> d5e7a5ab
        taxRatesOptions: [],
    };
}

/**
 * Build the options for the Search view
 */
function getSearchOptions(options: OptionList, searchValue = '', betas: Beta[] = [], isUsedInChatFinder = true): Options {
    Timing.start(CONST.TIMING.LOAD_SEARCH_OPTIONS);
    Performance.markStart(CONST.TIMING.LOAD_SEARCH_OPTIONS);
    const optionList = getOptions(options, {
        betas,
        searchInputValue: searchValue.trim(),
        includeRecentReports: true,
        includeMultipleParticipantReports: true,
        maxRecentReportsToShow: 0, // Unlimited
        sortByReportTypeInSearch: true,
        showChatPreviewLine: isUsedInChatFinder,
        includeP2P: true,
        forcePolicyNamePreview: true,
        includeOwnedWorkspaceChats: true,
        includeThreads: true,
        includeMoneyRequests: true,
        includeTasks: true,
        includeSelfDM: true,
        shouldBoldTitleByDefault: !isUsedInChatFinder,
    });
    Timing.end(CONST.TIMING.LOAD_SEARCH_OPTIONS);
    Performance.markEnd(CONST.TIMING.LOAD_SEARCH_OPTIONS);

    return optionList;
}

function getShareLogOptions(options: OptionList, searchValue = '', betas: Beta[] = []): Options {
    return getOptions(options, {
        betas,
        searchInputValue: searchValue.trim(),
        includeRecentReports: true,
        includeMultipleParticipantReports: true,
        sortByReportTypeInSearch: true,
        includeP2P: true,
        forcePolicyNamePreview: true,
        includeOwnedWorkspaceChats: true,
        includeSelfDM: true,
        includeThreads: true,
    });
}

/**
 * Build the IOUConfirmation options for showing the payee personalDetail
 */
function getIOUConfirmationOptionsFromPayeePersonalDetail(personalDetail: OnyxEntry<PersonalDetails>, amountText?: string): PayeePersonalDetails {
    const formattedLogin = LocalePhoneNumber.formatPhoneNumber(personalDetail?.login ?? '');
    return {
        text: PersonalDetailsUtils.getDisplayNameOrDefault(personalDetail, formattedLogin),
        alternateText: formattedLogin || PersonalDetailsUtils.getDisplayNameOrDefault(personalDetail, '', false),
        icons: [
            {
                source: personalDetail?.avatar ?? FallbackAvatar,
                name: personalDetail?.login ?? '',
                type: CONST.ICON_TYPE_AVATAR,
                id: personalDetail?.accountID,
            },
        ],
        descriptiveText: amountText ?? '',
        login: personalDetail?.login ?? '',
        accountID: personalDetail?.accountID ?? -1,
        keyForList: String(personalDetail?.accountID ?? -1),
    };
}

/**
 * Build the options for the New Group view
 */
type FilteredOptionsParams = {
    reports?: Array<SearchOption<Report>>;
    personalDetails?: Array<SearchOption<PersonalDetails>>;
    betas?: OnyxEntry<Beta[]>;
    searchValue?: string;
    selectedOptions?: Array<Partial<ReportUtils.OptionData>>;
    excludeLogins?: string[];
    includeOwnedWorkspaceChats?: boolean;
    includeP2P?: boolean;
<<<<<<< HEAD
    includeTags?: boolean;
    tags?: PolicyTags | Array<PolicyTag | SelectedTagOption>;
    recentlyUsedTags?: string[];
=======
    includeCategories?: boolean;
    categories?: PolicyCategories;
    recentlyUsedCategories?: string[];
>>>>>>> d5e7a5ab
    canInviteUser?: boolean;
    includeSelectedOptions?: boolean;
    includeTaxRates?: boolean;
    taxRates?: TaxRatesWithDefault;
    maxRecentReportsToShow?: number;
    includeSelfDM?: boolean;
    includeInvoiceRooms?: boolean;
    action?: IOUAction;
    sortByReportTypeInSearch?: boolean;
};

// It is not recommended to pass a search value to getFilteredOptions when passing reports and personalDetails.
// If a search value is passed, the search value should be passed to filterOptions.
// When it is necessary to pass a search value when passing reports and personalDetails, follow these steps:
// 1. Use getFilteredOptions with reports and personalDetails only, without the search value.
// 2. Pass the returned options from getFilteredOptions to filterOptions along with the search value.
// The above constraints are enforced with TypeScript.

type FilteredOptionsParamsWithDefaultSearchValue = Omit<FilteredOptionsParams, 'searchValue'> & {searchValue?: ''};

type FilteredOptionsParamsWithoutOptions = Omit<FilteredOptionsParams, 'reports' | 'personalDetails'> & {reports?: []; personalDetails?: []};

function getFilteredOptions(params: FilteredOptionsParamsWithDefaultSearchValue | FilteredOptionsParamsWithoutOptions) {
    const {
        reports = [],
        personalDetails = [],
        betas = [],
        searchValue = '',
        selectedOptions = [],
        excludeLogins = [],
        includeOwnedWorkspaceChats = false,
        includeP2P = true,
<<<<<<< HEAD
        includeTags = false,
        tags = {},
        recentlyUsedTags = [],
=======
        includeCategories = false,
        categories = {},
        recentlyUsedCategories = [],
>>>>>>> d5e7a5ab
        canInviteUser = true,
        includeSelectedOptions = false,
        includeTaxRates = false,
        maxRecentReportsToShow = CONST.IOU.MAX_RECENT_REPORTS_TO_SHOW,
        taxRates = {} as TaxRatesWithDefault,
        includeSelfDM = false,
        includeInvoiceRooms = false,
        action,
        sortByReportTypeInSearch = false,
    } = params;
    return getOptions(
        {reports, personalDetails},
        {
            betas,
            searchInputValue: searchValue.trim(),
            selectedOptions,
            includeRecentReports: true,
            maxRecentReportsToShow,
            excludeLogins,
            includeOwnedWorkspaceChats,
            includeP2P,
<<<<<<< HEAD
            includeTags,
            tags,
            recentlyUsedTags,
=======
            includeCategories,
            categories,
            recentlyUsedCategories,
>>>>>>> d5e7a5ab
            canInviteUser,
            includeSelectedOptions,
            includeTaxRates,
            taxRates,
            includeSelfDM,
            includeInvoiceRooms,
            action,
            sortByReportTypeInSearch,
        },
    );
}

function getAttendeeOptions(
    reports: Array<SearchOption<Report>>,
    personalDetails: Array<SearchOption<PersonalDetails>>,
    betas: OnyxEntry<Beta[]>,
    attendees: Attendee[],
    recentAttendees: Attendee[],
    includeOwnedWorkspaceChats = false,
    includeP2P = true,
    canInviteUser = true,
    includeInvoiceRooms = false,
    action: IOUAction | undefined = undefined,
    sortByReportTypeInSearch = false,
) {
    return getOptions(
        {reports, personalDetails},
        {
            betas,
            searchInputValue: '',
            selectedOptions: attendees,
            excludeLogins: CONST.EXPENSIFY_EMAILS,
            includeOwnedWorkspaceChats,
            includeRecentReports: false,
            includeP2P,
<<<<<<< HEAD
            includeTags: false,
            tags: {},
            recentlyUsedTags: [],
=======
            includeCategories: false,
            categories: {},
            recentlyUsedCategories: [],
>>>>>>> d5e7a5ab
            canInviteUser,
            includeSelectedOptions: false,
            includeTaxRates: false,
            maxRecentReportsToShow: 0,
            taxRates: {} as TaxRatesWithDefault,
            includeSelfDM: false,
            includeInvoiceRooms,
            action,
            sortByReportTypeInSearch,
            recentAttendees,
        },
    );
}

/**
 * Build the options for the Share Destination for a Task
 */

function getShareDestinationOptions(
    reports: Array<SearchOption<Report>> = [],
    personalDetails: Array<SearchOption<PersonalDetails>> = [],
    betas: OnyxEntry<Beta[]> = [],
    searchValue = '',
    selectedOptions: Array<Partial<ReportUtils.OptionData>> = [],
    excludeLogins: string[] = [],
    includeOwnedWorkspaceChats = true,
    excludeUnknownUsers = true,
) {
    return getOptions(
        {reports, personalDetails},
        {
            betas,
            searchInputValue: searchValue.trim(),
            selectedOptions,
            maxRecentReportsToShow: 0, // Unlimited
            includeRecentReports: true,
            includeMultipleParticipantReports: true,
            showChatPreviewLine: true,
            forcePolicyNamePreview: true,
            includeThreads: true,
            includeMoneyRequests: true,
            includeTasks: true,
            excludeLogins,
            includeOwnedWorkspaceChats,
            excludeUnknownUsers,
            includeSelfDM: true,
        },
    );
}

/**
 * Format personalDetails or userToInvite to be shown in the list
 *
 * @param member - personalDetails or userToInvite
 * @param config - keys to overwrite the default values
 */
function formatMemberForList(member: ReportUtils.OptionData): MemberForList {
    const accountID = member.accountID;

    return {
        // eslint-disable-next-line @typescript-eslint/prefer-nullish-coalescing
        text: member.text || member.displayName || '',
        // eslint-disable-next-line @typescript-eslint/prefer-nullish-coalescing
        alternateText: member.alternateText || member.login || '',
        // eslint-disable-next-line @typescript-eslint/prefer-nullish-coalescing
        keyForList: member.keyForList || String(accountID ?? -1) || '',
        isSelected: member.isSelected ?? false,
        isDisabled: member.isDisabled ?? false,
        accountID,
        login: member.login ?? '',
        icons: member.icons,
        pendingAction: member.pendingAction,
        reportID: member.reportID ?? '-1',
    };
}

/**
 * Build the options for the Workspace Member Invite view
 */
function getMemberInviteOptions(
    personalDetails: Array<SearchOption<PersonalDetails>>,
    betas: Beta[] = [],
    searchValue = '',
    excludeLogins: string[] = [],
    includeSelectedOptions = false,
    reports: Array<SearchOption<Report>> = [],
    includeRecentReports = false,
): Options {
    return getOptions(
        {reports, personalDetails},
        {
            betas,
            searchInputValue: searchValue.trim(),
            includeP2P: true,
            excludeLogins,
            sortPersonalDetailsByAlphaAsc: true,
            includeSelectedOptions,
            includeRecentReports,
        },
    );
}

/**
 * Helper method that returns the text to be used for the header's message and title (if any)
 */
function getHeaderMessage(hasSelectableOptions: boolean, hasUserToInvite: boolean, searchValue: string, hasMatchedParticipant = false): string {
    const isValidPhone = PhoneNumber.parsePhoneNumber(LoginUtils.appendCountryCode(searchValue)).possible;

    const isValidEmail = Str.isValidEmail(searchValue);

    if (searchValue && CONST.REGEX.DIGITS_AND_PLUS.test(searchValue) && !isValidPhone && !hasSelectableOptions) {
        return Localize.translate(preferredLocale, 'messages.errorMessageInvalidPhone');
    }

    // Without a search value, it would be very confusing to see a search validation message.
    // Therefore, this skips the validation when there is no search value.
    if (searchValue && !hasSelectableOptions && !hasUserToInvite) {
        if (/^\d+$/.test(searchValue) && !isValidPhone) {
            return Localize.translate(preferredLocale, 'messages.errorMessageInvalidPhone');
        }
        if (/@/.test(searchValue) && !isValidEmail) {
            return Localize.translate(preferredLocale, 'messages.errorMessageInvalidEmail');
        }
        if (hasMatchedParticipant && (isValidEmail || isValidPhone)) {
            return '';
        }
        return Localize.translate(preferredLocale, 'common.noResultsFound');
    }

    return '';
}

/**
 * Helper method for non-user lists (eg. categories and tags) that returns the text to be used for the header's message and title (if any)
 */
function getHeaderMessageForNonUserList(hasSelectableOptions: boolean, searchValue: string): string {
    if (searchValue && !hasSelectableOptions) {
        return Localize.translate(preferredLocale, 'common.noResultsFound');
    }
    return '';
}

/**
 * Helper method to check whether an option can show tooltip or not
 */
function shouldOptionShowTooltip(option: ReportUtils.OptionData): boolean {
    return (!option.isChatRoom || !!option.isThread) && !option.private_isArchived;
}

/**
 * Handles the logic for displaying selected participants from the search term
 */
function formatSectionsFromSearchTerm(
    searchTerm: string,
    selectedOptions: ReportUtils.OptionData[],
    filteredRecentReports: ReportUtils.OptionData[],
    filteredPersonalDetails: ReportUtils.OptionData[],
    personalDetails: OnyxEntry<PersonalDetailsList> = {},
    shouldGetOptionDetails = false,
): SectionForSearchTerm {
    // We show the selected participants at the top of the list when there is no search term or maximum number of participants has already been selected
    // However, if there is a search term we remove the selected participants from the top of the list unless they are part of the search results
    // This clears up space on mobile views, where if you create a group with 4+ people you can't see the selected participants and the search results at the same time
    if (searchTerm === '') {
        return {
            section: {
                title: undefined,
                data: shouldGetOptionDetails
                    ? selectedOptions.map((participant) => {
                          const isPolicyExpenseChat = participant.isPolicyExpenseChat ?? false;
                          return isPolicyExpenseChat ? getPolicyExpenseReportOption(participant) : getParticipantsOption(participant, personalDetails);
                      })
                    : selectedOptions,
                shouldShow: selectedOptions.length > 0,
            },
        };
    }

    const cleanSearchTerm = searchTerm.trim().toLowerCase();
    // If you select a new user you don't have a contact for, they won't get returned as part of a recent report or personal details
    // This will add them to the list of options, deduping them if they already exist in the other lists
    const selectedParticipantsWithoutDetails = selectedOptions.filter((participant) => {
        const accountID = participant.accountID ?? null;
        const isPartOfSearchTerm = getPersonalDetailSearchTerms(participant).join(' ').toLowerCase().includes(cleanSearchTerm);
        const isReportInRecentReports = filteredRecentReports.some((report) => report.accountID === accountID);
        const isReportInPersonalDetails = filteredPersonalDetails.some((personalDetail) => personalDetail.accountID === accountID);
        return isPartOfSearchTerm && !isReportInRecentReports && !isReportInPersonalDetails;
    });

    return {
        section: {
            title: undefined,
            data: shouldGetOptionDetails
                ? selectedParticipantsWithoutDetails.map((participant) => {
                      const isPolicyExpenseChat = participant.isPolicyExpenseChat ?? false;
                      return isPolicyExpenseChat ? getPolicyExpenseReportOption(participant) : getParticipantsOption(participant, personalDetails);
                  })
                : selectedParticipantsWithoutDetails,
            shouldShow: selectedParticipantsWithoutDetails.length > 0,
        },
    };
}

/**
 * Helper method to get the `keyForList` for the first option in the OptionsList
 */
function getFirstKeyForList(data?: Option[] | null) {
    if (!data?.length) {
        return '';
    }

    const firstNonEmptyDataObj = data.at(0);

    return firstNonEmptyDataObj?.keyForList ? firstNonEmptyDataObj?.keyForList : '';
}

function getPersonalDetailSearchTerms(item: Partial<ReportUtils.OptionData>) {
    return [item.participantsList?.[0]?.displayName ?? '', item.login ?? '', item.login?.replace(CONST.EMAIL_SEARCH_REGEX, '') ?? ''];
}

function getCurrentUserSearchTerms(item: ReportUtils.OptionData) {
    return [item.text ?? '', item.login ?? '', item.login?.replace(CONST.EMAIL_SEARCH_REGEX, '') ?? ''];
}

/**
 * Remove the personal details for the DMs that are already in the recent reports so that we don't show duplicates.
 */
function filteredPersonalDetailsOfRecentReports(recentReports: ReportUtils.OptionData[], personalDetails: ReportUtils.OptionData[]) {
    const excludedLogins = new Set(recentReports.map((report) => report.login));
    return personalDetails.filter((personalDetail) => !excludedLogins.has(personalDetail.login));
}

/**
 * Filters options based on the search input value
 */
function filterOptions(options: Options, searchInputValue: string, config?: FilterOptionsConfig): Options {
    const {
        sortByReportTypeInSearch = false,
        canInviteUser = true,
        maxRecentReportsToShow = 0,
        excludeLogins = [],
        preferChatroomsOverThreads = false,
        preferPolicyExpenseChat = false,
        preferRecentExpenseReports = false,
    } = config ?? {};
    if (searchInputValue.trim() === '' && maxRecentReportsToShow > 0) {
        const recentReports = options.recentReports.slice(0, maxRecentReportsToShow);
        const personalDetails = filteredPersonalDetailsOfRecentReports(recentReports, options.personalDetails);
        return {
            ...options,
            recentReports,
            personalDetails,
        };
    }

    const parsedPhoneNumber = PhoneNumber.parsePhoneNumber(LoginUtils.appendCountryCode(Str.removeSMSDomain(searchInputValue)));
    const searchValue = parsedPhoneNumber.possible && parsedPhoneNumber.number?.e164 ? parsedPhoneNumber.number.e164 : searchInputValue.toLowerCase();
    const searchTerms = searchValue ? searchValue.split(' ') : [];

    const optionsToExclude: Option[] = [{login: CONST.EMAIL.NOTIFICATIONS}];

    excludeLogins.forEach((login) => {
        optionsToExclude.push({login});
    });

    const matchResults = searchTerms.reduceRight((items, term) => {
        const recentReports = filterArrayByMatch(items.recentReports, term, (item) => {
            const values: string[] = [];
            if (item.text) {
                values.push(item.text);
            }

            if (item.login) {
                values.push(item.login);
                values.push(item.login.replace(CONST.EMAIL_SEARCH_REGEX, ''));
            }

            if (item.isThread) {
                if (item.alternateText) {
                    values.push(item.alternateText);
                }
            } else if (!!item.isChatRoom || !!item.isPolicyExpenseChat) {
                if (item.subtitle) {
                    values.push(item.subtitle);
                }
            }

            return uniqFast(values);
        });
        const personalDetails = filterArrayByMatch(items.personalDetails, term, (item) => uniqFast(getPersonalDetailSearchTerms(item)));

        const currentUserOptionSearchText = items.currentUserOption ? uniqFast(getCurrentUserSearchTerms(items.currentUserOption)).join(' ') : '';

        const currentUserOption = isSearchStringMatch(term, currentUserOptionSearchText) ? items.currentUserOption : null;
        return {
            recentReports: recentReports ?? [],
            personalDetails: personalDetails ?? [],
            userToInvite: null,
            currentUserOption,
<<<<<<< HEAD
            tagOptions: [],
=======
            categoryOptions: [],
>>>>>>> d5e7a5ab
            taxRatesOptions: [],
        };
    }, options);

    const {recentReports, personalDetails} = matchResults;

    const personalDetailsWithoutDMs = filteredPersonalDetailsOfRecentReports(recentReports, personalDetails);

    let filteredPersonalDetails: ReportUtils.OptionData[] = personalDetailsWithoutDMs;
    let filteredRecentReports: ReportUtils.OptionData[] = recentReports;
    if (sortByReportTypeInSearch) {
        filteredRecentReports = recentReports.concat(personalDetailsWithoutDMs);
        filteredPersonalDetails = [];
    }

    let userToInvite = null;
    if (canInviteUser) {
        if (recentReports.length === 0 && personalDetails.length === 0) {
            userToInvite = getUserToInviteOption({
                searchValue,
                selectedOptions: config?.selectedOptions,
                optionsToExclude,
            });
        }
    }

    if (maxRecentReportsToShow > 0 && recentReports.length > maxRecentReportsToShow) {
        recentReports.splice(maxRecentReportsToShow);
    }

    const sortedRecentReports = orderOptions(filteredRecentReports, searchValue, {preferChatroomsOverThreads, preferPolicyExpenseChat, preferRecentExpenseReports});
    return {
        personalDetails: filteredPersonalDetails,
        recentReports: sortedRecentReports,
        userToInvite,
        currentUserOption: matchResults.currentUserOption,
<<<<<<< HEAD
        tagOptions: [],
=======
        categoryOptions: [],
>>>>>>> d5e7a5ab
        taxRatesOptions: [],
    };
}

function sortAlphabetically<T extends Partial<Record<TKey, string | undefined>>, TKey extends keyof T>(items: T[], key: TKey): T[] {
    return items.sort((a, b) => (a[key] ?? '').toLowerCase().localeCompare((b[key] ?? '').toLowerCase()));
}

function getEmptyOptions(): Options {
    return {
        recentReports: [],
        personalDetails: [],
        userToInvite: null,
        currentUserOption: null,
<<<<<<< HEAD
        tagOptions: [],
=======
        categoryOptions: [],
>>>>>>> d5e7a5ab
        taxRatesOptions: [],
    };
}

function shouldUseBoldText(report: ReportUtils.OptionData): boolean {
    const notificationPreference = report.notificationPreference ?? ReportUtils.getReportNotificationPreference(report);
    return report.isUnread === true && notificationPreference !== CONST.REPORT.NOTIFICATION_PREFERENCE.MUTE && notificationPreference !== CONST.REPORT.NOTIFICATION_PREFERENCE.HIDDEN;
}

export {
    getAvatarsForAccountIDs,
    isCurrentUser,
    isPersonalDetailsReady,
    getSearchOptions,
    getFilteredOptions,
    getShareDestinationOptions,
    getMemberInviteOptions,
    getHeaderMessage,
    getHeaderMessageForNonUserList,
    getSearchValueForPhoneOrEmail,
    getPersonalDetailsForAccountIDs,
    getIOUConfirmationOptionsFromPayeePersonalDetail,
    isSearchStringMatchUserDetails,
    getPolicyExpenseReportOption,
    getIOUReportIDOfLastAction,
    getParticipantsOption,
    isSearchStringMatch,
    shouldOptionShowTooltip,
    getLastActorDisplayName,
    getLastMessageTextForReport,
    getEnabledCategoriesCount,
    hasEnabledOptions,
    sortAlphabetically,
<<<<<<< HEAD
    sortTags,
    hasEnabledTags,
=======
    getCategoryOptionTree,
>>>>>>> d5e7a5ab
    formatMemberForList,
    formatSectionsFromSearchTerm,
    getShareLogOptions,
    filterOptions,
    filteredPersonalDetailsOfRecentReports,
    createOptionList,
    createOptionFromReport,
    getReportOption,
    getTaxRatesSection,
    getFirstKeyForList,
    canCreateOptimisticPersonalDetailOption,
    getUserToInviteOption,
    getPersonalDetailSearchTerms,
    getCurrentUserSearchTerms,
    getEmptyOptions,
    shouldUseBoldText,
    getAttendeeOptions,
    getAlternateText,
    hasReportErrors,
};

export type {CategorySection, CategorySectionBase, MemberForList, Options, OptionList, SearchOption, PayeePersonalDetails, Tax, TaxRatesOption, Option, OptionTree};<|MERGE_RESOLUTION|>--- conflicted
+++ resolved
@@ -128,15 +128,6 @@
     includeMoneyRequests?: boolean;
     excludeUnknownUsers?: boolean;
     includeP2P?: boolean;
-<<<<<<< HEAD
-    includeTags?: boolean;
-    tags?: PolicyTags | Array<SelectedTagOption | PolicyTag>;
-    recentlyUsedTags?: string[];
-=======
-    includeCategories?: boolean;
-    categories?: PolicyCategories;
-    recentlyUsedCategories?: string[];
->>>>>>> d5e7a5ab
     canInviteUser?: boolean;
     includeSelectedOptions?: boolean;
     includeTaxRates?: boolean;
@@ -192,11 +183,6 @@
     personalDetails: ReportUtils.OptionData[];
     userToInvite: ReportUtils.OptionData | null;
     currentUserOption: ReportUtils.OptionData | null | undefined;
-<<<<<<< HEAD
-    tagOptions: CategorySection[];
-=======
-    categoryOptions: CategoryTreeSection[];
->>>>>>> d5e7a5ab
     taxRatesOptions: CategorySection[];
 };
 
@@ -897,471 +883,6 @@
 }
 
 /**
-<<<<<<< HEAD
- * Sorts tags alphabetically by name.
- */
-function sortTags(tags: Record<string, PolicyTag | SelectedTagOption> | Array<PolicyTag | SelectedTagOption>) {
-    const sortedTags = Array.isArray(tags) ? tags : Object.values(tags);
-
-    // Use lodash's sortBy to ensure consistency with oldDot.
-    return lodashSortBy(sortedTags, 'name', localeCompare);
-}
-
-/**
- * Transforms the provided tags into option objects.
- *
- * @param tags - an initial tag array
- */
-function getTagsOptions(tags: Array<Pick<PolicyTag, 'name' | 'enabled' | 'pendingAction'>>, selectedOptions?: SelectedTagOption[]): Option[] {
-    return tags.map((tag) => {
-        // This is to remove unnecessary escaping backslash in tag name sent from backend.
-        const cleanedName = PolicyUtils.getCleanedTagName(tag.name);
-        return {
-            text: cleanedName,
-            keyForList: tag.name,
-            searchText: tag.name,
-            tooltipText: cleanedName,
-            isDisabled: !tag.enabled || tag.pendingAction === CONST.RED_BRICK_ROAD_PENDING_ACTION.DELETE,
-            isSelected: selectedOptions?.some((selectedTag) => selectedTag.name === tag.name),
-            pendingAction: tag.pendingAction,
-        };
-    });
-}
-
-/**
- * Build the section list for tags
- */
-function getTagListSections(
-    tags: Array<PolicyTag | SelectedTagOption>,
-    recentlyUsedTags: string[],
-    selectedOptions: SelectedTagOption[],
-    searchInputValue: string,
-    maxRecentReportsToShow: number,
-) {
-    const tagSections = [];
-    const sortedTags = sortTags(tags) as PolicyTag[];
-    const selectedOptionNames = selectedOptions.map((selectedOption) => selectedOption.name);
-    const enabledTags = sortedTags.filter((tag) => tag.enabled);
-    const enabledTagsNames = enabledTags.map((tag) => tag.name);
-    const enabledTagsWithoutSelectedOptions = enabledTags.filter((tag) => !selectedOptionNames.includes(tag.name));
-    const selectedTagsWithDisabledState: SelectedTagOption[] = [];
-    const numberOfTags = enabledTags.length;
-
-    selectedOptions.forEach((tag) => {
-        if (enabledTagsNames.includes(tag.name)) {
-            selectedTagsWithDisabledState.push({...tag, enabled: true});
-            return;
-        }
-        selectedTagsWithDisabledState.push({...tag, enabled: false});
-    });
-
-    // If all tags are disabled but there's a previously selected tag, show only the selected tag
-    if (numberOfTags === 0 && selectedOptions.length > 0) {
-        tagSections.push({
-            // "Selected" section
-            title: '',
-            shouldShow: false,
-            data: getTagsOptions(selectedTagsWithDisabledState, selectedOptions),
-        });
-
-        return tagSections;
-    }
-
-    if (searchInputValue) {
-        const enabledSearchTags = enabledTagsWithoutSelectedOptions.filter((tag) => PolicyUtils.getCleanedTagName(tag.name.toLowerCase()).includes(searchInputValue.toLowerCase()));
-        const selectedSearchTags = selectedTagsWithDisabledState.filter((tag) => PolicyUtils.getCleanedTagName(tag.name.toLowerCase()).includes(searchInputValue.toLowerCase()));
-        const tagsForSearch = [...selectedSearchTags, ...enabledSearchTags];
-
-        tagSections.push({
-            // "Search" section
-            title: '',
-            shouldShow: true,
-            data: getTagsOptions(tagsForSearch, selectedOptions),
-        });
-
-        return tagSections;
-    }
-
-    if (numberOfTags < CONST.TAG_LIST_THRESHOLD) {
-        tagSections.push({
-            // "All" section when items amount less than the threshold
-            title: '',
-            shouldShow: false,
-            data: getTagsOptions([...selectedTagsWithDisabledState, ...enabledTagsWithoutSelectedOptions], selectedOptions),
-        });
-
-        return tagSections;
-    }
-
-    const filteredRecentlyUsedTags = recentlyUsedTags
-        .filter((recentlyUsedTag) => {
-            const tagObject = tags.find((tag) => tag.name === recentlyUsedTag);
-            return !!tagObject?.enabled && !selectedOptionNames.includes(recentlyUsedTag) && tagObject?.pendingAction !== CONST.RED_BRICK_ROAD_PENDING_ACTION.DELETE;
-        })
-        .map((tag) => ({name: tag, enabled: true}));
-
-    if (selectedOptions.length) {
-        tagSections.push({
-            // "Selected" section
-            title: '',
-            shouldShow: true,
-            data: getTagsOptions(selectedTagsWithDisabledState, selectedOptions),
-        });
-    }
-
-    if (filteredRecentlyUsedTags.length > 0) {
-        const cutRecentlyUsedTags = filteredRecentlyUsedTags.slice(0, maxRecentReportsToShow);
-
-        tagSections.push({
-            // "Recent" section
-            title: Localize.translateLocal('common.recent'),
-            shouldShow: true,
-            data: getTagsOptions(cutRecentlyUsedTags, selectedOptions),
-        });
-    }
-
-    tagSections.push({
-        // "All" section when items amount more than the threshold
-        title: Localize.translateLocal('common.all'),
-        shouldShow: true,
-        data: getTagsOptions(enabledTagsWithoutSelectedOptions, selectedOptions),
-    });
-
-    return tagSections;
-}
-
-/**
- * Verifies that there is at least one enabled tag
- */
-function hasEnabledTags(policyTagList: Array<PolicyTagLists[keyof PolicyTagLists]>) {
-    const policyTagValueList = policyTagList.map(({tags}) => Object.values(tags)).flat();
-
-    return hasEnabledOptions(policyTagValueList);
-}
-
-/**
- * Transforms the provided report field options into option objects.
- *
- * @param reportFieldOptions - an initial report field options array
- */
-function getReportFieldOptions(reportFieldOptions: string[]): Option[] {
-    return reportFieldOptions.map((name) => ({
-        text: name,
-        keyForList: name,
-        searchText: name,
-        tooltipText: name,
-        isDisabled: false,
-    }));
-}
-
-/**
- * Build the section list for report field options
- */
-function getReportFieldOptionsSection(options: string[], recentlyUsedOptions: string[], selectedOptions: Array<Partial<ReportUtils.OptionData>>, searchInputValue: string) {
-    const reportFieldOptionsSections = [];
-    const selectedOptionKeys = selectedOptions.map(({text, keyForList, name}) => text ?? keyForList ?? name ?? '').filter((o) => !!o);
-    let indexOffset = 0;
-
-    if (searchInputValue) {
-        const searchOptions = options.filter((option) => option.toLowerCase().includes(searchInputValue.toLowerCase()));
-
-        reportFieldOptionsSections.push({
-            // "Search" section
-            title: '',
-            shouldShow: true,
-            indexOffset,
-            data: getReportFieldOptions(searchOptions),
-        });
-
-        return reportFieldOptionsSections;
-    }
-
-    const filteredRecentlyUsedOptions = recentlyUsedOptions.filter((recentlyUsedOption) => !selectedOptionKeys.includes(recentlyUsedOption));
-    const filteredOptions = options.filter((option) => !selectedOptionKeys.includes(option));
-
-    if (selectedOptionKeys.length) {
-        reportFieldOptionsSections.push({
-            // "Selected" section
-            title: '',
-            shouldShow: true,
-            indexOffset,
-            data: getReportFieldOptions(selectedOptionKeys),
-        });
-
-        indexOffset += selectedOptionKeys.length;
-    }
-
-    if (filteredRecentlyUsedOptions.length > 0) {
-        reportFieldOptionsSections.push({
-            // "Recent" section
-            title: Localize.translateLocal('common.recent'),
-            shouldShow: true,
-            indexOffset,
-            data: getReportFieldOptions(filteredRecentlyUsedOptions),
-        });
-
-        indexOffset += filteredRecentlyUsedOptions.length;
-    }
-
-    reportFieldOptionsSections.push({
-        // "All" section when items amount more than the threshold
-        title: Localize.translateLocal('common.all'),
-        shouldShow: true,
-        indexOffset,
-        data: getReportFieldOptions(filteredOptions),
-    });
-
-    return reportFieldOptionsSections;
-=======
- * Sorts categories using a simple object.
- * It builds an hierarchy (based on an object), where each category has a name and other keys as subcategories.
- * Via the hierarchy we avoid duplicating and sort categories one by one. Subcategories are being sorted alphabetically.
- */
-function sortCategories(categories: Record<string, Category>): Category[] {
-    // Sorts categories alphabetically by name.
-    const sortedCategories = Object.values(categories).sort((a, b) => a.name.localeCompare(b.name));
-
-    // An object that respects nesting of categories. Also, can contain only uniq categories.
-    const hierarchy: Hierarchy = {};
-    /**
-     * Iterates over all categories to set each category in a proper place in hierarchy
-     * It gets a path based on a category name e.g. "Parent: Child: Subcategory" -> "Parent.Child.Subcategory".
-     * {
-     *   Parent: {
-     *     name: "Parent",
-     *     Child: {
-     *       name: "Child"
-     *       Subcategory: {
-     *         name: "Subcategory"
-     *       }
-     *     }
-     *   }
-     * }
-     */
-    sortedCategories.forEach((category) => {
-        const path = category.name.split(CONST.PARENT_CHILD_SEPARATOR);
-        const existedValue = lodashGet(hierarchy, path, {}) as Hierarchy;
-        lodashSet(hierarchy, path, {
-            ...existedValue,
-            name: category.name,
-            pendingAction: category.pendingAction,
-        });
-    });
-
-    /**
-     * A recursive function to convert hierarchy into an array of category objects.
-     * The category object contains base 2 properties: "name" and "enabled".
-     * It iterates each key one by one. When a category has subcategories, goes deeper into them. Also, sorts subcategories alphabetically.
-     */
-    const flatHierarchy = (initialHierarchy: Hierarchy) =>
-        Object.values(initialHierarchy).reduce((acc: Category[], category) => {
-            const {name, pendingAction, ...subcategories} = category;
-            if (name) {
-                const categoryObject: Category = {
-                    name,
-                    pendingAction,
-                    enabled: categories[name]?.enabled ?? false,
-                };
-
-                acc.push(categoryObject);
-            }
-
-            if (!isEmptyObject(subcategories)) {
-                const nestedCategories = flatHierarchy(subcategories);
-
-                acc.push(...nestedCategories.sort((a, b) => a.name.localeCompare(b.name)));
-            }
-
-            return acc;
-        }, []);
-
-    return flatHierarchy(hierarchy);
-}
-
-/**
- * Builds the options for the category tree hierarchy via indents
- *
- * @param options - an initial object array
- * @param options[].enabled - a flag to enable/disable option in a list
- * @param options[].name - a name of an option
- * @param [isOneLine] - a flag to determine if text should be one line
- */
-function getCategoryOptionTree(options: Record<string, Category> | Category[], isOneLine = false, selectedOptions: Category[] = []): OptionTree[] {
-    const optionCollection = new Map<string, OptionTree>();
-    Object.values(options).forEach((option) => {
-        if (isOneLine) {
-            if (optionCollection.has(option.name)) {
-                return;
-            }
-
-            optionCollection.set(option.name, {
-                text: option.name,
-                keyForList: option.name,
-                searchText: option.name,
-                tooltipText: option.name,
-                isDisabled: !option.enabled || option.pendingAction === CONST.RED_BRICK_ROAD_PENDING_ACTION.DELETE,
-                isSelected: !!option.isSelected,
-                pendingAction: option.pendingAction,
-            });
-
-            return;
-        }
-
-        option.name.split(CONST.PARENT_CHILD_SEPARATOR).forEach((optionName, index, array) => {
-            const indents = times(index, () => CONST.INDENTS).join('');
-            const isChild = array.length - 1 === index;
-            const searchText = array.slice(0, index + 1).join(CONST.PARENT_CHILD_SEPARATOR);
-            const selectedParentOption = !isChild && Object.values(selectedOptions).find((op) => op.name === searchText);
-            const isParentOptionDisabled = !selectedParentOption || !selectedParentOption.enabled || selectedParentOption.pendingAction === CONST.RED_BRICK_ROAD_PENDING_ACTION.DELETE;
-
-            if (optionCollection.has(searchText)) {
-                return;
-            }
-
-            optionCollection.set(searchText, {
-                text: `${indents}${optionName}`,
-                keyForList: searchText,
-                searchText,
-                tooltipText: optionName,
-                isDisabled: isChild ? !option.enabled || option.pendingAction === CONST.RED_BRICK_ROAD_PENDING_ACTION.DELETE : isParentOptionDisabled,
-                isSelected: isChild ? !!option.isSelected : !!selectedParentOption,
-                pendingAction: option.pendingAction,
-            });
-        });
-    });
-
-    return Array.from(optionCollection.values());
-}
-
-/**
- * Builds the section list for categories
- */
-function getCategoryListSections(
-    categories: PolicyCategories,
-    recentlyUsedCategories: string[],
-    selectedOptions: Category[],
-    searchInputValue: string,
-    maxRecentReportsToShow: number,
-): CategoryTreeSection[] {
-    const sortedCategories = sortCategories(categories);
-    const enabledCategories = Object.values(sortedCategories).filter((category) => category.enabled);
-    const enabledCategoriesNames = enabledCategories.map((category) => category.name);
-    const selectedOptionsWithDisabledState: Category[] = [];
-    const categorySections: CategoryTreeSection[] = [];
-    const numberOfEnabledCategories = enabledCategories.length;
-
-    selectedOptions.forEach((option) => {
-        if (enabledCategoriesNames.includes(option.name)) {
-            const categoryObj = enabledCategories.find((category) => category.name === option.name);
-            selectedOptionsWithDisabledState.push({...(categoryObj ?? option), isSelected: true, enabled: true});
-            return;
-        }
-        selectedOptionsWithDisabledState.push({...option, isSelected: true, enabled: false});
-    });
-
-    if (numberOfEnabledCategories === 0 && selectedOptions.length > 0) {
-        const data = getCategoryOptionTree(selectedOptionsWithDisabledState, true);
-        categorySections.push({
-            // "Selected" section
-            title: '',
-            shouldShow: false,
-            data,
-            indexOffset: data.length,
-        });
-
-        return categorySections;
-    }
-
-    if (searchInputValue) {
-        const categoriesForSearch = [...selectedOptionsWithDisabledState, ...enabledCategories];
-        const searchCategories: Category[] = [];
-
-        categoriesForSearch.forEach((category) => {
-            if (!category.name.toLowerCase().includes(searchInputValue.toLowerCase())) {
-                return;
-            }
-            searchCategories.push({
-                ...category,
-                isSelected: selectedOptions.some((selectedOption) => selectedOption.name === category.name),
-            });
-        });
-
-        const data = getCategoryOptionTree(searchCategories, true);
-        categorySections.push({
-            // "Search" section
-            title: '',
-            shouldShow: true,
-            data,
-            indexOffset: data.length,
-        });
-
-        return categorySections;
-    }
-
-    if (selectedOptions.length > 0) {
-        const data = getCategoryOptionTree(selectedOptionsWithDisabledState, true);
-        categorySections.push({
-            // "Selected" section
-            title: '',
-            shouldShow: false,
-            data,
-            indexOffset: data.length,
-        });
-    }
-
-    const selectedOptionNames = selectedOptions.map((selectedOption) => selectedOption.name);
-    const filteredCategories = enabledCategories.filter((category) => !selectedOptionNames.includes(category.name));
-
-    if (numberOfEnabledCategories < CONST.STANDARD_LIST_ITEM_LIMIT) {
-        const data = getCategoryOptionTree(filteredCategories, false, selectedOptionsWithDisabledState);
-        categorySections.push({
-            // "All" section when items amount less than the threshold
-            title: '',
-            shouldShow: false,
-            data,
-            indexOffset: data.length,
-        });
-
-        return categorySections;
-    }
-
-    const filteredRecentlyUsedCategories = recentlyUsedCategories
-        .filter(
-            (categoryName) =>
-                !selectedOptionNames.includes(categoryName) && categories[categoryName]?.enabled && categories[categoryName]?.pendingAction !== CONST.RED_BRICK_ROAD_PENDING_ACTION.DELETE,
-        )
-        .map((categoryName) => ({
-            name: categoryName,
-            enabled: categories[categoryName].enabled ?? false,
-        }));
-
-    if (filteredRecentlyUsedCategories.length > 0) {
-        const cutRecentlyUsedCategories = filteredRecentlyUsedCategories.slice(0, maxRecentReportsToShow);
-
-        const data = getCategoryOptionTree(cutRecentlyUsedCategories, true);
-        categorySections.push({
-            // "Recent" section
-            title: Localize.translateLocal('common.recent'),
-            shouldShow: true,
-            data,
-            indexOffset: data.length,
-        });
-    }
-
-    const data = getCategoryOptionTree(filteredCategories, false, selectedOptionsWithDisabledState);
-    categorySections.push({
-        // "All" section when items amount more than the threshold
-        title: Localize.translateLocal('common.all'),
-        shouldShow: true,
-        data,
-        indexOffset: data.length,
-    });
-
-    return categorySections;
->>>>>>> d5e7a5ab
-}
-
-/**
  * Sorts tax rates alphabetically by name.
  */
 function sortTaxRates(taxRates: TaxRates): TaxRate[] {
@@ -1691,15 +1212,6 @@
         includeMoneyRequests = false,
         excludeUnknownUsers = false,
         includeP2P = true,
-<<<<<<< HEAD
-        includeTags = false,
-        tags = {},
-        recentlyUsedTags = [],
-=======
-        includeCategories = false,
-        categories = {},
-        recentlyUsedCategories = [],
->>>>>>> d5e7a5ab
         canInviteUser = true,
         includeSelectedOptions = false,
         transactionViolations = {},
@@ -1714,61 +1226,18 @@
         shouldBoldTitleByDefault = true,
     }: GetOptionsConfig,
 ): Options {
-<<<<<<< HEAD
-    if (includeTags) {
-        const tagOptions = getTagListSections(Object.values(tags), recentlyUsedTags, selectedOptions as SelectedTagOption[], searchInputValue, maxRecentReportsToShow);
-=======
-    if (includeCategories) {
-        const categoryOptions = getCategoryListSections(categories, recentlyUsedCategories, selectedOptions as Category[], searchInputValue, maxRecentReportsToShow);
->>>>>>> d5e7a5ab
+    if (includeTaxRates) {
+        const taxRatesOptions = getTaxRatesSection(policy, selectedOptions as Tax[], searchInputValue, transaction);
 
         return {
             recentReports: [],
             personalDetails: [],
             userToInvite: null,
             currentUserOption: null,
-<<<<<<< HEAD
-            tagOptions,
-=======
-            categoryOptions,
->>>>>>> d5e7a5ab
-            taxRatesOptions: [],
-        };
-    }
-
-    if (includeTaxRates) {
-        const taxRatesOptions = getTaxRatesSection(policy, selectedOptions as Tax[], searchInputValue, transaction);
-
-        return {
-            recentReports: [],
-            personalDetails: [],
-            userToInvite: null,
-            currentUserOption: null,
-<<<<<<< HEAD
-            tagOptions: [],
-=======
-            categoryOptions: [],
->>>>>>> d5e7a5ab
             taxRatesOptions,
         };
     }
 
-<<<<<<< HEAD
-    if (includePolicyReportFieldOptions) {
-        const transformedPolicyReportFieldOptions = getReportFieldOptionsSection(policyReportFieldOptions, recentlyUsedPolicyReportFieldOptions, selectedOptions, searchInputValue);
-        return {
-            recentReports: [],
-            personalDetails: [],
-            userToInvite: null,
-            currentUserOption: null,
-            tagOptions: [],
-            taxRatesOptions: [],
-            policyReportFieldOptions: transformedPolicyReportFieldOptions,
-        };
-    }
-
-=======
->>>>>>> d5e7a5ab
     const parsedPhoneNumber = PhoneNumber.parsePhoneNumber(LoginUtils.appendCountryCode(Str.removeSMSDomain(searchInputValue)));
     const searchValue = parsedPhoneNumber.possible ? parsedPhoneNumber.number?.e164 ?? '' : searchInputValue.toLowerCase();
     const topmostReportId = Navigation.getTopmostReportId() ?? '-1';
@@ -2024,11 +1493,6 @@
         recentReports: recentReportOptions,
         userToInvite: canInviteUser ? userToInvite : null,
         currentUserOption,
-<<<<<<< HEAD
-        tagOptions: [],
-=======
-        categoryOptions: [],
->>>>>>> d5e7a5ab
         taxRatesOptions: [],
     };
 }
@@ -2112,15 +1576,6 @@
     excludeLogins?: string[];
     includeOwnedWorkspaceChats?: boolean;
     includeP2P?: boolean;
-<<<<<<< HEAD
-    includeTags?: boolean;
-    tags?: PolicyTags | Array<PolicyTag | SelectedTagOption>;
-    recentlyUsedTags?: string[];
-=======
-    includeCategories?: boolean;
-    categories?: PolicyCategories;
-    recentlyUsedCategories?: string[];
->>>>>>> d5e7a5ab
     canInviteUser?: boolean;
     includeSelectedOptions?: boolean;
     includeTaxRates?: boolean;
@@ -2153,15 +1608,6 @@
         excludeLogins = [],
         includeOwnedWorkspaceChats = false,
         includeP2P = true,
-<<<<<<< HEAD
-        includeTags = false,
-        tags = {},
-        recentlyUsedTags = [],
-=======
-        includeCategories = false,
-        categories = {},
-        recentlyUsedCategories = [],
->>>>>>> d5e7a5ab
         canInviteUser = true,
         includeSelectedOptions = false,
         includeTaxRates = false,
@@ -2183,15 +1629,6 @@
             excludeLogins,
             includeOwnedWorkspaceChats,
             includeP2P,
-<<<<<<< HEAD
-            includeTags,
-            tags,
-            recentlyUsedTags,
-=======
-            includeCategories,
-            categories,
-            recentlyUsedCategories,
->>>>>>> d5e7a5ab
             canInviteUser,
             includeSelectedOptions,
             includeTaxRates,
@@ -2227,15 +1664,6 @@
             includeOwnedWorkspaceChats,
             includeRecentReports: false,
             includeP2P,
-<<<<<<< HEAD
-            includeTags: false,
-            tags: {},
-            recentlyUsedTags: [],
-=======
-            includeCategories: false,
-            categories: {},
-            recentlyUsedCategories: [],
->>>>>>> d5e7a5ab
             canInviteUser,
             includeSelectedOptions: false,
             includeTaxRates: false,
@@ -2535,11 +1963,6 @@
             personalDetails: personalDetails ?? [],
             userToInvite: null,
             currentUserOption,
-<<<<<<< HEAD
-            tagOptions: [],
-=======
-            categoryOptions: [],
->>>>>>> d5e7a5ab
             taxRatesOptions: [],
         };
     }, options);
@@ -2576,11 +1999,6 @@
         recentReports: sortedRecentReports,
         userToInvite,
         currentUserOption: matchResults.currentUserOption,
-<<<<<<< HEAD
-        tagOptions: [],
-=======
-        categoryOptions: [],
->>>>>>> d5e7a5ab
         taxRatesOptions: [],
     };
 }
@@ -2595,11 +2013,6 @@
         personalDetails: [],
         userToInvite: null,
         currentUserOption: null,
-<<<<<<< HEAD
-        tagOptions: [],
-=======
-        categoryOptions: [],
->>>>>>> d5e7a5ab
         taxRatesOptions: [],
     };
 }
@@ -2633,12 +2046,6 @@
     getEnabledCategoriesCount,
     hasEnabledOptions,
     sortAlphabetically,
-<<<<<<< HEAD
-    sortTags,
-    hasEnabledTags,
-=======
-    getCategoryOptionTree,
->>>>>>> d5e7a5ab
     formatMemberForList,
     formatSectionsFromSearchTerm,
     getShareLogOptions,
