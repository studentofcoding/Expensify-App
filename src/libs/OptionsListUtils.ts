--- conflicted
+++ resolved
@@ -1084,15 +1084,7 @@
 }
 
 /**
-<<<<<<< HEAD
- * TODO: What is the purpose of this function
- *
- * - It seems to convert Report & PersonalDetails into a unified format
- * - It applies ordering to the items
- * - Given a searchValue, it will filter the items
-=======
  * Options are reports and personal details. This function filters out the options that are not valid to be displayed.
->>>>>>> b766c8f5
  */
 function getValidOptions(
     options: OptionList,
@@ -1615,37 +1607,8 @@
     return [item.text ?? '', item.login ?? '', item.login?.replace(CONST.EMAIL_SEARCH_REGEX, '') ?? ''];
 }
 
-<<<<<<< HEAD
-type PickUserToInviteParams = {
-    canInviteUser: boolean;
-    recentReports: ReportUtils.OptionData[];
-    personalDetails: ReportUtils.OptionData[];
-    searchValue: string;
-    config?: FilterOptionsConfig;
-    optionsToExclude: Option[];
-};
-
-const pickUserToInvite = ({canInviteUser, recentReports, personalDetails, searchValue, config, optionsToExclude}: PickUserToInviteParams) => {
-    let userToInvite = null;
-    if (canInviteUser) {
-        if (recentReports.length === 0 && personalDetails.length === 0) {
-            userToInvite = getUserToInviteOption({
-                searchValue,
-                selectedOptions: config?.selectedOptions,
-                optionsToExclude,
-            });
-        }
-    }
-
-    return userToInvite;
-};
-
-/**
- * Remove the personal details for the DMs that are already in the recent reports so that we don't show duplicates
-=======
 /**
  * Remove the personal details for the DMs that are already in the recent reports so that we don't show duplicates.
->>>>>>> b766c8f5
  */
 function filteredPersonalDetailsOfRecentReports(recentReports: ReportUtils.OptionData[], personalDetails: ReportUtils.OptionData[]) {
     const excludedLogins = new Set(recentReports.map((report) => report.login));
@@ -1655,26 +1618,6 @@
 /**
  * Filters options based on the search input value
  */
-<<<<<<< HEAD
-function filterOptions(options: Options, searchInputValue: string, config?: FilterOptionsConfig): Options {
-    const {
-        sortByReportTypeInSearch = false,
-        canInviteUser = true,
-        maxRecentReportsToShow = 0,
-        excludeLogins = [],
-        preferChatroomsOverThreads = false,
-        preferPolicyExpenseChat = false,
-        preferRecentExpenseReports = false,
-    } = config ?? {};
-    if (searchInputValue.trim() === '' && maxRecentReportsToShow > 0) {
-        const recentReports = options.recentReports.slice(0, maxRecentReportsToShow);
-        const personalDetails = filteredPersonalDetailsOfRecentReports(recentReports, options.personalDetails);
-        return {
-            ...options,
-            recentReports,
-            personalDetails,
-        };
-=======
 function filterReports(reports: ReportUtils.OptionData[], searchTerms: string[]): ReportUtils.OptionData[] {
     // We search eventually for multiple whitespace separated search terms.
     // We start with the search term at the end, and then narrow down those filtered search results with the next search term.
@@ -1737,7 +1680,6 @@
     const {canInviteUser = true, excludeLogins = []} = config ?? {};
     if (!canInviteUser) {
         return null;
->>>>>>> b766c8f5
     }
 
     const canCreateOptimisticDetail = canCreateOptimisticPersonalDetailOption({
@@ -1780,6 +1722,7 @@
         config,
     );
 
+    const sortedRecentReports = orderOptions(filteredRecentReports, searchValue, {preferChatroomsOverThreads, preferPolicyExpenseChat, preferRecentExpenseReports});
     return {
         personalDetails,
         recentReports,
@@ -1790,20 +1733,6 @@
 
 type FilterAndOrderConfig = FilterUserToInviteConfig & OrderOptionsConfig;
 
-<<<<<<< HEAD
-    const {recentReports, personalDetails} = matchResults;
-
-    const noneReportPersonalDetails = filteredPersonalDetailsOfRecentReports(recentReports, personalDetails);
-
-    let filteredPersonalDetails: ReportUtils.OptionData[] = noneReportPersonalDetails;
-    let filteredRecentReports: ReportUtils.OptionData[] = recentReports;
-    if (sortByReportTypeInSearch) {
-        filteredRecentReports = recentReports.concat(noneReportPersonalDetails);
-        filteredPersonalDetails = [];
-    }
-
-    const userToInvite = pickUserToInvite({canInviteUser, recentReports, personalDetails, searchValue, config, optionsToExclude});
-=======
 /**
  * Filters and orders the options based on the search input value.
  * Note that personal details that are part of the recent reports will always be shown as part of the recent reports (ie. DMs).
@@ -1822,7 +1751,6 @@
         filteredReports = orderReportOptionsWithSearch(filteredReports, searchInputValue, config);
         filteredReports = filteredReports.slice(0, config.maxRecentReportsToShow);
     }
->>>>>>> b766c8f5
 
     const personalDetailsWithoutDMs = filteredPersonalDetailsOfRecentReports(filteredReports, filteredPersonalDetails);
     const orderedPersonalDetails = orderPersonalDetailsOptions(personalDetailsWithoutDMs);
@@ -1834,27 +1762,14 @@
     } else {
         filteredPersonalDetails = orderedPersonalDetails;
     }
-<<<<<<< HEAD
-=======
 
     const orderedReports = orderReportOptionsWithSearch(filteredReports, searchInputValue, config);
->>>>>>> b766c8f5
-
-    const sortedRecentReports = orderOptions(filteredRecentReports, searchValue, {preferChatroomsOverThreads, preferPolicyExpenseChat, preferRecentExpenseReports});
+
     return {
         recentReports: orderedReports,
         personalDetails: filteredPersonalDetails,
-<<<<<<< HEAD
-        recentReports: sortedRecentReports,
-        userToInvite,
-        currentUserOption: matchResults.currentUserOption,
-        categoryOptions: [],
-        tagOptions: [],
-        taxRatesOptions: [],
-=======
         userToInvite: filterResult.userToInvite,
         currentUserOption: filterResult.currentUserOption,
->>>>>>> b766c8f5
     };
 }
 
