--- conflicted
+++ resolved
@@ -2148,13 +2148,6 @@
     return report.isUnread === true && notificationPreference !== CONST.REPORT.NOTIFICATION_PREFERENCE.MUTE && !isHiddenForCurrentUser(notificationPreference);
 }
 
-/**
- * Helper method to check if participant email is Manager McTest
- */
-function isSelectedManagerMcTest(email: string | null | undefined): boolean {
-    return email === CONST.EMAIL.MANAGER_MCTEST;
-}
-
 export {
     getAvatarsForAccountIDs,
     isCurrentUser,
@@ -2209,10 +2202,6 @@
     filterSelfDMChat,
     filterReports,
     getIsUserSubmittedExpenseOrScannedReceipt,
-<<<<<<< HEAD
-=======
-    isSelectedManagerMcTest,
->>>>>>> d97f1b47
 };
 
 export type {Section, SectionBase, MemberForList, Options, OptionList, SearchOption, PayeePersonalDetails, Option, OptionTree, ReportAndPersonalDetailOptions, GetUserToInviteConfig};