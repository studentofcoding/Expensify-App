--- conflicted
+++ resolved
@@ -1491,7 +1491,6 @@
                 return;
             }
 
-<<<<<<< HEAD
             const isSelfDM = ReportUtils.isSelfDM(report);
             const isChatRoom = ReportUtils.isChatRoom(report);
             let accountIDs = [];
@@ -1506,13 +1505,11 @@
                     accountIDs = accountIDs.filter((accountID) => accountID !== currentUserAccountID);
                 }
             }
-=======
             // For 1:1 chat, we don't want to include currentUser as participants in order to not mark 1:1 chats as having multiple participants
             const isOneOnOneChat = ReportUtils.isOneOnOneChat(report);
             const accountIDs = Object.keys(report.participants ?? {})
                 .map(Number)
                 .filter((accountID) => accountID !== currentUserAccountID || !isOneOnOneChat);
->>>>>>> e8ae3c5a
 
             if ((!accountIDs || accountIDs.length === 0) && !isChatRoom) {
                 return;
@@ -1804,7 +1801,6 @@
         const isPolicyExpenseChat = option.isPolicyExpenseChat;
         const isMoneyRequestReport = option.isMoneyRequestReport;
         const isSelfDM = option.isSelfDM;
-<<<<<<< HEAD
         const isChatRoom = option.isChatRoom;
         let accountIDs = [];
 
@@ -1818,14 +1814,12 @@
                 accountIDs = accountIDs.filter((accountID) => accountID !== currentUserAccountID);
             }
         }
-=======
         const isOneOnOneChat = option.isOneOnOneChat;
 
         // For 1:1 chat, we don't want to include currentUser as participants in order to not mark 1:1 chats as having multiple participants
         const accountIDs = Object.keys(report.participants ?? {})
             .map(Number)
             .filter((accountID) => accountID !== currentUserAccountID || !isOneOnOneChat);
->>>>>>> e8ae3c5a
 
         if (isPolicyExpenseChat && report.isOwnPolicyExpenseChat && !includeOwnedWorkspaceChats) {
             return;
