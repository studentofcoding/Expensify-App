--- conflicted
+++ resolved
@@ -1567,7 +1567,6 @@
         };
     }
 
-<<<<<<< HEAD
     if (includePolicyReportFieldOptions) {
         return {
             recentReports: [],
@@ -1596,8 +1595,6 @@
     let recentReportOptions = [];
     let personalDetailsOptions: ReportUtils.OptionData[] = [];
     const reportMapForAccountIDs: Record<number, Report> = {};
-=======
->>>>>>> 6fb92cf3
     const parsedPhoneNumber = PhoneNumber.parsePhoneNumber(LoginUtils.appendCountryCode(Str.removeSMSDomain(searchInputValue)));
     const searchValue = parsedPhoneNumber.possible ? parsedPhoneNumber.number?.e164 : searchInputValue.toLowerCase();
     const topmostReportId = Navigation.getTopmostReportId() ?? '';
@@ -1985,7 +1982,6 @@
     policyReportFieldOptions: string[] = [],
     recentlyUsedPolicyReportFieldOptions: string[] = [],
 ) {
-<<<<<<< HEAD
     return getOptions(reports, personalDetails, {
         betas,
         searchInputValue: searchValue.trim(),
@@ -2011,33 +2007,6 @@
         policyReportFieldOptions,
         recentlyUsedPolicyReportFieldOptions,
     });
-=======
-    return getOptions(
-        {reports, personalDetails},
-        {
-            betas,
-            searchInputValue: searchValue.trim(),
-            selectedOptions,
-            includeRecentReports: true,
-            includePersonalDetails: true,
-            maxRecentReportsToShow: 5,
-            excludeLogins,
-            includeOwnedWorkspaceChats,
-            includeP2P,
-            includeCategories,
-            categories,
-            recentlyUsedCategories,
-            includeTags,
-            tags,
-            recentlyUsedTags,
-            canInviteUser,
-            includeSelectedOptions,
-            includeTaxRates,
-            taxRates,
-            includeSelfDM,
-        },
-    );
->>>>>>> 6fb92cf3
 }
 
 /**
