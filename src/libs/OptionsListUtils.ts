/* eslint-disable no-continue */
import Str from 'expensify-common/lib/str';
// eslint-disable-next-line you-dont-need-lodash-underscore/get
import lodashGet from 'lodash/get';
import lodashOrderBy from 'lodash/orderBy';
import lodashSet from 'lodash/set';
import lodashSortBy from 'lodash/sortBy';
import Onyx from 'react-native-onyx';
import type {OnyxCollection, OnyxEntry} from 'react-native-onyx';
import type {SelectedTagOption} from '@components/TagPicker';
import CONST from '@src/CONST';
import type {TranslationPaths} from '@src/languages/types';
import ONYXKEYS from '@src/ONYXKEYS';
import type {
    Beta,
    Login,
    PersonalDetails,
    PersonalDetailsList,
    Policy,
    PolicyCategories,
    PolicyTag,
    PolicyTagList,
    PolicyTags,
    Report,
    ReportAction,
    ReportActions,
    TaxRate,
    TaxRates,
    TaxRatesWithDefault,
    Transaction,
    TransactionViolation,
} from '@src/types/onyx';
import type {Participant} from '@src/types/onyx/IOU';
import type * as OnyxCommon from '@src/types/onyx/OnyxCommon';
import type DeepValueOf from '@src/types/utils/DeepValueOf';
import type {EmptyObject} from '@src/types/utils/EmptyObject';
import {isEmptyObject} from '@src/types/utils/EmptyObject';
import times from '@src/utils/times';
import Timing from './actions/Timing';
import * as CollectionUtils from './CollectionUtils';
import * as ErrorUtils from './ErrorUtils';
import filterArrayByMatch from './filterArrayByMatch';
import localeCompare from './LocaleCompare';
import * as LocalePhoneNumber from './LocalePhoneNumber';
import * as Localize from './Localize';
import * as LoginUtils from './LoginUtils';
import ModifiedExpenseMessage from './ModifiedExpenseMessage';
import Navigation from './Navigation/Navigation';
import Performance from './Performance';
import Permissions from './Permissions';
import * as PersonalDetailsUtils from './PersonalDetailsUtils';
import * as PhoneNumber from './PhoneNumber';
import * as PolicyUtils from './PolicyUtils';
import * as ReportActionUtils from './ReportActionsUtils';
import * as ReportUtils from './ReportUtils';
import * as TaskUtils from './TaskUtils';
import * as TransactionUtils from './TransactionUtils';
import * as UserUtils from './UserUtils';

type SearchOption<T> = ReportUtils.OptionData & {
    item: T;
};

type OptionList = {
    reports: Array<SearchOption<Report>>;
    personalDetails: Array<SearchOption<PersonalDetails>>;
};

type Option = Partial<ReportUtils.OptionData>;

/**
 * A narrowed version of `Option` is used when we have a guarantee that given values exist.
 */
type OptionTree = {
    text: string;
    keyForList: string;
    searchText: string;
    tooltipText: string;
    isDisabled: boolean;
    isSelected: boolean;
} & Option;

type PayeePersonalDetails = {
    text: string;
    alternateText: string;
    icons: OnyxCommon.Icon[];
    descriptiveText: string;
    login: string;
    accountID: number;
    keyForList: string;
};

type CategorySectionBase = {
    title: string | undefined;
    shouldShow: boolean;
};

type CategorySection = CategorySectionBase & {
    data: Option[];
};

type TaxRatesOption = {
    text?: string;
    code?: string;
    searchText?: string;
    tooltipText?: string;
    isDisabled?: boolean;
    keyForList?: string;
    data: Partial<TaxRate>;
};

type TaxSection = {
    title: string | undefined;
    shouldShow: boolean;
    data: TaxRatesOption[];
};

type CategoryTreeSection = CategorySectionBase & {
    data: OptionTree[];
    indexOffset?: number;
};

type Category = {
    name: string;
    enabled: boolean;
    isSelected?: boolean;
};

type Hierarchy = Record<string, Category & {[key: string]: Hierarchy & Category}>;

type GetOptionsConfig = {
    reportActions?: ReportActions;
    betas?: OnyxEntry<Beta[]>;
    selectedOptions?: Option[];
    maxRecentReportsToShow?: number;
    excludeLogins?: string[];
    includeMultipleParticipantReports?: boolean;
    includePersonalDetails?: boolean;
    includeRecentReports?: boolean;
    includeSelfDM?: boolean;
    sortByReportTypeInSearch?: boolean;
    searchInputValue?: string;
    showChatPreviewLine?: boolean;
    sortPersonalDetailsByAlphaAsc?: boolean;
    forcePolicyNamePreview?: boolean;
    includeOwnedWorkspaceChats?: boolean;
    includeThreads?: boolean;
    includeTasks?: boolean;
    includeMoneyRequests?: boolean;
    excludeUnknownUsers?: boolean;
    includeP2P?: boolean;
    includeCategories?: boolean;
    categories?: PolicyCategories;
    recentlyUsedCategories?: string[];
    includeTags?: boolean;
    tags?: PolicyTags | Array<SelectedTagOption | PolicyTag>;
    recentlyUsedTags?: string[];
    canInviteUser?: boolean;
    includeSelectedOptions?: boolean;
    includeTaxRates?: boolean;
    taxRates?: TaxRatesWithDefault;
    includePolicyReportFieldOptions?: boolean;
    policyReportFieldOptions?: string[];
    recentlyUsedPolicyReportFieldOptions?: string[];
    transactionViolations?: OnyxCollection<TransactionViolation[]>;
};

type GetUserToInviteConfig = {
    searchValue: string;
    excludeUnknownUsers?: boolean;
    optionsToExclude?: Array<Partial<ReportUtils.OptionData>>;
    selectedOptions?: Array<Partial<ReportUtils.OptionData>>;
    betas: OnyxEntry<Beta[]>;
    reportActions?: ReportActions;
    showChatPreviewLine?: boolean;
};

type MemberForList = {
    text: string;
    alternateText: string;
    keyForList: string;
    isSelected: boolean;
    isDisabled: boolean;
    accountID?: number;
    login: string;
    icons?: OnyxCommon.Icon[];
    pendingAction?: OnyxCommon.PendingAction;
    reportID: string;
};

type SectionForSearchTerm = {
    section: CategorySection;
};
type Options = {
    recentReports: ReportUtils.OptionData[];
    personalDetails: ReportUtils.OptionData[];
    userToInvite: ReportUtils.OptionData | null;
    currentUserOption: ReportUtils.OptionData | null | undefined;
    categoryOptions: CategoryTreeSection[];
    tagOptions: CategorySection[];
    taxRatesOptions: CategorySection[];
    policyReportFieldOptions?: CategorySection[] | null;
};

type PreviewConfig = {showChatPreviewLine?: boolean; forcePolicyNamePreview?: boolean; showPersonalDetails?: boolean};

/**
 * OptionsListUtils is used to build a list options passed to the OptionsList component. Several different UI views can
 * be configured to display different results based on the options passed to the private getOptions() method. Public
 * methods should be named for the views they build options for and then exported for use in a component.
 */
let currentUserLogin: string | undefined;
let currentUserAccountID: number | undefined;
Onyx.connect({
    key: ONYXKEYS.SESSION,
    callback: (value) => {
        currentUserLogin = value?.email;
        currentUserAccountID = value?.accountID;
    },
});

let loginList: OnyxEntry<Login>;
Onyx.connect({
    key: ONYXKEYS.LOGIN_LIST,
    callback: (value) => (loginList = isEmptyObject(value) ? {} : value),
});

let allPersonalDetails: OnyxEntry<PersonalDetailsList>;
Onyx.connect({
    key: ONYXKEYS.PERSONAL_DETAILS_LIST,
    callback: (value) => (allPersonalDetails = isEmptyObject(value) ? {} : value),
});

let preferredLocale: DeepValueOf<typeof CONST.LOCALES> = CONST.LOCALES.DEFAULT;
Onyx.connect({
    key: ONYXKEYS.NVP_PREFERRED_LOCALE,
    callback: (value) => {
        if (!value) {
            return;
        }
        preferredLocale = value;
    },
});

const policies: OnyxCollection<Policy> = {};
Onyx.connect({
    key: ONYXKEYS.COLLECTION.POLICY,
    callback: (policy, key) => {
        if (!policy || !key || !policy.name) {
            return;
        }

        policies[key] = policy;
    },
});

const lastReportActions: ReportActions = {};
const allSortedReportActions: Record<string, ReportAction[]> = {};
const allReportActions: Record<string, ReportActions | null> = {};
const visibleReportActionItems: ReportActions = {};
Onyx.connect({
    key: ONYXKEYS.COLLECTION.REPORT_ACTIONS,
    callback: (actions, key) => {
        if (!key || !actions) {
            return;
        }
        const reportID = CollectionUtils.extractCollectionItemID(key);
        allReportActions[reportID] = actions;
        const sortedReportActions = ReportActionUtils.getSortedReportActions(Object.values(actions), true);
        allSortedReportActions[reportID] = sortedReportActions;
        lastReportActions[reportID] = sortedReportActions[0];

        // The report is only visible if it is the last action not deleted that
        // does not match a closed or created state.
        const reportActionsForDisplay = sortedReportActions.filter(
            (reportAction, actionKey) =>
                ReportActionUtils.shouldReportActionBeVisible(reportAction, actionKey) &&
                !ReportActionUtils.isWhisperAction(reportAction) &&
                reportAction.actionName !== CONST.REPORT.ACTIONS.TYPE.CREATED &&
                reportAction.pendingAction !== CONST.RED_BRICK_ROAD_PENDING_ACTION.DELETE,
        );
        visibleReportActionItems[reportID] = reportActionsForDisplay[reportActionsForDisplay.length - 1];
    },
});

let allTransactions: OnyxCollection<Transaction> = {};
Onyx.connect({
    key: ONYXKEYS.COLLECTION.TRANSACTION,
    waitForCollectionCallback: true,
    callback: (value) => {
        if (!value) {
            return;
        }

        allTransactions = Object.keys(value)
            .filter((key) => !!value[key])
            .reduce((result: OnyxCollection<Transaction>, key) => {
                if (result) {
                    // eslint-disable-next-line no-param-reassign
                    result[key] = value[key];
                }
                return result;
            }, {});
    },
});

/**
 * @param defaultValues {login: accountID} In workspace invite page, when new user is added we pass available data to opt in
 * @returns Returns avatar data for a list of user accountIDs
 */
function getAvatarsForAccountIDs(accountIDs: number[], personalDetails: OnyxEntry<PersonalDetailsList>, defaultValues: Record<string, number> = {}): OnyxCommon.Icon[] {
    const reversedDefaultValues: Record<number, string> = {};

    Object.entries(defaultValues).forEach((item) => {
        reversedDefaultValues[item[1]] = item[0];
    });
    return accountIDs.map((accountID) => {
        const login = reversedDefaultValues[accountID] ?? '';
        const userPersonalDetail = personalDetails?.[accountID] ?? {login, accountID, avatar: ''};

        return {
            id: accountID,
            source: UserUtils.getAvatar(userPersonalDetail.avatar, userPersonalDetail.accountID),
            type: CONST.ICON_TYPE_AVATAR,
            name: userPersonalDetail.login ?? '',
        };
    });
}

/**
 * Returns the personal details for an array of accountIDs
 * @returns keys of the object are emails, values are PersonalDetails objects.
 */
function getPersonalDetailsForAccountIDs(accountIDs: number[] | undefined, personalDetails: OnyxEntry<PersonalDetailsList>): PersonalDetailsList {
    const personalDetailsForAccountIDs: PersonalDetailsList = {};
    if (!personalDetails) {
        return personalDetailsForAccountIDs;
    }
    accountIDs?.forEach((accountID) => {
        const cleanAccountID = Number(accountID);
        if (!cleanAccountID) {
            return;
        }
        let personalDetail: OnyxEntry<PersonalDetails> = personalDetails[accountID];
        if (!personalDetail) {
            personalDetail = {
                avatar: UserUtils.getDefaultAvatar(cleanAccountID),
            } as PersonalDetails;
        }

        if (cleanAccountID === CONST.ACCOUNT_ID.CONCIERGE) {
            personalDetail.avatar = CONST.CONCIERGE_ICON_URL;
        }

        personalDetail.accountID = cleanAccountID;
        personalDetailsForAccountIDs[cleanAccountID] = personalDetail;
    });
    return personalDetailsForAccountIDs;
}

/**
 * Return true if personal details data is ready, i.e. report list options can be created.
 */
function isPersonalDetailsReady(personalDetails: OnyxEntry<PersonalDetailsList>): boolean {
    const personalDetailsKeys = Object.keys(personalDetails ?? {});
    return personalDetailsKeys.some((key) => personalDetails?.[key]?.accountID);
}

/**
 * Get the participant option for a report.
 */
function getParticipantsOption(participant: ReportUtils.OptionData | Participant, personalDetails: OnyxEntry<PersonalDetailsList>): Participant {
    const detail = getPersonalDetailsForAccountIDs([participant.accountID ?? -1], personalDetails)[participant.accountID ?? -1];
    // eslint-disable-next-line @typescript-eslint/prefer-nullish-coalescing
    const login = detail?.login || participant.login || '';
    const displayName = PersonalDetailsUtils.getDisplayNameOrDefault(detail, LocalePhoneNumber.formatPhoneNumber(login));
    return {
        keyForList: String(detail?.accountID),
        login,
        accountID: detail?.accountID ?? -1,
        text: displayName,
        firstName: detail?.firstName ?? '',
        lastName: detail?.lastName ?? '',
        alternateText: LocalePhoneNumber.formatPhoneNumber(login) || displayName,
        icons: [
            {
                source: UserUtils.getAvatar(detail?.avatar ?? '', detail?.accountID ?? -1),
                name: login,
                type: CONST.ICON_TYPE_AVATAR,
                id: detail?.accountID,
            },
        ],
        phoneNumber: detail?.phoneNumber ?? '',
        selected: participant.selected,
        isSelected: participant.selected,
        searchText: participant.searchText ?? undefined,
    };
}

/**
 * Constructs a Set with all possible names (displayName, firstName, lastName, email) for all participants in a report,
 * to be used in isSearchStringMatch.
 */
function getParticipantNames(personalDetailList?: Array<Partial<PersonalDetails>> | null): Set<string> {
    // We use a Set because `Set.has(value)` on a Set of with n entries is up to n (or log(n)) times faster than
    // `_.contains(Array, value)` for an Array with n members.
    const participantNames = new Set<string>();
    personalDetailList?.forEach((participant) => {
        if (participant.login) {
            participantNames.add(participant.login.toLowerCase());
        }
        if (participant.firstName) {
            participantNames.add(participant.firstName.toLowerCase());
        }
        if (participant.lastName) {
            participantNames.add(participant.lastName.toLowerCase());
        }
        if (participant.displayName) {
            participantNames.add(PersonalDetailsUtils.getDisplayNameOrDefault(participant).toLowerCase());
        }
    });
    return participantNames;
}

/**
 * A very optimized method to remove duplicates from an array.
 * Taken from https://stackoverflow.com/a/9229821/9114791
 */
function uniqFast(items: string[]): string[] {
    const seenItems: Record<string, number> = {};
    const result: string[] = [];
    let j = 0;

    for (const item of items) {
        if (seenItems[item] !== 1) {
            seenItems[item] = 1;
            result[j++] = item;
        }
    }

    return result;
}

/**
 * Returns a string with all relevant search terms.
 *
 * This method must be incredibly performant. It was found to be a big performance bottleneck
 * when dealing with accounts that have thousands of reports. For loops are more efficient than _.each
 * Array.prototype.push.apply is faster than using the spread operator.
 */
function getSearchText(
    report: OnyxEntry<Report>,
    reportName: string,
    personalDetailList: Array<Partial<PersonalDetails>>,
    isChatRoomOrPolicyExpenseChat: boolean,
    isThread: boolean,
): string {
    const searchTerms: string[] = [];

    for (const personalDetail of personalDetailList) {
        if (personalDetail.login) {
            // The regex below is used to remove dots only from the local part of the user email (local-part@domain)
            // so that we can match emails that have dots without explicitly writing the dots (e.g: fistlast@domain will match first.last@domain)
            // More info https://github.com/Expensify/App/issues/8007
            searchTerms.push(PersonalDetailsUtils.getDisplayNameOrDefault(personalDetail, '', false), personalDetail.login, personalDetail.login.replace(/\.(?=[^\s@]*@)/g, ''));
        }
    }

    if (report) {
        Array.prototype.push.apply(searchTerms, reportName.split(/[,\s]/));

        if (isThread) {
            const title = ReportUtils.getReportName(report);
            const chatRoomSubtitle = ReportUtils.getChatRoomSubtitle(report);

            Array.prototype.push.apply(searchTerms, title.split(/[,\s]/));
            Array.prototype.push.apply(searchTerms, chatRoomSubtitle?.split(/[,\s]/) ?? ['']);
        } else if (isChatRoomOrPolicyExpenseChat) {
            const chatRoomSubtitle = ReportUtils.getChatRoomSubtitle(report);

            Array.prototype.push.apply(searchTerms, chatRoomSubtitle?.split(/[,\s]/) ?? ['']);
        }
    }

    return uniqFast(searchTerms).join(' ');
}

/**
 * Get an object of error messages keyed by microtime by combining all error objects related to the report.
 */
function getAllReportErrors(report: OnyxEntry<Report>, reportActions: OnyxEntry<ReportActions>): OnyxCommon.Errors {
    const reportErrors = report?.errors ?? {};
    const reportErrorFields = report?.errorFields ?? {};
    const reportActionErrors: OnyxCommon.ErrorFields = Object.values(reportActions ?? {}).reduce(
        (prevReportActionErrors, action) => (!action || isEmptyObject(action.errors) ? prevReportActionErrors : {...prevReportActionErrors, ...action.errors}),
        {},
    );
    const parentReportAction: OnyxEntry<ReportAction> =
        !report?.parentReportID || !report?.parentReportActionID ? null : allReportActions?.[report.parentReportID ?? '']?.[report.parentReportActionID ?? ''] ?? null;

    if (parentReportAction?.actorAccountID === currentUserAccountID && ReportActionUtils.isTransactionThread(parentReportAction)) {
        const transactionID = parentReportAction?.actionName === CONST.REPORT.ACTIONS.TYPE.IOU ? parentReportAction?.originalMessage?.IOUTransactionID : null;
        const transaction = allTransactions?.[`${ONYXKEYS.COLLECTION.TRANSACTION}${transactionID}`];
        if (TransactionUtils.hasMissingSmartscanFields(transaction ?? null) && !ReportUtils.isSettled(transaction?.reportID)) {
            reportActionErrors.smartscan = ErrorUtils.getMicroSecondOnyxError('report.genericSmartscanFailureMessage');
        }
    } else if ((ReportUtils.isIOUReport(report) || ReportUtils.isExpenseReport(report)) && report?.ownerAccountID === currentUserAccountID) {
        if (ReportUtils.hasMissingSmartscanFields(report?.reportID ?? '') && !ReportUtils.isSettled(report?.reportID)) {
            reportActionErrors.smartscan = ErrorUtils.getMicroSecondOnyxError('report.genericSmartscanFailureMessage');
        }
    } else if (ReportUtils.hasSmartscanError(Object.values(reportActions ?? {}))) {
        reportActionErrors.smartscan = ErrorUtils.getMicroSecondOnyxError('report.genericSmartscanFailureMessage');
    }
    // All error objects related to the report. Each object in the sources contains error messages keyed by microtime
    const errorSources = {
        reportErrors,
        ...reportErrorFields,
        ...reportActionErrors,
    };
    // Combine all error messages keyed by microtime into one object
    const allReportErrors = Object.values(errorSources)?.reduce((prevReportErrors, errors) => (isEmptyObject(errors) ? prevReportErrors : {...prevReportErrors, ...errors}), {});

    return allReportErrors;
}

/**
 * Get the last actor display name from last actor details.
 */
function getLastActorDisplayName(lastActorDetails: Partial<PersonalDetails> | null, hasMultipleParticipants: boolean) {
    return hasMultipleParticipants && lastActorDetails && lastActorDetails.accountID !== currentUserAccountID
        ? // eslint-disable-next-line @typescript-eslint/prefer-nullish-coalescing
          lastActorDetails.firstName || PersonalDetailsUtils.getDisplayNameOrDefault(lastActorDetails)
        : '';
}

/**
 * Update alternate text for the option when applicable
 */
function getAlternateText(
    option: ReportUtils.OptionData,
    {showChatPreviewLine = false, forcePolicyNamePreview = false, lastMessageTextFromReport = ''}: PreviewConfig & {lastMessageTextFromReport?: string},
) {
    if (!!option.isThread || !!option.isMoneyRequestReport) {
        return lastMessageTextFromReport.length > 0 ? option.lastMessageText : Localize.translate(preferredLocale, 'report.noActivityYet');
    }
    if (!!option.isChatRoom || !!option.isPolicyExpenseChat) {
        return showChatPreviewLine && !forcePolicyNamePreview && option.lastMessageText ? option.lastMessageText : option.subtitle;
    }
    if (option.isTaskReport) {
        return showChatPreviewLine && option.lastMessageText ? option.lastMessageText : Localize.translate(preferredLocale, 'report.noActivityYet');
    }

    return showChatPreviewLine && option.lastMessageText
        ? option.lastMessageText
        : LocalePhoneNumber.formatPhoneNumber(option.participantsList && option.participantsList.length > 0 ? option.participantsList[0].login ?? '' : '');
}

/**
 * Get the last message text from the report directly or from other sources for special cases.
 */
function getLastMessageTextForReport(report: OnyxEntry<Report>, lastActorDetails: Partial<PersonalDetails> | null, policy?: OnyxEntry<Policy>): string {
    const lastReportAction = allSortedReportActions[report?.reportID ?? '']?.find((reportAction) => ReportActionUtils.shouldReportActionBeVisibleAsLastAction(reportAction)) ?? null;
    // some types of actions are filtered out for lastReportAction, in some cases we need to check the actual last action
    const lastOriginalReportAction = lastReportActions[report?.reportID ?? ''] ?? null;
    let lastMessageTextFromReport = '';

    if (ReportUtils.isArchivedRoom(report)) {
        const archiveReason =
            (lastOriginalReportAction?.actionName === CONST.REPORT.ACTIONS.TYPE.CLOSED && lastOriginalReportAction?.originalMessage?.reason) || CONST.REPORT.ARCHIVE_REASON.DEFAULT;
        switch (archiveReason) {
            case CONST.REPORT.ARCHIVE_REASON.ACCOUNT_CLOSED:
            case CONST.REPORT.ARCHIVE_REASON.REMOVED_FROM_POLICY:
            case CONST.REPORT.ARCHIVE_REASON.POLICY_DELETED: {
                lastMessageTextFromReport = Localize.translate(preferredLocale, `reportArchiveReasons.${archiveReason}`, {
                    displayName: PersonalDetailsUtils.getDisplayNameOrDefault(lastActorDetails),
                    policyName: ReportUtils.getPolicyName(report, false, policy),
                });
                break;
            }
            default: {
                lastMessageTextFromReport = Localize.translate(preferredLocale, `reportArchiveReasons.default`);
            }
        }
    } else if (ReportActionUtils.isMoneyRequestAction(lastReportAction)) {
        const properSchemaForMoneyRequestMessage = ReportUtils.getReportPreviewMessage(report, lastReportAction, true, false, null, true);
        lastMessageTextFromReport = ReportUtils.formatReportLastMessageText(properSchemaForMoneyRequestMessage);
    } else if (ReportActionUtils.isReportPreviewAction(lastReportAction)) {
        const iouReport = ReportUtils.getReport(ReportActionUtils.getIOUReportIDFromReportActionPreview(lastReportAction));
        const lastIOUMoneyReportAction = allSortedReportActions[iouReport?.reportID ?? '']?.find(
            (reportAction, key) =>
                ReportActionUtils.shouldReportActionBeVisible(reportAction, key) &&
                reportAction.pendingAction !== CONST.RED_BRICK_ROAD_PENDING_ACTION.DELETE &&
                ReportActionUtils.isMoneyRequestAction(reportAction),
        );
        const reportPreviewMessage = ReportUtils.getReportPreviewMessage(
            !isEmptyObject(iouReport) ? iouReport : null,
            lastIOUMoneyReportAction,
            true,
            ReportUtils.isChatReport(report),
            null,
            true,
            lastReportAction,
        );
        lastMessageTextFromReport = ReportUtils.formatReportLastMessageText(reportPreviewMessage);
    } else if (ReportActionUtils.isReimbursementQueuedAction(lastReportAction)) {
        lastMessageTextFromReport = ReportUtils.getReimbursementQueuedActionMessage(lastReportAction, report);
    } else if (ReportActionUtils.isReimbursementDeQueuedAction(lastReportAction)) {
        lastMessageTextFromReport = ReportUtils.getReimbursementDeQueuedActionMessage(lastReportAction, report, true);
    } else if (ReportActionUtils.isDeletedParentAction(lastReportAction) && ReportUtils.isChatReport(report)) {
        lastMessageTextFromReport = ReportUtils.getDeletedParentActionMessageForChatReport(lastReportAction);
    } else if (ReportActionUtils.isPendingRemove(lastReportAction) && ReportActionUtils.isThreadParentMessage(lastReportAction, report?.reportID ?? '')) {
        lastMessageTextFromReport = Localize.translateLocal('parentReportAction.hiddenMessage');
    } else if (ReportUtils.isReportMessageAttachment({text: report?.lastMessageText ?? '', html: report?.lastMessageHtml, translationKey: report?.lastMessageTranslationKey, type: ''})) {
        // eslint-disable-next-line @typescript-eslint/prefer-nullish-coalescing
        lastMessageTextFromReport = `[${Localize.translateLocal((report?.lastMessageTranslationKey || 'common.attachment') as TranslationPaths)}]`;
    } else if (ReportActionUtils.isModifiedExpenseAction(lastReportAction)) {
        const properSchemaForModifiedExpenseMessage = ModifiedExpenseMessage.getForReportAction(report?.reportID, lastReportAction);
        lastMessageTextFromReport = ReportUtils.formatReportLastMessageText(properSchemaForModifiedExpenseMessage, true);
    } else if (ReportActionUtils.isTaskAction(lastReportAction)) {
        lastMessageTextFromReport = ReportUtils.formatReportLastMessageText(TaskUtils.getTaskReportActionMessage(lastReportAction).text);
    } else if (ReportActionUtils.isCreatedTaskReportAction(lastReportAction)) {
        lastMessageTextFromReport = TaskUtils.getTaskCreatedMessage(lastReportAction);
    } else if (ReportActionUtils.isApprovedOrSubmittedReportAction(lastReportAction)) {
        lastMessageTextFromReport = ReportActionUtils.getReportActionMessageText(lastReportAction);
    }

    return lastMessageTextFromReport || (report?.lastMessageText ?? '');
}

/**
 * Creates a report list option
 */
function createOption(
    accountIDs: number[],
    personalDetails: OnyxEntry<PersonalDetailsList>,
    report: OnyxEntry<Report>,
    reportActions: ReportActions,
    config?: PreviewConfig,
): ReportUtils.OptionData {
    const {showChatPreviewLine = false, forcePolicyNamePreview = false, showPersonalDetails = false} = config ?? {};
    const result: ReportUtils.OptionData = {
        text: undefined,
        alternateText: undefined,
        pendingAction: undefined,
        allReportErrors: undefined,
        brickRoadIndicator: null,
        icons: undefined,
        tooltipText: null,
        ownerAccountID: undefined,
        subtitle: undefined,
        participantsList: undefined,
        accountID: 0,
        login: undefined,
        reportID: '',
        phoneNumber: undefined,
        hasDraftComment: false,
        keyForList: undefined,
        searchText: undefined,
        isDefaultRoom: false,
        isPinned: false,
        isWaitingOnBankAccount: false,
        iouReportID: undefined,
        isIOUReportOwner: null,
        iouReportAmount: 0,
        isChatRoom: false,
        isArchivedRoom: false,
        shouldShowSubscript: false,
        isPolicyExpenseChat: false,
        isOwnPolicyExpenseChat: false,
        isExpenseReport: false,
        policyID: undefined,
        isOptimisticPersonalDetail: false,
        lastMessageText: '',
    };

    const personalDetailMap = getPersonalDetailsForAccountIDs(accountIDs, personalDetails);
    const personalDetailList = Object.values(personalDetailMap).filter((details): details is PersonalDetails => !!details);
    const personalDetail = personalDetailList[0];
    let hasMultipleParticipants = personalDetailList.length > 1;
    let subtitle;
    let reportName;
    result.participantsList = personalDetailList;
    result.isOptimisticPersonalDetail = personalDetail?.isOptimisticPersonalDetail;
    if (report) {
        result.isChatRoom = ReportUtils.isChatRoom(report);
        result.isDefaultRoom = ReportUtils.isDefaultRoom(report);
        result.isArchivedRoom = ReportUtils.isArchivedRoom(report);
        result.isExpenseReport = ReportUtils.isExpenseReport(report);
        result.isMoneyRequestReport = ReportUtils.isMoneyRequestReport(report);
        result.isThread = ReportUtils.isChatThread(report);
        result.isTaskReport = ReportUtils.isTaskReport(report);
        result.shouldShowSubscript = ReportUtils.shouldReportShowSubscript(report);
        result.isPolicyExpenseChat = ReportUtils.isPolicyExpenseChat(report);
        result.isOwnPolicyExpenseChat = report.isOwnPolicyExpenseChat ?? false;
        result.allReportErrors = getAllReportErrors(report, reportActions);
        result.brickRoadIndicator = !isEmptyObject(result.allReportErrors) ? CONST.BRICK_ROAD_INDICATOR_STATUS.ERROR : '';
        result.pendingAction = report.pendingFields ? report.pendingFields.addWorkspaceRoom ?? report.pendingFields.createChat : undefined;
        result.ownerAccountID = report.ownerAccountID;
        result.reportID = report.reportID;
        result.isUnread = ReportUtils.isUnread(report);
        result.isPinned = report.isPinned;
        result.iouReportID = report.iouReportID;
        result.keyForList = String(report.reportID);
        result.tooltipText = ReportUtils.getReportParticipantsTitle(report.visibleChatMemberAccountIDs ?? []);
        result.isWaitingOnBankAccount = report.isWaitingOnBankAccount;
        result.policyID = report.policyID;
        result.isSelfDM = ReportUtils.isSelfDM(report);

        hasMultipleParticipants = personalDetailList.length > 1 || result.isChatRoom || result.isPolicyExpenseChat;
        subtitle = ReportUtils.getChatRoomSubtitle(report);

        const lastActorDetails = personalDetailMap[report.lastActorAccountID ?? 0] ?? null;
        const lastActorDisplayName = getLastActorDisplayName(lastActorDetails, hasMultipleParticipants);
        const lastMessageTextFromReport = getLastMessageTextForReport(report, lastActorDetails);
        let lastMessageText = lastMessageTextFromReport;

        const lastAction = visibleReportActionItems[report.reportID];
        const shouldDisplayLastActorName = lastAction && lastAction.actionName !== CONST.REPORT.ACTIONS.TYPE.REPORT_PREVIEW && lastAction.actionName !== CONST.REPORT.ACTIONS.TYPE.IOU;

        if (shouldDisplayLastActorName && lastActorDisplayName && lastMessageTextFromReport) {
            lastMessageText = `${lastActorDisplayName}: ${lastMessageTextFromReport}`;
        }

        result.lastMessageText = lastMessageText;

        // If displaying chat preview line is needed, let's overwrite the default alternate text
        result.alternateText =
            showPersonalDetails && personalDetail?.login ? personalDetail.login : getAlternateText(result, {showChatPreviewLine, forcePolicyNamePreview, lastMessageTextFromReport});

        reportName = showPersonalDetails
            ? ReportUtils.getDisplayNameForParticipant(accountIDs[0]) || LocalePhoneNumber.formatPhoneNumber(personalDetail?.login ?? '')
            : ReportUtils.getReportName(report);
    } else {
        // eslint-disable-next-line @typescript-eslint/prefer-nullish-coalescing
        reportName = ReportUtils.getDisplayNameForParticipant(accountIDs[0]) || LocalePhoneNumber.formatPhoneNumber(personalDetail?.login ?? '');
        result.keyForList = String(accountIDs[0]);

        result.alternateText = LocalePhoneNumber.formatPhoneNumber(personalDetails?.[accountIDs[0]]?.login ?? '');
    }

    result.isIOUReportOwner = ReportUtils.isIOUOwnedByCurrentUser(result);
    result.iouReportAmount = ReportUtils.getMoneyRequestSpendBreakdown(result).totalDisplaySpend;

    if (!hasMultipleParticipants) {
        result.login = personalDetail?.login;
        result.accountID = Number(personalDetail?.accountID);
        result.phoneNumber = personalDetail?.phoneNumber;
    }

    result.text = reportName;
    // Disabling this line for safeness as nullish coalescing works only if the value is undefined or null
    // eslint-disable-next-line @typescript-eslint/prefer-nullish-coalescing
    result.searchText = getSearchText(report, reportName, personalDetailList, !!result.isChatRoom || !!result.isPolicyExpenseChat, !!result.isThread);
    result.icons = ReportUtils.getIcons(
        report,
        personalDetails,
        UserUtils.getAvatar(personalDetail?.avatar ?? '', personalDetail?.accountID),
        personalDetail?.login,
        personalDetail?.accountID,
    );
    result.subtitle = subtitle;

    return result;
}

/**
 * Get the option for a given report.
 */
function getReportOption(participant: Participant): ReportUtils.OptionData {
    const report = ReportUtils.getReport(participant.reportID);

    const option = createOption(
        report?.visibleChatMemberAccountIDs ?? [],
        allPersonalDetails ?? {},
        !isEmptyObject(report) ? report : null,
        {},
        {
            showChatPreviewLine: false,
            forcePolicyNamePreview: false,
        },
    );

    // Update text & alternateText because createOption returns workspace name only if report is owned by the user
    if (option.isSelfDM) {
        option.alternateText = Localize.translateLocal('reportActionsView.yourSpace');
    } else {
        option.text = ReportUtils.getPolicyName(report);
        option.alternateText = Localize.translateLocal('workspace.common.workspace');
    }
    option.selected = participant.selected;
    option.isSelected = participant.selected;
    return option;
}

/**
 * Get the option for a policy expense report.
 */
function getPolicyExpenseReportOption(participant: Participant | ReportUtils.OptionData): ReportUtils.OptionData {
    const expenseReport = ReportUtils.isPolicyExpenseChat(participant) ? ReportUtils.getReport(participant.reportID) : null;

    const option = createOption(
        expenseReport?.visibleChatMemberAccountIDs ?? [],
        allPersonalDetails ?? {},
        !isEmptyObject(expenseReport) ? expenseReport : null,
        {},
        {
            showChatPreviewLine: false,
            forcePolicyNamePreview: false,
        },
    );

    // Update text & alternateText because createOption returns workspace name only if report is owned by the user
    option.text = ReportUtils.getPolicyName(expenseReport);
    option.alternateText = Localize.translateLocal('workspace.common.workspace');
    option.selected = participant.selected;
    option.isSelected = participant.selected;
    return option;
}

/**
 * Searches for a match when provided with a value
 */
function isSearchStringMatch(searchValue: string, searchText?: string | null, participantNames = new Set<string>(), isChatRoom = false): boolean {
    const searchWords = new Set(searchValue.replace(/,/g, ' ').split(' '));
    const valueToSearch = searchText?.replace(new RegExp(/&nbsp;/g), '');
    let matching = true;
    searchWords.forEach((word) => {
        // if one of the word is not matching, we don't need to check further
        if (!matching) {
            return;
        }
        const matchRegex = new RegExp(Str.escapeForRegExp(word), 'i');
        matching = matchRegex.test(valueToSearch ?? '') || (!isChatRoom && participantNames.has(word));
    });
    return matching;
}

/**
 * Checks if the given userDetails is currentUser or not.
 * Note: We can't migrate this off of using logins because this is used to check if you're trying to start a chat with
 * yourself or a different user, and people won't be starting new chats via accountID usually.
 */
function isCurrentUser(userDetails: PersonalDetails): boolean {
    if (!userDetails) {
        return false;
    }

    // If user login is a mobile number, append sms domain if not appended already.
    const userDetailsLogin = PhoneNumber.addSMSDomainIfPhoneNumber(userDetails.login ?? '');

    if (currentUserLogin?.toLowerCase() === userDetailsLogin.toLowerCase()) {
        return true;
    }

    // Check if userDetails login exists in loginList
    return Object.keys(loginList ?? {}).some((login) => login.toLowerCase() === userDetailsLogin.toLowerCase());
}

/**
 * Calculates count of all enabled options
 */
function getEnabledCategoriesCount(options: PolicyCategories): number {
    return Object.values(options).filter((option) => option.enabled).length;
}

function getSearchValueForPhoneOrEmail(searchTerm: string) {
    const parsedPhoneNumber = PhoneNumber.parsePhoneNumber(LoginUtils.appendCountryCode(Str.removeSMSDomain(searchTerm)));
    return parsedPhoneNumber.possible ? parsedPhoneNumber.number?.e164 ?? '' : searchTerm.toLowerCase();
}

/**
 * Verifies that there is at least one enabled option
 */
function hasEnabledOptions(options: PolicyCategories | PolicyTag[]): boolean {
    return Object.values(options).some((option) => option.enabled && option.pendingAction !== CONST.RED_BRICK_ROAD_PENDING_ACTION.DELETE);
}

/**
 * Sorts categories using a simple object.
 * It builds an hierarchy (based on an object), where each category has a name and other keys as subcategories.
 * Via the hierarchy we avoid duplicating and sort categories one by one. Subcategories are being sorted alphabetically.
 */
function sortCategories(categories: Record<string, Category>): Category[] {
    // Sorts categories alphabetically by name.
    const sortedCategories = Object.values(categories).sort((a, b) => a.name.localeCompare(b.name));

    // An object that respects nesting of categories. Also, can contain only uniq categories.
    const hierarchy = {};
    /**
     * Iterates over all categories to set each category in a proper place in hierarchy
     * It gets a path based on a category name e.g. "Parent: Child: Subcategory" -> "Parent.Child.Subcategory".
     * {
     *   Parent: {
     *     name: "Parent",
     *     Child: {
     *       name: "Child"
     *       Subcategory: {
     *         name: "Subcategory"
     *       }
     *     }
     *   }
     * }
     */
    sortedCategories.forEach((category) => {
        const path = category.name.split(CONST.PARENT_CHILD_SEPARATOR);
        const existedValue = lodashGet(hierarchy, path, {});
        lodashSet(hierarchy, path, {
            ...existedValue,
            name: category.name,
        });
    });

    /**
     * A recursive function to convert hierarchy into an array of category objects.
     * The category object contains base 2 properties: "name" and "enabled".
     * It iterates each key one by one. When a category has subcategories, goes deeper into them. Also, sorts subcategories alphabetically.
     */
    const flatHierarchy = (initialHierarchy: Hierarchy) =>
        Object.values(initialHierarchy).reduce((acc: Category[], category) => {
            const {name, ...subcategories} = category;
            if (name) {
                const categoryObject: Category = {
                    name,
                    enabled: categories[name]?.enabled ?? false,
                };

                acc.push(categoryObject);
            }

            if (!isEmptyObject(subcategories)) {
                const nestedCategories = flatHierarchy(subcategories);

                acc.push(...nestedCategories.sort((a, b) => a.name.localeCompare(b.name)));
            }

            return acc;
        }, []);

    return flatHierarchy(hierarchy);
}

/**
 * Sorts tags alphabetically by name.
 */
function sortTags(tags: Record<string, PolicyTag | SelectedTagOption> | Array<PolicyTag | SelectedTagOption>) {
    const sortedTags = Array.isArray(tags) ? tags : Object.values(tags);

    // Use lodash's sortBy to ensure consistency with oldDot.
    return lodashSortBy(sortedTags, 'name', localeCompare);
}

/**
 * Builds the options for the category tree hierarchy via indents
 *
 * @param options - an initial object array
 * @param options[].enabled - a flag to enable/disable option in a list
 * @param options[].name - a name of an option
 * @param [isOneLine] - a flag to determine if text should be one line
 */
function getCategoryOptionTree(options: Record<string, Category> | Category[], isOneLine = false, selectedOptionsName: string[] = []): OptionTree[] {
    const optionCollection = new Map<string, OptionTree>();
    Object.values(options).forEach((option) => {
        if (isOneLine) {
            if (optionCollection.has(option.name)) {
                return;
            }

            optionCollection.set(option.name, {
                text: option.name,
                keyForList: option.name,
                searchText: option.name,
                tooltipText: option.name,
                isDisabled: !option.enabled,
                isSelected: !!option.isSelected,
            });

            return;
        }

        option.name.split(CONST.PARENT_CHILD_SEPARATOR).forEach((optionName, index, array) => {
            const indents = times(index, () => CONST.INDENTS).join('');
            const isChild = array.length - 1 === index;
            const searchText = array.slice(0, index + 1).join(CONST.PARENT_CHILD_SEPARATOR);

            if (optionCollection.has(searchText)) {
                return;
            }

            optionCollection.set(searchText, {
                text: `${indents}${optionName}`,
                keyForList: searchText,
                searchText,
                tooltipText: optionName,
                isDisabled: isChild ? !option.enabled : true,
                isSelected: isChild ? !!option.isSelected : selectedOptionsName.includes(searchText),
            });
        });
    });

    return Array.from(optionCollection.values());
}

/**
 * Builds the section list for categories
 */
function getCategoryListSections(
    categories: PolicyCategories,
    recentlyUsedCategories: string[],
    selectedOptions: Category[],
    searchInputValue: string,
    maxRecentReportsToShow: number,
): CategoryTreeSection[] {
    const sortedCategories = sortCategories(categories);
    const enabledCategories = Object.values(sortedCategories).filter((category) => category.enabled);

    const categorySections: CategoryTreeSection[] = [];
    const numberOfEnabledCategories = enabledCategories.length;

    if (numberOfEnabledCategories === 0 && selectedOptions.length > 0) {
        const data = getCategoryOptionTree(selectedOptions, true);
        categorySections.push({
            // "Selected" section
            title: '',
            shouldShow: false,
            data,
            indexOffset: data.length,
        });

        return categorySections;
    }

    if (searchInputValue) {
        const searchCategories: Category[] = [];

        enabledCategories.forEach((category) => {
            if (!category.name.toLowerCase().includes(searchInputValue.toLowerCase())) {
                return;
            }
            searchCategories.push({
                ...category,
                isSelected: selectedOptions.some((selectedOption) => selectedOption.name === category.name),
            });
        });

        const data = getCategoryOptionTree(searchCategories, true);
        categorySections.push({
            // "Search" section
            title: '',
            shouldShow: true,
            data,
            indexOffset: data.length,
        });

        return categorySections;
    }

    if (selectedOptions.length > 0) {
        const data = getCategoryOptionTree(selectedOptions, true);
        categorySections.push({
            // "Selected" section
            title: '',
            shouldShow: false,
            data,
            indexOffset: data.length,
        });
    }

    const selectedOptionNames = selectedOptions.map((selectedOption) => selectedOption.name);
    const filteredCategories = enabledCategories.filter((category) => !selectedOptionNames.includes(category.name));

    if (numberOfEnabledCategories < CONST.CATEGORY_LIST_THRESHOLD) {
        const data = getCategoryOptionTree(filteredCategories, false, selectedOptionNames);
        categorySections.push({
            // "All" section when items amount less than the threshold
            title: '',
            shouldShow: false,
            data,
            indexOffset: data.length,
        });

        return categorySections;
    }

    const filteredRecentlyUsedCategories = recentlyUsedCategories
        .filter((categoryName) => !selectedOptionNames.includes(categoryName) && categories[categoryName]?.enabled)
        .map((categoryName) => ({
            name: categoryName,
            enabled: categories[categoryName].enabled ?? false,
        }));

    if (filteredRecentlyUsedCategories.length > 0) {
        const cutRecentlyUsedCategories = filteredRecentlyUsedCategories.slice(0, maxRecentReportsToShow);

        const data = getCategoryOptionTree(cutRecentlyUsedCategories, true);
        categorySections.push({
            // "Recent" section
            title: Localize.translateLocal('common.recent'),
            shouldShow: true,
            data,
            indexOffset: data.length,
        });
    }

    const data = getCategoryOptionTree(filteredCategories, false, selectedOptionNames);
    categorySections.push({
        // "All" section when items amount more than the threshold
        title: Localize.translateLocal('common.all'),
        shouldShow: true,
        data,
        indexOffset: data.length,
    });

    return categorySections;
}

/**
 * Transforms the provided tags into option objects.
 *
 * @param tags - an initial tag array
 */
function getTagsOptions(tags: Array<Pick<PolicyTag, 'name' | 'enabled'>>, selectedOptions?: SelectedTagOption[]): Option[] {
    return tags.map((tag) => {
        // This is to remove unnecessary escaping backslash in tag name sent from backend.
        const cleanedName = PolicyUtils.getCleanedTagName(tag.name);
        return {
            text: cleanedName,
            keyForList: tag.name,
            searchText: tag.name,
            tooltipText: cleanedName,
            isDisabled: !tag.enabled,
            isSelected: selectedOptions?.some((selectedTag) => selectedTag.name === tag.name),
        };
    });
}

/**
 * Build the section list for tags
 */
function getTagListSections(
    tags: Array<PolicyTag | SelectedTagOption>,
    recentlyUsedTags: string[],
    selectedOptions: SelectedTagOption[],
    searchInputValue: string,
    maxRecentReportsToShow: number,
) {
    const tagSections = [];
    const sortedTags = sortTags(tags) as PolicyTag[];
    const selectedOptionNames = selectedOptions.map((selectedOption) => selectedOption.name);
    const enabledTags = [...selectedOptions, ...sortedTags.filter((tag) => tag.enabled && !selectedOptionNames.includes(tag.name))];
    const numberOfTags = enabledTags.length;

    // If all tags are disabled but there's a previously selected tag, show only the selected tag
    if (numberOfTags === 0 && selectedOptions.length > 0) {
        const selectedTagOptions = selectedOptions.map((option) => ({
            name: option.name,
            // Should be marked as enabled to be able to be de-selected
            enabled: true,
        }));
        tagSections.push({
            // "Selected" section
            title: '',
            shouldShow: false,
            data: getTagsOptions(selectedTagOptions, selectedOptions),
        });

        return tagSections;
    }

    if (searchInputValue) {
        const searchTags = enabledTags.filter((tag) => PolicyUtils.getCleanedTagName(tag.name.toLowerCase()).includes(searchInputValue.toLowerCase()));

        tagSections.push({
            // "Search" section
            title: '',
            shouldShow: true,
            data: getTagsOptions(searchTags, selectedOptions),
        });

        return tagSections;
    }

    if (numberOfTags < CONST.TAG_LIST_THRESHOLD) {
        tagSections.push({
            // "All" section when items amount less than the threshold
            title: '',
            shouldShow: false,
            data: getTagsOptions(enabledTags, selectedOptions),
        });

        return tagSections;
    }

    const filteredRecentlyUsedTags = recentlyUsedTags
        .filter((recentlyUsedTag) => {
            const tagObject = tags.find((tag) => tag.name === recentlyUsedTag);
            return !!tagObject?.enabled && !selectedOptionNames.includes(recentlyUsedTag);
        })
        .map((tag) => ({name: tag, enabled: true}));
    const filteredTags = enabledTags.filter((tag) => !selectedOptionNames.includes(tag.name));

    if (selectedOptions.length) {
        const selectedTagOptions = selectedOptions.map((option) => ({
            name: option.name,
            // Should be marked as enabled to be able to unselect even though the selected category is disabled
            enabled: true,
        }));

        tagSections.push({
            // "Selected" section
            title: '',
            shouldShow: true,
            data: getTagsOptions(selectedTagOptions, selectedOptions),
        });
    }

    if (filteredRecentlyUsedTags.length > 0) {
        const cutRecentlyUsedTags = filteredRecentlyUsedTags.slice(0, maxRecentReportsToShow);

        tagSections.push({
            // "Recent" section
            title: Localize.translateLocal('common.recent'),
            shouldShow: true,
            data: getTagsOptions(cutRecentlyUsedTags, selectedOptions),
        });
    }

    tagSections.push({
        // "All" section when items amount more than the threshold
        title: Localize.translateLocal('common.all'),
        shouldShow: true,
        data: getTagsOptions(filteredTags, selectedOptions),
    });

    return tagSections;
}

/**
 * Verifies that there is at least one enabled tag
 */
function hasEnabledTags(policyTagList: Array<PolicyTagList[keyof PolicyTagList]>) {
    const policyTagValueList = policyTagList.map(({tags}) => Object.values(tags)).flat();

    return hasEnabledOptions(policyTagValueList);
}

/**
 * Transforms the provided report field options into option objects.
 *
 * @param reportFieldOptions - an initial report field options array
 */
function getReportFieldOptions(reportFieldOptions: string[]): Option[] {
    return reportFieldOptions.map((name) => ({
        text: name,
        keyForList: name,
        searchText: name,
        tooltipText: name,
        isDisabled: false,
    }));
}

/**
 * Build the section list for report field options
 */
function getReportFieldOptionsSection(options: string[], recentlyUsedOptions: string[], selectedOptions: Array<Partial<ReportUtils.OptionData>>, searchInputValue: string) {
    const reportFieldOptionsSections = [];
    const selectedOptionKeys = selectedOptions.map(({text, keyForList, name}) => text ?? keyForList ?? name ?? '').filter((o) => !!o);
    let indexOffset = 0;

    if (searchInputValue) {
        const searchOptions = options.filter((option) => option.toLowerCase().includes(searchInputValue.toLowerCase()));

        reportFieldOptionsSections.push({
            // "Search" section
            title: '',
            shouldShow: true,
            indexOffset,
            data: getReportFieldOptions(searchOptions),
        });

        return reportFieldOptionsSections;
    }

    const filteredRecentlyUsedOptions = recentlyUsedOptions.filter((recentlyUsedOption) => !selectedOptionKeys.includes(recentlyUsedOption));
    const filteredOptions = options.filter((option) => !selectedOptionKeys.includes(option));

    if (selectedOptionKeys.length) {
        reportFieldOptionsSections.push({
            // "Selected" section
            title: '',
            shouldShow: true,
            indexOffset,
            data: getReportFieldOptions(selectedOptionKeys),
        });

        indexOffset += selectedOptionKeys.length;
    }

    if (filteredRecentlyUsedOptions.length > 0) {
        reportFieldOptionsSections.push({
            // "Recent" section
            title: Localize.translateLocal('common.recent'),
            shouldShow: true,
            indexOffset,
            data: getReportFieldOptions(filteredRecentlyUsedOptions),
        });

        indexOffset += filteredRecentlyUsedOptions.length;
    }

    reportFieldOptionsSections.push({
        // "All" section when items amount more than the threshold
        title: Localize.translateLocal('common.all'),
        shouldShow: true,
        indexOffset,
        data: getReportFieldOptions(filteredOptions),
    });

    return reportFieldOptionsSections;
}

/**
 * Transforms tax rates to a new object format - to add codes and new name with concatenated name and value.
 *
 * @param  taxRates - The original tax rates object.
 * @returns The transformed tax rates object.g
 */
function transformedTaxRates(taxRates: TaxRatesWithDefault | undefined): Record<string, TaxRate> {
    const defaultTaxKey = taxRates?.defaultExternalID;
    const getModifiedName = (data: TaxRate, code: string) =>
        `${data.name} (${data.value})${defaultTaxKey === code ? ` ${CONST.DOT_SEPARATOR} ${Localize.translateLocal('common.default')}` : ''}`;
    const taxes = Object.fromEntries(Object.entries(taxRates?.taxes ?? {}).map(([code, data]) => [code, {...data, code, modifiedName: getModifiedName(data, code), name: data.name}]));
    return taxes;
}

/**
 * Sorts tax rates alphabetically by name.
 */
function sortTaxRates(taxRates: TaxRates): TaxRate[] {
    const sortedtaxRates = lodashSortBy(taxRates, (taxRate) => taxRate.name);
    return sortedtaxRates;
}

/**
 * Builds the options for taxRates
 */
function getTaxRatesOptions(taxRates: Array<Partial<TaxRate>>): TaxRatesOption[] {
    return taxRates.map((taxRate) => ({
        text: taxRate.modifiedName,
        keyForList: taxRate.modifiedName,
        searchText: taxRate.modifiedName,
        tooltipText: taxRate.modifiedName,
        isDisabled: taxRate.isDisabled,
        data: taxRate,
    }));
}

/**
 * Builds the section list for tax rates
 */
function getTaxRatesSection(taxRates: TaxRatesWithDefault | undefined, selectedOptions: Category[], searchInputValue: string): TaxSection[] {
    const policyRatesSections = [];

    const taxes = transformedTaxRates(taxRates);

    const sortedTaxRates = sortTaxRates(taxes);
    const enabledTaxRates = sortedTaxRates.filter((taxRate) => !taxRate.isDisabled);
    const numberOfTaxRates = enabledTaxRates.length;

    // If all tax are disabled but there's a previously selected tag, show only the selected tag
    if (numberOfTaxRates === 0 && selectedOptions.length > 0) {
        const selectedTaxRateOptions = selectedOptions.map((option) => ({
            modifiedName: option.name,
            // Should be marked as enabled to be able to be de-selected
            isDisabled: false,
        }));
        policyRatesSections.push({
            // "Selected" sectiong
            title: '',
            shouldShow: false,
            data: getTaxRatesOptions(selectedTaxRateOptions),
        });

        return policyRatesSections;
    }

    if (searchInputValue) {
        const searchTaxRates = enabledTaxRates.filter((taxRate) => taxRate.modifiedName?.toLowerCase().includes(searchInputValue.toLowerCase()));

        policyRatesSections.push({
            // "Search" section
            title: '',
            shouldShow: true,
            data: getTaxRatesOptions(searchTaxRates),
        });

        return policyRatesSections;
    }

    if (numberOfTaxRates < CONST.TAX_RATES_LIST_THRESHOLD) {
        policyRatesSections.push({
            // "All" section when items amount less than the threshold
            title: '',
            shouldShow: false,
            data: getTaxRatesOptions(enabledTaxRates),
        });

        return policyRatesSections;
    }

    const selectedOptionNames = selectedOptions.map((selectedOption) => selectedOption.name);
    const filteredTaxRates = enabledTaxRates.filter((taxRate) => taxRate.modifiedName && !selectedOptionNames.includes(taxRate.modifiedName));

    if (selectedOptions.length > 0) {
        const selectedTaxRatesOptions = selectedOptions.map((option) => {
            const taxRateObject = Object.values(taxes).find((taxRate) => taxRate.modifiedName === option.name);

            return {
                modifiedName: option.name,
                isDisabled: !!taxRateObject?.isDisabled,
            };
        });

        policyRatesSections.push({
            // "Selected" section
            title: '',
            shouldShow: true,
            data: getTaxRatesOptions(selectedTaxRatesOptions),
        });
    }

    policyRatesSections.push({
        // "All" section when number of items are more than the threshold
        title: '',
        shouldShow: true,
        data: getTaxRatesOptions(filteredTaxRates),
    });

    return policyRatesSections;
}

/**
 * Checks if a report option is selected based on matching accountID or reportID.
 *
 * @param reportOption - The report option to be checked.
 * @param selectedOptions - Array of selected options to compare with.
 * @returns true if the report option matches any of the selected options by accountID or reportID, false otherwise.
 */
function isReportSelected(reportOption: ReportUtils.OptionData, selectedOptions: Array<Partial<ReportUtils.OptionData>>) {
    if (!selectedOptions || selectedOptions.length === 0) {
        return false;
    }

    // eslint-disable-next-line @typescript-eslint/prefer-nullish-coalescing
    return selectedOptions.some((option) => (option.accountID && option.accountID === reportOption.accountID) || (option.reportID && option.reportID === reportOption.reportID));
}

function createOptionList(personalDetails: OnyxEntry<PersonalDetailsList>, reports?: OnyxCollection<Report>) {
    const reportMapForAccountIDs: Record<number, Report> = {};
    const allReportOptions: Array<SearchOption<Report>> = [];

    if (reports) {
        Object.values(reports).forEach((report) => {
            if (!report) {
                return;
            }

            const isSelfDM = ReportUtils.isSelfDM(report);
            // Currently, currentUser is not included in participants, so for selfDM we need to add the currentUser as participants.
            const accountIDs = isSelfDM ? [currentUserAccountID ?? 0] : Object.keys(report.participants ?? {}).map(Number);

            if (!accountIDs || accountIDs.length === 0) {
                return;
            }

            // Save the report in the map if this is a single participant so we can associate the reportID with the
            // personal detail option later. Individuals should not be associated with single participant
            // policyExpenseChats or chatRooms since those are not people.
            if (accountIDs.length <= 1) {
                reportMapForAccountIDs[accountIDs[0]] = report;
            }

            allReportOptions.push({
                item: report,
                ...createOption(accountIDs, personalDetails, report, {}),
            });
        });
    }

    const allPersonalDetailsOptions = Object.values(personalDetails ?? {}).map((personalDetail) => ({
        item: personalDetail,
        ...createOption([personalDetail?.accountID ?? -1], personalDetails, reportMapForAccountIDs[personalDetail?.accountID ?? -1], {}, {showPersonalDetails: true}),
    }));

    return {
        reports: allReportOptions,
        personalDetails: allPersonalDetailsOptions as Array<SearchOption<PersonalDetails>>,
    };
}

function createOptionFromReport(report: Report, personalDetails: OnyxEntry<PersonalDetailsList>) {
    const isSelfDM = ReportUtils.isSelfDM(report);
    const accountIDs = isSelfDM ? [currentUserAccountID ?? 0] : report.participantAccountIDs ?? [];

    return {
        item: report,
        ...createOption(accountIDs, personalDetails, report, {}),
    };
}

/**
 * Options need to be sorted in the specific order
 * @param options - list of options to be sorted
 * @param searchValue - search string
 * @returns a sorted list of options
 */
function orderOptions(options: ReportUtils.OptionData[], searchValue: string | undefined) {
    return lodashOrderBy(
        options,
        [
            (option) => {
                if (!!option.isChatRoom || option.isArchivedRoom) {
                    return 3;
                }
                if (!option.login) {
                    return 2;
                }
                if (option.login.toLowerCase() !== searchValue?.toLowerCase()) {
                    return 1;
                }

                // When option.login is an exact match with the search value, returning 0 puts it at the top of the option list
                return 0;
            },
        ],
        ['asc'],
    );
}

function getUserToInviteOption({
    searchValue,
    excludeUnknownUsers = false,
    optionsToExclude = [],
    selectedOptions = [],
    betas,
    reportActions = {},
    showChatPreviewLine = false,
}: GetUserToInviteConfig): ReportUtils.OptionData | null {
    let userToInvite: ReportUtils.OptionData | null = null;
    const parsedPhoneNumber = PhoneNumber.parsePhoneNumber(LoginUtils.appendCountryCode(Str.removeSMSDomain(searchValue)));

    if (
        searchValue &&
        !isCurrentUser({login: searchValue} as PersonalDetails) &&
        selectedOptions.every((option) => 'login' in option && option.login !== searchValue) &&
        ((Str.isValidEmail(searchValue) && !Str.isDomainEmail(searchValue) && !Str.endsWith(searchValue, CONST.SMS.DOMAIN)) ||
            (parsedPhoneNumber.possible && Str.isValidE164Phone(LoginUtils.getPhoneNumberWithoutSpecialChars(parsedPhoneNumber.number?.input ?? '')))) &&
        !optionsToExclude.find((optionToExclude) => 'login' in optionToExclude && optionToExclude.login === PhoneNumber.addSMSDomainIfPhoneNumber(searchValue).toLowerCase()) &&
        (searchValue !== CONST.EMAIL.CHRONOS || Permissions.canUseChronos(betas)) &&
        !excludeUnknownUsers
    ) {
        // Generates an optimistic account ID for new users not yet saved in Onyx
        const optimisticAccountID = UserUtils.generateAccountID(searchValue);
        const personalDetailsExtended = {
            ...allPersonalDetails,
            [optimisticAccountID]: {
                accountID: optimisticAccountID,
                login: searchValue,
            },
        };
        userToInvite = createOption([optimisticAccountID], personalDetailsExtended, null, reportActions, {
            showChatPreviewLine,
        });
        userToInvite.isOptimisticAccount = true;
        userToInvite.login = searchValue;
        // eslint-disable-next-line @typescript-eslint/prefer-nullish-coalescing
        userToInvite.text = userToInvite.text || searchValue;
        // eslint-disable-next-line @typescript-eslint/prefer-nullish-coalescing
        userToInvite.alternateText = userToInvite.alternateText || searchValue;

        // If user doesn't exist, use a fallback avatar
        userToInvite.icons = [
            {
                source: FallbackAvatar,
                name: searchValue,
                type: CONST.ICON_TYPE_AVATAR,
            },
        ];
    }

    return userToInvite;
}

/**
 * filter options based on specific conditions
 */
function getOptions(
    options: OptionList,
    {
        reportActions = {},
        betas = [],
        selectedOptions = [],
        maxRecentReportsToShow = 0,
        excludeLogins = [],
        includeMultipleParticipantReports = false,
        includePersonalDetails = false,
        includeRecentReports = false,
        // When sortByReportTypeInSearch flag is true, recentReports will include the personalDetails options as well.
        sortByReportTypeInSearch = false,
        searchInputValue = '',
        showChatPreviewLine = false,
        sortPersonalDetailsByAlphaAsc = true,
        forcePolicyNamePreview = false,
        includeOwnedWorkspaceChats = false,
        includeThreads = false,
        includeTasks = false,
        includeMoneyRequests = false,
        excludeUnknownUsers = false,
        includeP2P = true,
        includeCategories = false,
        categories = {},
        recentlyUsedCategories = [],
        includeTags = false,
        tags = {},
        recentlyUsedTags = [],
        canInviteUser = true,
        includeSelectedOptions = false,
        transactionViolations = {},
        includeTaxRates,
        taxRates,
        includeSelfDM = false,
        includePolicyReportFieldOptions = false,
        policyReportFieldOptions = [],
        recentlyUsedPolicyReportFieldOptions = [],
    }: GetOptionsConfig,
): Options {
    if (includeCategories) {
        const categoryOptions = getCategoryListSections(categories, recentlyUsedCategories, selectedOptions as Category[], searchInputValue, maxRecentReportsToShow);

        return {
            recentReports: [],
            personalDetails: [],
            userToInvite: null,
            currentUserOption: null,
            categoryOptions,
            tagOptions: [],
            taxRatesOptions: [],
        };
    }

    if (includeTags) {
        const tagOptions = getTagListSections(Object.values(tags), recentlyUsedTags, selectedOptions as SelectedTagOption[], searchInputValue, maxRecentReportsToShow);

        return {
            recentReports: [],
            personalDetails: [],
            userToInvite: null,
            currentUserOption: null,
            categoryOptions: [],
            tagOptions,
            taxRatesOptions: [],
        };
    }

    if (includeTaxRates) {
        const taxRatesOptions = getTaxRatesSection(taxRates, selectedOptions as Category[], searchInputValue);

        return {
            recentReports: [],
            personalDetails: [],
            userToInvite: null,
            currentUserOption: null,
            categoryOptions: [],
            tagOptions: [],
            taxRatesOptions,
        };
    }

    if (includePolicyReportFieldOptions) {
        const transformedPolicyReportFieldOptions = getReportFieldOptionsSection(policyReportFieldOptions, recentlyUsedPolicyReportFieldOptions, selectedOptions, searchInputValue);
        return {
            recentReports: [],
            personalDetails: [],
            userToInvite: null,
            currentUserOption: null,
            categoryOptions: [],
            tagOptions: [],
            taxRatesOptions: [],
            policyReportFieldOptions: transformedPolicyReportFieldOptions,
        };
    }

    const parsedPhoneNumber = PhoneNumber.parsePhoneNumber(LoginUtils.appendCountryCode(Str.removeSMSDomain(searchInputValue)));
    const searchValue = parsedPhoneNumber.possible ? parsedPhoneNumber.number?.e164 ?? '' : searchInputValue.toLowerCase();
    const topmostReportId = Navigation.getTopmostReportId() ?? '';

    // Filter out all the reports that shouldn't be displayed
    const filteredReportOptions = options.reports.filter((option) => {
        const report = option.item;

        const {parentReportID, parentReportActionID} = report ?? {};
        const canGetParentReport = parentReportID && parentReportActionID && allReportActions;
        const parentReportAction = canGetParentReport ? allReportActions[parentReportID]?.[parentReportActionID] ?? null : null;
        const doesReportHaveViolations =
            (betas?.includes(CONST.BETAS.VIOLATIONS) && ReportUtils.doesTransactionThreadHaveViolations(report, transactionViolations, parentReportAction)) ?? false;

        return ReportUtils.shouldReportBeInOptionList({
            report,
            currentReportId: topmostReportId,
            betas,
            policies,
            doesReportHaveViolations,
            isInGSDMode: false,
            excludeEmptyChats: false,
            includeSelfDM,
        });
    });

    // Sorting the reports works like this:
    // - Order everything by the last message timestamp (descending)
    // - All archived reports should remain at the bottom
    const orderedReportOptions = lodashSortBy(filteredReportOptions, (option) => {
        const report = option.item;
        if (option.isArchivedRoom) {
            return CONST.DATE.UNIX_EPOCH;
        }

        return report?.lastVisibleActionCreated;
    });
    orderedReportOptions.reverse();

    const allReportOptions = orderedReportOptions.filter((option) => {
        const report = option.item;

        if (!report) {
            return;
        }

        const isThread = option.isThread;
        const isTaskReport = option.isTaskReport;
        const isPolicyExpenseChat = option.isPolicyExpenseChat;
        const isMoneyRequestReport = option.isMoneyRequestReport;
        const isSelfDM = option.isSelfDM;
        // Currently, currentUser is not included in participants, so for selfDM we need to add the currentUser as participants.
        const accountIDs = isSelfDM ? [currentUserAccountID ?? 0] : Object.keys(report.participants ?? {}).map(Number);

        if (isPolicyExpenseChat && report.isOwnPolicyExpenseChat && !includeOwnedWorkspaceChats) {
            return;
        }

        // When passing includeP2P false we are trying to hide features from users that are not ready for P2P and limited to workspace chats only.
        if (!includeP2P && !isPolicyExpenseChat) {
            return;
        }

        if (isSelfDM && !includeSelfDM) {
            return;
        }

        if (isThread && !includeThreads) {
            return;
        }

        if (isTaskReport && !includeTasks) {
            return;
        }

        if (isMoneyRequestReport && !includeMoneyRequests) {
            return;
        }

        // In case user needs to add credit bank account, don't allow them to submit an expense from the workspace.
        if (includeOwnedWorkspaceChats && ReportUtils.hasIOUWaitingOnCurrentUserBankAccount(report)) {
            return;
        }

        if (!accountIDs || accountIDs.length === 0) {
            return;
        }

        return option;
    });

    const havingLoginPersonalDetails = options.personalDetails.filter((detail) => !!detail?.login && !!detail.accountID && !detail?.isOptimisticPersonalDetail);
    let allPersonalDetailsOptions = havingLoginPersonalDetails;

    if (sortPersonalDetailsByAlphaAsc) {
        // PersonalDetails should be ordered Alphabetically by default - https://github.com/Expensify/App/issues/8220#issuecomment-1104009435
        allPersonalDetailsOptions = lodashOrderBy(allPersonalDetailsOptions, [(personalDetail) => personalDetail.text?.toLowerCase()], 'asc');
    }

    const optionsToExclude: Option[] = [{login: CONST.EMAIL.NOTIFICATIONS}];

    // If we're including selected options from the search results, we only want to exclude them if the search input is empty
    // This is because on certain pages, we show the selected options at the top when the search input is empty
    // This prevents the issue of seeing the selected option twice if you have them as a recent chat and select them
    if (!includeSelectedOptions || searchInputValue === '') {
        optionsToExclude.push(...selectedOptions);
    }

    excludeLogins.forEach((login) => {
        optionsToExclude.push({login});
    });

    let recentReportOptions = [];
    let personalDetailsOptions: ReportUtils.OptionData[] = [];

    if (includeRecentReports) {
        for (const reportOption of allReportOptions) {
            /**
             * By default, generated options does not have the chat preview line enabled.
             * If showChatPreviewLine or forcePolicyNamePreview are true, let's generate and overwrite the alternate text.
             */
            reportOption.alternateText = getAlternateText(reportOption, {showChatPreviewLine, forcePolicyNamePreview});

            // Stop adding options to the recentReports array when we reach the maxRecentReportsToShow value
            if (recentReportOptions.length > 0 && recentReportOptions.length === maxRecentReportsToShow) {
                break;
            }

            // Skip notifications@expensify.com
            if (reportOption.login === CONST.EMAIL.NOTIFICATIONS) {
                continue;
            }

            const isCurrentUserOwnedPolicyExpenseChatThatCouldShow =
                reportOption.isPolicyExpenseChat && reportOption.ownerAccountID === currentUserAccountID && includeOwnedWorkspaceChats && !reportOption.isArchivedRoom;

            // Skip if we aren't including multiple participant reports and this report has multiple participants
            if (!isCurrentUserOwnedPolicyExpenseChatThatCouldShow && !includeMultipleParticipantReports && !reportOption.login) {
                continue;
            }

            // If we're excluding threads, check the report to see if it has a single participant and if the participant is already selected
            if (
                !includeThreads &&
                (!!reportOption.login || reportOption.reportID) &&
                optionsToExclude.some((option) => option.login === reportOption.login || option.reportID === reportOption.reportID)
            ) {
                continue;
            }

            // Finally check to see if this option is a match for the provided search string if we have one
            const {searchText, participantsList, isChatRoom} = reportOption;
            const participantNames = getParticipantNames(participantsList);

            if (searchValue) {
                // Determine if the search is happening within a chat room and starts with the report ID
                const isReportIdSearch = isChatRoom && Str.startsWith(reportOption.reportID ?? '', searchValue);

                // Check if the search string matches the search text or participant names considering the type of the room
                const isSearchMatch = isSearchStringMatch(searchValue, searchText, participantNames, isChatRoom);

                if (!isReportIdSearch && !isSearchMatch) {
                    continue;
                }
            }

            reportOption.isSelected = isReportSelected(reportOption, selectedOptions);

            recentReportOptions.push(reportOption);

            // Add this login to the exclude list so it won't appear when we process the personal details
            if (reportOption.login) {
                optionsToExclude.push({login: reportOption.login});
            }
        }
    }

    if (includePersonalDetails) {
        const personalDetailsOptionsToExclude = [...optionsToExclude, {login: currentUserLogin}];
        // Next loop over all personal details removing any that are selectedUsers or recentChats
        allPersonalDetailsOptions.forEach((personalDetailOption) => {
            if (personalDetailsOptionsToExclude.some((optionToExclude) => optionToExclude.login === personalDetailOption.login)) {
                return;
            }
            const {searchText, participantsList, isChatRoom} = personalDetailOption;
            const participantNames = getParticipantNames(participantsList);
            if (searchValue && !isSearchStringMatch(searchValue, searchText, participantNames, isChatRoom)) {
                return;
            }

            personalDetailsOptions.push(personalDetailOption);
        });
    }

    let currentUserOption = allPersonalDetailsOptions.find((personalDetailsOption) => personalDetailsOption.login === currentUserLogin);
    if (searchValue && currentUserOption && !isSearchStringMatch(searchValue, currentUserOption.searchText)) {
        currentUserOption = undefined;
    }

    let userToInvite: ReportUtils.OptionData | null = null;
    const noOptions = recentReportOptions.length + personalDetailsOptions.length === 0 && !currentUserOption;
    const noOptionsMatchExactly = !personalDetailsOptions
        .concat(recentReportOptions)
        .find((option) => option.login === PhoneNumber.addSMSDomainIfPhoneNumber(searchValue ?? '').toLowerCase() || option.login === searchValue?.toLowerCase());

<<<<<<< HEAD
    if (noOptions || noOptionsMatchExactly) {
        userToInvite = getUserToInviteOption({
            searchValue,
            excludeUnknownUsers,
            optionsToExclude,
            selectedOptions,
            betas,
            reportActions,
            showChatPreviewLine,
        });
=======
    if (
        searchValue &&
        (noOptions || noOptionsMatchExactly) &&
        !isCurrentUser({login: searchValue} as PersonalDetails) &&
        selectedOptions.every((option) => 'login' in option && option.login !== searchValue) &&
        ((Str.isValidEmail(searchValue) && !Str.isDomainEmail(searchValue) && !Str.endsWith(searchValue, CONST.SMS.DOMAIN)) ||
            (parsedPhoneNumber.possible && Str.isValidE164Phone(LoginUtils.getPhoneNumberWithoutSpecialChars(parsedPhoneNumber.number?.input ?? '')))) &&
        !optionsToExclude.find((optionToExclude) => 'login' in optionToExclude && optionToExclude.login === PhoneNumber.addSMSDomainIfPhoneNumber(searchValue).toLowerCase()) &&
        (searchValue !== CONST.EMAIL.CHRONOS || Permissions.canUseChronos(betas)) &&
        !excludeUnknownUsers
    ) {
        // Generates an optimistic account ID for new users not yet saved in Onyx
        const optimisticAccountID = UserUtils.generateAccountID(searchValue);
        const personalDetailsExtended = {
            ...allPersonalDetails,
            [optimisticAccountID]: {
                accountID: optimisticAccountID,
                login: searchValue,
                avatar: UserUtils.getDefaultAvatar(optimisticAccountID),
            },
        };
        userToInvite = createOption([optimisticAccountID], personalDetailsExtended, null, reportActions, {
            showChatPreviewLine,
        });
        userToInvite.isOptimisticAccount = true;
        userToInvite.login = searchValue;
        // eslint-disable-next-line @typescript-eslint/prefer-nullish-coalescing
        userToInvite.text = userToInvite.text || searchValue;
        // eslint-disable-next-line @typescript-eslint/prefer-nullish-coalescing
        userToInvite.alternateText = userToInvite.alternateText || searchValue;

        // If user doesn't exist, use a default avatar
        userToInvite.icons = [
            {
                source: UserUtils.getAvatar('', optimisticAccountID),
                name: searchValue,
                type: CONST.ICON_TYPE_AVATAR,
            },
        ];
>>>>>>> 2a1c2cb1
    }

    // If we are prioritizing 1:1 chats in search, do it only once we started searching
    if (sortByReportTypeInSearch && searchValue !== '') {
        // When sortByReportTypeInSearch is true, recentReports will be returned with all the reports including personalDetailsOptions in the correct Order.
        recentReportOptions.push(...personalDetailsOptions);
        personalDetailsOptions = [];
        recentReportOptions = orderOptions(recentReportOptions, searchValue);
    }

    return {
        personalDetails: personalDetailsOptions,
        recentReports: recentReportOptions,
        userToInvite: canInviteUser ? userToInvite : null,
        currentUserOption,
        categoryOptions: [],
        tagOptions: [],
        taxRatesOptions: [],
    };
}

/**
 * Build the options for the Search view
 */
function getSearchOptions(options: OptionList, searchValue = '', betas: Beta[] = []): Options {
    Timing.start(CONST.TIMING.LOAD_SEARCH_OPTIONS);
    Performance.markStart(CONST.TIMING.LOAD_SEARCH_OPTIONS);
    const optionList = getOptions(options, {
        betas,
        searchInputValue: searchValue.trim(),
        includeRecentReports: true,
        includeMultipleParticipantReports: true,
        maxRecentReportsToShow: 0, // Unlimited
        sortByReportTypeInSearch: true,
        showChatPreviewLine: true,
        includePersonalDetails: true,
        forcePolicyNamePreview: true,
        includeOwnedWorkspaceChats: true,
        includeThreads: true,
        includeMoneyRequests: true,
        includeTasks: true,
        includeSelfDM: true,
    });
    Timing.end(CONST.TIMING.LOAD_SEARCH_OPTIONS);
    Performance.markEnd(CONST.TIMING.LOAD_SEARCH_OPTIONS);

    return optionList;
}

function getShareLogOptions(options: OptionList, searchValue = '', betas: Beta[] = []): Options {
    return getOptions(options, {
        betas,
        searchInputValue: searchValue.trim(),
        includeRecentReports: true,
        includeMultipleParticipantReports: true,
        sortByReportTypeInSearch: true,
        includePersonalDetails: true,
        forcePolicyNamePreview: true,
        includeOwnedWorkspaceChats: true,
        includeSelfDM: true,
        includeThreads: true,
    });
}

/**
 * Build the IOUConfirmation options for showing the payee personalDetail
 */
function getIOUConfirmationOptionsFromPayeePersonalDetail(personalDetail: PersonalDetails | EmptyObject, amountText?: string): PayeePersonalDetails {
    const formattedLogin = LocalePhoneNumber.formatPhoneNumber(personalDetail.login ?? '');
    return {
        text: PersonalDetailsUtils.getDisplayNameOrDefault(personalDetail, formattedLogin),
        alternateText: formattedLogin || PersonalDetailsUtils.getDisplayNameOrDefault(personalDetail, '', false),
        icons: [
            {
                source: UserUtils.getAvatar(personalDetail.avatar, personalDetail.accountID),
                name: personalDetail.login ?? '',
                type: CONST.ICON_TYPE_AVATAR,
                id: personalDetail.accountID,
            },
        ],
        descriptiveText: amountText ?? '',
        login: personalDetail.login ?? '',
        accountID: personalDetail.accountID,
        keyForList: String(personalDetail.accountID),
    };
}

/**
 * Build the IOUConfirmationOptions for showing participants
 */
function getIOUConfirmationOptionsFromParticipants(participants: Array<Participant | ReportUtils.OptionData>, amountText: string): Array<Participant | ReportUtils.OptionData> {
    return participants.map((participant) => ({
        ...participant,
        descriptiveText: amountText,
    }));
}

/**
 * Build the options for the New Group view
 */
function getFilteredOptions(
    reports: Array<SearchOption<Report>> = [],
    personalDetails: Array<SearchOption<PersonalDetails>> = [],
    betas: OnyxEntry<Beta[]> = [],
    searchValue = '',
    selectedOptions: Array<Partial<ReportUtils.OptionData>> = [],
    excludeLogins: string[] = [],
    includeOwnedWorkspaceChats = false,
    includeP2P = true,
    includeCategories = false,
    categories: PolicyCategories = {},
    recentlyUsedCategories: string[] = [],
    includeTags = false,
    tags: PolicyTags | Array<PolicyTag | SelectedTagOption> = {},
    recentlyUsedTags: string[] = [],
    canInviteUser = true,
    includeSelectedOptions = false,
    includeTaxRates = false,
    taxRates: TaxRatesWithDefault = {} as TaxRatesWithDefault,
    includeSelfDM = false,
    includePolicyReportFieldOptions = false,
    policyReportFieldOptions: string[] = [],
    recentlyUsedPolicyReportFieldOptions: string[] = [],
    includePersonalDetails = true,
    maxRecentReportsToShow = 5,
) {
    return getOptions(
        {reports, personalDetails},
        {
            betas,
            searchInputValue: searchValue.trim(),
            selectedOptions,
            includeRecentReports: true,
            includePersonalDetails,
            maxRecentReportsToShow,
            excludeLogins,
            includeOwnedWorkspaceChats,
            includeP2P,
            includeCategories,
            categories,
            recentlyUsedCategories,
            includeTags,
            tags,
            recentlyUsedTags,
            canInviteUser,
            includeSelectedOptions,
            includeTaxRates,
            taxRates,
            includeSelfDM,
            includePolicyReportFieldOptions,
            policyReportFieldOptions,
            recentlyUsedPolicyReportFieldOptions,
        },
    );
}

/**
 * Build the options for the Share Destination for a Task
 */

function getShareDestinationOptions(
    reports: Array<SearchOption<Report>> = [],
    personalDetails: Array<SearchOption<PersonalDetails>> = [],
    betas: OnyxEntry<Beta[]> = [],
    searchValue = '',
    selectedOptions: Array<Partial<ReportUtils.OptionData>> = [],
    excludeLogins: string[] = [],
    includeOwnedWorkspaceChats = true,
    excludeUnknownUsers = true,
) {
    return getOptions(
        {reports, personalDetails},
        {
            betas,
            searchInputValue: searchValue.trim(),
            selectedOptions,
            maxRecentReportsToShow: 0, // Unlimited
            includeRecentReports: true,
            includeMultipleParticipantReports: true,
            includePersonalDetails: false,
            showChatPreviewLine: true,
            forcePolicyNamePreview: true,
            includeThreads: true,
            includeMoneyRequests: true,
            includeTasks: true,
            excludeLogins,
            includeOwnedWorkspaceChats,
            excludeUnknownUsers,
            includeSelfDM: true,
        },
    );
}

/**
 * Format personalDetails or userToInvite to be shown in the list
 *
 * @param member - personalDetails or userToInvite
 * @param config - keys to overwrite the default values
 */
function formatMemberForList(member: ReportUtils.OptionData): MemberForList {
    const accountID = member.accountID;

    return {
        // eslint-disable-next-line @typescript-eslint/prefer-nullish-coalescing
        text: member.text || member.displayName || '',
        // eslint-disable-next-line @typescript-eslint/prefer-nullish-coalescing
        alternateText: member.alternateText || member.login || '',
        // eslint-disable-next-line @typescript-eslint/prefer-nullish-coalescing
        keyForList: member.keyForList || String(accountID ?? 0) || '',
        isSelected: member.isSelected ?? false,
        isDisabled: member.isDisabled ?? false,
        accountID,
        login: member.login ?? '',
        icons: member.icons,
        pendingAction: member.pendingAction,
        reportID: member.reportID ?? '',
    };
}

/**
 * Build the options for the Workspace Member Invite view
 */
function getMemberInviteOptions(
    personalDetails: Array<SearchOption<PersonalDetails>>,
    betas: Beta[] = [],
    searchValue = '',
    excludeLogins: string[] = [],
    includeSelectedOptions = false,
    reports: Array<SearchOption<Report>> = [],
    includeRecentReports = false,
): Options {
    return getOptions(
        {reports, personalDetails},
        {
            betas,
            searchInputValue: searchValue.trim(),
            includePersonalDetails: true,
            excludeLogins,
            sortPersonalDetailsByAlphaAsc: true,
            includeSelectedOptions,
            includeRecentReports,
        },
    );
}

/**
 * Helper method that returns the text to be used for the header's message and title (if any)
 */
function getHeaderMessage(hasSelectableOptions: boolean, hasUserToInvite: boolean, searchValue: string, maxParticipantsReached = false, hasMatchedParticipant = false): string {
    if (maxParticipantsReached) {
        return Localize.translate(preferredLocale, 'common.maxParticipantsReached', {count: CONST.REPORT.MAXIMUM_PARTICIPANTS});
    }

    const isValidPhone = PhoneNumber.parsePhoneNumber(LoginUtils.appendCountryCode(searchValue)).possible;

    const isValidEmail = Str.isValidEmail(searchValue);

    if (searchValue && CONST.REGEX.DIGITS_AND_PLUS.test(searchValue) && !isValidPhone && !hasSelectableOptions) {
        return Localize.translate(preferredLocale, 'messages.errorMessageInvalidPhone');
    }

    // Without a search value, it would be very confusing to see a search validation message.
    // Therefore, this skips the validation when there is no search value.
    if (searchValue && !hasSelectableOptions && !hasUserToInvite) {
        if (/^\d+$/.test(searchValue) && !isValidPhone) {
            return Localize.translate(preferredLocale, 'messages.errorMessageInvalidPhone');
        }
        if (/@/.test(searchValue) && !isValidEmail) {
            return Localize.translate(preferredLocale, 'messages.errorMessageInvalidEmail');
        }
        if (hasMatchedParticipant && (isValidEmail || isValidPhone)) {
            return '';
        }
        return Localize.translate(preferredLocale, 'common.noResultsFound');
    }

    return '';
}

/**
 * Helper method for non-user lists (eg. categories and tags) that returns the text to be used for the header's message and title (if any)
 */
function getHeaderMessageForNonUserList(hasSelectableOptions: boolean, searchValue: string): string {
    if (searchValue && !hasSelectableOptions) {
        return Localize.translate(preferredLocale, 'common.noResultsFound');
    }
    return '';
}

/**
 * Helper method to check whether an option can show tooltip or not
 */
function shouldOptionShowTooltip(option: ReportUtils.OptionData): boolean {
    return (!option.isChatRoom || !!option.isThread) && !option.isArchivedRoom;
}

/**
 * Handles the logic for displaying selected participants from the search term
 */
function formatSectionsFromSearchTerm(
    searchTerm: string,
    selectedOptions: ReportUtils.OptionData[],
    filteredRecentReports: ReportUtils.OptionData[],
    filteredPersonalDetails: ReportUtils.OptionData[],
    maxOptionsSelected: boolean,
    personalDetails: OnyxEntry<PersonalDetailsList> = {},
    shouldGetOptionDetails = false,
): SectionForSearchTerm {
    // We show the selected participants at the top of the list when there is no search term or maximum number of participants has already been selected
    // However, if there is a search term we remove the selected participants from the top of the list unless they are part of the search results
    // This clears up space on mobile views, where if you create a group with 4+ people you can't see the selected participants and the search results at the same time
    if (searchTerm === '' || maxOptionsSelected) {
        return {
            section: {
                title: undefined,
                data: shouldGetOptionDetails
                    ? selectedOptions.map((participant) => {
                          const isPolicyExpenseChat = participant.isPolicyExpenseChat ?? false;
                          return isPolicyExpenseChat ? getPolicyExpenseReportOption(participant) : getParticipantsOption(participant, personalDetails);
                      })
                    : selectedOptions,
                shouldShow: selectedOptions.length > 0,
            },
        };
    }

    // If you select a new user you don't have a contact for, they won't get returned as part of a recent report or personal details
    // This will add them to the list of options, deduping them if they already exist in the other lists
    const selectedParticipantsWithoutDetails = selectedOptions.filter((participant) => {
        const accountID = participant.accountID ?? null;
        const isPartOfSearchTerm = participant.searchText?.toLowerCase().includes(searchTerm.trim().toLowerCase());
        const isReportInRecentReports = filteredRecentReports.some((report) => report.accountID === accountID);
        const isReportInPersonalDetails = filteredPersonalDetails.some((personalDetail) => personalDetail.accountID === accountID);
        return isPartOfSearchTerm && !isReportInRecentReports && !isReportInPersonalDetails;
    });

    return {
        section: {
            title: undefined,
            data: shouldGetOptionDetails
                ? selectedParticipantsWithoutDetails.map((participant) => {
                      const isPolicyExpenseChat = participant.isPolicyExpenseChat ?? false;
                      return isPolicyExpenseChat ? getPolicyExpenseReportOption(participant) : getParticipantsOption(participant, personalDetails);
                  })
                : selectedParticipantsWithoutDetails,
            shouldShow: selectedParticipantsWithoutDetails.length > 0,
        },
    };
}

/**
 * Helper method to get the `keyForList` for the first option in the OptionsList
 */
function getFirstKeyForList(data?: Option[] | null) {
    if (!data?.length) {
        return '';
    }

    const firstNonEmptyDataObj = data[0];

    return firstNonEmptyDataObj.keyForList ? firstNonEmptyDataObj.keyForList : '';
}
/**
 * Filters options based on the search input value
 */
function filterOptions(options: Options, searchInputValue: string, betas: OnyxEntry<Beta[]> = []): Options {
    const searchValue = getSearchValueForPhoneOrEmail(searchInputValue);
    const searchTerms = searchValue ? searchValue.split(' ') : [];

    // The regex below is used to remove dots only from the local part of the user email (local-part@domain)
    // so that we can match emails that have dots without explicitly writing the dots (e.g: fistlast@domain will match first.last@domain)
    const emailRegex = /\.(?=[^\s@]*@)/g;

    const getParticipantsLoginsArray = (item: ReportUtils.OptionData) => {
        const keys: string[] = [];
        const visibleChatMemberAccountIDs = item.participantsList ?? [];
        if (allPersonalDetails) {
            visibleChatMemberAccountIDs.forEach((participant) => {
                const login = participant?.login;

                if (participant?.displayName) {
                    keys.push(participant.displayName);
                }

                if (login) {
                    keys.push(login);
                    keys.push(login.replace(emailRegex, ''));
                }
            });
        }

        return keys;
    };
    const matchResults = searchTerms.reduceRight((items, term) => {
        const recentReports = filterArrayByMatch(items.recentReports, term, (item) => {
            let values: string[] = [];
            if (item.text) {
                values.push(item.text);
            }

            if (item.login) {
                values.push(item.login);
                values.push(item.login.replace(emailRegex, ''));
            }

            if (item.isThread) {
                if (item.alternateText) {
                    values.push(item.alternateText);
                }
            } else if (!!item.isChatRoom || !!item.isPolicyExpenseChat) {
                if (item.subtitle) {
                    values.push(item.subtitle);
                }
            }
            values = values.concat(getParticipantsLoginsArray(item));

            return uniqFast(values);
        });
        const personalDetails = filterArrayByMatch(items.personalDetails, term, (item) =>
            uniqFast([item.participantsList?.[0]?.displayName ?? '', item.login ?? '', item.login?.replace(emailRegex, '') ?? '']),
        );

        return {
            recentReports: recentReports ?? [],
            personalDetails: personalDetails ?? [],
            userToInvite: null,
            currentUserOption: null,
            categoryOptions: [],
            tagOptions: [],
            taxRatesOptions: [],
        };
    }, options);

    const recentReports = matchResults.recentReports.concat(matchResults.personalDetails);

    let userToInvite: ReportUtils.OptionData | null = null;

    /**
     * We create a new user option if the following conditions are satisfied:
     * - there's no match recent report and personal detail option
     * - The searchValue is a valid email or phone number
     * - The searchValue isn't the current personal detail login
     * - We can use chronos or the search value is not the chronos email
     */
    if (recentReports.length === 0) {
        userToInvite = getUserToInviteOption({
            searchValue,
            betas,
        });
    }

    return {
        personalDetails: [],
        recentReports: orderOptions(recentReports, searchValue),
        userToInvite,
        currentUserOption: null,
        categoryOptions: [],
        tagOptions: [],
        taxRatesOptions: [],
    };
}

export {
    getAvatarsForAccountIDs,
    isCurrentUser,
    isPersonalDetailsReady,
    getSearchOptions,
    getFilteredOptions,
    getShareDestinationOptions,
    getMemberInviteOptions,
    getHeaderMessage,
    getHeaderMessageForNonUserList,
    getSearchValueForPhoneOrEmail,
    getPersonalDetailsForAccountIDs,
    getIOUConfirmationOptionsFromPayeePersonalDetail,
    getIOUConfirmationOptionsFromParticipants,
    getSearchText,
    getAllReportErrors,
    getPolicyExpenseReportOption,
    getParticipantsOption,
    isSearchStringMatch,
    shouldOptionShowTooltip,
    getLastActorDisplayName,
    getLastMessageTextForReport,
    getEnabledCategoriesCount,
    hasEnabledOptions,
    sortCategories,
    sortTags,
    getCategoryOptionTree,
    hasEnabledTags,
    formatMemberForList,
    formatSectionsFromSearchTerm,
    transformedTaxRates,
    getShareLogOptions,
    filterOptions,
    createOptionList,
    createOptionFromReport,
    getReportOption,
    getTaxRatesSection,
    getFirstKeyForList,
};

export type {MemberForList, CategorySection, CategoryTreeSection, Options, OptionList, SearchOption, PayeePersonalDetails, Category, TaxRatesOption, Option, OptionTree};<|MERGE_RESOLUTION|>--- conflicted
+++ resolved
@@ -1894,7 +1894,6 @@
         .concat(recentReportOptions)
         .find((option) => option.login === PhoneNumber.addSMSDomainIfPhoneNumber(searchValue ?? '').toLowerCase() || option.login === searchValue?.toLowerCase());
 
-<<<<<<< HEAD
     if (noOptions || noOptionsMatchExactly) {
         userToInvite = getUserToInviteOption({
             searchValue,
@@ -1905,47 +1904,6 @@
             reportActions,
             showChatPreviewLine,
         });
-=======
-    if (
-        searchValue &&
-        (noOptions || noOptionsMatchExactly) &&
-        !isCurrentUser({login: searchValue} as PersonalDetails) &&
-        selectedOptions.every((option) => 'login' in option && option.login !== searchValue) &&
-        ((Str.isValidEmail(searchValue) && !Str.isDomainEmail(searchValue) && !Str.endsWith(searchValue, CONST.SMS.DOMAIN)) ||
-            (parsedPhoneNumber.possible && Str.isValidE164Phone(LoginUtils.getPhoneNumberWithoutSpecialChars(parsedPhoneNumber.number?.input ?? '')))) &&
-        !optionsToExclude.find((optionToExclude) => 'login' in optionToExclude && optionToExclude.login === PhoneNumber.addSMSDomainIfPhoneNumber(searchValue).toLowerCase()) &&
-        (searchValue !== CONST.EMAIL.CHRONOS || Permissions.canUseChronos(betas)) &&
-        !excludeUnknownUsers
-    ) {
-        // Generates an optimistic account ID for new users not yet saved in Onyx
-        const optimisticAccountID = UserUtils.generateAccountID(searchValue);
-        const personalDetailsExtended = {
-            ...allPersonalDetails,
-            [optimisticAccountID]: {
-                accountID: optimisticAccountID,
-                login: searchValue,
-                avatar: UserUtils.getDefaultAvatar(optimisticAccountID),
-            },
-        };
-        userToInvite = createOption([optimisticAccountID], personalDetailsExtended, null, reportActions, {
-            showChatPreviewLine,
-        });
-        userToInvite.isOptimisticAccount = true;
-        userToInvite.login = searchValue;
-        // eslint-disable-next-line @typescript-eslint/prefer-nullish-coalescing
-        userToInvite.text = userToInvite.text || searchValue;
-        // eslint-disable-next-line @typescript-eslint/prefer-nullish-coalescing
-        userToInvite.alternateText = userToInvite.alternateText || searchValue;
-
-        // If user doesn't exist, use a default avatar
-        userToInvite.icons = [
-            {
-                source: UserUtils.getAvatar('', optimisticAccountID),
-                name: searchValue,
-                type: CONST.ICON_TYPE_AVATAR,
-            },
-        ];
->>>>>>> 2a1c2cb1
     }
 
     // If we are prioritizing 1:1 chats in search, do it only once we started searching
