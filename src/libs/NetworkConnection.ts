import NetInfo from '@react-native-community/netinfo';
import {isBoolean} from 'lodash';
import throttle from 'lodash/throttle';
import Onyx from 'react-native-onyx';
import type {ValueOf} from 'type-fest';
import CONFIG from '@src/CONFIG';
import CONST from '@src/CONST';
import ONYXKEYS from '@src/ONYXKEYS';
import * as NetworkActions from './actions/Network';
import AppStateMonitor from './AppStateMonitor';
import checkInternetReachability from './checkInternetReachability';
import Log from './Log';

let isOffline = false;
let hasPendingNetworkCheck = false;
type NetworkStatus = ValueOf<typeof CONST.NETWORK.NETWORK_STATUS>;

// Holds all of the callbacks that need to be triggered when the network reconnects
let callbackID = 0;
const reconnectionCallbacks: Record<string, () => void> = {};

/**
 * Loop over all reconnection callbacks and fire each one
 */
const triggerReconnectionCallbacks = throttle(
    (reason) => {
        Log.info(`[NetworkConnection] Firing reconnection callbacks because ${reason}`);
        Object.values(reconnectionCallbacks).forEach((callback) => {
            callback();
        });
    },
    5000,
    {trailing: false},
);

/**
 * Called when the offline status of the app changes and if the network is "reconnecting" (going from offline to online)
 * then all of the reconnection callbacks are triggered
 */
function setOfflineStatus(isCurrentlyOffline: boolean): void {
    NetworkActions.setIsOffline(isCurrentlyOffline);

    // When reconnecting, ie, going from offline to online, all the reconnection callbacks
    // are triggered (this is usually Actions that need to re-download data from the server)
    if (isOffline && !isCurrentlyOffline) {
        NetworkActions.setIsBackendReachable(true);
        triggerReconnectionCallbacks('offline status changed');
    }

    isOffline = isCurrentlyOffline;
}

// Update the offline status in response to changes in shouldForceOffline
let shouldForceOffline = false;
Onyx.connect({
    key: ONYXKEYS.NETWORK,
    callback: (network) => {
        if (!network) {
            return;
        }
        const currentShouldForceOffline = Boolean(network.shouldForceOffline);
        if (currentShouldForceOffline === shouldForceOffline) {
            return;
        }
        shouldForceOffline = currentShouldForceOffline;
        if (shouldForceOffline) {
            setOfflineStatus(true);
        } else {
            // If we are no longer forcing offline fetch the NetInfo to set isOffline appropriately
            NetInfo.fetch().then((state) => setOfflineStatus((state.isInternetReachable ?? false) === false));
        }
    },
});

/**
 * Set interval to periodically (re)check backend status.
 * Because backend unreachability might imply lost internet connection, we need to check internet reachability.
 * @returns clearInterval cleanup
 */
function subscribeToBackendAndInternetReachability(): () => void {
    const intervalID = setInterval(() => {
        // Offline status also implies backend unreachability
        if (isOffline) {
            return;
        }
        // Using the API url ensures reachability is tested over internet
        fetch(`${CONFIG.EXPENSIFY.DEFAULT_API_ROOT}api/Ping`, {
            method: 'GET',
            cache: 'no-cache',
        })
            .then((response) => {
                if (!response.ok) {
                    return Promise.resolve(false);
                }
                return response
                    .json()
                    .then((json) => Promise.resolve(json.jsonCode === 200))
                    .catch(() => Promise.resolve(false));
            })
            .then((isBackendReachable: boolean) => {
                if (isBackendReachable) {
                    NetworkActions.setIsBackendReachable(true);
                    return;
                }
                checkInternetReachability().then((isInternetReachable: boolean) => {
                    setOfflineStatus(!isInternetReachable);
                    NetworkActions.setIsBackendReachable(false);
                });
            })
            .catch(() => {
                checkInternetReachability().then((isInternetReachable: boolean) => {
                    setOfflineStatus(!isInternetReachable);
                    NetworkActions.setIsBackendReachable(false);
                });
            });
    }, CONST.NETWORK.BACKEND_CHECK_INTERVAL_MS);

    return () => {
        clearInterval(intervalID);
    };
}

/**
 * Monitor internet connectivity and perform periodic backend reachability checks
 * @returns unsubscribe method
 */
function subscribeToNetworkStatus(): () => void {
    // Note: We are disabling the reachability check when using the local web API since requests can get stuck in a 'Pending' state and are not reliable indicators for reachability.
    // If you need to test the "recheck" feature then switch to the production API proxy server.
    const unsubscribeFromBackendReachability = !CONFIG.IS_USING_LOCAL_WEB ? subscribeToBackendAndInternetReachability() : undefined;

    // Set up the event listener for NetInfo to tell whether the user has
    // internet connectivity or not. This is more reliable than the Pusher
    // `disconnected` event which takes about 10-15 seconds to emit.
    const unsubscribeNetInfo = NetInfo.addEventListener((state) => {
        Log.info('[NetworkConnection] NetInfo state change', false, {...state});
        if (shouldForceOffline) {
            Log.info('[NetworkConnection] Not setting offline status because shouldForceOffline = true');
            return;
        }
        setOfflineStatus((state.isInternetReachable ?? false) === false);
        let networkStatus;
        if (!isBoolean(state.isInternetReachable)) {
            networkStatus = CONST.NETWORK.NETWORK_STATUS.UNKNOWN;
        } else {
            networkStatus = state.isInternetReachable ? CONST.NETWORK.NETWORK_STATUS.ONLINE : CONST.NETWORK.NETWORK_STATUS.OFFLINE;
        }
        NetworkActions.setNetWorkStatus(networkStatus);
    });

    return () => {
        unsubscribeFromBackendReachability?.();
        unsubscribeNetInfo();
    };
}

function listenForReconnect() {
    Log.info('[NetworkConnection] listenForReconnect called');

    AppStateMonitor.addBecameActiveListener(() => {
        triggerReconnectionCallbacks('app became active');
    });
}

/**
 * Register callback to fire when we reconnect
 * @returns unsubscribe method
 */
function onReconnect(callback: () => void): () => void {
    const currentID = callbackID;
    callbackID++;
    reconnectionCallbacks[currentID] = callback;
    return () => delete reconnectionCallbacks[currentID];
}

/**
 * Delete all queued reconnection callbacks
 */
function clearReconnectionCallbacks() {
    Object.keys(reconnectionCallbacks).forEach((key) => delete reconnectionCallbacks[key]);
}

/**
 * Refresh NetInfo state.
 */
function recheckNetworkConnection() {
    if (hasPendingNetworkCheck) {
        return;
    }

    Log.info('[NetworkConnection] recheck NetInfo');
    hasPendingNetworkCheck = true;
    NetInfo.refresh().finally(() => (hasPendingNetworkCheck = false));
}

export default {
    clearReconnectionCallbacks,
    setOfflineStatus,
    listenForReconnect,
    onReconnect,
    triggerReconnectionCallbacks,
    recheckNetworkConnection,
<<<<<<< HEAD
    subscribeToNetworkStatus,
};
=======
    subscribeToNetInfo,
};
export type {NetworkStatus};
>>>>>>> 729c9ac7
<|MERGE_RESOLUTION|>--- conflicted
+++ resolved
@@ -200,11 +200,6 @@
     onReconnect,
     triggerReconnectionCallbacks,
     recheckNetworkConnection,
-<<<<<<< HEAD
     subscribeToNetworkStatus,
 };
-=======
-    subscribeToNetInfo,
-};
-export type {NetworkStatus};
->>>>>>> 729c9ac7
+export type {NetworkStatus};