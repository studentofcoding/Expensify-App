--- conflicted
+++ resolved
@@ -79,13 +79,8 @@
         } else {
             // If we are no longer forcing offline fetch the NetInfo to set isOffline appropriately
             NetInfo.fetch().then((state) => {
-<<<<<<< HEAD
                 const isInternetReachable = (state.isInternetReachable ?? false) === false;
-                setOfflineStatus(isInternetReachable);
-=======
-                const isInternetReachable = !!state.isInternetReachable;
                 setOfflineStatus(isInternetReachable, 'NetInfo checked if the internet is reachable');
->>>>>>> 09cc7e3e
                 Log.info(
                     `[NetworkStatus] The force-offline mode was turned off. Getting the device network status from NetInfo. Network state: ${JSON.stringify(
                         state,
