import type {OnyxCollection, OnyxEntry} from 'react-native-onyx';
import Onyx from 'react-native-onyx';
import type {LocaleContextProps} from '@components/LocaleContextProvider';
import type {RateAndUnit} from '@src/CONST';
import CONST from '@src/CONST';
import ONYXKEYS from '@src/ONYXKEYS';
import type {LastSelectedDistanceRates, Report} from '@src/types/onyx';
import type {Unit} from '@src/types/onyx/Policy';
import type Policy from '@src/types/onyx/Policy';
import type {EmptyObject} from '@src/types/utils/EmptyObject';
import {isEmptyObject} from '@src/types/utils/EmptyObject';
import * as CurrencyUtils from './CurrencyUtils';
import * as PolicyUtils from './PolicyUtils';
import * as ReportUtils from './ReportUtils';

type MileageRate = {
    customUnitRateID?: string;
    rate?: number;
    currency?: string;
    unit: Unit;
    name?: string;
};

let lastSelectedDistanceRates: OnyxEntry<LastSelectedDistanceRates> = {};
Onyx.connect({
    key: ONYXKEYS.NVP_LAST_SELECTED_DISTANCE_RATES,
    callback: (value) => {
        lastSelectedDistanceRates = value;
    },
});

let allReports: OnyxCollection<Report>;
Onyx.connect({
    key: ONYXKEYS.COLLECTION.REPORT,
    waitForCollectionCallback: true,
    callback: (value) => (allReports = value),
});

const METERS_TO_KM = 0.001; // 1 kilometer is 1000 meters
const METERS_TO_MILES = 0.000621371; // There are approximately 0.000621371 miles in a meter

function getMileageRates(policy: OnyxEntry<Policy>, includeDisabledRates = false): Record<string, MileageRate> {
    const mileageRates: Record<string, MileageRate> = {};

    if (!policy || !policy?.customUnits) {
        return mileageRates;
    }

    const distanceUnit = PolicyUtils.getCustomUnit(policy);
    if (!distanceUnit?.rates) {
        return mileageRates;
    }

    Object.entries(distanceUnit.rates).forEach(([rateID, rate]) => {
        if (!includeDisabledRates && !rate.enabled) {
            return;
        }

        mileageRates[rateID] = {
            rate: rate.rate,
            currency: rate.currency,
            unit: distanceUnit.attributes.unit,
            name: rate.name,
            customUnitRateID: rate.customUnitRateID,
        };
    });

    return mileageRates;
}

/**
 * Retrieves the default mileage rate based on a given policy.
 *
 * @param policy - The policy from which to extract the default mileage rate.
 *
 * @returns An object containing the rate and unit for the default mileage or null if not found.
 * @returns [rate] - The default rate for the mileage.
 * @returns [currency] - The currency associated with the rate.
 * @returns [unit] - The unit of measurement for the distance.
 */
function getDefaultMileageRate(policy: OnyxEntry<Policy> | EmptyObject): MileageRate | null {
    if (isEmptyObject(policy) || !policy?.customUnits) {
        return null;
    }

    const distanceUnit = PolicyUtils.getCustomUnit(policy);
    if (!distanceUnit?.rates) {
        return null;
    }
    const mileageRates = getMileageRates(policy);

    const distanceRate = Object.values(mileageRates).find((rate) => rate.name === CONST.CUSTOM_UNITS.DEFAULT_RATE) ?? Object.values(mileageRates)[0];

    return {
        customUnitRateID: distanceRate.customUnitRateID,
        rate: distanceRate.rate,
        currency: distanceRate.currency,
        unit: distanceUnit.attributes.unit,
        name: distanceRate.name,
    };
}

/**
 * Converts a given distance in meters to the specified unit (kilometers or miles).
 *
 * @param distanceInMeters - The distance in meters to be converted.
 * @param unit - The desired unit of conversion, either 'km' for kilometers or 'mi' for miles.
 *
 * @returns The converted distance in the specified unit.
 */
function convertDistanceUnit(distanceInMeters: number, unit: Unit): number {
    switch (unit) {
        case CONST.CUSTOM_UNITS.DISTANCE_UNIT_KILOMETERS:
            return distanceInMeters * METERS_TO_KM;
        case CONST.CUSTOM_UNITS.DISTANCE_UNIT_MILES:
            return distanceInMeters * METERS_TO_MILES;
        default:
            throw new Error('Unsupported unit. Supported units are "mi" or "km".');
    }
}

/**
 * @param distanceInMeters Distance traveled
 * @param unit Unit that should be used to display the distance
 * @returns The distance in requested units, rounded to 2 decimals
 */
function getRoundedDistanceInUnits(distanceInMeters: number, unit: Unit): string {
    const convertedDistance = convertDistanceUnit(distanceInMeters, unit);
    return convertedDistance.toFixed(2);
}

/**
 * @param unit Unit that should be used to display the distance
 * @param rate Expensable amount allowed per unit
 * @param currency The currency associated with the rate
 * @param translate Translate function
 * @param toLocaleDigit Function to convert to localized digit
 * @returns A string that displays the rate used for expense calculation
 */
function getRateForDisplay(
    unit: Unit | undefined,
    rate: number | undefined,
    currency: string | undefined,
    translate: LocaleContextProps['translate'],
    toLocaleDigit: LocaleContextProps['toLocaleDigit'],
    isOffline?: boolean,
): string {
    if (isOffline && !rate) {
        return translate('iou.defaultRate');
    }
    if (!rate || !currency || !unit) {
        return translate('iou.fieldPending');
    }

    const singularDistanceUnit = unit === CONST.CUSTOM_UNITS.DISTANCE_UNIT_MILES ? translate('common.mile') : translate('common.kilometer');
    const formattedRate = PolicyUtils.getUnitRateValue(toLocaleDigit, {rate});
    // eslint-disable-next-line @typescript-eslint/prefer-nullish-coalescing
    const currencySymbol = CurrencyUtils.getCurrencySymbol(currency) || `${currency} `;

    return `${currencySymbol}${formattedRate} / ${singularDistanceUnit}`;
}

/**
 * @param hasRoute Whether the route exists for the distance expense
 * @param distanceInMeters Distance traveled
 * @param unit Unit that should be used to display the distance
 * @param rate Expensable amount allowed per unit
 * @param translate Translate function
 * @returns A string that describes the distance traveled
 */
function getDistanceForDisplay(hasRoute: boolean, distanceInMeters: number, unit: Unit | undefined, rate: number | undefined, translate: LocaleContextProps['translate']): string {
    if (!hasRoute || !rate || !unit || !distanceInMeters) {
        return translate('iou.fieldPending');
    }

    const distanceInUnits = getRoundedDistanceInUnits(distanceInMeters, unit);
    const distanceUnit = unit === CONST.CUSTOM_UNITS.DISTANCE_UNIT_MILES ? translate('common.miles') : translate('common.kilometers');
    const singularDistanceUnit = unit === CONST.CUSTOM_UNITS.DISTANCE_UNIT_MILES ? translate('common.mile') : translate('common.kilometer');
    const unitString = distanceInUnits === '1' ? singularDistanceUnit : distanceUnit;

    return `${distanceInUnits} ${unitString}`;
}

/**
 * @param hasRoute Whether the route exists for the distance expense
 * @param distanceInMeters Distance traveled
 * @param unit Unit that should be used to display the distance
 * @param rate Expensable amount allowed per unit
 * @param currency The currency associated with the rate
 * @param translate Translate function
 * @param toLocaleDigit Function to convert to localized digit
 * @returns A string that describes the distance traveled and the rate used for expense calculation
 */
function getDistanceMerchant(
    hasRoute: boolean,
    distanceInMeters: number,
    unit: Unit | undefined,
    rate: number | undefined,
    currency: string,
    translate: LocaleContextProps['translate'],
    toLocaleDigit: LocaleContextProps['toLocaleDigit'],
): string {
    if (!hasRoute || !rate) {
        return translate('iou.fieldPending');
    }

    const distanceInUnits = getDistanceForDisplay(hasRoute, distanceInMeters, unit, rate, translate);
    const ratePerUnit = getRateForDisplay(unit, rate, currency, translate, toLocaleDigit);

    return `${distanceInUnits} @ ${ratePerUnit}`;
}

/**
 * Retrieves the rate and unit for a P2P distance expense for a given currency.
 *
 * @param currency
 * @returns The rate and unit in RateAndUnit object.
 */
function getRateForP2P(currency: string): RateAndUnit {
    return CONST.CURRENCY_TO_DEFAULT_MILEAGE_RATE[currency] ?? CONST.CURRENCY_TO_DEFAULT_MILEAGE_RATE.USD;
}

/**
 * Calculates the expense amount based on distance, unit, and rate.
 *
 * @param distance - The distance traveled in meters
 * @param unit - The unit of measurement for the distance
 * @param rate - Rate used for calculating the expense amount
 * @returns The computed expense amount (rounded) in "cents".
 */
function getDistanceRequestAmount(distance: number, unit: Unit, rate: number): number {
    const convertedDistance = convertDistanceUnit(distance, unit);
    const roundedDistance = parseFloat(convertedDistance.toFixed(2));
    return Math.round(roundedDistance * rate);
}

/**
 * Converts the distance from kilometers or miles to meters.
 *
 * @param distance - The distance to be converted.
 * @param unit - The unit of measurement for the distance.
 * @returns The distance in meters.
 */
function convertToDistanceInMeters(distance: number, unit: Unit): number {
    if (unit === CONST.CUSTOM_UNITS.DISTANCE_UNIT_KILOMETERS) {
        return distance / METERS_TO_KM;
    }
    return distance / METERS_TO_MILES;
}

/**
 * Returns custom unit rate ID for the distance transaction
 */
function getCustomUnitRateID(reportID: string) {
    const report = allReports?.[`${ONYXKEYS.COLLECTION.REPORT}${reportID}`] ?? null;
    const parentReport = allReports?.[`${ONYXKEYS.COLLECTION.REPORT}${report?.parentReportID}`] ?? null;
    const policy = PolicyUtils.getPolicy(report?.policyID ?? parentReport?.policyID ?? '-1');
    let customUnitRateID: string = CONST.CUSTOM_UNITS.FAKE_P2P_ID;

    if (ReportUtils.isPolicyExpenseChat(report) || ReportUtils.isPolicyExpenseChat(parentReport)) {
        const distanceUnit = Object.values(policy?.customUnits ?? {}).find((unit) => unit.name === CONST.CUSTOM_UNITS.NAME_DISTANCE);
        const lastSelectedDistanceRateID = lastSelectedDistanceRates?.[policy?.id ?? '-1'] ?? '-1';
        const lastSelectedDistanceRate = distanceUnit?.rates[lastSelectedDistanceRateID] ?? {};
        if (lastSelectedDistanceRate.enabled && lastSelectedDistanceRateID) {
            customUnitRateID = lastSelectedDistanceRateID;
        } else {
            customUnitRateID = getDefaultMileageRate(policy)?.customUnitRateID ?? '-1';
        }
    }

    return customUnitRateID;
}

/**
 * Get taxable amount from a specific distance rate, taking into consideration the tax claimable amount configured for the distance rate
 */
function getTaxableAmount(policy: OnyxEntry<Policy>, customUnitRateID: string, distance: number) {
    const distanceUnit = PolicyUtils.getCustomUnit(policy);
    const customUnitRate = PolicyUtils.getCustomUnitRate(policy, customUnitRateID);
    if (!distanceUnit || !distanceUnit?.customUnitID || !customUnitRate) {
        return 0;
    }
    const unit = distanceUnit?.attributes?.unit ?? CONST.CUSTOM_UNITS.DISTANCE_UNIT_MILES;
    const rate = customUnitRate?.rate ?? 0;
    const amount = getDistanceRequestAmount(distance, unit, rate);
<<<<<<< HEAD
    const taxClaimablePercentage = policyCustomUnitRate.attributes?.taxClaimablePercentage ?? 0;
    const taxRateExternalID = policyCustomUnitRate.attributes?.taxRateExternalID ?? '-1';
    const taxableAmount = amount * taxClaimablePercentage;
    const taxPercentage = TransactionUtils.getTaxValue(policy, transaction, taxRateExternalID) ?? '';
    return TransactionUtils.calculateTaxAmount(taxPercentage, taxableAmount);
=======
    const taxClaimablePercentage = customUnitRate.attributes?.taxClaimablePercentage ?? 0;
    return amount * taxClaimablePercentage;
>>>>>>> bb14c990
}

export default {
    getDefaultMileageRate,
    getDistanceMerchant,
    getDistanceRequestAmount,
    getRateForDisplay,
    getMileageRates,
    getDistanceForDisplay,
    getRateForP2P,
    getCustomUnitRateID,
    convertToDistanceInMeters,
    getTaxableAmount,
};

export type {MileageRate};<|MERGE_RESOLUTION|>--- conflicted
+++ resolved
@@ -283,16 +283,8 @@
     const unit = distanceUnit?.attributes?.unit ?? CONST.CUSTOM_UNITS.DISTANCE_UNIT_MILES;
     const rate = customUnitRate?.rate ?? 0;
     const amount = getDistanceRequestAmount(distance, unit, rate);
-<<<<<<< HEAD
-    const taxClaimablePercentage = policyCustomUnitRate.attributes?.taxClaimablePercentage ?? 0;
-    const taxRateExternalID = policyCustomUnitRate.attributes?.taxRateExternalID ?? '-1';
-    const taxableAmount = amount * taxClaimablePercentage;
-    const taxPercentage = TransactionUtils.getTaxValue(policy, transaction, taxRateExternalID) ?? '';
-    return TransactionUtils.calculateTaxAmount(taxPercentage, taxableAmount);
-=======
     const taxClaimablePercentage = customUnitRate.attributes?.taxClaimablePercentage ?? 0;
     return amount * taxClaimablePercentage;
->>>>>>> bb14c990
 }
 
 export default {
