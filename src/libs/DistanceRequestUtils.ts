import type {OnyxCollection, OnyxEntry} from 'react-native-onyx';
import Onyx from 'react-native-onyx';
import type {LocaleContextProps} from '@components/LocaleContextProvider';
import type {RateAndUnit} from '@src/CONST';
import CONST from '@src/CONST';
import ONYXKEYS from '@src/ONYXKEYS';
import type {LastSelectedDistanceRates, Report, Transaction} from '@src/types/onyx';
import type {Unit} from '@src/types/onyx/Policy';
import type Policy from '@src/types/onyx/Policy';
<<<<<<< HEAD
=======
import type {EmptyObject} from '@src/types/utils/EmptyObject';
import {isEmptyObject} from '@src/types/utils/EmptyObject';
>>>>>>> 90dee7ac
import * as CurrencyUtils from './CurrencyUtils';
import * as PolicyUtils from './PolicyUtils';
import * as ReportUtils from './ReportUtils';
import * as TransactionUtils from './TransactionUtils';

type MileageRate = {
    customUnitRateID?: string;
    rate?: number;
    currency?: string;
    unit: Unit;
    name?: string;
};

let lastSelectedDistanceRates: OnyxEntry<LastSelectedDistanceRates> = {};
Onyx.connect({
    key: ONYXKEYS.NVP_LAST_SELECTED_DISTANCE_RATES,
    callback: (value) => {
        lastSelectedDistanceRates = value;
    },
});

let allReports: OnyxCollection<Report>;
Onyx.connect({
    key: ONYXKEYS.COLLECTION.REPORT,
    waitForCollectionCallback: true,
    callback: (value) => (allReports = value),
});

const METERS_TO_KM = 0.001; // 1 kilometer is 1000 meters
const METERS_TO_MILES = 0.000621371; // There are approximately 0.000621371 miles in a meter

function getMileageRates(policy: OnyxEntry<Policy>, includeDisabledRates = false): Record<string, MileageRate> {
    const mileageRates: Record<string, MileageRate> = {};

    if (!policy || !policy?.customUnits) {
        return mileageRates;
    }

    const distanceUnit = PolicyUtils.getCustomUnit(policy);
    if (!distanceUnit?.rates) {
        return mileageRates;
    }

    Object.entries(distanceUnit.rates).forEach(([rateID, rate]) => {
        if (!includeDisabledRates && !rate.enabled) {
            return;
        }

        mileageRates[rateID] = {
            rate: rate.rate,
            currency: rate.currency,
            unit: distanceUnit.attributes.unit,
            name: rate.name,
            customUnitRateID: rate.customUnitRateID,
        };
    });

    return mileageRates;
}

/**
 * Retrieves the default mileage rate based on a given policy.
 *
 * @param policy - The policy from which to extract the default mileage rate.
 *
 * @returns An object containing the rate and unit for the default mileage or null if not found.
 * @returns [rate] - The default rate for the mileage.
 * @returns [currency] - The currency associated with the rate.
 * @returns [unit] - The unit of measurement for the distance.
 */
<<<<<<< HEAD
function getDefaultMileageRate(policy: OnyxEntry<Policy>): MileageRate | null {
    if (!policy?.customUnits) {
=======
function getDefaultMileageRate(policy: OnyxEntry<Policy> | EmptyObject): MileageRate | null {
    if (isEmptyObject(policy) || !policy?.customUnits) {
>>>>>>> 90dee7ac
        return null;
    }

    const distanceUnit = PolicyUtils.getCustomUnit(policy);
    if (!distanceUnit?.rates) {
        return null;
    }
    const mileageRates = getMileageRates(policy);

    const distanceRate = Object.values(mileageRates).find((rate) => rate.name === CONST.CUSTOM_UNITS.DEFAULT_RATE) ?? Object.values(mileageRates)[0];

    return {
        customUnitRateID: distanceRate.customUnitRateID,
        rate: distanceRate.rate,
        currency: distanceRate.currency,
        unit: distanceUnit.attributes.unit,
        name: distanceRate.name,
    };
}

/**
 * Converts a given distance in meters to the specified unit (kilometers or miles).
 *
 * @param distanceInMeters - The distance in meters to be converted.
 * @param unit - The desired unit of conversion, either 'km' for kilometers or 'mi' for miles.
 *
 * @returns The converted distance in the specified unit.
 */
function convertDistanceUnit(distanceInMeters: number, unit: Unit): number {
    switch (unit) {
        case CONST.CUSTOM_UNITS.DISTANCE_UNIT_KILOMETERS:
            return distanceInMeters * METERS_TO_KM;
        case CONST.CUSTOM_UNITS.DISTANCE_UNIT_MILES:
            return distanceInMeters * METERS_TO_MILES;
        default:
            throw new Error('Unsupported unit. Supported units are "mi" or "km".');
    }
}

/**
 * @param distanceInMeters Distance traveled
 * @param unit Unit that should be used to display the distance
 * @returns The distance in requested units, rounded to 2 decimals
 */
function getRoundedDistanceInUnits(distanceInMeters: number, unit: Unit): string {
    const convertedDistance = convertDistanceUnit(distanceInMeters, unit);
    return convertedDistance.toFixed(2);
}

/**
 * @param unit Unit that should be used to display the distance
 * @param rate Expensable amount allowed per unit
 * @param currency The currency associated with the rate
 * @param translate Translate function
 * @param toLocaleDigit Function to convert to localized digit
 * @returns A string that displays the rate used for expense calculation
 */
function getRateForDisplay(
    unit: Unit | undefined,
    rate: number | undefined,
    currency: string | undefined,
    translate: LocaleContextProps['translate'],
    toLocaleDigit: LocaleContextProps['toLocaleDigit'],
    isOffline?: boolean,
): string {
    if (isOffline && !rate) {
        return translate('iou.defaultRate');
    }
    if (!rate || !currency || !unit) {
        return translate('iou.fieldPending');
    }

    const singularDistanceUnit = unit === CONST.CUSTOM_UNITS.DISTANCE_UNIT_MILES ? translate('common.mile') : translate('common.kilometer');
    const formattedRate = PolicyUtils.getUnitRateValue(toLocaleDigit, {rate});
    // eslint-disable-next-line @typescript-eslint/prefer-nullish-coalescing
    const currencySymbol = CurrencyUtils.getCurrencySymbol(currency) || `${currency} `;

    return `${currencySymbol}${formattedRate} / ${singularDistanceUnit}`;
}

/**
 * @param hasRoute Whether the route exists for the distance expense
 * @param distanceInMeters Distance traveled
 * @param unit Unit that should be used to display the distance
 * @param rate Expensable amount allowed per unit
 * @param translate Translate function
 * @returns A string that describes the distance traveled
 */
function getDistanceForDisplay(hasRoute: boolean, distanceInMeters: number, unit: Unit | undefined, rate: number | undefined, translate: LocaleContextProps['translate']): string {
    if (!hasRoute || !rate || !unit || !distanceInMeters) {
        return translate('iou.fieldPending');
    }

    const distanceInUnits = getRoundedDistanceInUnits(distanceInMeters, unit);
    const distanceUnit = unit === CONST.CUSTOM_UNITS.DISTANCE_UNIT_MILES ? translate('common.miles') : translate('common.kilometers');
    const singularDistanceUnit = unit === CONST.CUSTOM_UNITS.DISTANCE_UNIT_MILES ? translate('common.mile') : translate('common.kilometer');
    const unitString = distanceInUnits === '1' ? singularDistanceUnit : distanceUnit;

    return `${distanceInUnits} ${unitString}`;
}

/**
 * @param hasRoute Whether the route exists for the distance expense
 * @param distanceInMeters Distance traveled
 * @param unit Unit that should be used to display the distance
 * @param rate Expensable amount allowed per unit
 * @param currency The currency associated with the rate
 * @param translate Translate function
 * @param toLocaleDigit Function to convert to localized digit
 * @returns A string that describes the distance traveled and the rate used for expense calculation
 */
function getDistanceMerchant(
    hasRoute: boolean,
    distanceInMeters: number,
    unit: Unit | undefined,
    rate: number | undefined,
    currency: string,
    translate: LocaleContextProps['translate'],
    toLocaleDigit: LocaleContextProps['toLocaleDigit'],
): string {
    if (!hasRoute || !rate) {
        return translate('iou.fieldPending');
    }

    const distanceInUnits = getDistanceForDisplay(hasRoute, distanceInMeters, unit, rate, translate);
    const ratePerUnit = getRateForDisplay(unit, rate, currency, translate, toLocaleDigit);

    return `${distanceInUnits} @ ${ratePerUnit}`;
}

/**
 * Retrieves the rate and unit for a P2P distance expense for a given currency.
 *
 * @param currency
 * @returns The rate and unit in RateAndUnit object.
 */
function getRateForP2P(currency: string): RateAndUnit {
    return CONST.CURRENCY_TO_DEFAULT_MILEAGE_RATE[currency] ?? CONST.CURRENCY_TO_DEFAULT_MILEAGE_RATE.USD;
}

/**
 * Calculates the expense amount based on distance, unit, and rate.
 *
 * @param distance - The distance traveled in meters
 * @param unit - The unit of measurement for the distance
 * @param rate - Rate used for calculating the expense amount
 * @returns The computed expense amount (rounded) in "cents".
 */
function getDistanceRequestAmount(distance: number, unit: Unit, rate: number): number {
    const convertedDistance = convertDistanceUnit(distance, unit);
    const roundedDistance = parseFloat(convertedDistance.toFixed(2));
    return Math.round(roundedDistance * rate);
}

/**
 * Converts the distance from kilometers or miles to meters.
 *
 * @param distance - The distance to be converted.
 * @param unit - The unit of measurement for the distance.
 * @returns The distance in meters.
 */
function convertToDistanceInMeters(distance: number, unit: Unit): number {
    if (unit === CONST.CUSTOM_UNITS.DISTANCE_UNIT_KILOMETERS) {
        return distance / METERS_TO_KM;
    }
    return distance / METERS_TO_MILES;
}

/**
 * Returns custom unit rate ID for the distance transaction
 */
function getCustomUnitRateID(reportID: string) {
    const report = allReports?.[`${ONYXKEYS.COLLECTION.REPORT}${reportID}`] ?? null;
    const parentReport = allReports?.[`${ONYXKEYS.COLLECTION.REPORT}${report?.parentReportID}`] ?? null;
    const policy = PolicyUtils.getPolicy(report?.policyID ?? parentReport?.policyID ?? '');
    let customUnitRateID: string = CONST.CUSTOM_UNITS.FAKE_P2P_ID;

    if (ReportUtils.isPolicyExpenseChat(report) || ReportUtils.isPolicyExpenseChat(parentReport)) {
        const distanceUnit = Object.values(policy?.customUnits ?? {}).find((unit) => unit.name === CONST.CUSTOM_UNITS.NAME_DISTANCE);
        const lastSelectedDistanceRateID = lastSelectedDistanceRates?.[policy?.id ?? ''] ?? '';
        const lastSelectedDistanceRate = distanceUnit?.rates[lastSelectedDistanceRateID] ?? {};
        if (lastSelectedDistanceRate.enabled && lastSelectedDistanceRateID) {
            customUnitRateID = lastSelectedDistanceRateID;
        } else {
            customUnitRateID = getDefaultMileageRate(policy)?.customUnitRateID ?? '';
        }
    }

    return customUnitRateID;
}

function calculateTaxAmount(policy: OnyxEntry<Policy>, transaction: OnyxEntry<Transaction>, customUnitRateID: string) {
    const distanceUnit = PolicyUtils.getCustomUnit(policy);
    const customUnitID = distanceUnit?.customUnitID;
    if (!policy?.customUnits || !customUnitID) {
        return 0;
    }
    const policyCustomUnitRate = policy?.customUnits[customUnitID].rates[customUnitRateID];
    const unit = policy?.customUnits[customUnitID]?.attributes?.unit ?? CONST.CUSTOM_UNITS.DISTANCE_UNIT_MILES;
    const rate = policyCustomUnitRate?.rate ?? 0;
    const distance = TransactionUtils.getDistance(transaction);
    const amount = getDistanceRequestAmount(distance, unit, rate);
    const taxClaimablePercentage = policyCustomUnitRate.attributes?.taxClaimablePercentage ?? 0;
    const taxRateExternalID = policyCustomUnitRate.attributes?.taxRateExternalID ?? '';
    const taxableAmount = amount * taxClaimablePercentage;
    const taxPercentage = TransactionUtils.getTaxValue(policy, transaction, taxRateExternalID) ?? '';
    return TransactionUtils.calculateTaxAmount(taxPercentage, taxableAmount);
}

export default {
    getDefaultMileageRate,
    getDistanceMerchant,
    getDistanceRequestAmount,
    getRateForDisplay,
    getMileageRates,
    getDistanceForDisplay,
    getRateForP2P,
    getCustomUnitRateID,
    convertToDistanceInMeters,
    calculateTaxAmount,
};

export type {MileageRate};<|MERGE_RESOLUTION|>--- conflicted
+++ resolved
@@ -7,11 +7,7 @@
 import type {LastSelectedDistanceRates, Report, Transaction} from '@src/types/onyx';
 import type {Unit} from '@src/types/onyx/Policy';
 import type Policy from '@src/types/onyx/Policy';
-<<<<<<< HEAD
-=======
-import type {EmptyObject} from '@src/types/utils/EmptyObject';
 import {isEmptyObject} from '@src/types/utils/EmptyObject';
->>>>>>> 90dee7ac
 import * as CurrencyUtils from './CurrencyUtils';
 import * as PolicyUtils from './PolicyUtils';
 import * as ReportUtils from './ReportUtils';
@@ -82,13 +78,8 @@
  * @returns [currency] - The currency associated with the rate.
  * @returns [unit] - The unit of measurement for the distance.
  */
-<<<<<<< HEAD
 function getDefaultMileageRate(policy: OnyxEntry<Policy>): MileageRate | null {
-    if (!policy?.customUnits) {
-=======
-function getDefaultMileageRate(policy: OnyxEntry<Policy> | EmptyObject): MileageRate | null {
     if (isEmptyObject(policy) || !policy?.customUnits) {
->>>>>>> 90dee7ac
         return null;
     }
 
