import type {OnyxCollection, OnyxEntry} from 'react-native-onyx';
import Onyx from 'react-native-onyx';
import type {LocaleContextProps} from '@components/LocaleContextProvider';
import CONST from '@src/CONST';
import ONYXKEYS from '@src/ONYXKEYS';
import type {LastSelectedDistanceRates, OnyxInputOrEntry, Report, Transaction} from '@src/types/onyx';
import type {Unit} from '@src/types/onyx/Policy';
import type Policy from '@src/types/onyx/Policy';
import {isEmptyObject} from '@src/types/utils/EmptyObject';
import * as CurrencyUtils from './CurrencyUtils';
import * as PolicyUtils from './PolicyUtils';
import * as ReportUtils from './ReportUtils';
import * as TransactionUtils from './TransactionUtils';

type MileageRate = {
    customUnitRateID?: string;
    rate?: number;
    currency?: string;
    unit: Unit;
    name?: string;
    enabled?: boolean;
};

let lastSelectedDistanceRates: OnyxEntry<LastSelectedDistanceRates> = {};
Onyx.connect({
    key: ONYXKEYS.NVP_LAST_SELECTED_DISTANCE_RATES,
    callback: (value) => {
        lastSelectedDistanceRates = value;
    },
});

let allReports: OnyxCollection<Report>;
Onyx.connect({
    key: ONYXKEYS.COLLECTION.REPORT,
    waitForCollectionCallback: true,
    callback: (value) => {
        allReports = value;
    },
});

const METERS_TO_KM = 0.001; // 1 kilometer is 1000 meters
const METERS_TO_MILES = 0.000621371; // There are approximately 0.000621371 miles in a meter

function getMileageRates(policy: OnyxInputOrEntry<Policy>, includeDisabledRates = false, selectedRateID?: string): Record<string, MileageRate> {
    const mileageRates: Record<string, MileageRate> = {};

    if (!policy?.customUnits) {
        return mileageRates;
    }

    const distanceUnit = PolicyUtils.getDistanceRateCustomUnit(policy);
    if (!distanceUnit?.rates) {
        return mileageRates;
    }

    Object.entries(distanceUnit.rates).forEach(([rateID, rate]) => {
        if (!includeDisabledRates && rate.enabled === false && (!selectedRateID || rateID !== selectedRateID)) {
            return;
        }

        if (!distanceUnit.attributes) {
            return;
        }

        mileageRates[rateID] = {
            rate: rate.rate,
            currency: rate.currency,
            unit: distanceUnit.attributes.unit,
            name: rate.name,
            customUnitRateID: rate.customUnitRateID,
            enabled: rate.enabled,
        };
    });

    return mileageRates;
}

/**
 * Retrieves the default mileage rate based on a given policy.
 *
 * @param policy - The policy from which to extract the default mileage rate.
 *
 * @returns An object containing the rate and unit for the default mileage or null if not found.
 * @returns [rate] - The default rate for the mileage.
 * @returns [currency] - The currency associated with the rate.
 * @returns [unit] - The unit of measurement for the distance.
 */
function getDefaultMileageRate(policy: OnyxInputOrEntry<Policy>): MileageRate | undefined {
    if (isEmptyObject(policy) || !policy?.customUnits) {
        return undefined;
    }

    const distanceUnit = PolicyUtils.getDistanceRateCustomUnit(policy);
    if (!distanceUnit?.rates || !distanceUnit.attributes) {
        return;
    }
    const mileageRates = Object.values(getMileageRates(policy));

    const distanceRate = mileageRates.find((rate) => rate.name === CONST.CUSTOM_UNITS.DEFAULT_RATE) ?? mileageRates.at(0) ?? ({} as MileageRate);

    return {
        customUnitRateID: distanceRate.customUnitRateID,
        rate: distanceRate.rate,
        currency: distanceRate.currency,
        unit: distanceUnit.attributes.unit,
        name: distanceRate.name,
    };
}

/**
 * Converts a given distance in meters to the specified unit (kilometers or miles).
 *
 * @param distanceInMeters - The distance in meters to be converted.
 * @param unit - The desired unit of conversion, either 'km' for kilometers or 'mi' for miles.
 *
 * @returns The converted distance in the specified unit.
 */
function convertDistanceUnit(distanceInMeters: number, unit: Unit): number {
    switch (unit) {
        case CONST.CUSTOM_UNITS.DISTANCE_UNIT_KILOMETERS:
            return distanceInMeters * METERS_TO_KM;
        case CONST.CUSTOM_UNITS.DISTANCE_UNIT_MILES:
            return distanceInMeters * METERS_TO_MILES;
        default:
            throw new Error('Unsupported unit. Supported units are "mi" or "km".');
    }
}

/**
 * @param distanceInMeters Distance traveled
 * @param unit Unit that should be used to display the distance
 * @returns The distance in requested units, rounded to 2 decimals
 */
function getRoundedDistanceInUnits(distanceInMeters: number, unit: Unit): string {
    const convertedDistance = convertDistanceUnit(distanceInMeters, unit);
    return convertedDistance.toFixed(2);
}

/**
 * @param unit Unit that should be used to display the distance
 * @param rate Expensable amount allowed per unit
 * @param currency The currency associated with the rate
 * @param translate Translate function
 * @param toLocaleDigit Function to convert to localized digit
 * @param useShortFormUnit If true, the unit will be returned in short form (e.g., "mi", "km").
 * @returns A string that displays the rate used for expense calculation
 */
function getRateForDisplay(
    unit: Unit | undefined,
    rate: number | undefined,
    currency: string | undefined,
    translate: LocaleContextProps['translate'],
    toLocaleDigit: LocaleContextProps['toLocaleDigit'],
    isOffline?: boolean,
    useShortFormUnit?: boolean,
): string {
    if (isOffline && !rate) {
        return translate('iou.defaultRate');
    }
    if (!rate || !currency || !unit) {
        return translate('iou.fieldPending');
    }

    const singularDistanceUnit = unit === CONST.CUSTOM_UNITS.DISTANCE_UNIT_MILES ? translate('common.mile') : translate('common.kilometer');
    const formattedRate = PolicyUtils.getUnitRateValue(toLocaleDigit, {rate}, useShortFormUnit);
    // eslint-disable-next-line @typescript-eslint/prefer-nullish-coalescing
    const currencySymbol = CurrencyUtils.getCurrencySymbol(currency) || `${currency} `;

    return `${currencySymbol}${formattedRate} / ${useShortFormUnit ? unit : singularDistanceUnit}`;
}

/**
 * @param hasRoute Whether the route exists for the distance expense
 * @param distanceInMeters Distance traveled
 * @param unit Unit that should be used to display the distance
 * @param rate Expensable amount allowed per unit
 * @param translate Translate function
 * @param useShortFormUnit If true, the unit will be returned in short form (e.g., "mi", "km").
 * @returns A string that describes the distance traveled
 */
function getDistanceForDisplay(
    hasRoute: boolean,
    distanceInMeters: number,
    unit: Unit | undefined,
    rate: number | undefined,
    translate: LocaleContextProps['translate'],
    useShortFormUnit?: boolean,
): string {
    if (!hasRoute || !rate || !unit || !distanceInMeters) {
        return translate('iou.fieldPending');
    }

    const distanceInUnits = getRoundedDistanceInUnits(distanceInMeters, unit);
    if (useShortFormUnit) {
        return `${distanceInUnits} ${unit}`;
    }

    const distanceUnit = unit === CONST.CUSTOM_UNITS.DISTANCE_UNIT_MILES ? translate('common.miles') : translate('common.kilometers');
    const singularDistanceUnit = unit === CONST.CUSTOM_UNITS.DISTANCE_UNIT_MILES ? translate('common.mile') : translate('common.kilometer');
    const unitString = distanceInUnits === '1' ? singularDistanceUnit : distanceUnit;

    return `${distanceInUnits} ${unitString}`;
}

/**
 * @param hasRoute Whether the route exists for the distance expense
 * @param distanceInMeters Distance traveled
 * @param unit Unit that should be used to display the distance
 * @param rate Expensable amount allowed per unit
 * @param currency The currency associated with the rate
 * @param translate Translate function
 * @param toLocaleDigit Function to convert to localized digit
 * @returns A string that describes the distance traveled and the rate used for expense calculation
 */
function getDistanceMerchant(
    hasRoute: boolean,
    distanceInMeters: number,
    unit: Unit | undefined,
    rate: number | undefined,
    currency: string,
    translate: LocaleContextProps['translate'],
    toLocaleDigit: LocaleContextProps['toLocaleDigit'],
): string {
    if (!hasRoute || !rate) {
        return translate('iou.fieldPending');
    }

    const distanceInUnits = getDistanceForDisplay(hasRoute, distanceInMeters, unit, rate, translate, true);
    const ratePerUnit = getRateForDisplay(unit, rate, currency, translate, toLocaleDigit, undefined, true);

    return `${distanceInUnits} @ ${ratePerUnit}`;
}

function ensureRateDefined(rate: number | undefined): asserts rate is number {
    if (rate !== undefined) {
        return;
    }
    throw new Error('All default P2P rates should have a rate defined');
}

/**
 * Retrieves the rate and unit for a P2P distance expense for a given currency.
 *
 * @param currency
 * @returns The rate and unit in MileageRate object.
 */
function getRateForP2P(currency: string, transaction: OnyxEntry<Transaction>): MileageRate {
    const currencyWithExistingRate = CONST.CURRENCY_TO_DEFAULT_MILEAGE_RATE[currency] ? currency : CONST.CURRENCY.USD;
    const mileageRate = CONST.CURRENCY_TO_DEFAULT_MILEAGE_RATE[currencyWithExistingRate];
    ensureRateDefined(mileageRate.rate);

    // Ensure the rate is updated when the currency changes, otherwise use the stored rate
    const rate = TransactionUtils.getCurrency(transaction) === currency ? transaction?.comment?.customUnit?.defaultP2PRate ?? mileageRate.rate : mileageRate.rate;
    return {
        ...mileageRate,
        currency: currencyWithExistingRate,
        rate,
    };
}

/**
 * Calculates the expense amount based on distance, unit, and rate.
 *
 * @param distance - The distance traveled in meters
 * @param unit - The unit of measurement for the distance
 * @param rate - Rate used for calculating the expense amount
 * @returns The computed expense amount (rounded) in "cents".
 */
function getDistanceRequestAmount(distance: number, unit: Unit, rate: number): number {
    const convertedDistance = convertDistanceUnit(distance, unit);
    const roundedDistance = parseFloat(convertedDistance.toFixed(2));
    return Math.round(roundedDistance * rate);
}

/**
 * Converts the distance from kilometers or miles to meters.
 *
 * @param distance - The distance to be converted.
 * @param unit - The unit of measurement for the distance.
 * @returns The distance in meters.
 */
function convertToDistanceInMeters(distance: number, unit: Unit): number {
    if (unit === CONST.CUSTOM_UNITS.DISTANCE_UNIT_KILOMETERS) {
        return distance / METERS_TO_KM;
    }
    return distance / METERS_TO_MILES;
}

/**
 * Returns custom unit rate ID for the distance transaction
 */
<<<<<<< HEAD
function getCustomUnitRateID(reportID: string | undefined) {
=======
function getCustomUnitRateID(reportID?: string) {
    let customUnitRateID: string = CONST.CUSTOM_UNITS.FAKE_P2P_ID;

    if (!reportID) {
        return customUnitRateID;
    }
>>>>>>> 04cd7b08
    const report = allReports?.[`${ONYXKEYS.COLLECTION.REPORT}${reportID}`];
    const parentReport = allReports?.[`${ONYXKEYS.COLLECTION.REPORT}${report?.parentReportID}`];
    const policy = PolicyUtils.getPolicy(report?.policyID ?? parentReport?.policyID);

    if (isEmptyObject(policy)) {
        return customUnitRateID;
    }

    if (ReportUtils.isPolicyExpenseChat(report) || ReportUtils.isPolicyExpenseChat(parentReport)) {
        const distanceUnit = Object.values(policy.customUnits ?? {}).find((unit) => unit.name === CONST.CUSTOM_UNITS.NAME_DISTANCE);
        const lastSelectedDistanceRateID = lastSelectedDistanceRates?.[policy.id];
        const lastSelectedDistanceRate = lastSelectedDistanceRateID ? distanceUnit?.rates[lastSelectedDistanceRateID] : undefined;
        if (lastSelectedDistanceRate?.enabled && lastSelectedDistanceRateID) {
            customUnitRateID = lastSelectedDistanceRateID;
        } else {
            const defaultMileageRate = getDefaultMileageRate(policy);
            if (!defaultMileageRate?.customUnitRateID) {
                return customUnitRateID;
            }
            customUnitRateID = defaultMileageRate.customUnitRateID;
        }
    }

    return customUnitRateID;
}

/**
 * Get taxable amount from a specific distance rate, taking into consideration the tax claimable amount configured for the distance rate
 */
function getTaxableAmount(policy: OnyxEntry<Policy>, customUnitRateID: string, distance: number) {
    const distanceUnit = PolicyUtils.getDistanceRateCustomUnit(policy);
    const customUnitRate = PolicyUtils.getDistanceRateCustomUnitRate(policy, customUnitRateID);
    if (!distanceUnit || !distanceUnit?.customUnitID || !customUnitRate) {
        return 0;
    }
    const unit = distanceUnit?.attributes?.unit ?? CONST.CUSTOM_UNITS.DISTANCE_UNIT_MILES;
    const rate = customUnitRate?.rate ?? 0;
    const amount = getDistanceRequestAmount(distance, unit, rate);
    const taxClaimablePercentage = customUnitRate.attributes?.taxClaimablePercentage ?? 0;
    return amount * taxClaimablePercentage;
}

function getDistanceUnit(transaction: OnyxEntry<Transaction>, mileageRate: OnyxEntry<MileageRate>): Unit {
    return transaction?.comment?.customUnit?.distanceUnit ?? mileageRate?.unit ?? CONST.CUSTOM_UNITS.DISTANCE_UNIT_MILES;
}

/**
 * Get the selected rate for a transaction, from the policy or P2P default rate.
 * Use the distanceUnit stored on the transaction by default to prevent policy changes modifying existing transactions. Otherwise, get the unit from the rate.
 */
function getRate({
    transaction,
    policy,
    policyDraft,
    useTransactionDistanceUnit = true,
}: {
    transaction: OnyxEntry<Transaction>;
    policy: OnyxEntry<Policy>;
    policyDraft?: OnyxEntry<Policy>;
    useTransactionDistanceUnit?: boolean;
}): MileageRate {
    let mileageRates = getMileageRates(policy, true, transaction?.comment?.customUnit?.customUnitRateID);
    if (isEmptyObject(mileageRates) && policyDraft) {
        mileageRates = getMileageRates(policyDraft, true, transaction?.comment?.customUnit?.customUnitRateID);
    }
    const policyCurrency = policy?.outputCurrency ?? PolicyUtils.getPersonalPolicy()?.outputCurrency ?? CONST.CURRENCY.USD;
    const defaultMileageRate = getDefaultMileageRate(policy);
    const customUnitRateID = TransactionUtils.getRateID(transaction) ?? '';
    const mileageRate = TransactionUtils.isCustomUnitRateIDForP2P(transaction) ? getRateForP2P(policyCurrency, transaction) : mileageRates?.[customUnitRateID] ?? defaultMileageRate;
    const unit = getDistanceUnit(useTransactionDistanceUnit ? transaction : undefined, mileageRate);
    return {
        ...mileageRate,
        unit,
        currency: mileageRate?.currency ?? policyCurrency,
    };
}

/**
 * Get the updated distance unit from the selected rate instead of the distanceUnit stored on the transaction.
 * Useful for updating the transaction distance unit when the distance or rate changes.
 *
 * For example, if an expense is '10 mi @ $1.00 / mi' and the rate is updated to '$1.00 / km',
 * then the updated distance unit should be 'km' from the updated rate, not 'mi' from the currently stored transaction distance unit.
 */
function getUpdatedDistanceUnit({transaction, policy, policyDraft}: {transaction: OnyxEntry<Transaction>; policy: OnyxEntry<Policy>; policyDraft?: OnyxEntry<Policy>}) {
    return getRate({transaction, policy, policyDraft, useTransactionDistanceUnit: false}).unit;
}

/**
 * Get the mileage rate by its ID in the form it's configured for the policy.
 * If not found, return undefined.
 */
function getRateByCustomUnitRateID({customUnitRateID, policy}: {customUnitRateID: string; policy: OnyxEntry<Policy>}): MileageRate | undefined {
    return getMileageRates(policy, true, customUnitRateID)[customUnitRateID];
}

export default {
    getDefaultMileageRate,
    getDistanceMerchant,
    getDistanceRequestAmount,
    getRateForDisplay,
    getMileageRates,
    getDistanceForDisplay,
    getRateForP2P,
    getCustomUnitRateID,
    convertToDistanceInMeters,
    getTaxableAmount,
    getDistanceUnit,
    getUpdatedDistanceUnit,
    getRate,
    getRateByCustomUnitRateID,
};

export type {MileageRate};<|MERGE_RESOLUTION|>--- conflicted
+++ resolved
@@ -289,16 +289,12 @@
 /**
  * Returns custom unit rate ID for the distance transaction
  */
-<<<<<<< HEAD
-function getCustomUnitRateID(reportID: string | undefined) {
-=======
 function getCustomUnitRateID(reportID?: string) {
     let customUnitRateID: string = CONST.CUSTOM_UNITS.FAKE_P2P_ID;
 
     if (!reportID) {
         return customUnitRateID;
     }
->>>>>>> 04cd7b08
     const report = allReports?.[`${ONYXKEYS.COLLECTION.REPORT}${reportID}`];
     const parentReport = allReports?.[`${ONYXKEYS.COLLECTION.REPORT}${report?.parentReportID}`];
     const policy = PolicyUtils.getPolicy(report?.policyID ?? parentReport?.policyID);
