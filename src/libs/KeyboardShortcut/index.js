--- conflicted
+++ resolved
@@ -57,65 +57,12 @@
     return displayName.join(' + ');
 }
 
-<<<<<<< HEAD
 _.each(CONST.KEYBOARD_SHORTCUTS, (shortcut) => {
     KeyCommand.addListener(
         shortcut.trigger[operatingSystem] || shortcut.trigger.DEFAULT,
         (keycommandEvent, event) => bindHandlerToKeydownEvent(getDisplayName, eventHandlers, keycommandEvent, event),
     );
 });
-=======
-/**
- * Checks if an event for that key is configured and if so, runs it.
- * @param {Event} event
- * @private
- */
-function bindHandlerToKeydownEvent(event) {
-    if (!(event instanceof KeyboardEvent)) {
-        return;
-    }
-
-    const eventModifiers = getKeyEventModifiers(event);
-    const displayName = getDisplayName(event.key, eventModifiers);
-
-    // Loop over all the callbacks
-    _.every(eventHandlers[displayName], (callback) => {
-        // Early return for excludedNodes
-        if (_.contains(callback.excludedNodes, event.target.nodeName)) {
-            return true;
-        }
-
-        // If configured to do so, prevent input text control to trigger this event
-        if (!callback.captureOnInputs && (
-            event.target.nodeName === 'INPUT'
-            || event.target.nodeName === 'TEXTAREA'
-            || event.target.contentEditable === 'true'
-        )) {
-            return true;
-        }
-
-        // Determine if the event should bubble before executing the callback (which may have side-effects)
-        let shouldBubble = callback.shouldBubble || false;
-        if (_.isFunction(callback.shouldBubble)) {
-            shouldBubble = callback.shouldBubble();
-        }
-
-        if (_.isFunction(callback.callback)) {
-            callback.callback(event);
-        }
-        if (callback.shouldPreventDefault) {
-            event.preventDefault();
-        }
-
-        // If the event should not bubble, short-circuit the loop
-        return shouldBubble;
-    });
-}
-
-// Make sure we don't add multiple listeners
-document.removeEventListener('keydown', bindHandlerToKeydownEvent, {capture: true});
-document.addEventListener('keydown', bindHandlerToKeydownEvent, {capture: true});
->>>>>>> a7c196fb
 
 /**
  * Unsubscribes a keyboard event handler.
