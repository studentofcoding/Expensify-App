--- conflicted
+++ resolved
@@ -1287,11 +1287,8 @@
         currency: TransactionUtils.getCurrency(transaction),
         comment: TransactionUtils.getDescription(transaction),
         merchant: TransactionUtils.getMerchant(transaction),
-<<<<<<< HEAD
         waypoints: TransactionUtils.getWaypoints(transaction),
-=======
         category: TransactionUtils.getCategory(transaction),
->>>>>>> 3f61f618
     };
 }
 
