--- conflicted
+++ resolved
@@ -1341,11 +1341,8 @@
         comment: TransactionUtils.getDescription(transaction),
         merchant: TransactionUtils.getMerchant(transaction),
         category: TransactionUtils.getCategory(transaction),
-<<<<<<< HEAD
         billable: TransactionUtils.getBillable(transaction),
-=======
         tag: TransactionUtils.getTag(transaction),
->>>>>>> f0c9bbe5
     };
 }
 
