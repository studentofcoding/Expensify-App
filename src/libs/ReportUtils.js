--- conflicted
+++ resolved
@@ -1930,7 +1930,7 @@
  * Return true if reports data exists
  * @returns {Boolean}
  */
-function isReportsReady() {
+function isReportDataReady() {
     return !_.isEmpty(allReports) && _.some(_.keys(allReports), (key) => allReports[key].reportID);
 }
 
@@ -2014,9 +2014,6 @@
     getWhisperDisplayNames,
     getWorkspaceAvatar,
     shouldReportShowSubscript,
-<<<<<<< HEAD
-    isReportsReady,
-=======
+    isReportDataReady,
     isSettled,
->>>>>>> 2376b776
 };