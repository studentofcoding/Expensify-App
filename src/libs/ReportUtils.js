--- conflicted
+++ resolved
@@ -2310,13 +2310,8 @@
         actorAccountID: hasReceipt ? currentUserAccountID : iouReport.managerID || 0,
         childMoneyRequestCount: 1,
         childLastMoneyRequestComment: comment,
-<<<<<<< HEAD
         childRecentReceiptTransactionIDs: hasReceipt ? {transaction.transactionID = transaction.transactionID} : [],
-        whisperedToAccountIDs: hasReceipt ? [currentUserAccountID] : [],
-=======
-        childLastReceiptTransactionIDs: hasReceipt ? transaction.transactionID : '',
         whisperedToAccountIDs: isReceiptBeingScanned ? [currentUserAccountID] : [],
->>>>>>> 271059bf
     };
 }
 
