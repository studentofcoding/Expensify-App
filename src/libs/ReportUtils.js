--- conflicted
+++ resolved
@@ -2018,10 +2018,7 @@
     canRequestMoney,
     getWhisperDisplayNames,
     getWorkspaceAvatar,
-<<<<<<< HEAD
     isThread,
-=======
     shouldReportShowSubscript,
     isSettled,
->>>>>>> d76e0667
 };