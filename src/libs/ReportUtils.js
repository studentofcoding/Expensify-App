--- conflicted
+++ resolved
@@ -2460,11 +2460,7 @@
  * @param {Boolean} excludeEmptyChats
  * @returns {boolean}
  */
-<<<<<<< HEAD
-function shouldReportBeInOptionList(report, currentReportId, isInGSDMode, betas, policies, allReportActions) {
-=======
-function shouldReportBeInOptionList(report, currentReportId, isInGSDMode, iouReports, betas, policies, allReportActions, excludeEmptyChats = false) {
->>>>>>> 21d483c0
+function shouldReportBeInOptionList(report, currentReportId, isInGSDMode, betas, policies, allReportActions, excludeEmptyChats = false) {
     const isInDefaultMode = !isInGSDMode;
 
     // Exclude reports that have no data because there wouldn't be anything to show in the option item.
