import _ from 'underscore';
import Str from 'expensify-common/lib/str';
import lodashGet from 'lodash/get';
import lodashIntersection from 'lodash/intersection';
import Onyx from 'react-native-onyx';
import ExpensiMark from 'expensify-common/lib/ExpensiMark';
import ONYXKEYS from '../ONYXKEYS';
import CONST from '../CONST';
import * as Localize from './Localize';
import * as Expensicons from '../components/Icon/Expensicons';
import Navigation from './Navigation/Navigation';
import ROUTES from '../ROUTES';
import * as NumberUtils from './NumberUtils';
import * as NumberFormatUtils from './NumberFormatUtils';
import * as ReportActionsUtils from './ReportActionsUtils';
import Permissions from './Permissions';
import DateUtils from './DateUtils';
import linkingConfig from './Navigation/linkingConfig';
import isReportMessageAttachment from './isReportMessageAttachment';
import * as defaultWorkspaceAvatars from '../components/Icon/WorkspaceDefaultAvatars';
import * as CurrencyUtils from './CurrencyUtils';
import * as UserUtils from './UserUtils';

let sessionEmail;
let sessionAccountID;
let currentUserEmail;
let currentUserAccountID;
Onyx.connect({
    key: ONYXKEYS.SESSION,
    callback: (val) => {
        // When signed out, val is undefined
        if (!val) {
            return;
        }

        sessionEmail = val.email;
        sessionAccountID = val.accountID;
        currentUserEmail = val.email;
        currentUserAccountID = val.accountID;
    },
});

let preferredLocale = CONST.LOCALES.DEFAULT;
Onyx.connect({
    key: ONYXKEYS.NVP_PREFERRED_LOCALE,
    callback: (val) => {
        if (!val) {
            return;
        }
        preferredLocale = val;
    },
});

let allPersonalDetails;
let currentUserPersonalDetails;
Onyx.connect({
    key: ONYXKEYS.PERSONAL_DETAILS_LIST,
    callback: (val) => {
        currentUserPersonalDetails = lodashGet(val, currentUserAccountID, {});
        allPersonalDetails = val || {};
    },
});

let allReports;
Onyx.connect({
    key: ONYXKEYS.COLLECTION.REPORT,
    waitForCollectionCallback: true,
    callback: (val) => (allReports = val),
});

let doesDomainHaveApprovedAccountant;
Onyx.connect({
    key: ONYXKEYS.ACCOUNT,
    waitForCollectionCallback: true,
    callback: (val) => (doesDomainHaveApprovedAccountant = lodashGet(val, 'doesDomainHaveApprovedAccountant', false)),
});

let allPolicies;
Onyx.connect({
    key: ONYXKEYS.COLLECTION.POLICY,
    waitForCollectionCallback: true,
    callback: (val) => (allPolicies = val),
});

function getChatType(report) {
    return report ? report.chatType : '';
}

/**
 * Returns the concatenated title for the PrimaryLogins of a report
 *
 * @param {Array} accountIDs
 * @returns {string}
 */
function getReportParticipantsTitle(accountIDs) {
    return (
        _.chain(accountIDs)

            // Somehow it's possible for the logins coming from report.participantAccountIDs to contain undefined values so we use compact to remove them.
            .compact()
            .value()
            .join(', ')
    );
}

/**
 * Checks if a report is a chat report.
 *
 * @param {Object} report
 * @returns {Boolean}
 */
function isChatReport(report) {
    return lodashGet(report, 'type') === CONST.REPORT.TYPE.CHAT;
}

/**
 * Checks if a report is an Expense report.
 *
 * @param {Object} report
 * @returns {Boolean}
 */
function isExpenseReport(report) {
    return lodashGet(report, 'type') === CONST.REPORT.TYPE.EXPENSE;
}

/**
 * Checks if a report is an IOU report.
 *
 * @param {Object} report
 * @returns {Boolean}
 */
function isIOUReport(report) {
    return lodashGet(report, 'type') === CONST.REPORT.TYPE.IOU;
}

/**
 * Checks if a report is a task report.
 *
 * @param {Object} report
 * @returns {Boolean}
 */
function isTaskReport(report) {
    return lodashGet(report, 'type') === CONST.REPORT.TYPE.TASK;
}

/**
 * Checks if a task is completed
 *
 * @param {Object} report
 * @returns {Boolean}
 */
function isTaskCompleted(report) {
    return lodashGet(report, 'stateNum') === CONST.REPORT.STATE_NUM.SUBMITTED && lodashGet(report, 'statusNum') === CONST.REPORT.STATUS.APPROVED;
}

/**
 * Checks if the current user is assigned to the task report
 *
 * @param {Object} report
 * @returns {Boolean}
 */
function isTaskAssignee(report) {
    return lodashGet(report, 'managerEmail') === currentUserEmail;
}

/**
 * Checks if a report is an IOU or expense report.
 *
 * @param {Object|String} reportOrID
 * @returns {Boolean}
 */
function isMoneyRequestReport(reportOrID) {
    const report = _.isObject(reportOrID) ? reportOrID : allReports[`${ONYXKEYS.COLLECTION.REPORT}${reportOrID}`];
    return isIOUReport(report) || isExpenseReport(report);
}

/**
 * Given a collection of reports returns them sorted by last read
 *
 * @param {Object} reports
 * @returns {Array}
 */
function sortReportsByLastRead(reports) {
    return _.chain(reports)
        .toArray()
        .filter((report) => report && report.reportID && !isIOUReport(report))
        .sortBy('lastReadTime')
        .value();
}

/**
 * Can only edit if:
 *
 * - It was written by the current user
 * - It's an ADDCOMMENT that is not an attachment
 * - It's not pending deletion
 *
 * @param {Object} reportAction
 * @returns {Boolean}
 */
function canEditReportAction(reportAction) {
    return (
        reportAction.actorEmail === sessionEmail &&
        reportAction.actionName === CONST.REPORT.ACTIONS.TYPE.ADDCOMMENT &&
        !isReportMessageAttachment(lodashGet(reportAction, ['message', 0], {})) &&
        !ReportActionsUtils.isDeletedAction(reportAction) &&
        !ReportActionsUtils.isCreatedTaskReportAction(reportAction) &&
        reportAction.pendingAction !== CONST.RED_BRICK_ROAD_PENDING_ACTION.DELETE
    );
}

/**
 * Can only flag if:
 *
 * - It was written by someone else
 * - It's an ADDCOMMENT that is not an attachment
 *
 * @param {Object} reportAction
 * @returns {Boolean}
 */
function canFlagReportAction(reportAction) {
    return (
        reportAction.actorEmail !== sessionEmail &&
        reportAction.actionName === CONST.REPORT.ACTIONS.TYPE.ADDCOMMENT &&
        !ReportActionsUtils.isDeletedAction(reportAction) &&
        !ReportActionsUtils.isCreatedTaskReportAction(reportAction)
    );
}

/**
 * Whether the Money Request report is settled
 *
 * @param {String} reportID
 * @returns {Boolean}
 */
function isSettled(reportID) {
    return !lodashGet(allReports, [`${ONYXKEYS.COLLECTION.REPORT}${reportID}`, 'hasOutstandingIOU']);
}

/**
 * Can only delete if the author is this user and the action is an ADDCOMMENT action or an IOU action in an unsettled report, or if the user is a
 * policy admin
 *
 * @param {Object} reportAction
 * @param {String} reportID
 * @returns {Boolean}
 */
function canDeleteReportAction(reportAction, reportID) {
    if (
        reportAction.actionName !== CONST.REPORT.ACTIONS.TYPE.ADDCOMMENT ||
        reportAction.pendingAction === CONST.RED_BRICK_ROAD_PENDING_ACTION.DELETE ||
        ReportActionsUtils.isCreatedTaskReportAction(reportAction) ||
        (ReportActionsUtils.isMoneyRequestAction(reportAction) && isSettled(reportAction.originalMessage.IOUReportID))
    ) {
        return false;
    }
    if (reportAction.actorEmail === sessionEmail) {
        return true;
    }
    const report = lodashGet(allReports, `${ONYXKEYS.COLLECTION.REPORT}${reportID}`, {});
    const policy = lodashGet(allPolicies, `${ONYXKEYS.COLLECTION.POLICY}${report.policyID}`) || {};
    return policy.role === CONST.POLICY.ROLE.ADMIN;
}

/**
 * Whether the provided report is an Admin room
 * @param {Object} report
 * @param {String} report.chatType
 * @returns {Boolean}
 */
function isAdminRoom(report) {
    return getChatType(report) === CONST.REPORT.CHAT_TYPE.POLICY_ADMINS;
}

/**
 * Whether the provided report is a Announce room
 * @param {Object} report
 * @param {String} report.chatType
 * @returns {Boolean}
 */
function isAnnounceRoom(report) {
    return getChatType(report) === CONST.REPORT.CHAT_TYPE.POLICY_ANNOUNCE;
}

/**
 * Whether the provided report is a default room
 * @param {Object} report
 * @param {String} report.chatType
 * @returns {Boolean}
 */
function isDefaultRoom(report) {
    return [CONST.REPORT.CHAT_TYPE.POLICY_ADMINS, CONST.REPORT.CHAT_TYPE.POLICY_ANNOUNCE, CONST.REPORT.CHAT_TYPE.DOMAIN_ALL].indexOf(getChatType(report)) > -1;
}

/**
 * Whether the provided report is a Domain room
 * @param {Object} report
 * @param {String} report.chatType
 * @returns {Boolean}
 */
function isDomainRoom(report) {
    return getChatType(report) === CONST.REPORT.CHAT_TYPE.DOMAIN_ALL;
}

/**
 * Whether the provided report is a user created policy room
 * @param {Object} report
 * @param {String} report.chatType
 * @returns {Boolean}
 */
function isUserCreatedPolicyRoom(report) {
    return getChatType(report) === CONST.REPORT.CHAT_TYPE.POLICY_ROOM;
}

/**
 * Whether the provided report is a Policy Expense chat.
 * @param {Object} report
 * @param {String} report.chatType
 * @returns {Boolean}
 */
function isPolicyExpenseChat(report) {
    return getChatType(report) === CONST.REPORT.CHAT_TYPE.POLICY_EXPENSE_CHAT;
}

/**
 * Whether the provided report is a chat room
 * @param {Object} report
 * @param {String} report.chatType
 * @returns {Boolean}
 */
function isChatRoom(report) {
    return isUserCreatedPolicyRoom(report) || isDefaultRoom(report);
}

/**
 * Whether the provided report is a public room
 * @param {Object} report
 * @param {String} report.visibility
 * @returns {Boolean}
 */
function isPublicRoom(report) {
    const visibility = lodashGet(report, 'visibility', '');
    return visibility === CONST.REPORT.VISIBILITY.PUBLIC || visibility === CONST.REPORT.VISIBILITY.PUBLIC_ANNOUNCE;
}

/**
 * Whether the provided report is a public announce room
 * @param {Object} report
 * @param {String} report.visibility
 * @returns {Boolean}
 */
function isPublicAnnounceRoom(report) {
    const visibility = lodashGet(report, 'visibility', '');
    return visibility === CONST.REPORT.VISIBILITY.PUBLIC_ANNOUNCE;
}

/**
 * Get the policy type from a given report
 * @param {Object} report
 * @param {String} report.policyID
 * @param {Object} policies must have Onyxkey prefix (i.e 'policy_') for keys
 * @returns {String}
 */
function getPolicyType(report, policies) {
    return lodashGet(policies, [`${ONYXKEYS.COLLECTION.POLICY}${report.policyID}`, 'type'], '');
}

/**
 * If the report is a policy expense, the route should be for adding bank account for that policy
 * else since the report is a personal IOU, the route should be for personal bank account.
 * @param {Object} report
 * @returns {String}
 */
function getBankAccountRoute(report) {
    return isPolicyExpenseChat(report) ? ROUTES.getBankAccountRoute('', report.policyID) : ROUTES.SETTINGS_ADD_BANK_ACCOUNT;
}

/**
 * Only returns true if this is our main 1:1 DM report with Concierge
 *
 * @param {Object} report
 * @returns {Boolean}
 */
function isConciergeChatReport(report) {
    return lodashGet(report, 'participantAccountIDs', []).length === 1 && Number(report.participantAccountIDs[0]) === CONST.ACCOUNT_ID.CONCIERGE;
}

/**
 * Returns true if there are any Expensify accounts (i.e. with domain 'expensify.com') in the set of accountIDs
 * by cross-referencing the accountIDs with personalDetails.
 *
 * @param {Array<Number>} accountIDs
 * @return {Boolean}
 */
function hasExpensifyEmails(accountIDs) {
    return _.some(accountIDs, (accountID) => Str.extractEmailDomain(lodashGet(allPersonalDetails, [accountID, 'login'], '')) === CONST.EXPENSIFY_PARTNER_NAME);
}

/**
 * Returns true if there are any guides accounts (team.expensify.com) in a list of accountIDs
 * by cross-referencing the accountIDs with personalDetails since guides that are participants
 * of the user's chats should have their personal details in Onyx.
 * @param {Array<Number>} accountIDs
 * @returns {Boolean}
 */
function hasExpensifyGuidesEmails(accountIDs) {
    return _.some(accountIDs, (accountID) => Str.extractEmailDomain(lodashGet(allPersonalDetails, [accountID, 'login'], '')) === CONST.EMAIL.GUIDES_DOMAIN);
}

/**
 * @param {Record<String, {lastReadTime, reportID}>|Array<{lastReadTime, reportID}>} reports
 * @param {Boolean} [ignoreDomainRooms]
 * @param {Object} policies
 * @param {Boolean} isFirstTimeNewExpensifyUser
 * @param {Boolean} openOnAdminRoom
 * @returns {Object}
 */
function findLastAccessedReport(reports, ignoreDomainRooms, policies, isFirstTimeNewExpensifyUser, openOnAdminRoom = false) {
    // If it's the user's first time using New Expensify, then they could either have:
    //   - just a Concierge report, if so we'll return that
    //   - their Concierge report, and a separate report that must have deeplinked them to the app before they created their account.
    // If it's the latter, we'll use the deeplinked report over the Concierge report,
    // since the Concierge report would be incorrectly selected over the deep-linked report in the logic below.
    let sortedReports = sortReportsByLastRead(reports);

    if (isFirstTimeNewExpensifyUser) {
        if (sortedReports.length === 1) {
            return sortedReports[0];
        }
        return _.find(sortedReports, (report) => !isConciergeChatReport(report));
    }

    if (ignoreDomainRooms) {
        // We allow public announce rooms, admins, and announce rooms through since we bypass the default rooms beta for them.
        // Check where ReportUtils.findLastAccessedReport is called in MainDrawerNavigator.js for more context.
        // Domain rooms are now the only type of default room that are on the defaultRooms beta.
        sortedReports = _.filter(
            sortedReports,
            (report) => !isDomainRoom(report) || getPolicyType(report, policies) === CONST.POLICY.TYPE.FREE || hasExpensifyGuidesEmails(lodashGet(report, ['participantAccountIDs'], [])),
        );
    }

    let adminReport;
    if (openOnAdminRoom) {
        adminReport = _.find(sortedReports, (report) => {
            const chatType = getChatType(report);
            return chatType === CONST.REPORT.CHAT_TYPE.POLICY_ADMINS;
        });
    }

    return adminReport || _.last(sortedReports);
}

/**
 * Whether the provided report is an archived room
 * @param {Object} report
 * @param {Number} report.stateNum
 * @param {Number} report.statusNum
 * @returns {Boolean}
 */
function isArchivedRoom(report) {
    return lodashGet(report, ['statusNum']) === CONST.REPORT.STATUS.CLOSED && lodashGet(report, ['stateNum']) === CONST.REPORT.STATE_NUM.SUBMITTED;
}

/**
 * Get the policy name from a given report
 * @param {Object} report
 * @param {String} report.policyID
 * @param {String} report.oldPolicyName
 * @param {String} report.policyName
 * @returns {String}
 */
function getPolicyName(report) {
    if ((!allPolicies || _.size(allPolicies) === 0) && !report.policyName) {
        return Localize.translateLocal('workspace.common.unavailable');
    }
    const policy = _.get(allPolicies, `${ONYXKEYS.COLLECTION.POLICY}${report.policyID}`);

    //     // Public rooms send back the policy name with the reportSummary,
    //     // since they can also be accessed by people who aren't in the workspace

    return lodashGet(policy, 'name') || report.policyName || report.oldPolicyName || Localize.translateLocal('workspace.common.unavailable');
}

/**
 * Checks if the current user is allowed to comment on the given report.
 * @param {Object} report
 * @param {String} [report.writeCapability]
 * @returns {Boolean}
 */
function isAllowedToComment(report) {
    // Default to allowing all users to post
    const capability = lodashGet(report, 'writeCapability', CONST.REPORT.WRITE_CAPABILITIES.ALL) || CONST.REPORT.WRITE_CAPABILITIES.ALL;

    if (capability === CONST.REPORT.WRITE_CAPABILITIES.ALL) {
        return true;
    }

    // If unauthenticated user opens public chat room using deeplink, they do not have policies available and they cannot comment
    if (!allPolicies) {
        return false;
    }

    // If we've made it here, commenting on this report is restricted.
    // If the user is an admin, allow them to post.
    const policy = allPolicies[`${ONYXKEYS.COLLECTION.POLICY}${report.policyID}`];
    return lodashGet(policy, 'role', '') === CONST.POLICY.ROLE.ADMIN;
}

/**
 * Checks if the current user is the admin of the policy given the policy expense chat.
 * @param {Object} report
 * @param {String} report.policyID
 * @param {Object} policies must have OnyxKey prefix (i.e 'policy_') for keys
 * @returns {Boolean}
 */
function isPolicyExpenseChatAdmin(report, policies) {
    if (!isPolicyExpenseChat(report)) {
        return false;
    }

    const policyRole = lodashGet(policies, [`${ONYXKEYS.COLLECTION.POLICY}${report.policyID}`, 'role']);

    return policyRole === CONST.POLICY.ROLE.ADMIN;
}

/**
 * Returns true if report has a parent and is therefore a Thread.
 *
 * @param {Object} report
 * @returns {Boolean}
 */
function isThread(report) {
    return Boolean(report && report.parentReportID && report.parentReportActionID && report.type === CONST.REPORT.TYPE.CHAT);
}

/**
 * Returns true if reportAction has a child.
 *
 * @param {Object} reportAction
 * @returns {Boolean}
 */
function isThreadParent(reportAction) {
    return reportAction && reportAction.childReportID && reportAction.childReportID !== 0;
}

/**
 * Returns true if reportAction is the first chat preview of a Thread
 *
 * @param {Object} reportAction
 * @param {String} reportID
 * @returns {Boolean}
 */
function isThreadFirstChat(reportAction, reportID) {
    return !_.isUndefined(reportAction.childReportID) && reportAction.childReportID.toString() === reportID;
}

/**
 * Get welcome message based on room type
 * @param {Object} report
 * @returns {Object}
 */

function getRoomWelcomeMessage(report) {
    const welcomeMessage = {};
    const workspaceName = getPolicyName(report);

    if (isArchivedRoom(report)) {
        welcomeMessage.phrase1 = Localize.translateLocal('reportActionsView.beginningOfArchivedRoomPartOne');
        welcomeMessage.phrase2 = Localize.translateLocal('reportActionsView.beginningOfArchivedRoomPartTwo');
    } else if (isDomainRoom(report)) {
        welcomeMessage.phrase1 = Localize.translateLocal('reportActionsView.beginningOfChatHistoryDomainRoomPartOne', {domainRoom: report.reportName});
        welcomeMessage.phrase2 = Localize.translateLocal('reportActionsView.beginningOfChatHistoryDomainRoomPartTwo');
    } else if (isAdminRoom(report)) {
        welcomeMessage.phrase1 = Localize.translateLocal('reportActionsView.beginningOfChatHistoryAdminRoomPartOne', {workspaceName});
        welcomeMessage.phrase2 = Localize.translateLocal('reportActionsView.beginningOfChatHistoryAdminRoomPartTwo');
    } else if (isAnnounceRoom(report)) {
        welcomeMessage.phrase1 = Localize.translateLocal('reportActionsView.beginningOfChatHistoryAnnounceRoomPartOne', {workspaceName});
        welcomeMessage.phrase2 = Localize.translateLocal('reportActionsView.beginningOfChatHistoryAnnounceRoomPartTwo', {workspaceName});
    } else {
        // Message for user created rooms or other room types.
        welcomeMessage.phrase1 = Localize.translateLocal('reportActionsView.beginningOfChatHistoryUserRoomPartOne');
        welcomeMessage.phrase2 = Localize.translateLocal('reportActionsView.beginningOfChatHistoryUserRoomPartTwo');
    }

    return welcomeMessage;
}

/**
 * Returns true if Concierge is one of the chat participants (1:1 as well as group chats)
 * @param {Object} report
 * @returns {Boolean}
 */
function chatIncludesConcierge(report) {
    return report.participantAccountIDs && _.contains(report.participantAccountIDs, CONST.ACCOUNT_ID.CONCIERGE);
}

/**
 * Returns true if there is any automated expensify account in accountIDs
 * @param {Array} accountIDs
 * @returns {Boolean}
 */
function hasAutomatedExpensifyAccountIDs(accountIDs) {
    return _.intersection(accountIDs, CONST.EXPENSIFY_ACCOUNT_IDS).length > 0;
}

/**
 * Whether the time row should be shown for a report.
 * @param {Array<Object>} personalDetails
 * @param {Object} report
 * @param {Number} accountID
 * @return {Boolean}
 */
function canShowReportRecipientLocalTime(personalDetails, report, accountID) {
    const reportParticipants = _.without(lodashGet(report, 'participantAccountIDs', []), accountID);
    const participantsWithoutExpensifyAccountIDs = _.difference(reportParticipants, CONST.EXPENSIFY_ACCOUNT_IDS);
    const hasMultipleParticipants = participantsWithoutExpensifyAccountIDs.length > 1;
    const reportRecipient = personalDetails[participantsWithoutExpensifyAccountIDs[0]];
    const reportRecipientTimezone = lodashGet(reportRecipient, 'timezone', CONST.DEFAULT_TIME_ZONE);
    const isReportParticipantValidated = lodashGet(reportRecipient, 'validated', false);
    return Boolean(
        !hasMultipleParticipants &&
            !isChatRoom(report) &&
            !isPolicyExpenseChat(report) &&
            reportRecipient &&
            reportRecipientTimezone &&
            reportRecipientTimezone.selected &&
            isReportParticipantValidated,
    );
}

/**
 * Shorten last message text to fixed length and trim spaces.
 * @param {String} lastMessageText
 * @returns {String}
 */
function formatReportLastMessageText(lastMessageText) {
    return String(lastMessageText).trim().replace(CONST.REGEX.AFTER_FIRST_LINE_BREAK, '').substring(0, CONST.REPORT.LAST_MESSAGE_TEXT_MAX_LENGTH).trim();
}

/**
 * Helper method to return the default avatar associated with the given login
 * @param {String} [workspaceName]
 * @returns {String}
 */
function getDefaultWorkspaceAvatar(workspaceName) {
    if (!workspaceName) {
        return defaultWorkspaceAvatars.WorkspaceBuilding;
    }

    // Remove all chars not A-Z or 0-9 including underscore
    const alphaNumeric = workspaceName
        .normalize('NFD')
        .replace(/[^0-9a-z]/gi, '')
        .toUpperCase();

    return !alphaNumeric ? defaultWorkspaceAvatars.WorkspaceBuilding : defaultWorkspaceAvatars[`Workspace${alphaNumeric[0]}`];
}

function getWorkspaceAvatar(report) {
    const workspaceName = getPolicyName(report, allPolicies);
    return lodashGet(allPolicies, [`${ONYXKEYS.COLLECTION.POLICY}${report.policyID}`, 'avatar']) || getDefaultWorkspaceAvatar(workspaceName);
}

/**
 * Returns the appropriate icons for the given chat report using the stored personalDetails.
 * The Avatar sources can be URLs or Icon components according to the chat type.
 *
 * @param {Array} participants
 * @param {Object} personalDetails
 * @returns {Array<*>}
 */
function getIconsForParticipants(participants, personalDetails) {
    const participantDetails = [];
    const participantsList = participants || [];

    for (let i = 0; i < participantsList.length; i++) {
        const accountID = participantsList[i];
        const avatarSource = UserUtils.getAvatar(lodashGet(personalDetails, [accountID, 'avatar'], ''), accountID);
        participantDetails.push([
            accountID,
            lodashGet(personalDetails, [accountID, 'login'], lodashGet(personalDetails, [accountID, 'displayName'], '')),
            lodashGet(personalDetails, [accountID, 'firstName'], ''),
            avatarSource,
        ]);
    }

    // Sort all logins by first name (which is the second element in the array)
    const sortedParticipantDetails = participantDetails.sort((a, b) => a[2] - b[2]);

    // Now that things are sorted, gather only the avatars (third element in the array) and return those
    const avatars = [];
    for (let i = 0; i < sortedParticipantDetails.length; i++) {
        const userIcon = {
            id: sortedParticipantDetails[i][0],
            source: sortedParticipantDetails[i][3],
            type: CONST.ICON_TYPE_AVATAR,
            name: sortedParticipantDetails[i][1],
        };
        avatars.push(userIcon);
    }

    return avatars;
}

/**
 * Returns the appropriate icons for the given chat report using the stored personalDetails.
 * The Avatar sources can be URLs or Icon components according to the chat type.
 *
 * @param {Object} report
 * @param {Object} personalDetails
 * @param {*} [defaultIcon]
 * @param {Boolean} [isPayer]
 * @returns {Array<*>}
 */
function getIcons(report, personalDetails, defaultIcon = null, isPayer = false) {
    const result = {
        source: '',
        type: CONST.ICON_TYPE_AVATAR,
        name: '',
    };

    if (_.isEmpty(report)) {
        result.source = defaultIcon || Expensicons.FallbackAvatar;
        return [result];
    }
    if (isArchivedRoom(report)) {
        result.source = Expensicons.DeletedRoomAvatar;
        return [result];
    }
    if (isThread(report)) {
        const parentReportAction = ReportActionsUtils.getParentReportAction(report);

        const actorEmail = lodashGet(parentReportAction, 'actorEmail', '');
        const actorAccountID = lodashGet(parentReportAction, 'actorAccountID', '');
        const actorIcon = {
            id: actorAccountID,
            source: UserUtils.getAvatar(lodashGet(personalDetails, [actorAccountID, 'avatar']), actorAccountID),
            name: actorEmail,
            type: CONST.ICON_TYPE_AVATAR,
        };

        return [actorIcon];
    }
    if (isTaskReport(report)) {
        const ownerEmail = report.ownerEmail || '';
        const ownerIcon = {
            id: report.ownerAccountID,
            source: UserUtils.getAvatar(lodashGet(personalDetails, [report.ownerAccountID, 'avatar']), report.ownerAccountID),
            name: ownerEmail,
            type: CONST.ICON_TYPE_AVATAR,
        };

        return [ownerIcon];
    }
    if (isDomainRoom(report)) {
        result.source = Expensicons.DomainRoomAvatar;
        return [result];
    }
    if (isAdminRoom(report)) {
        result.source = Expensicons.AdminRoomAvatar;
        return [result];
    }
    if (isAnnounceRoom(report)) {
        result.source = Expensicons.AnnounceRoomAvatar;
        return [result];
    }
    if (isChatRoom(report)) {
        result.source = Expensicons.ActiveRoomAvatar;
        return [result];
    }
    if (isPolicyExpenseChat(report) || isExpenseReport(report)) {
        const workspaceName = lodashGet(allPolicies, [`${ONYXKEYS.COLLECTION.POLICY}${report.policyID}`, 'name']);

        const policyExpenseChatAvatarSource = lodashGet(allPolicies, [`${ONYXKEYS.COLLECTION.POLICY}${report.policyID}`, 'avatar']) || getDefaultWorkspaceAvatar(workspaceName);

        // Return the workspace avatar if the user is the owner of the policy expense chat
        if (report.isOwnPolicyExpenseChat && !isExpenseReport(report)) {
            result.source = policyExpenseChatAvatarSource;
            result.type = CONST.ICON_TYPE_WORKSPACE;
            result.name = workspaceName;
            return [result];
        }

        const adminIcon = {
            id: report.ownerAccountID,
            source: UserUtils.getAvatar(lodashGet(personalDetails, [report.ownerAccountID, 'avatar']), report.ownerAccountID),
            name: report.ownerEmail,
            type: CONST.ICON_TYPE_AVATAR,
        };

        const workspaceIcon = {
            source: policyExpenseChatAvatarSource,
            type: CONST.ICON_TYPE_WORKSPACE,
            name: workspaceName,
        };

        // If the user is an admin, return avatar source of the other participant of the report
        // (their workspace chat) and the avatar source of the workspace
        return [adminIcon, workspaceIcon];
    }
    if (isIOUReport(report)) {
        const email = isPayer ? report.managerEmail : report.ownerEmail;
        const accountID = isPayer ? report.managerID : report.ownerAccountID;
        return [
            {
                id: accountID,
                source: UserUtils.getAvatar(lodashGet(personalDetails, [accountID, 'avatar']), accountID),
                name: email,
                type: CONST.ICON_TYPE_AVATAR,
            },
        ];
    }

    return getIconsForParticipants(report.participantAccountIDs, personalDetails);
}

/**
 * Gets the personal details for a login by looking in the ONYXKEYS.PERSONAL_DETAILS_LIST Onyx key (stored in the local variable, allPersonalDetails). If it doesn't exist in Onyx,
 * then a default object is constructed.
 * @param {Number} accountID
 * @returns {Object}
 */
function getPersonalDetailsForAccountID(accountID) {
    if (!accountID) {
        return {};
    }
    if (Number(accountID) === CONST.ACCOUNT_ID.CONCIERGE) {
        return {
            accountID,
            displayName: 'Concierge',
            login: CONST.EMAIL.CONCIERGE,
            avatar: UserUtils.getDefaultAvatar(accountID),
        };
    }
    return (
        (allPersonalDetails && allPersonalDetails[accountID]) || {
            avatar: UserUtils.getDefaultAvatar(accountID),
        }
    );
}

/**
 * Get the displayName for a single report participant.
 *
 * @param {Number} accountID
 * @param {Boolean} [shouldUseShortForm]
 * @returns {String}
 */
function getDisplayNameForParticipant(accountID, shouldUseShortForm = false) {
    if (!accountID) {
        return '';
    }
    const personalDetails = getPersonalDetailsForAccountID(accountID);
    const longName = personalDetails.displayName;
    const shortName = personalDetails.firstName || longName;
    return shouldUseShortForm ? shortName : longName;
}

/**
 * @param {Object} participants
 * @param {Boolean} isMultipleParticipantReport
 * @returns {Array}
 */
function getDisplayNamesWithTooltips(participants, isMultipleParticipantReport) {
    return _.map(participants, (participant) => {
        const accountID = Number(participant.accountID);
        const displayName = getDisplayNameForParticipant(accountID, isMultipleParticipantReport) || participant.login;
        const avatar = UserUtils.getDefaultAvatar(accountID);

        let pronouns = participant.pronouns;
        if (pronouns && pronouns.startsWith(CONST.PRONOUNS.PREFIX)) {
            const pronounTranslationKey = pronouns.replace(CONST.PRONOUNS.PREFIX, '');
            pronouns = Localize.translateLocal(`pronouns.${pronounTranslationKey}`);
        }

        return {
            displayName,
            avatar,
            login: participant.login,
            accountID,
            pronouns,
        };
    });
}

/**
 * We get the amount, currency and comment money request value from the action.originalMessage.
 * But for the send money action, the above value is put in the IOUDetails object.
 *
 * @param {Object} reportAction
 * @param {Number} reportAction.amount
 * @param {String} reportAction.currency
 * @param {String} reportAction.comment
 * @param {Object} [reportAction.IOUDetails]
 * @returns {Object}
 */
function getMoneyRequestAction(reportAction = {}) {
    const originalMessage = lodashGet(reportAction, 'originalMessage', {});
    let amount = originalMessage.amount || 0;
    let currency = originalMessage.currency || CONST.CURRENCY.USD;
    let comment = originalMessage.comment || '';

    if (_.has(originalMessage, 'IOUDetails')) {
        amount = lodashGet(originalMessage, 'IOUDetails.amount', 0);
        currency = lodashGet(originalMessage, 'IOUDetails.currency', CONST.CURRENCY.USD);
        comment = lodashGet(originalMessage, 'IOUDetails.comment', '');
    }

    return {amount, currency, comment};
}

/**
 * @param {Object} report
 * @param {String} report.iouReportID
 * @param {Object} moneyRequestReports
 * @returns {Number}
 */
function getMoneyRequestTotal(report, moneyRequestReports = {}) {
    if (report.hasOutstandingIOU || isMoneyRequestReport(report)) {
        const moneyRequestReport = moneyRequestReports[`${ONYXKEYS.COLLECTION.REPORT}${report.iouReportID}`] || report;
        const total = lodashGet(moneyRequestReport, 'total', 0);

        if (total !== 0) {
            // There is a possibility that if the Expense report has a negative total.
            // This is because there are instances where you can get a credit back on your card,
            // or you enter a negative expense to “offset” future expenses
            return isExpenseReport(moneyRequestReport) ? total * -1 : Math.abs(total);
        }
    }
    return 0;
}

/**
 * Get the title for a policy expense chat which depends on the role of the policy member seeing this report
 *
 * @param {Object} report
 * @returns {String}
 */
function getPolicyExpenseChatName(report) {
    const reportOwnerDisplayName = getDisplayNameForParticipant(report.ownerAccountID) || report.ownerEmail || report.reportName;

    // If the policy expense chat is owned by this user, use the name of the policy as the report name.
    if (report.isOwnPolicyExpenseChat) {
        return getPolicyName(report);
    }

    const policyExpenseChatRole = lodashGet(allPolicies, [`${ONYXKEYS.COLLECTION.POLICY}${report.policyID}`, 'role']) || 'user';

    // If this user is not admin and this policy expense chat has been archived because of account merging, this must be an old workspace chat
    // of the account which was merged into the current user's account. Use the name of the policy as the name of the report.
    if (isArchivedRoom(report)) {
        const lastAction = ReportActionsUtils.getLastVisibleAction(report.reportID);
        const archiveReason = (lastAction && lastAction.originalMessage && lastAction.originalMessage.reason) || CONST.REPORT.ARCHIVE_REASON.DEFAULT;
        if (archiveReason === CONST.REPORT.ARCHIVE_REASON.ACCOUNT_MERGED && policyExpenseChatRole !== CONST.POLICY.ROLE.ADMIN) {
            return getPolicyName(report);
        }
    }

    // If user can see this report and they are not its owner, they must be an admin and the report name should be the name of the policy member
    return reportOwnerDisplayName;
}

/**
 * Get the title for a IOU or expense chat which will be showing the payer and the amount
 *
 * @param {Object} report
 * @returns  {String}
 */
function getMoneyRequestReportName(report) {
    const formattedAmount = CurrencyUtils.convertToDisplayString(getMoneyRequestTotal(report), report.currency);
    const payerName = isExpenseReport(report) ? getPolicyName(report) : getDisplayNameForParticipant(report.managerID);

    return Localize.translateLocal(report.hasOutstandingIOU ? 'iou.payerOwesAmount' : 'iou.payerPaidAmount', {payer: payerName, amount: formattedAmount});
}

/**
 * Given a parent IOU report action get report name for the LHN.
 *
 * @param {Object} reportAction
 * @returns {String}
 */
function getTransactionReportName(reportAction) {
    return Localize.translateLocal(ReportActionsUtils.isSentMoneyReportAction(reportAction) ? 'iou.threadSentMoneyReportName' : 'iou.threadRequestReportName', {
        formattedAmount: ReportActionsUtils.getFormattedAmount(reportAction),
        comment: lodashGet(reportAction, 'originalMessage.comment'),
    });
}

/**
 * Get money request message for an IOU report
 *
 * @param {Object} report
 * @param {Object} reportAction
 * @returns  {String}
 */
function getReportPreviewMessage(report, reportAction) {
    const reportActionMessage = lodashGet(reportAction, 'message[0].html', '');

    if (_.isEmpty(report) || !report.reportID) {
        // The iouReport is not found locally after SignIn because the OpenApp API won't return iouReports if they're settled
        // As a temporary solution until we know how to solve this the best, we just use the message that returned from BE
        return reportActionMessage;
    }

    const totalAmount = getMoneyRequestTotal(report);
    const payerName = isExpenseReport(report) ? getPolicyName(report) : getDisplayNameForParticipant(report.managerID, true);
    const formattedAmount = CurrencyUtils.convertToDisplayString(totalAmount, report.currency);

    if (isSettled(report.reportID)) {
        // A settled message is in the format of either "paid $1.00 elsewhere" or "paid $1.00 using Paypal.me"
        const isSettledPaypalMe = Boolean(reportActionMessage.match(/ Paypal.me$/));
        const translatePhraseKey = isSettledPaypalMe ? 'iou.settledPaypalMeWithAmount' : 'iou.settledElsewhereWithAmount';
        return Localize.translateLocal(translatePhraseKey, {amount: formattedAmount});
    }
    return Localize.translateLocal('iou.payerOwesAmount', {payer: payerName, amount: formattedAmount});
}

/**
 * Get the title for a report.
 *
 * @param {Object} report
 * @returns {String}
 */
function getReportName(report) {
    let formattedName;
    if (isThread(report)) {
        const parentReportAction = ReportActionsUtils.getParentReportAction(report);
        if (ReportActionsUtils.isTransactionThread(parentReportAction)) {
            return getTransactionReportName(parentReportAction);
        }

        const isAttachment = _.has(parentReportAction, 'isAttachment') ? parentReportAction.isAttachment : isReportMessageAttachment(_.last(lodashGet(parentReportAction, 'message', [{}])));
        const parentReportActionMessage = lodashGet(parentReportAction, ['message', 0, 'text'], '').replace(/(\r\n|\n|\r)/gm, ' ');
        if (isAttachment && parentReportActionMessage) {
            return `[${Localize.translateLocal('common.attachment')}]`;
        }
        return parentReportActionMessage || Localize.translateLocal('parentReportAction.deletedMessage');
    }
    if (isChatRoom(report) || isTaskReport(report)) {
        formattedName = report.reportName;
    }

    if (isPolicyExpenseChat(report)) {
        formattedName = getPolicyExpenseChatName(report);
    }

    if (isMoneyRequestReport(report)) {
        formattedName = getMoneyRequestReportName(report);
    }

    if (isArchivedRoom(report)) {
        formattedName += ` (${Localize.translateLocal('common.archived')})`;
    }

    if (formattedName) {
        return formattedName;
    }

    // Not a room or PolicyExpenseChat, generate title from participants
    const participants = (report && report.participantAccountIDs) || [];
    const participantsWithoutCurrentUser = _.without(participants, sessionAccountID);
    const isMultipleParticipantReport = participantsWithoutCurrentUser.length > 1;

    return _.map(participantsWithoutCurrentUser, (accountID) => getDisplayNameForParticipant(accountID, isMultipleParticipantReport)).join(', ');
}

/**
 * Recursively navigates through parent to get the root reports name only for DM reports.
 * @param {Object} report
 * @returns {String|*}
 */
function getDMRootReportName(report) {
    if (isThread(report) && !getChatType(report)) {
        const parentReport = lodashGet(allReports, [`${ONYXKEYS.COLLECTION.REPORT}${report.parentReportID}`]);
        return getDMRootReportName(parentReport);
    }

    return getReportName(report);
}

/**
 * Get either the policyName or domainName the chat is tied to
 * @param {Object} report
 * @returns {String}
 */
function getChatRoomSubtitle(report) {
    if (isThread(report)) {
        if (!getChatType(report)) {
            return `${Localize.translateLocal('threads.from')} ${getDMRootReportName(report)}`;
        }

        let roomName = '';
        if (isChatRoom(report)) {
            const parentReport = lodashGet(allReports, [`${ONYXKEYS.COLLECTION.REPORT}${report.parentReportID}`]);
            if (parentReport) {
                roomName = lodashGet(parentReport, 'displayName', '');
            } else {
                roomName = lodashGet(report, 'displayName', '');
            }
        }

        const workspaceName = getPolicyName(report);
        return `${Localize.translateLocal('threads.from')} ${roomName ? [roomName, workspaceName].join(' in ') : workspaceName}`;
    }
    if (!isDefaultRoom(report) && !isUserCreatedPolicyRoom(report) && !isPolicyExpenseChat(report)) {
        return '';
    }
    if (getChatType(report) === CONST.REPORT.CHAT_TYPE.DOMAIN_ALL) {
        // The domainAll rooms are just #domainName, so we ignore the prefix '#' to get the domainName
        return report.reportName.substring(1);
    }
    if ((isPolicyExpenseChat(report) && report.isOwnPolicyExpenseChat) || isExpenseReport(report)) {
        return Localize.translateLocal('workspace.common.workspace');
    }
    if (isArchivedRoom(report)) {
        return report.oldPolicyName || '';
    }
    return getPolicyName(report);
}

/**
 * Get the report for a reportID
 *
 * @param {String} reportID
 * @returns {Object}
 */
function getReport(reportID) {
    return lodashGet(allReports, `${ONYXKEYS.COLLECTION.REPORT}${reportID}`, {});
}

/**
 * Navigate to the details page of a given report
 *
 * @param {Object} report
 */
function navigateToDetailsPage(report) {
    const participantAccountIDs = lodashGet(report, 'participantAccountIDs', []);

    if (isChatRoom(report) || isPolicyExpenseChat(report) || isThread(report)) {
        Navigation.navigate(ROUTES.getReportDetailsRoute(report.reportID));
        return;
    }
    if (participantAccountIDs.length === 1) {
        Navigation.navigate(ROUTES.getProfileRoute(participantAccountIDs[0]));
        return;
    }
    Navigation.navigate(ROUTES.getReportParticipantsRoute(report.reportID));
}

/**
 * Generate a random reportID up to 53 bits aka 9,007,199,254,740,991 (Number.MAX_SAFE_INTEGER).
 * There were approximately 98,000,000 reports with sequential IDs generated before we started using this approach, those make up roughly one billionth of the space for these numbers,
 * so we live with the 1 in a billion chance of a collision with an older ID until we can switch to 64-bit IDs.
 *
 * In a test of 500M reports (28 years of reports at our current max rate) we got 20-40 collisions meaning that
 * this is more than random enough for our needs.
 *
 * @returns {String}
 */
function generateReportID() {
    return (Math.floor(Math.random() * 2 ** 21) * 2 ** 32 + Math.floor(Math.random() * 2 ** 32)).toString();
}

/**
 * @param {Object} report
 * @returns {Boolean}
 */
function hasReportNameError(report) {
    return !_.isEmpty(lodashGet(report, 'errorFields.reportName', {}));
}

/**
 * For comments shorter than 10k chars, convert the comment from MD into HTML because that's how it is stored in the database
 * For longer comments, skip parsing, but still escape the text, and display plaintext for performance reasons. It takes over 40s to parse a 100k long string!!
 *
 * @param {String} text
 * @returns {String}
 */
function getParsedComment(text) {
    const parser = new ExpensiMark();
    return text.length < CONST.MAX_MARKUP_LENGTH ? parser.replace(text) : _.escape(text);
}

/**
 * @param {String} [text]
 * @param {File} [file]
 * @returns {Object}
 */
function buildOptimisticAddCommentReportAction(text, file) {
    const parser = new ExpensiMark();
    const commentText = getParsedComment(text);
    const isAttachment = _.isEmpty(text) && file !== undefined;
    const attachmentInfo = isAttachment ? file : {};
    const htmlForNewComment = isAttachment ? CONST.ATTACHMENT_UPLOADING_MESSAGE_HTML : commentText;

    // Remove HTML from text when applying optimistic offline comment
    const textForNewComment = isAttachment ? CONST.ATTACHMENT_MESSAGE_TEXT : parser.htmlToText(htmlForNewComment);

    return {
        commentText,
        reportAction: {
            reportActionID: NumberUtils.rand64(),
            actionName: CONST.REPORT.ACTIONS.TYPE.ADDCOMMENT,
            actorEmail: currentUserEmail,
            actorAccountID: currentUserAccountID,
            person: [
                {
                    style: 'strong',
                    text: lodashGet(allPersonalDetails, [currentUserAccountID, 'displayName'], currentUserEmail),
                    type: 'TEXT',
                },
            ],
            automatic: false,
            avatar: lodashGet(allPersonalDetails, [currentUserAccountID, 'avatar'], UserUtils.getDefaultAvatarURL(currentUserAccountID)),
            created: DateUtils.getDBTime(),
            message: [
                {
                    type: CONST.REPORT.MESSAGE.TYPE.COMMENT,
                    html: htmlForNewComment,
                    text: textForNewComment,
                },
            ],
            isFirstItem: false,
            isAttachment,
            attachmentInfo,
            pendingAction: CONST.RED_BRICK_ROAD_PENDING_ACTION.ADD,
            shouldShow: true,
        },
    };
}

/**
 * Builds an optimistic reportAction for the parent report when a task is created
 * @param {String} taskReportID - Report ID of the task
 * @param {String} taskTitle - Title of the task
 * @param {String} taskAssignee - Email of the person assigned to the task
 * @param {Number} taskAssigneeAccountID - AccountID of the person assigned to the task
 * @param {String} text - Text of the comment
 * @param {String} parentReportID - Report ID of the parent report
 * @returns {Object}
 */
function buildOptimisticTaskCommentReportAction(taskReportID, taskTitle, taskAssignee, taskAssigneeAccountID, text, parentReportID) {
    const reportAction = buildOptimisticAddCommentReportAction(text);
    reportAction.reportAction.message[0].taskReportID = taskReportID;

    // These parameters are not saved on the reportAction, but are used to display the task in the UI
    // Added when we fetch the reportActions on a report
    reportAction.reportAction.originalMessage = {
        html: reportAction.reportAction.message[0].html,
        taskReportID: reportAction.reportAction.message[0].taskReportID,
    };
    reportAction.reportAction.childReportID = taskReportID;
    reportAction.reportAction.parentReportID = parentReportID;
    reportAction.reportAction.childType = CONST.REPORT.TYPE.TASK;
    reportAction.reportAction.childReportName = taskTitle;
    reportAction.reportAction.childManagerEmail = taskAssignee;
    reportAction.reportAction.childManagerAccountID = taskAssigneeAccountID;
    reportAction.reportAction.childStatusNum = CONST.REPORT.STATUS.OPEN;
    reportAction.reportAction.childStateNum = CONST.REPORT.STATE_NUM.OPEN;

    return reportAction;
}

/**
 * Builds an optimistic IOU report with a randomly generated reportID
 *
 * @param {String} payeeEmail - Email of the person generating the IOU.
 * @param {Number} payeeAccountID - AccountID of the person generating the IOU.
 * @param {Number} payerAccountID - AccountID of the other person participating in the IOU.
 * @param {Number} total - IOU amount in the smallest unit of the currency.
 * @param {String} chatReportID - Report ID of the chat where the IOU is.
 * @param {String} currency - IOU currency.
 * @param {Boolean} isSendingMoney - If we send money the IOU should be created as settled
 *
 * @returns {Object}
 */
function buildOptimisticIOUReport(payeeEmail, payeeAccountID, payerAccountID, total, chatReportID, currency, isSendingMoney = false) {
    const formattedTotal = CurrencyUtils.convertToDisplayString(total, currency);
    const personalDetails = getPersonalDetailsForAccountID(payerAccountID);
    const payerEmail = personalDetails.login;
    return {
        // If we're sending money, hasOutstandingIOU should be false
        hasOutstandingIOU: !isSendingMoney,
        type: CONST.REPORT.TYPE.IOU,
        cachedTotal: formattedTotal,
        chatReportID,
        currency,
        managerID: payerAccountID,
        ownerEmail: payeeEmail,
        ownerAccountID: payeeAccountID,
        reportID: generateReportID(),
        state: CONST.REPORT.STATE.SUBMITTED,
        stateNum: isSendingMoney ? CONST.REPORT.STATE_NUM.SUBMITTED : CONST.REPORT.STATE_NUM.PROCESSING,
        total,

        // We don't translate reportName because the server response is always in English
        reportName: `${payerEmail} owes ${formattedTotal}`,
    };
}

/**
 * Builds an optimistic Expense report with a randomly generated reportID
 *
 * @param {String} chatReportID - Report ID of the PolicyExpenseChat where the Expense Report is
 * @param {String} policyID - The policy ID of the PolicyExpenseChat
 * @param {String} payeeEmail - Email of the employee (payee)
 * @param {Number} payeeAccountID - AccountID of the employee (payee)
 * @param {Number} total - Amount in cents
 * @param {String} currency
 *
 * @returns {Object}
 */
function buildOptimisticExpenseReport(chatReportID, policyID, payeeEmail, payeeAccountID, total, currency) {
    // The amount for Expense reports are stored as negative value in the database
    const storedTotal = total * -1;
    const policyName = getPolicyName(allReports[`${ONYXKEYS.COLLECTION.REPORT}${chatReportID}`]);
    const formattedTotal = CurrencyUtils.convertToDisplayString(storedTotal, currency);

    // The expense report is always created with the policy's output currency
    const outputCurrency = lodashGet(allPolicies, [`${ONYXKEYS.COLLECTION.POLICY}${policyID}`, 'outputCurrency'], CONST.CURRENCY.USD);

    return {
        reportID: generateReportID(),
        chatReportID,
        policyID,
        type: CONST.REPORT.TYPE.EXPENSE,
        ownerEmail: payeeEmail,
        ownerAccountID: payeeAccountID,
        hasOutstandingIOU: true,
        currency: outputCurrency,

        // We don't translate reportName because the server response is always in English
        reportName: `${policyName} owes ${formattedTotal}`,
        state: CONST.REPORT.STATE.SUBMITTED,
        stateNum: CONST.REPORT.STATE_NUM.PROCESSING,
        total: storedTotal,
    };
}

/**
 * @param {String} type - IOUReportAction type. Can be oneOf(create, decline, cancel, pay, split)
 * @param {Number} total - IOU total in cents
 * @param {String} comment - IOU comment
 * @param {String} currency - IOU currency
 * @param {String} paymentType - IOU paymentMethodType. Can be oneOf(Elsewhere, Expensify, PayPal.me)
 * @param {Boolean} isSettlingUp - Whether we are settling up an IOU
 * @returns {Array}
 */
function getIOUReportActionMessage(type, total, comment, currency, paymentType = '', isSettlingUp = false) {
    const amount = NumberFormatUtils.format(preferredLocale, total / 100, {style: 'currency', currency});
    let paymentMethodMessage;
    switch (paymentType) {
        case CONST.IOU.PAYMENT_TYPE.ELSEWHERE:
            paymentMethodMessage = ' elsewhere';
            break;
        case CONST.IOU.PAYMENT_TYPE.PAYPAL_ME:
            paymentMethodMessage = ' using PayPal.me';
            break;
        default:
            break;
    }

    let iouMessage;
    switch (type) {
        case CONST.IOU.REPORT_ACTION_TYPE.CREATE:
            iouMessage = `requested ${amount}${comment && ` for ${comment}`}`;
            break;
        case CONST.IOU.REPORT_ACTION_TYPE.SPLIT:
            iouMessage = `split ${amount}${comment && ` for ${comment}`}`;
            break;
        case CONST.IOU.REPORT_ACTION_TYPE.DELETE:
            iouMessage = `deleted the ${amount} request${comment && ` for ${comment}`}`;
            break;
        case CONST.IOU.REPORT_ACTION_TYPE.PAY:
            iouMessage = isSettlingUp ? `paid ${amount}${paymentMethodMessage}` : `sent ${amount}${comment && ` for ${comment}`}${paymentMethodMessage}`;
            break;
        default:
            break;
    }

    return [
        {
            html: _.escape(iouMessage),
            text: iouMessage,
            isEdited: false,
            type: CONST.REPORT.MESSAGE.TYPE.COMMENT,
        },
    ];
}

/**
 * Builds an optimistic IOU reportAction object
 *
 * @param {String} type - IOUReportAction type. Can be oneOf(create, delete, pay, split).
 * @param {Number} amount - IOU amount in cents.
 * @param {String} currency
 * @param {String} comment - User comment for the IOU.
 * @param {Array}  participants - An array with participants details.
 * @param {String} transactionID
 * @param {String} [paymentType] - Only required if the IOUReportAction type is 'pay'. Can be oneOf(elsewhere, payPal, Expensify).
 * @param {String} [iouReportID] - Only required if the IOUReportActions type is oneOf(decline, cancel, pay). Generates a randomID as default.
 * @param {Boolean} [isSettlingUp] - Whether we are settling up an IOU.
 * @param {Boolean} [isSendMoneyFlow] - Whether this is send money flow
 * @returns {Object}
 */
function buildOptimisticIOUReportAction(type, amount, currency, comment, participants, transactionID, paymentType = '', iouReportID = '', isSettlingUp = false, isSendMoneyFlow = false) {
    const IOUReportID = iouReportID || generateReportID();

    const originalMessage = {
        amount,
        comment,
        currency,
        IOUTransactionID: transactionID,
        IOUReportID,
        type,
    };

    // We store amount, comment, currency in IOUDetails when type = pay
    if (type === CONST.IOU.REPORT_ACTION_TYPE.PAY && isSendMoneyFlow) {
        _.each(['amount', 'comment', 'currency'], (key) => {
            delete originalMessage[key];
        });
        originalMessage.IOUDetails = {amount, comment, currency};
        originalMessage.paymentType = paymentType;
    }

    // IOUs of type split only exist in group DMs and those don't have an iouReport so we need to delete the IOUReportID key
    if (type === CONST.IOU.REPORT_ACTION_TYPE.SPLIT) {
        delete originalMessage.IOUReportID;
        originalMessage.participants = [currentUserEmail, ..._.pluck(participants, 'login')];
        originalMessage.participantAccountIDs = [currentUserAccountID, ..._.pluck(participants, 'accountID')];
    }

    return {
        actionName: CONST.REPORT.ACTIONS.TYPE.IOU,
        actorAccountID: currentUserAccountID,
        actorEmail: currentUserEmail,
        automatic: false,
        avatar: lodashGet(currentUserPersonalDetails, 'avatar', UserUtils.getDefaultAvatar(currentUserAccountID)),
        isAttachment: false,
        originalMessage,
        message: getIOUReportActionMessage(type, amount, comment, currency, paymentType, isSettlingUp),
        person: [
            {
                style: 'strong',
                text: lodashGet(currentUserPersonalDetails, 'displayName', currentUserEmail),
                type: 'TEXT',
            },
        ],
        reportActionID: NumberUtils.rand64(),
        shouldShow: true,
        created: DateUtils.getDBTime(),
        pendingAction: CONST.RED_BRICK_ROAD_PENDING_ACTION.ADD,
    };
}

function buildOptimisticReportPreview(reportID, iouReportID, payeeAccountID) {
    return {
        reportActionID: NumberUtils.rand64(),
        reportID,
        created: DateUtils.getDBTime(),
        actionName: CONST.REPORT.ACTIONS.TYPE.REPORTPREVIEW,
        pendingAction: CONST.RED_BRICK_ROAD_PENDING_ACTION.ADD,
        accountID: payeeAccountID,
        message: [
            {
                html: '',
                text: '',
                isEdited: false,
                type: CONST.REPORT.MESSAGE.TYPE.COMMENT,
            },
        ],
        originalMessage: {
            linkedReportID: iouReportID,
        },
        actorEmail: currentUserEmail,
        actorAccountID: currentUserAccountID,
    };
}

function buildOptimisticTaskReportAction(taskReportID, actionName, message = '') {
    const originalMessage = {
        taskReportID,
        type: actionName,
        text: message,
    };

    return {
        actionName,
        actorAccountID: currentUserAccountID,
        actorEmail: currentUserEmail,
        automatic: false,
        avatar: lodashGet(currentUserPersonalDetails, 'avatar', UserUtils.getDefaultAvatar(currentUserAccountID)),
        isAttachment: false,
        originalMessage,
        message: [
            {
                text: message,
                taskReportID,
                type: CONST.REPORT.MESSAGE.TYPE.TEXT,
            },
        ],
        person: [
            {
                style: 'strong',
                text: lodashGet(currentUserPersonalDetails, 'displayName', currentUserAccountID),
                type: 'TEXT',
            },
        ],
        reportActionID: NumberUtils.rand64(),
        shouldShow: true,
        created: DateUtils.getDBTime(),
        isFirstItem: false,
        pendingAction: CONST.RED_BRICK_ROAD_PENDING_ACTION.ADD,
    };
}

/**
 * Builds an optimistic chat report with a randomly generated reportID and as much information as we currently have
 *
 * @param {Array} participantList Array of participant accountIDs
 * @param {String} reportName
 * @param {String} chatType
 * @param {String} policyID
 * @param {String} ownerEmail
 * @param {Number} ownerAccountID
 * @param {Boolean} isOwnPolicyExpenseChat
 * @param {String} oldPolicyName
 * @param {String} visibility
 * @param {String} notificationPreference
 * @param {String} parentReportActionID
 * @param {String} parentReportID
 * @returns {Object}
 */
function buildOptimisticChatReport(
    participantList,
    reportName = CONST.REPORT.DEFAULT_REPORT_NAME,
    chatType = '',
    policyID = CONST.POLICY.OWNER_EMAIL_FAKE,
    ownerEmail = CONST.REPORT.OWNER_EMAIL_FAKE,
    ownerAccountID = CONST.REPORT.OWNER_ACCOUNT_ID_FAKE,
    isOwnPolicyExpenseChat = false,
    oldPolicyName = '',
    visibility = undefined,
    notificationPreference = CONST.REPORT.NOTIFICATION_PREFERENCE.ALWAYS,
    parentReportActionID = '',
    parentReportID = '',
) {
    const currentTime = DateUtils.getDBTime();
    return {
        type: CONST.REPORT.TYPE.CHAT,
        chatType,
        hasOutstandingIOU: false,
        isOwnPolicyExpenseChat,
        isPinned: reportName === CONST.REPORT.WORKSPACE_CHAT_ROOMS.ADMINS,
        lastActorEmail: '',
        lastActorAccountID: 0,
        lastMessageHtml: '',
        lastMessageText: null,
        lastReadTime: currentTime,
        lastVisibleActionCreated: currentTime,
        notificationPreference,
        oldPolicyName,
        ownerEmail: ownerEmail || CONST.REPORT.OWNER_EMAIL_FAKE,
        ownerAccountID: ownerAccountID || CONST.REPORT.OWNER_ACCOUNT_ID_FAKE,
        parentReportActionID,
        parentReportID,
        participantAccountIDs: participantList,
        policyID,
        reportID: generateReportID(),
        reportName,
        stateNum: 0,
        statusNum: 0,
        visibility,
        welcomeMessage: '',
    };
}

/**
 * Returns the necessary reportAction onyx data to indicate that the chat has been created optimistically
 * @param {String} ownerEmail
 * @returns {Object}
 */
function buildOptimisticCreatedReportAction(ownerEmail) {
    return {
        reportActionID: NumberUtils.rand64(),
        actionName: CONST.REPORT.ACTIONS.TYPE.CREATED,
        pendingAction: CONST.RED_BRICK_ROAD_PENDING_ACTION.ADD,
        actorAccountID: currentUserAccountID,
        actorEmail: currentUserEmail,
        message: [
            {
                type: CONST.REPORT.MESSAGE.TYPE.TEXT,
                style: 'strong',
                text: ownerEmail === currentUserEmail ? 'You' : ownerEmail,
            },
            {
                type: CONST.REPORT.MESSAGE.TYPE.TEXT,
                style: 'normal',
                text: ' created this report',
            },
        ],
        person: [
            {
                type: CONST.REPORT.MESSAGE.TYPE.TEXT,
                style: 'strong',
                text: lodashGet(allPersonalDetails, [currentUserAccountID, 'displayName'], currentUserEmail),
            },
        ],
        automatic: false,
        avatar: lodashGet(allPersonalDetails, [currentUserAccountID, 'avatar'], UserUtils.getDefaultAvatar(currentUserAccountID)),
        created: DateUtils.getDBTime(),
        shouldShow: true,
    };
}

/**
 * Returns the necessary reportAction onyx data to indicate that a task report has been edited
 *
 * @param {String} ownerEmail
 * @returns {Object}
 */

function buildOptimisticEditedTaskReportAction(ownerEmail) {
    return {
        reportActionID: NumberUtils.rand64(),
        actionName: CONST.REPORT.ACTIONS.TYPE.TASKEDITED,
        pendingAction: CONST.RED_BRICK_ROAD_PENDING_ACTION.ADD,
        actorAccountID: currentUserAccountID,
        actorEmail: currentUserEmail,
        message: [
            {
                type: CONST.REPORT.MESSAGE.TYPE.TEXT,
                style: 'strong',
                text: ownerEmail === currentUserEmail ? 'You' : ownerEmail,
            },
            {
                type: CONST.REPORT.MESSAGE.TYPE.TEXT,
                style: 'normal',
                text: ' edited this task',
            },
        ],
        person: [
            {
                type: CONST.REPORT.MESSAGE.TYPE.TEXT,
                style: 'strong',
                text: lodashGet(allPersonalDetails, [currentUserAccountID, 'displayName'], currentUserEmail),
            },
        ],
        automatic: false,
        avatar: lodashGet(allPersonalDetails, [currentUserAccountID, 'avatar'], UserUtils.getDefaultAvatar(currentUserAccountID)),
        created: DateUtils.getDBTime(),
        shouldShow: false,
    };
}

/**
 * Returns the necessary reportAction onyx data to indicate that a chat has been archived
 *
 * @param {String} ownerEmail
 * @param {String} policyName
 * @param {String} reason - A reason why the chat has been archived
 * @returns {Object}
 */
function buildOptimisticClosedReportAction(ownerEmail, policyName, reason = CONST.REPORT.ARCHIVE_REASON.DEFAULT) {
    return {
        actionName: CONST.REPORT.ACTIONS.TYPE.CLOSED,
        actorAccountID: currentUserAccountID,
        automatic: false,
        avatar: lodashGet(allPersonalDetails, [currentUserAccountID, 'avatar'], UserUtils.getDefaultAvatar(currentUserAccountID)),
        created: DateUtils.getDBTime(),
        message: [
            {
                type: CONST.REPORT.MESSAGE.TYPE.TEXT,
                style: 'strong',
                text: ownerEmail === currentUserEmail ? 'You' : ownerEmail,
            },
            {
                type: CONST.REPORT.MESSAGE.TYPE.TEXT,
                style: 'normal',
                text: ' closed this report',
            },
        ],
        originalMessage: {
            policyName,
            reason,
        },
        pendingAction: CONST.RED_BRICK_ROAD_PENDING_ACTION.ADD,
        person: [
            {
                type: CONST.REPORT.MESSAGE.TYPE.TEXT,
                style: 'strong',
                text: lodashGet(allPersonalDetails, [currentUserAccountID, 'displayName'], currentUserEmail),
            },
        ],
        reportActionID: NumberUtils.rand64(),
        shouldShow: true,
    };
}

/**
 * @param {String} policyID
 * @param {String} policyName
 * @returns {Object}
 */
function buildOptimisticWorkspaceChats(policyID, policyName) {
    const announceChatData = buildOptimisticChatReport(
        [currentUserAccountID],
        CONST.REPORT.WORKSPACE_CHAT_ROOMS.ANNOUNCE,
        CONST.REPORT.CHAT_TYPE.POLICY_ANNOUNCE,
        policyID,
        null,
        0,
        false,
        policyName,
        null,

        // #announce contains all policy members so notifying always should be opt-in only.
        CONST.REPORT.NOTIFICATION_PREFERENCE.DAILY,
    );
    const announceChatReportID = announceChatData.reportID;
    const announceCreatedAction = buildOptimisticCreatedReportAction(announceChatData.ownerEmail);
    const announceReportActionData = {
        [announceCreatedAction.reportActionID]: announceCreatedAction,
    };

    const adminsChatData = buildOptimisticChatReport(
        [currentUserAccountID],
        CONST.REPORT.WORKSPACE_CHAT_ROOMS.ADMINS,
        CONST.REPORT.CHAT_TYPE.POLICY_ADMINS,
        policyID,
        null,
        0,
        false,
        policyName,
    );
    const adminsChatReportID = adminsChatData.reportID;
    const adminsCreatedAction = buildOptimisticCreatedReportAction(adminsChatData.ownerEmail);
    const adminsReportActionData = {
        [adminsCreatedAction.reportActionID]: adminsCreatedAction,
    };

    const expenseChatData = buildOptimisticChatReport(
        [currentUserAccountID],
        '',
        CONST.REPORT.CHAT_TYPE.POLICY_EXPENSE_CHAT,
        policyID,
        currentUserEmail,
        currentUserAccountID,
        true,
        policyName,
    );
    const expenseChatReportID = expenseChatData.reportID;
    const expenseReportCreatedAction = buildOptimisticCreatedReportAction(expenseChatData.ownerEmail);
    const expenseReportActionData = {
        [expenseReportCreatedAction.reportActionID]: expenseReportCreatedAction,
    };

    return {
        announceChatReportID,
        announceChatData,
        announceReportActionData,
        announceCreatedReportActionID: announceCreatedAction.reportActionID,
        adminsChatReportID,
        adminsChatData,
        adminsReportActionData,
        adminsCreatedReportActionID: adminsCreatedAction.reportActionID,
        expenseChatReportID,
        expenseChatData,
        expenseReportActionData,
        expenseCreatedReportActionID: expenseReportCreatedAction.reportActionID,
    };
}

/**
 * Builds an optimistic Task Report with a randomly generated reportID
 *
 * @param {String} ownerEmail - Email of the person generating the Task.
 * @param {Number} ownerAccountID - Account ID of the person generating the Task.
 * @param {String} assigneeAccountID - AccountID of the other person participating in the Task.
 * @param {String} parentReportID - Report ID of the chat where the Task is.
 * @param {String} title - Task title.
 * @param {String} description - Task description.
 *
 * @returns {Object}
 */

function buildOptimisticTaskReport(ownerEmail, ownerAccountID, assigneeAccountID = 0, parentReportID, title, description) {
    return {
        reportID: generateReportID(),
        reportName: title,
        description,
        ownerEmail,
        ownerAccountID,
        // managerEmail: assignee,
        managerID: assigneeAccountID,
        type: CONST.REPORT.TYPE.TASK,
        parentReportID,
        stateNum: CONST.REPORT.STATE_NUM.OPEN,
        statusNum: CONST.REPORT.STATUS.OPEN,
    };
}

/**
 * @param {Object} report
 * @returns {Boolean}
 */
function isUnread(report) {
    if (!report) {
        return false;
    }

    // lastVisibleActionCreated and lastReadTime are both datetime strings and can be compared directly
    const lastVisibleActionCreated = report.lastVisibleActionCreated || '';
    const lastReadTime = report.lastReadTime || '';
    return lastReadTime < lastVisibleActionCreated;
}

/**
 * @param {Object} report
 * @returns {Boolean}
 */
function isUnreadWithMention(report) {
    if (!report) {
        return false;
    }

    // lastMentionedTime and lastReadTime are both datetime strings and can be compared directly
    const lastMentionedTime = report.lastMentionedTime || '';
    const lastReadTime = report.lastReadTime || '';
    return lastReadTime < lastMentionedTime;
}

/**
 * Determines if a report has an outstanding IOU that doesn't belong to the currently logged in user
 *
 * @param {Object} report
 * @param {String} report.iouReportID
 * @param {Object} iouReports
 * @returns {boolean}
 */
function hasOutstandingIOU(report, iouReports) {
    if (!report || !report.iouReportID || _.isUndefined(report.hasOutstandingIOU)) {
        return false;
    }

    const iouReport = iouReports && iouReports[`${ONYXKEYS.COLLECTION.REPORT}${report.iouReportID}`];
    if (!iouReport || !iouReport.ownerAccountID) {
        return false;
    }

    if (iouReport.ownerAccountID === currentUserAccountID) {
        return false;
    }

    return report.hasOutstandingIOU;
}

/**
 * @param {Object} report
 * @param {String} report.iouReportID
 * @param {Object} iouReports
 * @returns {Boolean}
 */
function isIOUOwnedByCurrentUser(report, iouReports = {}) {
    if (report.hasOutstandingIOU) {
        const iouReport = iouReports[`${ONYXKEYS.COLLECTION.REPORT}${report.iouReportID}`];
        if (iouReport) {
            return iouReport.ownerAccountID === currentUserAccountID;
        }
    }
    return false;
}

/**
 * Assuming the passed in report is a default room, lets us know whether we can see it or not, based on permissions and
 * the various subsets of users we've allowed to use default rooms.
 *
 * @param {Object} report
 * @param {Array<Object>} policies
 * @param {Array<String>} betas
 * @return {Boolean}
 */
function canSeeDefaultRoom(report, policies, betas) {
    // Include archived rooms
    if (isArchivedRoom(report)) {
        return true;
    }

    // Include default rooms for free plan policies (domain rooms aren't included in here because they do not belong to a policy)
    if (getPolicyType(report, policies) === CONST.POLICY.TYPE.FREE) {
        return true;
    }

    // Include domain rooms with Partner Managers (Expensify accounts) in them for accounts that are on a domain with an Approved Accountant
    if (isDomainRoom(report) && doesDomainHaveApprovedAccountant && hasExpensifyEmails(lodashGet(report, ['participantAccountIDs'], []))) {
        return true;
    }

    // If the room has an assigned guide, it can be seen.
    if (hasExpensifyGuidesEmails(lodashGet(report, ['participantAccountIDs'], []))) {
        return true;
    }

    // Include any admins and announce rooms, since only non partner-managed domain rooms are on the beta now.
    if (isAdminRoom(report) || isAnnounceRoom(report)) {
        return true;
    }

    // For all other cases, just check that the user belongs to the default rooms beta
    return Permissions.canUseDefaultRooms(betas);
}

/**
 * Takes several pieces of data from Onyx and evaluates if a report should be shown in the option list (either when searching
 * for reports or the reports shown in the LHN).
 *
 * This logic is very specific and the order of the logic is very important. It should fail quickly in most cases and also
 * filter out the majority of reports before filtering out very specific minority of reports.
 *
 * @param {Object} report
 * @param {String} currentReportId
 * @param {Boolean} isInGSDMode
 * @param {Object} iouReports
 * @param {String[]} betas
 * @param {Object} policies
 * @returns {boolean}
 */
function shouldReportBeInOptionList(report, currentReportId, isInGSDMode, iouReports, betas, policies) {
    const isInDefaultMode = !isInGSDMode;

    // Exclude reports that have no data because there wouldn't be anything to show in the option item.
    // This can happen if data is currently loading from the server or a report is in various stages of being created.
    // This can also happen for anyone accessing a public room or archived room for which they don't have access to the underlying policy.
    if (
        !report ||
        !report.reportID ||
        (_.isEmpty(report.participantAccountIDs) && !isThread(report) && !isPublicRoom(report) && !isArchivedRoom(report) && !isMoneyRequestReport(report) && !isTaskReport(report))
    ) {
        return false;
    }

    if (isDefaultRoom(report) && !canSeeDefaultRoom(report, policies, betas)) {
        return false;
    }

    // Include the currently viewed report. If we excluded the currently viewed report, then there
    // would be no way to highlight it in the options list and it would be confusing to users because they lose
    // a sense of context.
    if (report.reportID === currentReportId) {
        return true;
    }

    // Include reports if they have a draft, are pinned, or have an outstanding IOU
    // These are always relevant to the user no matter what view mode the user prefers
    if (report.hasDraft || report.isPinned || hasOutstandingIOU(report, iouReports)) {
        return true;
    }

    // Include reports that have errors from trying to add a workspace
    // If we excluded it, then the red-brock-road pattern wouldn't work for the user to resolve the error
    if (report.errorFields && !_.isEmpty(report.errorFields.addWorkspaceRoom)) {
        return true;
    }

    // All unread chats (even archived ones) in GSD mode will be shown. This is because GSD mode is specifically for focusing the user on the most relevant chats, primarily, the unread ones
    if (isInGSDMode) {
        return isUnread(report);
    }

    // Archived reports should always be shown when in default (most recent) mode. This is because you should still be able to access and search for the chats to find them.
    if (isInDefaultMode && isArchivedRoom(report)) {
        return true;
    }

    // Include policy expense chats if the user isn't in the policy expense chat beta
    if (isPolicyExpenseChat(report) && !Permissions.canUsePolicyExpenseChat(betas)) {
        return false;
    }

    return true;
}

/**
 * Attempts to find a report in onyx with the provided list of participants. Does not include threads
 * @param {Array} newParticipantList
 * @returns {Array|undefined}
 */
function getChatByParticipants(newParticipantList) {
    newParticipantList.sort();
    return _.find(allReports, (report) => {
        // If the report has been deleted, or there are no participants (like an empty #admins room) then skip it
        if (!report || !report.participantAccountIDs || isThread(report)) {
            return false;
        }

        // Only return the room if it has all the participants and is not a policy room
        return !isUserCreatedPolicyRoom(report) && _.isEqual(newParticipantList, _.sortBy(report.participantAccountIDs));
    });
}

/**
 * Attempts to find a report in onyx with the provided email list of participants. Does not include threads
 * This is temporary function while migrating from PersonalDetails to PersonalDetailsList
 *
 * @deprecated - use getChatByParticipants()
 *
 * @param {Array} participantsLoginList
 * @returns {Array|undefined}
 */
function getChatByParticipantsByLoginList(participantsLoginList) {
    participantsLoginList.sort();
    return _.find(allReports, (report) => {
        // If the report has been deleted, or there are no participants (like an empty #admins room) then skip it
        if (!report || !report.participants || isThread(report)) {
            return false;
        }

        // Only return the room if it has all the participants and is not a policy room
        return !isUserCreatedPolicyRoom(report) && _.isEqual(participantsLoginList, _.sortBy(report.participants));
    });
}

/**
 * Attempts to find a report in onyx with the provided list of participants in given policy
 * @param {Array} newParticipantList
 * @param {String} policyID
 * @returns {object|undefined}
 */
function getChatByParticipantsAndPolicy(newParticipantList, policyID) {
    newParticipantList.sort();
    return _.find(allReports, (report) => {
        // If the report has been deleted, or there are no participants (like an empty #admins room) then skip it
        if (!report || !report.participantAccountIDs) {
            return false;
        }

        // Only return the room if it has all the participants and is not a policy room
        return report.policyID === policyID && _.isEqual(newParticipantList, _.sortBy(report.participantAccountIDs));
    });
}

/**
 * @param {String} policyID
 * @returns {Array}
 */
function getAllPolicyReports(policyID) {
    return _.filter(allReports, (report) => report && report.policyID === policyID);
}

/**
 * Returns true if Chronos is one of the chat participants (1:1)
 * @param {Object} report
 * @returns {Boolean}
 */
function chatIncludesChronos(report) {
    return report.participantAccountIDs && _.contains(report.participantAccountIDs, CONST.ACCOUNT_ID.CHRONOS);
}

/**
 * @param {Object} report
 * @param {String} report.lastReadTime
 * @param {Array} sortedAndFilteredReportActions - reportActions for the report, sorted newest to oldest, and filtered for only those that should be visible
 *
 * @returns {String|null}
 */
function getNewMarkerReportActionID(report, sortedAndFilteredReportActions) {
    if (!isUnread(report)) {
        return '';
    }

    const newMarkerIndex = _.findLastIndex(sortedAndFilteredReportActions, (reportAction) => (reportAction.created || '') > report.lastReadTime);

    return _.has(sortedAndFilteredReportActions[newMarkerIndex], 'reportActionID') ? sortedAndFilteredReportActions[newMarkerIndex].reportActionID : '';
}

/**
 * Performs the markdown conversion, and replaces code points > 127 with C escape sequences
 * Used for compatibility with the backend auth validator for AddComment, and to account for MD in comments
 * @param {String} textComment
 * @returns {Number} The comment's total length as seen from the backend
 */
function getCommentLength(textComment) {
    return getParsedComment(textComment)
        .replace(/[^ -~]/g, '\\u????')
        .trim().length;
}

/**
 * @param {String|null} url
 * @returns {String}
 */
function getRouteFromLink(url) {
    if (!url) {
        return '';
    }

    // Get the reportID from URL
    let route = url;
    _.each(linkingConfig.prefixes, (prefix) => {
        const localWebAndroidRegEx = /^(http:\/\/([0-9]{1,3})\.([0-9]{1,3})\.([0-9]{1,3})\.([0-9]{1,3}))/;
        if (route.startsWith(prefix)) {
            route = route.replace(prefix, '');
        } else if (localWebAndroidRegEx.test(route)) {
            route = route.replace(localWebAndroidRegEx, '');
        } else {
            return;
        }

        // Remove the port if it's a localhost URL
        if (/^:\d+/.test(route)) {
            route = route.replace(/:\d+/, '');
        }

        // Remove the leading slash if exists
        if (route.startsWith('/')) {
            route = route.replace('/', '');
        }
    });
    return route;
}

/**
 * @param {String|null} url
 * @returns {String}
 */
function getReportIDFromLink(url) {
    const route = getRouteFromLink(url);
    const {reportID, isSubReportPageRoute} = ROUTES.parseReportRouteParams(route);
    if (isSubReportPageRoute) {
        // We allow the Sub-Report deep link routes (settings, details, etc.) to be handled by their respective component pages
        return '';
    }
    return reportID;
}

/**
 * Users can request money in policy expense chats only if they are in a role of a member in the chat (in other words, if it's their policy expense chat)
 *
 * @param {Object} report
 * @returns {Boolean}
 */
function canRequestMoney(report) {
    return !isPolicyExpenseChat(report) || report.isOwnPolicyExpenseChat;
}

/**
 * @param {Object} report
 * @param {Array} reportParticipants
 * @param {Array} betas
 * @returns {Array}
 */
function getMoneyRequestOptions(report, reportParticipants, betas) {
    // In any thread, we do not allow any new money requests yet
    if (isThread(report)) {
        return [];
    }

    const participants = _.filter(reportParticipants, (accountID) => currentUserPersonalDetails.accountID !== accountID);

    const hasExcludedIOUAccountIDs = lodashIntersection(reportParticipants, CONST.EXPENSIFY_ACCOUNT_IDS).length > 0;
    const hasMultipleParticipants = participants.length > 1;

    if (hasExcludedIOUAccountIDs || (participants.length === 0 && !report.isOwnPolicyExpenseChat) || !Permissions.canUseIOU(betas)) {
        return [];
    }

    // Additional requests should be blocked for money request reports
    if (isMoneyRequestReport(report)) {
        return [];
    }

    // User created policy rooms and default rooms like #admins or #announce will always have the Split Bill option
    // unless there are no participants at all (e.g. #admins room for a policy with only 1 admin)
    // DM chats will have the Split Bill option only when there are at least 3 people in the chat.
    // There is no Split Bill option for Workspace chats
    if (isChatRoom(report) || (hasMultipleParticipants && !isPolicyExpenseChat(report))) {
        return [CONST.IOU.MONEY_REQUEST_TYPE.SPLIT];
    }

    // DM chats that only have 2 people will see the Send / Request money options.
    // Workspace chats should only see the Request money option, as "easy overages" is not available.
    return [
        ...(canRequestMoney(report) ? [CONST.IOU.MONEY_REQUEST_TYPE.REQUEST] : []),

        // Send money option should be visible only in DMs
        ...(Permissions.canUseIOUSend(betas) && isChatReport(report) && !isPolicyExpenseChat(report) && participants.length === 1 ? [CONST.IOU.MONEY_REQUEST_TYPE.SEND] : []),
    ];
}

/**
 * Allows a user to leave a policy room according to the following conditions of the visibility or chatType rNVP:
 * `public` - Anyone can leave (because anybody can join)
 * `public_announce` - Only non-policy members can leave (it's auto-shared with policy members)
 * `policy_admins` - Nobody can leave (it's auto-shared with all policy admins)
 * `policy_announce` - Nobody can leave (it's auto-shared with all policy members)
 * `policy` - Anyone can leave (though only policy members can join)
 * `domain` - Nobody can leave (it's auto-shared with domain members)
 * `dm` - Nobody can leave (it's auto-shared with users)
 * `private` - Anybody can leave (though you can only be invited to join)
 *
 * @param {Object} report
 * @param {String} report.visibility
 * @param {String} report.chatType
 * @param {Boolean} isPolicyMember
 * @returns {Boolean}
 */
function canLeaveRoom(report, isPolicyMember) {
    if (_.isEmpty(report.visibility)) {
        if (
            report.chatType === CONST.REPORT.CHAT_TYPE.POLICY_ADMINS ||
            report.chatType === CONST.REPORT.CHAT_TYPE.POLICY_ANNOUNCE ||
            report.chatType === CONST.REPORT.CHAT_TYPE.DOMAIN_ALL ||
            _.isEmpty(report.chatType)
        ) {
            // DM chats don't have a chatType
            return false;
        }
    } else if (isPublicAnnounceRoom(report) && isPolicyMember) {
        return false;
    }
    return true;
}

/**
 * @param {string[]} participants
 * @returns {Boolean}
 */
function isCurrentUserTheOnlyParticipant(participants) {
    return participants && participants.length === 1 && participants[0] === sessionEmail;
}

/**
 * Returns display names for those that can see the whisper.
 * However, it returns "you" if the current user is the only one who can see it besides the person that sent it.
 *
 * @param {string[]} participants
 * @returns {string}
 */
function getWhisperDisplayNames(participants) {
    const isWhisperOnlyVisibleToCurrentUSer = isCurrentUserTheOnlyParticipant(participants);

    // When the current user is the only participant, the display name needs to be "you" because that's the only person reading it
    if (isWhisperOnlyVisibleToCurrentUSer) {
        return Localize.translateLocal('common.youAfterPreposition');
    }

    return _.map(participants, (login) => getDisplayNameForParticipant(login, !isWhisperOnlyVisibleToCurrentUSer)).join(', ');
}

/**
 * Show subscript on IOU or expense report
 * @param {Object} report
 * @returns {Boolean}
 */
function shouldReportShowSubscript(report) {
    if (isArchivedRoom(report)) {
        return false;
    }

    if (isPolicyExpenseChat(report) && !isThread(report) && !isTaskReport(report) && !report.isOwnPolicyExpenseChat) {
        return true;
    }

    return isExpenseReport(report);
}

/**
 * Return true if reports data exists
 * @returns {Boolean}
 */
function isReportDataReady() {
    return !_.isEmpty(allReports) && _.some(_.keys(allReports), (key) => allReports[key].reportID);
}

/**
 * Returns the parentReport if the given report is a thread.
 *
 * @param {Object} report
 * @returns {Object}
 */
function getParentReport(report) {
    if (!report || !report.parentReportID) {
        return {};
    }
    return lodashGet(allReports, `${ONYXKEYS.COLLECTION.REPORT}${report.parentReportID}`, {});
}

/**
 * Return true if the composer should be hidden
 * @param {Object} report
 * @param {Object} reportErrors
 * @returns {Boolean}
 */
function shouldHideComposer(report, reportErrors) {
    return isArchivedRoom(report) || !_.isEmpty(reportErrors) || !isAllowedToComment(report);
}

/**
 * Returns ID of the original report from which the given reportAction is first created.
 *
 * @param {String} reportID
 * @param {Object} reportAction
 * @returns {String}
 */
function getOriginalReportID(reportID, reportAction) {
    return isThreadFirstChat(reportAction, reportID) ? lodashGet(allReports, [`${ONYXKEYS.COLLECTION.REPORT}${reportID}`, 'parentReportID']) : reportID;
}

export {
    getReportParticipantsTitle,
    isReportMessageAttachment,
    findLastAccessedReport,
    canEditReportAction,
    canFlagReportAction,
    canDeleteReportAction,
    canLeaveRoom,
    sortReportsByLastRead,
    isDefaultRoom,
    isAdminRoom,
    isAnnounceRoom,
    isUserCreatedPolicyRoom,
    isChatRoom,
    getChatRoomSubtitle,
    getPolicyName,
    getPolicyType,
    isArchivedRoom,
    isPolicyExpenseChatAdmin,
    isPublicRoom,
    isPublicAnnounceRoom,
    isConciergeChatReport,
    isCurrentUserTheOnlyParticipant,
    hasAutomatedExpensifyAccountIDs,
    hasExpensifyGuidesEmails,
    hasOutstandingIOU,
    isIOUOwnedByCurrentUser,
    getMoneyRequestTotal,
    canShowReportRecipientLocalTime,
    formatReportLastMessageText,
    chatIncludesConcierge,
    isPolicyExpenseChat,
    getIconsForParticipants,
    getIcons,
    getRoomWelcomeMessage,
    getDisplayNamesWithTooltips,
    getReportName,
    getReport,
    getReportIDFromLink,
    getRouteFromLink,
    navigateToDetailsPage,
    generateReportID,
    hasReportNameError,
    isUnread,
    isUnreadWithMention,
    buildOptimisticWorkspaceChats,
    buildOptimisticTaskReport,
    buildOptimisticChatReport,
    buildOptimisticClosedReportAction,
    buildOptimisticCreatedReportAction,
    buildOptimisticEditedTaskReportAction,
    buildOptimisticIOUReport,
    buildOptimisticExpenseReport,
    buildOptimisticIOUReportAction,
    buildOptimisticReportPreview,
    buildOptimisticTaskReportAction,
    buildOptimisticAddCommentReportAction,
    buildOptimisticTaskCommentReportAction,
    shouldReportBeInOptionList,
    getChatByParticipants,
    getChatByParticipantsByLoginList,
    getChatByParticipantsAndPolicy,
    getAllPolicyReports,
    getIOUReportActionMessage,
    getDisplayNameForParticipant,
    isChatReport,
    isExpenseReport,
    isIOUReport,
    isTaskReport,
    isTaskCompleted,
    isTaskAssignee,
    isMoneyRequestReport,
    chatIncludesChronos,
    getNewMarkerReportActionID,
    canSeeDefaultRoom,
    getDefaultWorkspaceAvatar,
    getCommentLength,
    getParsedComment,
    getMoneyRequestOptions,
    canRequestMoney,
    getWhisperDisplayNames,
    getWorkspaceAvatar,
    isThread,
    isThreadParent,
    isThreadFirstChat,
    shouldReportShowSubscript,
    isReportDataReady,
    isSettled,
    isAllowedToComment,
    getMoneyRequestAction,
    getBankAccountRoute,
    getParentReport,
<<<<<<< HEAD
    getReportPreviewMessage,
=======
    shouldHideComposer,
>>>>>>> 387ff7fa
    getOriginalReportID,
};<|MERGE_RESOLUTION|>--- conflicted
+++ resolved
@@ -2400,10 +2400,7 @@
     getMoneyRequestAction,
     getBankAccountRoute,
     getParentReport,
-<<<<<<< HEAD
     getReportPreviewMessage,
-=======
     shouldHideComposer,
->>>>>>> 387ff7fa
     getOriginalReportID,
 };