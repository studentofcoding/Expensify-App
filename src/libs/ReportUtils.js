import _ from 'underscore';
import {format} from 'date-fns';
import Str from 'expensify-common/lib/str';
import lodashGet from 'lodash/get';
import lodashIntersection from 'lodash/intersection';
import Onyx from 'react-native-onyx';
import ExpensiMark from 'expensify-common/lib/ExpensiMark';
import ONYXKEYS from '../ONYXKEYS';
import CONST from '../CONST';
import * as Localize from './Localize';
import * as Expensicons from '../components/Icon/Expensicons';
import Navigation from './Navigation/Navigation';
import ROUTES from '../ROUTES';
import * as NumberUtils from './NumberUtils';
import * as ReportActionsUtils from './ReportActionsUtils';
import * as TransactionUtils from './TransactionUtils';
import Permissions from './Permissions';
import DateUtils from './DateUtils';
import linkingConfig from './Navigation/linkingConfig';
import isReportMessageAttachment from './isReportMessageAttachment';
import * as defaultWorkspaceAvatars from '../components/Icon/WorkspaceDefaultAvatars';
import * as CurrencyUtils from './CurrencyUtils';
import * as UserUtils from './UserUtils';

let currentUserEmail;
let currentUserAccountID;
let isAnonymousUser;

Onyx.connect({
    key: ONYXKEYS.SESSION,
    callback: (val) => {
        // When signed out, val is undefined
        if (!val) {
            return;
        }

        currentUserEmail = val.email;
        currentUserAccountID = val.accountID;
        isAnonymousUser = val.authTokenType === 'anonymousAccount';
    },
});

let allPersonalDetails;
let currentUserPersonalDetails;
Onyx.connect({
    key: ONYXKEYS.PERSONAL_DETAILS_LIST,
    callback: (val) => {
        currentUserPersonalDetails = lodashGet(val, currentUserAccountID, {});
        allPersonalDetails = val || {};
    },
});

let allReports;
Onyx.connect({
    key: ONYXKEYS.COLLECTION.REPORT,
    waitForCollectionCallback: true,
    callback: (val) => (allReports = val),
});

let doesDomainHaveApprovedAccountant;
Onyx.connect({
    key: ONYXKEYS.ACCOUNT,
    waitForCollectionCallback: true,
    callback: (val) => (doesDomainHaveApprovedAccountant = lodashGet(val, 'doesDomainHaveApprovedAccountant', false)),
});

let allPolicies;
Onyx.connect({
    key: ONYXKEYS.COLLECTION.POLICY,
    waitForCollectionCallback: true,
    callback: (val) => (allPolicies = val),
});

let loginList;
Onyx.connect({
    key: ONYXKEYS.LOGIN_LIST,
    callback: (val) => (loginList = val),
});

function getChatType(report) {
    return report ? report.chatType : '';
}

/**
 * Returns the concatenated title for the PrimaryLogins of a report
 *
 * @param {Array} accountIDs
 * @returns {string}
 */
function getReportParticipantsTitle(accountIDs) {
    return (
        _.chain(accountIDs)

            // Somehow it's possible for the logins coming from report.participantAccountIDs to contain undefined values so we use compact to remove them.
            .compact()
            .value()
            .join(', ')
    );
}

/**
 * Checks if a report is a chat report.
 *
 * @param {Object} report
 * @returns {Boolean}
 */
function isChatReport(report) {
    return lodashGet(report, 'type') === CONST.REPORT.TYPE.CHAT;
}

/**
 * Checks if a report is an Expense report.
 *
 * @param {Object} report
 * @returns {Boolean}
 */
function isExpenseReport(report) {
    return lodashGet(report, 'type') === CONST.REPORT.TYPE.EXPENSE;
}

/**
 * Checks if a report is an IOU report.
 *
 * @param {Object} report
 * @returns {Boolean}
 */
function isIOUReport(report) {
    return lodashGet(report, 'type') === CONST.REPORT.TYPE.IOU;
}

/**
 * Checks if a report is a task report.
 *
 * @param {Object} report
 * @returns {Boolean}
 */
function isTaskReport(report) {
    return lodashGet(report, 'type') === CONST.REPORT.TYPE.TASK;
}

/**
 * Checks if a report is an open task report.
 *
 * @param {Object} report
 * @returns {Boolean}
 */
function isOpenTaskReport(report) {
    return isTaskReport(report) && report.stateNum === CONST.REPORT.STATE_NUM.OPEN && report.statusNum === CONST.REPORT.STATUS.OPEN;
}

/**
 * Checks if the current user is assigned to the task report
 *
 * @param {Object} report
 * @returns {Boolean}
 */
function isCanceledTaskReport(report) {
    return isTaskReport(report) && report.stateNum === CONST.REPORT.STATE_NUM.SUBMITTED && report.statusNum === CONST.REPORT.STATUS.CLOSED;
}

/**
 * Checks if a report is a completed task report.
 *
 * @param {Object} report
 * @returns {Boolean}
 */
function isCompletedTaskReport(report) {
    return isTaskReport(report) && report.stateNum === CONST.REPORT.STATE_NUM.SUBMITTED && report.statusNum === CONST.REPORT.STATUS.APPROVED;
}

function isTaskAssignee(report) {
    return lodashGet(report, 'managerID') === currentUserAccountID;
}

/**
 * Given a collection of reports returns them sorted by last read
 *
 * @param {Object} reports
 * @returns {Array}
 */
function sortReportsByLastRead(reports) {
    return _.chain(reports)
        .toArray()
        .filter((report) => report && report.reportID && report.lastReadTime)
        .sortBy('lastReadTime')
        .value();
}

/**
 * Can only edit if:
 *
 * - It was written by the current user
 * - It's an ADDCOMMENT that is not an attachment
 * - It's not pending deletion
 *
 * @param {Object} reportAction
 * @returns {Boolean}
 */
function canEditReportAction(reportAction) {
    return (
        reportAction.actorAccountID === currentUserAccountID &&
        reportAction.actionName === CONST.REPORT.ACTIONS.TYPE.ADDCOMMENT &&
        !isReportMessageAttachment(lodashGet(reportAction, ['message', 0], {})) &&
        !ReportActionsUtils.isDeletedAction(reportAction) &&
        !ReportActionsUtils.isCreatedTaskReportAction(reportAction) &&
        reportAction.pendingAction !== CONST.RED_BRICK_ROAD_PENDING_ACTION.DELETE
    );
}

/**
 * Whether the Money Request report is settled
 *
 * @param {String} reportID
 * @returns {Boolean}
 */
function isSettled(reportID) {
    const report = lodashGet(allReports, `${ONYXKEYS.COLLECTION.REPORT}${reportID}`, {});
    return !_.isEmpty(report) && !report.isWaitingOnBankAccount && report.stateNum > CONST.REPORT.STATE_NUM.PROCESSING;
}

/**
 * Whether the current user is the submitter of the report
 *
 * @param {String} reportID
 * @returns {Boolean}
 */
function isCurrentUserSubmitter(reportID) {
    const report = lodashGet(allReports, `${ONYXKEYS.COLLECTION.REPORT}${reportID}`, {});
    return report && report.ownerEmail === currentUserEmail;
}

/**
 * Can only delete if the author is this user and the action is an ADDCOMMENT action or an IOU action in an unsettled report, or if the user is a
 * policy admin
 *
 * @param {Object} reportAction
 * @param {String} reportID
 * @returns {Boolean}
 */
function canDeleteReportAction(reportAction, reportID) {
    // For now, users cannot delete split actions
    if (ReportActionsUtils.isMoneyRequestAction(reportAction) && lodashGet(reportAction, 'originalMessage.type') === CONST.IOU.REPORT_ACTION_TYPE.SPLIT) {
        return false;
    }
    const isActionOwner = reportAction.actorAccountID === currentUserAccountID;
    if (isActionOwner && ReportActionsUtils.isMoneyRequestAction(reportAction) && !isSettled(reportAction.originalMessage.IOUReportID)) {
        return true;
    }
    if (
        reportAction.actionName !== CONST.REPORT.ACTIONS.TYPE.ADDCOMMENT ||
        reportAction.pendingAction === CONST.RED_BRICK_ROAD_PENDING_ACTION.DELETE ||
        ReportActionsUtils.isCreatedTaskReportAction(reportAction) ||
        (ReportActionsUtils.isMoneyRequestAction(reportAction) && isSettled(reportAction.originalMessage.IOUReportID)) ||
        reportAction.actorAccountID === CONST.ACCOUNT_ID.CONCIERGE
    ) {
        return false;
    }
    if (isActionOwner) {
        return true;
    }
    const report = lodashGet(allReports, `${ONYXKEYS.COLLECTION.REPORT}${reportID}`, {});
    const policy = lodashGet(allPolicies, `${ONYXKEYS.COLLECTION.POLICY}${report.policyID}`) || {};
    return policy.role === CONST.POLICY.ROLE.ADMIN;
}

/**
 * Whether the provided report is an Admin room
 * @param {Object} report
 * @param {String} report.chatType
 * @returns {Boolean}
 */
function isAdminRoom(report) {
    return getChatType(report) === CONST.REPORT.CHAT_TYPE.POLICY_ADMINS;
}

/**
 * Whether the provided report is an Admin-only posting room
 * @param {Object} report
 * @param {String} report.writeCapability
 * @returns {Boolean}
 */
function isAdminsOnlyPostingRoom(report) {
    return lodashGet(report, 'writeCapability', CONST.REPORT.WRITE_CAPABILITIES.ALL) === CONST.REPORT.WRITE_CAPABILITIES.ADMINS;
}

/**
 * Whether the provided report is a Announce room
 * @param {Object} report
 * @param {String} report.chatType
 * @returns {Boolean}
 */
function isAnnounceRoom(report) {
    return getChatType(report) === CONST.REPORT.CHAT_TYPE.POLICY_ANNOUNCE;
}

/**
 * Whether the provided report is a default room
 * @param {Object} report
 * @param {String} report.chatType
 * @returns {Boolean}
 */
function isDefaultRoom(report) {
    return [CONST.REPORT.CHAT_TYPE.POLICY_ADMINS, CONST.REPORT.CHAT_TYPE.POLICY_ANNOUNCE, CONST.REPORT.CHAT_TYPE.DOMAIN_ALL].indexOf(getChatType(report)) > -1;
}

/**
 * Whether the provided report is a Domain room
 * @param {Object} report
 * @param {String} report.chatType
 * @returns {Boolean}
 */
function isDomainRoom(report) {
    return getChatType(report) === CONST.REPORT.CHAT_TYPE.DOMAIN_ALL;
}

/**
 * Whether the provided report is a user created policy room
 * @param {Object} report
 * @param {String} report.chatType
 * @returns {Boolean}
 */
function isUserCreatedPolicyRoom(report) {
    return getChatType(report) === CONST.REPORT.CHAT_TYPE.POLICY_ROOM;
}

/**
 * Whether the provided report is a Policy Expense chat.
 * @param {Object} report
 * @param {String} report.chatType
 * @returns {Boolean}
 */
function isPolicyExpenseChat(report) {
    return getChatType(report) === CONST.REPORT.CHAT_TYPE.POLICY_EXPENSE_CHAT;
}

/**
 * Whether the provided report is a chat room
 * @param {Object} report
 * @param {String} report.chatType
 * @returns {Boolean}
 */
function isChatRoom(report) {
    return isUserCreatedPolicyRoom(report) || isDefaultRoom(report);
}

/**
 * Whether the provided report is a public room
 * @param {Object} report
 * @param {String} report.visibility
 * @returns {Boolean}
 */
function isPublicRoom(report) {
    const visibility = lodashGet(report, 'visibility', '');
    return visibility === CONST.REPORT.VISIBILITY.PUBLIC || visibility === CONST.REPORT.VISIBILITY.PUBLIC_ANNOUNCE;
}

/**
 * Whether the provided report is a public announce room
 * @param {Object} report
 * @param {String} report.visibility
 * @returns {Boolean}
 */
function isPublicAnnounceRoom(report) {
    const visibility = lodashGet(report, 'visibility', '');
    return visibility === CONST.REPORT.VISIBILITY.PUBLIC_ANNOUNCE;
}

/**
 * Get the policy type from a given report
 * @param {Object} report
 * @param {String} report.policyID
 * @param {Object} policies must have Onyxkey prefix (i.e 'policy_') for keys
 * @returns {String}
 */
function getPolicyType(report, policies) {
    return lodashGet(policies, [`${ONYXKEYS.COLLECTION.POLICY}${report.policyID}`, 'type'], '');
}

/**
 * If the report is a policy expense, the route should be for adding bank account for that policy
 * else since the report is a personal IOU, the route should be for personal bank account.
 * @param {Object} report
 * @returns {String}
 */
function getBankAccountRoute(report) {
    return isPolicyExpenseChat(report) ? ROUTES.getBankAccountRoute('', report.policyID) : ROUTES.SETTINGS_ADD_BANK_ACCOUNT;
}

/**
 * Check if personal detail of accountID is empty or optimistic data
 * @param {String} accountID user accountID
 * @returns {Boolean}
 */
function isOptimisticPersonalDetail(accountID) {
    return _.isEmpty(allPersonalDetails[accountID]) || !!allPersonalDetails[accountID].isOptimisticPersonalDetail;
}

/**
 * Checks if a report is a task report from a policy expense chat.
 *
 * @param {Object} report
 * @returns {Boolean}
 */
function isWorkspaceTaskReport(report) {
    if (!isTaskReport(report)) {
        return false;
    }
    const parentReport = allReports[`${ONYXKEYS.COLLECTION.REPORT}${report.parentReportID}`];
    return isPolicyExpenseChat(parentReport);
}

/**
 * Returns true if report has a parent
 *
 * @param {Object} report
 * @returns {Boolean}
 */
function isThread(report) {
    return Boolean(report && report.parentReportID && report.parentReportActionID);
}

/**
 * Returns true if report is of type chat and has a parent and is therefore a Thread.
 *
 * @param {Object} report
 * @returns {Boolean}
 */
function isChatThread(report) {
    return isThread(report) && report.type === CONST.REPORT.TYPE.CHAT;
}

/**
 * Only returns true if this is our main 1:1 DM report with Concierge
 *
 * @param {Object} report
 * @returns {Boolean}
 */
function isConciergeChatReport(report) {
    return lodashGet(report, 'participantAccountIDs', []).length === 1 && Number(report.participantAccountIDs[0]) === CONST.ACCOUNT_ID.CONCIERGE && !isChatThread(report);
}

/**
 * Check if the report is a single chat report that isn't a thread
 * and personal detail of participant is optimistic data
 * @param {Object} report
 * @param {Array} report.participantAccountIDs
 * @returns {Boolean}
 */
function shouldDisableDetailPage(report) {
    const participantAccountIDs = lodashGet(report, 'participantAccountIDs', []);

    if (isChatRoom(report) || isPolicyExpenseChat(report) || isChatThread(report) || isTaskReport(report)) {
        return false;
    }
    if (participantAccountIDs.length === 1) {
        return isOptimisticPersonalDetail(participantAccountIDs[0]);
    }
    return false;
}

/**
 * Returns true if this report has only one participant and it's an Expensify account.
 * @param {Object} report
 * @returns {Boolean}
 */
function isExpensifyOnlyParticipantInReport(report) {
    const reportParticipants = _.without(lodashGet(report, 'participantAccountIDs', []), currentUserAccountID);
    return lodashGet(report, 'participantAccountIDs', []).length === 1 && _.some(reportParticipants, (accountID) => _.contains(CONST.EXPENSIFY_ACCOUNT_IDS, accountID));
}

/**
 * Returns true if there are any Expensify accounts (i.e. with domain 'expensify.com') in the set of accountIDs
 * by cross-referencing the accountIDs with personalDetails.
 *
 * @param {Array<Number>} accountIDs
 * @return {Boolean}
 */
function hasExpensifyEmails(accountIDs) {
    return _.some(accountIDs, (accountID) => Str.extractEmailDomain(lodashGet(allPersonalDetails, [accountID, 'login'], '')) === CONST.EXPENSIFY_PARTNER_NAME);
}

/**
 * Returns true if there are any guides accounts (team.expensify.com) in a list of accountIDs
 * by cross-referencing the accountIDs with personalDetails since guides that are participants
 * of the user's chats should have their personal details in Onyx.
 * @param {Array<Number>} accountIDs
 * @returns {Boolean}
 */
function hasExpensifyGuidesEmails(accountIDs) {
    return _.some(accountIDs, (accountID) => Str.extractEmailDomain(lodashGet(allPersonalDetails, [accountID, 'login'], '')) === CONST.EMAIL.GUIDES_DOMAIN);
}

/**
 * @param {Record<String, {lastReadTime, reportID}>|Array<{lastReadTime, reportID}>} reports
 * @param {Boolean} [ignoreDomainRooms]
 * @param {Object} policies
 * @param {Boolean} isFirstTimeNewExpensifyUser
 * @param {Boolean} openOnAdminRoom
 * @returns {Object}
 */
function findLastAccessedReport(reports, ignoreDomainRooms, policies, isFirstTimeNewExpensifyUser, openOnAdminRoom = false) {
    // If it's the user's first time using New Expensify, then they could either have:
    //   - just a Concierge report, if so we'll return that
    //   - their Concierge report, and a separate report that must have deeplinked them to the app before they created their account.
    // If it's the latter, we'll use the deeplinked report over the Concierge report,
    // since the Concierge report would be incorrectly selected over the deep-linked report in the logic below.
    let sortedReports = sortReportsByLastRead(reports);

    if (isFirstTimeNewExpensifyUser) {
        if (sortedReports.length === 1) {
            return sortedReports[0];
        }
        return _.find(sortedReports, (report) => !isConciergeChatReport(report));
    }

    if (ignoreDomainRooms) {
        // We allow public announce rooms, admins, and announce rooms through since we bypass the default rooms beta for them.
        // Check where ReportUtils.findLastAccessedReport is called in MainDrawerNavigator.js for more context.
        // Domain rooms are now the only type of default room that are on the defaultRooms beta.
        sortedReports = _.filter(
            sortedReports,
            (report) => !isDomainRoom(report) || getPolicyType(report, policies) === CONST.POLICY.TYPE.FREE || hasExpensifyGuidesEmails(lodashGet(report, ['participantAccountIDs'], [])),
        );
    }

    let adminReport;
    if (openOnAdminRoom) {
        adminReport = _.find(sortedReports, (report) => {
            const chatType = getChatType(report);
            return chatType === CONST.REPORT.CHAT_TYPE.POLICY_ADMINS;
        });
    }

    return adminReport || _.last(sortedReports);
}

/**
 * Whether the provided report is an archived room
 * @param {Object} report
 * @param {Number} report.stateNum
 * @param {Number} report.statusNum
 * @returns {Boolean}
 */
function isArchivedRoom(report) {
    return lodashGet(report, ['statusNum']) === CONST.REPORT.STATUS.CLOSED && lodashGet(report, ['stateNum']) === CONST.REPORT.STATE_NUM.SUBMITTED;
}

/**
 * Get the policy name from a given report
 * @param {Object} report
 * @param {String} report.policyID
 * @param {String} report.oldPolicyName
 * @param {String} report.policyName
 * @param {Boolean} [returnEmptyIfNotFound]
 * @param {Object} [policy]
 * @returns {String}
 */
function getPolicyName(report, returnEmptyIfNotFound = false, policy = undefined) {
    const noPolicyFound = returnEmptyIfNotFound ? '' : Localize.translateLocal('workspace.common.unavailable');
    if (_.isEmpty(report)) {
        return noPolicyFound;
    }

    if ((!allPolicies || _.size(allPolicies) === 0) && !report.policyName) {
        return Localize.translateLocal('workspace.common.unavailable');
    }
    const finalPolicy = policy || _.get(allPolicies, `${ONYXKEYS.COLLECTION.POLICY}${report.policyID}`);

    // Public rooms send back the policy name with the reportSummary,
    // since they can also be accessed by people who aren't in the workspace

    return lodashGet(finalPolicy, 'name') || report.policyName || report.oldPolicyName || noPolicyFound;
}

/**
 * Checks if the current user is allowed to comment on the given report.
 * @param {Object} report
 * @param {String} [report.writeCapability]
 * @returns {Boolean}
 */
function isAllowedToComment(report) {
    // Default to allowing all users to post
    const capability = lodashGet(report, 'writeCapability', CONST.REPORT.WRITE_CAPABILITIES.ALL) || CONST.REPORT.WRITE_CAPABILITIES.ALL;

    if (capability === CONST.REPORT.WRITE_CAPABILITIES.ALL) {
        return true;
    }

    // If unauthenticated user opens public chat room using deeplink, they do not have policies available and they cannot comment
    if (!allPolicies) {
        return false;
    }

    // If we've made it here, commenting on this report is restricted.
    // If the user is an admin, allow them to post.
    const policy = allPolicies[`${ONYXKEYS.COLLECTION.POLICY}${report.policyID}`];
    return lodashGet(policy, 'role', '') === CONST.POLICY.ROLE.ADMIN;
}

/**
 * Checks if the current user is the admin of the policy given the policy expense chat.
 * @param {Object} report
 * @param {String} report.policyID
 * @param {Object} policies must have OnyxKey prefix (i.e 'policy_') for keys
 * @returns {Boolean}
 */
function isPolicyExpenseChatAdmin(report, policies) {
    if (!isPolicyExpenseChat(report)) {
        return false;
    }

    const policyRole = lodashGet(policies, [`${ONYXKEYS.COLLECTION.POLICY}${report.policyID}`, 'role']);

    return policyRole === CONST.POLICY.ROLE.ADMIN;
}

/**
 * Checks if the current user is the admin of the policy.
 * @param {String} policyID
 * @param {Object} policies must have OnyxKey prefix (i.e 'policy_') for keys
 * @returns {Boolean}
 */
function isPolicyAdmin(policyID, policies) {
    const policyRole = lodashGet(policies, [`${ONYXKEYS.COLLECTION.POLICY}${policyID}`, 'role']);

    return policyRole === CONST.POLICY.ROLE.ADMIN;
}

/**
 * Returns true if report is a DM/Group DM chat.
 *
 * @param {Object} report
 * @returns {Boolean}
 */
function isDM(report) {
    return !getChatType(report);
}

/**
 * Returns true if report has a single participant.
 *
 * @param {Object} report
 * @returns {Boolean}
 */
function hasSingleParticipant(report) {
    return report.participants && report.participants.length === 1;
}

/**
 * If the report is a thread and has a chat type set, it is a workspace chat.
 *
 * @param {Object} report
 * @returns {Boolean}
 */
function isWorkspaceThread(report) {
    return Boolean(isThread(report) && !isDM(report));
}

/**
 * Returns true if reportAction has a child.
 *
 * @param {Object} reportAction
 * @returns {Boolean}
 */
function isThreadParent(reportAction) {
    return reportAction && reportAction.childReportID && reportAction.childReportID !== 0;
}

/**
 * Returns true if reportAction is the first chat preview of a Thread
 *
 * @param {Object} reportAction
 * @param {String} reportID
 * @returns {Boolean}
 */
function isThreadFirstChat(reportAction, reportID) {
    return !_.isUndefined(reportAction.childReportID) && reportAction.childReportID.toString() === reportID;
}

/**
 * Checks if a report is a child report.
 *
 * @param {Object} report
 * @returns {Boolean}
 */
function isChildReport(report) {
    return isThread(report) || isTaskReport(report);
}

/**
 * An Expense Request is a thread where the parent report is an Expense Report and
 * the parentReportAction is a transaction.
 *
 * @param {Object} report
 * @returns {Boolean}
 */
function isExpenseRequest(report) {
    if (isThread(report)) {
        const parentReportAction = ReportActionsUtils.getParentReportAction(report);
        const parentReport = lodashGet(allReports, [`${ONYXKEYS.COLLECTION.REPORT}${report.parentReportID}`]);
        return isExpenseReport(parentReport) && ReportActionsUtils.isTransactionThread(parentReportAction);
    }
    return false;
}

/**
 * An IOU Request is a thread where the parent report is an IOU Report and
 * the parentReportAction is a transaction.
 *
 * @param {Object} report
 * @returns {Boolean}
 */
function isIOURequest(report) {
    if (isThread(report)) {
        const parentReportAction = ReportActionsUtils.getParentReportAction(report);
        const parentReport = allReports[`${ONYXKEYS.COLLECTION.REPORT}${report.parentReportID}`];
        return isIOUReport(parentReport) && ReportActionsUtils.isTransactionThread(parentReportAction);
    }
    return false;
}

/**
 * Checks if a report is an IOU or expense request.
 *
 * @param {Object|String} reportOrID
 * @returns {Boolean}
 */
function isMoneyRequest(reportOrID) {
    const report = _.isObject(reportOrID) ? reportOrID : allReports[`${ONYXKEYS.COLLECTION.REPORT}${reportOrID}`];
    return isIOURequest(report) || isExpenseRequest(report);
}

/**
 * Checks if a report is an IOU or expense report.
 *
 * @param {Object|String} reportOrID
 * @returns {Boolean}
 */
function isMoneyRequestReport(reportOrID) {
    const report = _.isObject(reportOrID) ? reportOrID : allReports[`${ONYXKEYS.COLLECTION.REPORT}${reportOrID}`];
    return isIOUReport(report) || isExpenseReport(report);
}

/**
 * Get welcome message based on room type
 * @param {Object} report
 * @returns {Object}
 */

function getRoomWelcomeMessage(report) {
    const welcomeMessage = {};
    const workspaceName = getPolicyName(report);

    if (isArchivedRoom(report)) {
        welcomeMessage.phrase1 = Localize.translateLocal('reportActionsView.beginningOfArchivedRoomPartOne');
        welcomeMessage.phrase2 = Localize.translateLocal('reportActionsView.beginningOfArchivedRoomPartTwo');
    } else if (isDomainRoom(report)) {
        welcomeMessage.phrase1 = Localize.translateLocal('reportActionsView.beginningOfChatHistoryDomainRoomPartOne', {domainRoom: report.reportName});
        welcomeMessage.phrase2 = Localize.translateLocal('reportActionsView.beginningOfChatHistoryDomainRoomPartTwo');
    } else if (isAdminRoom(report)) {
        welcomeMessage.phrase1 = Localize.translateLocal('reportActionsView.beginningOfChatHistoryAdminRoomPartOne', {workspaceName});
        welcomeMessage.phrase2 = Localize.translateLocal('reportActionsView.beginningOfChatHistoryAdminRoomPartTwo');
    } else if (isAdminsOnlyPostingRoom(report)) {
        welcomeMessage.phrase1 = Localize.translateLocal('reportActionsView.beginningOfChatHistoryAdminOnlyPostingRoomPartOne');
        welcomeMessage.phrase2 = Localize.translateLocal('reportActionsView.beginningOfChatHistoryAdminOnlyPostingRoomPartTwo', {workspaceName});
    } else if (isAnnounceRoom(report)) {
        welcomeMessage.phrase1 = Localize.translateLocal('reportActionsView.beginningOfChatHistoryAnnounceRoomPartOne', {workspaceName});
        welcomeMessage.phrase2 = Localize.translateLocal('reportActionsView.beginningOfChatHistoryAnnounceRoomPartTwo', {workspaceName});
    } else {
        // Message for user created rooms or other room types.
        welcomeMessage.phrase1 = Localize.translateLocal('reportActionsView.beginningOfChatHistoryUserRoomPartOne');
        welcomeMessage.phrase2 = Localize.translateLocal('reportActionsView.beginningOfChatHistoryUserRoomPartTwo');
    }

    return welcomeMessage;
}

/**
 * Returns true if Concierge is one of the chat participants (1:1 as well as group chats)
 * @param {Object} report
 * @returns {Boolean}
 */
function chatIncludesConcierge(report) {
    return report.participantAccountIDs && _.contains(report.participantAccountIDs, CONST.ACCOUNT_ID.CONCIERGE);
}

/**
 * Returns true if there is any automated expensify account in accountIDs
 * @param {Array} accountIDs
 * @returns {Boolean}
 */
function hasAutomatedExpensifyAccountIDs(accountIDs) {
    return _.intersection(accountIDs, CONST.EXPENSIFY_ACCOUNT_IDS).length > 0;
}

/**
 * Whether the time row should be shown for a report.
 * @param {Array<Object>} personalDetails
 * @param {Object} report
 * @param {Number} accountID
 * @return {Boolean}
 */
function canShowReportRecipientLocalTime(personalDetails, report, accountID) {
    const reportParticipants = _.without(lodashGet(report, 'participantAccountIDs', []), accountID);
    const participantsWithoutExpensifyAccountIDs = _.difference(reportParticipants, CONST.EXPENSIFY_ACCOUNT_IDS);
    const hasMultipleParticipants = participantsWithoutExpensifyAccountIDs.length > 1;
    const reportRecipient = personalDetails[participantsWithoutExpensifyAccountIDs[0]];
    const reportRecipientTimezone = lodashGet(reportRecipient, 'timezone', CONST.DEFAULT_TIME_ZONE);
    const isReportParticipantValidated = lodashGet(reportRecipient, 'validated', false);
    return Boolean(
        !hasMultipleParticipants &&
            !isChatRoom(report) &&
            !isPolicyExpenseChat(report) &&
            reportRecipient &&
            reportRecipientTimezone &&
            reportRecipientTimezone.selected &&
            isReportParticipantValidated,
    );
}

/**
 * Shorten last message text to fixed length and trim spaces.
 * @param {String} lastMessageText
 * @returns {String}
 */
function formatReportLastMessageText(lastMessageText) {
    return String(lastMessageText).trim().replace(CONST.REGEX.AFTER_FIRST_LINE_BREAK, '').substring(0, CONST.REPORT.LAST_MESSAGE_TEXT_MAX_LENGTH).trim();
}

/**
 * Helper method to return the default avatar associated with the given login
 * @param {String} [workspaceName]
 * @returns {String}
 */
function getDefaultWorkspaceAvatar(workspaceName) {
    if (!workspaceName) {
        return defaultWorkspaceAvatars.WorkspaceBuilding;
    }

    // Remove all chars not A-Z or 0-9 including underscore
    const alphaNumeric = workspaceName
        .normalize('NFD')
        .replace(/[^0-9a-z]/gi, '')
        .toUpperCase();

    return !alphaNumeric ? defaultWorkspaceAvatars.WorkspaceBuilding : defaultWorkspaceAvatars[`Workspace${alphaNumeric[0]}`];
}

function getWorkspaceAvatar(report) {
    const workspaceName = getPolicyName(report, allPolicies);
    return lodashGet(allPolicies, [`${ONYXKEYS.COLLECTION.POLICY}${report.policyID}`, 'avatar']) || getDefaultWorkspaceAvatar(workspaceName);
}

/**
 * Returns the appropriate icons for the given chat report using the stored personalDetails.
 * The Avatar sources can be URLs or Icon components according to the chat type.
 *
 * @param {Array} participants
 * @param {Object} personalDetails
 * @returns {Array<*>}
 */
function getIconsForParticipants(participants, personalDetails) {
    const participantDetails = [];
    const participantsList = participants || [];

    for (let i = 0; i < participantsList.length; i++) {
        const accountID = participantsList[i];
        const avatarSource = UserUtils.getAvatar(lodashGet(personalDetails, [accountID, 'avatar'], ''), accountID);
        participantDetails.push([
            accountID,
            lodashGet(personalDetails, [accountID, 'displayName']) || lodashGet(personalDetails, [accountID, 'login'], ''),
            lodashGet(personalDetails, [accountID, 'firstName'], ''),
            avatarSource,
        ]);
    }

    // Sort all logins by first name (which is the second element in the array)
    const sortedParticipantDetails = participantDetails.sort((a, b) => a[2] - b[2]);

    // Now that things are sorted, gather only the avatars (third element in the array) and return those
    const avatars = [];
    for (let i = 0; i < sortedParticipantDetails.length; i++) {
        const userIcon = {
            id: sortedParticipantDetails[i][0],
            source: sortedParticipantDetails[i][3],
            type: CONST.ICON_TYPE_AVATAR,
            name: sortedParticipantDetails[i][1],
        };
        avatars.push(userIcon);
    }

    return avatars;
}

/**
 * Given a report, return the associated workspace icon.
 *
 * @param {Object} report
 * @param {Object} [policy]
 * @returns {Object}
 */
function getWorkspaceIcon(report, policy = undefined) {
    const workspaceName = getPolicyName(report, false, policy);
    const policyExpenseChatAvatarSource = lodashGet(allPolicies, [`${ONYXKEYS.COLLECTION.POLICY}${report.policyID}`, 'avatar']) || getDefaultWorkspaceAvatar(workspaceName);
    const workspaceIcon = {
        source: policyExpenseChatAvatarSource,
        type: CONST.ICON_TYPE_WORKSPACE,
        name: workspaceName,
        id: -1,
    };
    return workspaceIcon;
}

/**
 * Returns the appropriate icons for the given chat report using the stored personalDetails.
 * The Avatar sources can be URLs or Icon components according to the chat type.
 *
 * @param {Object} report
 * @param {Object} personalDetails
 * @param {*} [defaultIcon]
 * @param {Boolean} [isPayer]
 * @param {String} [defaultName]
 * @param {Number} [defaultAccountID]
 * @param {Object} [policy]
 * @returns {Array<*>}
 */
function getIcons(report, personalDetails, defaultIcon = null, isPayer = false, defaultName = '', defaultAccountID = -1, policy = undefined) {
    if (_.isEmpty(report)) {
        const fallbackIcon = {
            source: defaultIcon || Expensicons.FallbackAvatar,
            type: CONST.ICON_TYPE_AVATAR,
            name: defaultName,
            id: defaultAccountID,
        };
        return [fallbackIcon];
    }
    if (isExpenseRequest(report)) {
        const parentReportAction = ReportActionsUtils.getParentReportAction(report);
        const workspaceIcon = getWorkspaceIcon(report, policy);
        const memberIcon = {
            source: UserUtils.getAvatar(lodashGet(personalDetails, [parentReportAction.actorAccountID, 'avatar']), parentReportAction.actorAccountID),
            id: parentReportAction.actorAccountID,
            type: CONST.ICON_TYPE_AVATAR,
            name: lodashGet(personalDetails, [parentReportAction.actorAccountID, 'displayName'], ''),
        };

        return [memberIcon, workspaceIcon];
    }
    if (isChatThread(report)) {
        const parentReportAction = ReportActionsUtils.getParentReportAction(report);

        const actorAccountID = lodashGet(parentReportAction, 'actorAccountID', -1);
        const actorDisplayName = lodashGet(allPersonalDetails, [actorAccountID, 'displayName'], '');
        const actorIcon = {
            id: actorAccountID,
            source: UserUtils.getAvatar(lodashGet(personalDetails, [actorAccountID, 'avatar']), actorAccountID),
            name: actorDisplayName,
            type: CONST.ICON_TYPE_AVATAR,
        };

        if (isWorkspaceThread(report)) {
            const workspaceIcon = getWorkspaceIcon(report, policy);
            return [actorIcon, workspaceIcon];
        }
        return [actorIcon];
    }
    if (isTaskReport(report)) {
        const ownerIcon = {
            id: report.ownerAccountID,
            source: UserUtils.getAvatar(lodashGet(personalDetails, [report.ownerAccountID, 'avatar']), report.ownerAccountID),
            type: CONST.ICON_TYPE_AVATAR,
            name: lodashGet(personalDetails, [report.ownerAccountID, 'displayName'], ''),
        };

        if (isWorkspaceTaskReport(report)) {
            const workspaceIcon = getWorkspaceIcon(report, policy);
            return [ownerIcon, workspaceIcon];
        }

        return [ownerIcon];
    }
    if (isDomainRoom(report)) {
        // Get domain name after the #. Domain Rooms use our default workspace avatar pattern.
        const domainName = report.reportName.substring(1);
        const policyExpenseChatAvatarSource = getDefaultWorkspaceAvatar(domainName);
        const domainIcon = {
            source: policyExpenseChatAvatarSource,
            type: CONST.ICON_TYPE_WORKSPACE,
            name: domainName,
            id: -1,
        };
        return [domainIcon];
    }
    if (isAdminRoom(report) || isAnnounceRoom(report) || isChatRoom(report) || isArchivedRoom(report)) {
        const workspaceIcon = getWorkspaceIcon(report, policy);
        return [workspaceIcon];
    }
    if (isPolicyExpenseChat(report) || isExpenseReport(report)) {
        const workspaceIcon = getWorkspaceIcon(report, policy);
        const memberIcon = {
            source: UserUtils.getAvatar(lodashGet(personalDetails, [report.ownerAccountID, 'avatar']), report.ownerAccountID),
            id: report.ownerAccountID,
            type: CONST.ICON_TYPE_AVATAR,
            name: lodashGet(personalDetails, [report.ownerAccountID, 'displayName'], ''),
        };
        return isExpenseReport(report) ? [memberIcon, workspaceIcon] : [workspaceIcon, memberIcon];
    }
    if (isIOUReport(report)) {
        const managerIcon = {
            source: UserUtils.getAvatar(lodashGet(personalDetails, [report.managerID, 'avatar']), report.managerID),
            id: report.managerID,
            type: CONST.ICON_TYPE_AVATAR,
            name: lodashGet(personalDetails, [report.managerID, 'displayName'], ''),
        };

        const ownerIcon = {
            id: report.ownerAccountID,
            source: UserUtils.getAvatar(lodashGet(personalDetails, [report.ownerAccountID, 'avatar']), report.ownerAccountID),
            type: CONST.ICON_TYPE_AVATAR,
            name: lodashGet(personalDetails, [report.ownerAccountID, 'displayName'], ''),
        };

        return isPayer ? [managerIcon, ownerIcon] : [ownerIcon, managerIcon];
    }
    return getIconsForParticipants(report.participantAccountIDs, personalDetails);
}

/**
 * Gets the personal details for a login by looking in the ONYXKEYS.PERSONAL_DETAILS_LIST Onyx key (stored in the local variable, allPersonalDetails). If it doesn't exist in Onyx,
 * then a default object is constructed.
 * @param {Number} accountID
 * @returns {Object}
 */
function getPersonalDetailsForAccountID(accountID) {
    if (!accountID) {
        return {};
    }
    if (Number(accountID) === CONST.ACCOUNT_ID.CONCIERGE) {
        return {
            accountID,
            displayName: 'Concierge',
            login: CONST.EMAIL.CONCIERGE,
            avatar: UserUtils.getDefaultAvatar(accountID),
        };
    }
    return (
        (allPersonalDetails && allPersonalDetails[accountID]) || {
            avatar: UserUtils.getDefaultAvatar(accountID),
        }
    );
}

/**
 * Get the displayName for a single report participant.
 *
 * @param {Number} accountID
 * @param {Boolean} [shouldUseShortForm]
 * @returns {String}
 */
function getDisplayNameForParticipant(accountID, shouldUseShortForm = false) {
    if (!accountID) {
        return '';
    }
    const personalDetails = getPersonalDetailsForAccountID(accountID);
    const longName = personalDetails.displayName;
    const shortName = personalDetails.firstName || longName;
    return shouldUseShortForm ? shortName : longName;
}

/**
 * @param {Object} personalDetailsList
 * @param {Boolean} isMultipleParticipantReport
 * @returns {Array}
 */
function getDisplayNamesWithTooltips(personalDetailsList, isMultipleParticipantReport) {
    return _.map(personalDetailsList, (user) => {
        const accountID = Number(user.accountID);
        const displayName = getDisplayNameForParticipant(accountID, isMultipleParticipantReport) || user.login || '';
        const avatar = UserUtils.getDefaultAvatar(accountID);

        let pronouns = user.pronouns;
        if (pronouns && pronouns.startsWith(CONST.PRONOUNS.PREFIX)) {
            const pronounTranslationKey = pronouns.replace(CONST.PRONOUNS.PREFIX, '');
            pronouns = Localize.translateLocal(`pronouns.${pronounTranslationKey}`);
        }

        return {
            displayName,
            avatar,
            login: user.login || '',
            accountID,
            pronouns,
        };
    });
}

/**
 * Determines if a report has an IOU that is waiting for an action from the current user (either Pay or Add a credit bank account)
 *
 * @param {Object} report (chatReport or iouReport)
 * @returns {boolean}
 */
function isWaitingForIOUActionFromCurrentUser(report) {
    if (!report) {
        return false;
    }

    // Money request waiting for current user to add their credit bank account
    if (report.ownerAccountID === currentUserAccountID && report.isWaitingOnBankAccount) {
        return true;
    }

    // Money request waiting for current user to Pay (from expense or iou report)
    if (report.hasOutstandingIOU && report.ownerAccountID && (report.ownerAccountID !== currentUserAccountID || currentUserAccountID === report.managerID)) {
        return true;
    }

    return false;
}

function isWaitingForTaskCompleteFromAssignee(report) {
    return isTaskReport(report) && isTaskAssignee(report) && isOpenTaskReport(report);
}

/**
 * @param {Object} report
 * @param {Object} allReportsDict
 * @returns {Number}
 */
function getMoneyRequestTotal(report, allReportsDict = null) {
    const allAvailableReports = allReportsDict || allReports;
    let moneyRequestReport;
    if (isMoneyRequestReport(report)) {
        moneyRequestReport = report;
    }
    if (allAvailableReports && report.hasOutstandingIOU && report.iouReportID) {
        moneyRequestReport = allAvailableReports[`${ONYXKEYS.COLLECTION.REPORT}${report.iouReportID}`];
    }
    if (moneyRequestReport) {
        const total = lodashGet(moneyRequestReport, 'total', 0);

        if (total !== 0) {
            // There is a possibility that if the Expense report has a negative total.
            // This is because there are instances where you can get a credit back on your card,
            // or you enter a negative expense to “offset” future expenses
            return isExpenseReport(moneyRequestReport) ? total * -1 : Math.abs(total);
        }
    }
    return 0;
}

/**
 * Get the title for a policy expense chat which depends on the role of the policy member seeing this report
 *
 * @param {Object} report
 * @param {Object} [policy]
 * @returns {String}
 */
function getPolicyExpenseChatName(report, policy = undefined) {
    const reportOwnerDisplayName = getDisplayNameForParticipant(report.ownerAccountID) || lodashGet(allPersonalDetails, [report.ownerAccountID, 'login']) || report.reportName;

    // If the policy expense chat is owned by this user, use the name of the policy as the report name.
    if (report.isOwnPolicyExpenseChat) {
        return getPolicyName(report, false, policy);
    }

    const policyExpenseChatRole = lodashGet(allPolicies, [`${ONYXKEYS.COLLECTION.POLICY}${report.policyID}`, 'role']) || 'user';

    // If this user is not admin and this policy expense chat has been archived because of account merging, this must be an old workspace chat
    // of the account which was merged into the current user's account. Use the name of the policy as the name of the report.
    if (isArchivedRoom(report)) {
        const lastAction = ReportActionsUtils.getLastVisibleAction(report.reportID);
        const archiveReason = (lastAction && lastAction.originalMessage && lastAction.originalMessage.reason) || CONST.REPORT.ARCHIVE_REASON.DEFAULT;
        if (archiveReason === CONST.REPORT.ARCHIVE_REASON.ACCOUNT_MERGED && policyExpenseChatRole !== CONST.POLICY.ROLE.ADMIN) {
            return getPolicyName(report, false, policy);
        }
    }

    // If user can see this report and they are not its owner, they must be an admin and the report name should be the name of the policy member
    return reportOwnerDisplayName;
}

/**
 * Get the title for a IOU or expense chat which will be showing the payer and the amount
 *
 * @param {Object} report
 * @param {Object} [policy]
 * @returns  {String}
 */
function getMoneyRequestReportName(report, policy = undefined) {
    const formattedAmount = CurrencyUtils.convertToDisplayString(getMoneyRequestTotal(report), report.currency);
    const payerName = isExpenseReport(report) ? getPolicyName(report, false, policy) : getDisplayNameForParticipant(report.managerID);
    const payerPaidAmountMesssage = Localize.translateLocal('iou.payerPaidAmount', {payer: payerName, amount: formattedAmount});

    if (report.isWaitingOnBankAccount) {
        return `${payerPaidAmountMesssage} • ${Localize.translateLocal('iou.pending')}`;
    }

    if (report.hasOutstandingIOU) {
        return Localize.translateLocal('iou.payerOwesAmount', {payer: payerName, amount: formattedAmount});
    }

    return payerPaidAmountMesssage;
}

/**
 * Get the report given a reportID
 *
 * @param {String} reportID
 * @returns {Object}
 */
function getReport(reportID) {
    return lodashGet(allReports, `${ONYXKEYS.COLLECTION.REPORT}${reportID}`, {});
}

/**
 * Gets transaction created, amount, currency and comment
 *
 * @param {Object} transaction
 * @returns {Object}
 */
function getTransactionDetails(transaction) {
    const report = getReport(transaction.reportID);
    return {
        created: TransactionUtils.getCreated(transaction),
        amount: TransactionUtils.getAmount(transaction, isExpenseReport(report)),
        currency: TransactionUtils.getCurrency(transaction),
        comment: TransactionUtils.getDescription(transaction),
    };
}

/**
 * Given a parent IOU report action get report name for the LHN.
 *
 * @param {Object} reportAction
 * @returns {String}
 */
function getTransactionReportName(reportAction) {
    if (ReportActionsUtils.isDeletedParentAction(reportAction)) {
        return Localize.translateLocal('parentReportAction.deletedRequest');
    }

<<<<<<< HEAD
    if (!ReportActionsUtils.areAllRequestsBeingSmartScanned(reportAction)) {
        return Localize.translateLocal('iou.receiptScanning');
    }
=======
    const transaction = TransactionUtils.getLinkedTransaction(reportAction);
    const {amount, currency, comment} = getTransactionDetails(transaction);
>>>>>>> 7b281e66

    return Localize.translateLocal(ReportActionsUtils.isSentMoneyReportAction(reportAction) ? 'iou.threadSentMoneyReportName' : 'iou.threadRequestReportName', {
        formattedAmount: CurrencyUtils.convertToDisplayString(amount, currency),
        comment,
    });
}

/**
 * Get money request message for an IOU report
 *
 * @param {Object} report
 * @param {Object} [reportAction={}]
 * @returns  {String}
 */
function getReportPreviewMessage(report, reportAction = {}) {
    const reportActionMessage = lodashGet(reportAction, 'message[0].html', '');

    if (_.isEmpty(report) || !report.reportID) {
        // The iouReport is not found locally after SignIn because the OpenApp API won't return iouReports if they're settled
        // As a temporary solution until we know how to solve this the best, we just use the message that returned from BE
        return reportActionMessage;
    }

    const totalAmount = getMoneyRequestTotal(report);
    const payerName = isExpenseReport(report) ? getPolicyName(report) : getDisplayNameForParticipant(report.managerID, true);
    const formattedAmount = CurrencyUtils.convertToDisplayString(totalAmount, report.currency);

    if (isSettled(report.reportID)) {
        // A settled report preview message can come in three formats "paid ... using Paypal.me", "paid ... elsewhere" or "paid ... using Expensify"
        let translatePhraseKey = 'iou.paidElsewhereWithAmount';
        if (reportActionMessage.match(/ Paypal.me$/)) {
            translatePhraseKey = 'iou.paidUsingPaypalWithAmount';
        } else if (reportActionMessage.match(/ using Expensify$/)) {
            translatePhraseKey = 'iou.paidUsingExpensifyWithAmount';
        }
        return Localize.translateLocal(translatePhraseKey, {amount: formattedAmount});
    }

    if (report.isWaitingOnBankAccount) {
        const submitterDisplayName = getDisplayNameForParticipant(report.ownerAccountID, true);
        return Localize.translateLocal('iou.waitingOnBankAccount', {submitterDisplayName});
    }

    return Localize.translateLocal('iou.payerOwesAmount', {payer: payerName, amount: formattedAmount});
}

/**
 * Get the report action message when expense has been modified.
 *
 * @param {Object} reportAction
 * @returns {String}
 */
function getModifiedExpenseMessage(reportAction) {
    const reportActionOriginalMessage = lodashGet(reportAction, 'originalMessage', {});
    if (_.isEmpty(reportActionOriginalMessage)) {
        return `changed the request`;
    }

    const hasModifiedAmount =
        _.has(reportActionOriginalMessage, 'oldAmount') &&
        _.has(reportActionOriginalMessage, 'oldCurrency') &&
        _.has(reportActionOriginalMessage, 'amount') &&
        _.has(reportActionOriginalMessage, 'currency');
    if (hasModifiedAmount) {
        const oldCurrency = reportActionOriginalMessage.oldCurrency;
        const oldAmount = CurrencyUtils.convertToDisplayString(reportActionOriginalMessage.oldAmount, oldCurrency);

        const currency = reportActionOriginalMessage.currency;
        const amount = CurrencyUtils.convertToDisplayString(reportActionOriginalMessage.amount, currency);

        return `changed the request to ${amount} (previously ${oldAmount})`;
    }

    const hasModifiedComment = _.has(reportActionOriginalMessage, 'oldComment') && _.has(reportActionOriginalMessage, 'newComment');
    if (hasModifiedComment) {
        return `changed the request description to "${reportActionOriginalMessage.newComment}" (previously "${reportActionOriginalMessage.oldComment}")`;
    }

    const hasModifiedMerchant = _.has(reportActionOriginalMessage, 'oldMerchant') && _.has(reportActionOriginalMessage, 'merchant');
    if (hasModifiedMerchant) {
        return `changed the request merchant to "${reportActionOriginalMessage.merchant}" (previously "${reportActionOriginalMessage.oldMerchant}")`;
    }

    const hasModifiedCreated = _.has(reportActionOriginalMessage, 'oldCreated') && _.has(reportActionOriginalMessage, 'created');
    if (hasModifiedCreated) {
        // Take only the YYYY-MM-DD value as the original date includes timestamp
        let formattedOldCreated = new Date(reportActionOriginalMessage.oldCreated);
        formattedOldCreated = format(formattedOldCreated, CONST.DATE.FNS_FORMAT_STRING);
        return `changed the request date to ${reportActionOriginalMessage.created} (previously ${formattedOldCreated})`;
    }
}

/**
 * Given the updates user made to the request, compose the originalMessage
 * object of the modified expense action.
 *
 * At the moment, we only allow changing one transaction field at a time.
 *
 * @param {Object} oldTransaction
 * @param {Object} transactionChanges
 * @param {Boolen} isFromExpenseReport
 * @returns {Object}
 */
function getModifiedExpenseOriginalMessage(oldTransaction, transactionChanges, isFromExpenseReport) {
    const originalMessage = {};

    // Remark: Comment field is the only one which has new/old prefixes for the keys (newComment/ oldComment),
    // all others have old/- pattern such as oldCreated/created
    if (_.has(transactionChanges, 'comment')) {
        originalMessage.oldComment = TransactionUtils.getDescription(oldTransaction);
        originalMessage.newComment = transactionChanges.comment;
    }
    if (_.has(transactionChanges, 'created')) {
        originalMessage.oldCreated = TransactionUtils.getCreated(oldTransaction);
        originalMessage.created = transactionChanges.created;
    }

    // The amount is always a combination of the currency and the number value so when one changes we need to store both
    // to match how we handle the modified expense action in oldDot
    if (_.has(transactionChanges, 'amount') || _.has(transactionChanges, 'currency')) {
        originalMessage.oldAmount = TransactionUtils.getAmount(oldTransaction, isFromExpenseReport);
        originalMessage.amount = lodashGet(transactionChanges, 'amount', originalMessage.oldAmount);
        originalMessage.oldCurrency = TransactionUtils.getCurrency(oldTransaction);
        originalMessage.currency = lodashGet(transactionChanges, 'currency', originalMessage.oldCurrency);
    }

    return originalMessage;
}

/**
 * Returns the parentReport if the given report is a thread.
 *
 * @param {Object} report
 * @returns {Object}
 */
function getParentReport(report) {
    if (!report || !report.parentReportID) {
        return {};
    }
    return lodashGet(allReports, `${ONYXKEYS.COLLECTION.REPORT}${report.parentReportID}`, {});
}

/**
 * Get the title for a report.
 *
 * @param {Object} report
 * @param {Object} [policy]
 * @returns {String}
 */
function getReportName(report, policy = undefined) {
    let formattedName;
    if (isChatThread(report)) {
        const parentReportAction = ReportActionsUtils.getParentReportAction(report);
        if (ReportActionsUtils.isTransactionThread(parentReportAction)) {
            return getTransactionReportName(parentReportAction);
        }

        const isAttachment = _.has(parentReportAction, 'isAttachment') ? parentReportAction.isAttachment : isReportMessageAttachment(_.last(lodashGet(parentReportAction, 'message', [{}])));
        const parentReportActionMessage = lodashGet(parentReportAction, ['message', 0, 'text'], '').replace(/(\r\n|\n|\r)/gm, ' ');
        if (isAttachment && parentReportActionMessage) {
            return `[${Localize.translateLocal('common.attachment')}]`;
        }
        if (
            lodashGet(parentReportAction, 'message[0].moderationDecision.decision') === CONST.MODERATION.MODERATOR_DECISION_PENDING_HIDE ||
            lodashGet(parentReportAction, 'message[0].moderationDecision.decision') === CONST.MODERATION.MODERATOR_DECISION_HIDDEN
        ) {
            return Localize.translateLocal('parentReportAction.hiddenMessage');
        }
        return parentReportActionMessage || Localize.translateLocal('parentReportAction.deletedMessage');
    }
    if (isChatRoom(report) || isTaskReport(report)) {
        formattedName = report.reportName;
    }

    if (isPolicyExpenseChat(report)) {
        formattedName = getPolicyExpenseChatName(report, policy);
    }

    if (isMoneyRequestReport(report)) {
        formattedName = getMoneyRequestReportName(report, policy);
    }

    if (isArchivedRoom(report)) {
        formattedName += ` (${Localize.translateLocal('common.archived')})`;
    }

    if (formattedName) {
        return formattedName;
    }

    // Not a room or PolicyExpenseChat, generate title from participants
    const participantAccountIDs = (report && report.participantAccountIDs) || [];
    const participantsWithoutCurrentUser = _.without(participantAccountIDs, currentUserAccountID);
    const isMultipleParticipantReport = participantsWithoutCurrentUser.length > 1;

    return _.map(participantsWithoutCurrentUser, (accountID) => getDisplayNameForParticipant(accountID, isMultipleParticipantReport)).join(', ');
}

/**
 * Recursively navigates through thread parents to get the root report and workspace name.
 * The recursion stops when we find a non thread or money request report, whichever comes first.
 * @param {Object} report
 * @returns {Object}
 */
function getRootReportAndWorkspaceName(report) {
    if (isChildReport(report) && !isMoneyRequestReport(report)) {
        const parentReport = lodashGet(allReports, [`${ONYXKEYS.COLLECTION.REPORT}${report.parentReportID}`]);
        return getRootReportAndWorkspaceName(parentReport);
    }

    if (isIOURequest(report)) {
        return {
            rootReportName: lodashGet(report, 'displayName', ''),
        };
    }
    if (isExpenseRequest(report)) {
        return {
            rootReportName: lodashGet(report, 'displayName', ''),
            workspaceName: isIOUReport(report) ? CONST.POLICY.OWNER_EMAIL_FAKE : getPolicyName(report, true),
        };
    }

    return {
        rootReportName: getReportName(report),
        workspaceName: getPolicyName(report, true),
    };
}

/**
 * Get either the policyName or domainName the chat is tied to
 * @param {Object} report
 * @returns {String}
 */
function getChatRoomSubtitle(report) {
    if (isChatThread(report)) {
        return '';
    }
    if (!isDefaultRoom(report) && !isUserCreatedPolicyRoom(report) && !isPolicyExpenseChat(report)) {
        return '';
    }
    if (getChatType(report) === CONST.REPORT.CHAT_TYPE.DOMAIN_ALL) {
        // The domainAll rooms are just #domainName, so we ignore the prefix '#' to get the domainName
        return report.reportName.substring(1);
    }
    if ((isPolicyExpenseChat(report) && report.isOwnPolicyExpenseChat) || isExpenseReport(report)) {
        return Localize.translateLocal('workspace.common.workspace');
    }
    if (isArchivedRoom(report)) {
        return report.oldPolicyName || '';
    }
    return getPolicyName(report);
}

/**
 * Gets the parent navigation subtitle for the report
 * @param {Object} report
 * @returns {Object}
 */
function getParentNavigationSubtitle(report) {
    if (isThread(report)) {
        const parentReport = lodashGet(allReports, [`${ONYXKEYS.COLLECTION.REPORT}${report.parentReportID}`]);
        const {rootReportName, workspaceName} = getRootReportAndWorkspaceName(parentReport);
        if (_.isEmpty(rootReportName)) {
            return {};
        }

        return {rootReportName, workspaceName};
    }
    return {};
}

/**
 * Navigate to the details page of a given report
 *
 * @param {Object} report
 */
function navigateToDetailsPage(report) {
    const participantAccountIDs = lodashGet(report, 'participantAccountIDs', []);

    if (isChatRoom(report) || isPolicyExpenseChat(report) || isChatThread(report) || isTaskReport(report)) {
        Navigation.navigate(ROUTES.getReportDetailsRoute(report.reportID));
        return;
    }
    if (participantAccountIDs.length === 1) {
        Navigation.navigate(ROUTES.getProfileRoute(participantAccountIDs[0]));
        return;
    }
    Navigation.navigate(ROUTES.getReportParticipantsRoute(report.reportID));
}

/**
 * Generate a random reportID up to 53 bits aka 9,007,199,254,740,991 (Number.MAX_SAFE_INTEGER).
 * There were approximately 98,000,000 reports with sequential IDs generated before we started using this approach, those make up roughly one billionth of the space for these numbers,
 * so we live with the 1 in a billion chance of a collision with an older ID until we can switch to 64-bit IDs.
 *
 * In a test of 500M reports (28 years of reports at our current max rate) we got 20-40 collisions meaning that
 * this is more than random enough for our needs.
 *
 * @returns {String}
 */
function generateReportID() {
    return (Math.floor(Math.random() * 2 ** 21) * 2 ** 32 + Math.floor(Math.random() * 2 ** 32)).toString();
}

/**
 * @param {Object} report
 * @returns {Boolean}
 */
function hasReportNameError(report) {
    return !_.isEmpty(lodashGet(report, 'errorFields.reportName', {}));
}

/**
 * For comments shorter than 10k chars, convert the comment from MD into HTML because that's how it is stored in the database
 * For longer comments, skip parsing, but still escape the text, and display plaintext for performance reasons. It takes over 40s to parse a 100k long string!!
 *
 * @param {String} text
 * @returns {String}
 */
function getParsedComment(text) {
    const parser = new ExpensiMark();
    return text.length < CONST.MAX_MARKUP_LENGTH ? parser.replace(text) : _.escape(text);
}

/**
 * @param {String} [text]
 * @param {File} [file]
 * @returns {Object}
 */
function buildOptimisticAddCommentReportAction(text, file) {
    const parser = new ExpensiMark();
    const commentText = getParsedComment(text);
    const isAttachment = _.isEmpty(text) && file !== undefined;
    const attachmentInfo = isAttachment ? file : {};
    const htmlForNewComment = isAttachment ? CONST.ATTACHMENT_UPLOADING_MESSAGE_HTML : commentText;

    // Remove HTML from text when applying optimistic offline comment
    const textForNewComment = isAttachment ? CONST.ATTACHMENT_MESSAGE_TEXT : parser.htmlToText(htmlForNewComment);

    return {
        commentText,
        reportAction: {
            reportActionID: NumberUtils.rand64(),
            actionName: CONST.REPORT.ACTIONS.TYPE.ADDCOMMENT,
            actorAccountID: currentUserAccountID,
            person: [
                {
                    style: 'strong',
                    text: lodashGet(allPersonalDetails, [currentUserAccountID, 'displayName'], currentUserEmail),
                    type: 'TEXT',
                },
            ],
            automatic: false,
            avatar: lodashGet(allPersonalDetails, [currentUserAccountID, 'avatar'], UserUtils.getDefaultAvatarURL(currentUserAccountID)),
            created: DateUtils.getDBTime(),
            message: [
                {
                    translationKey: isAttachment ? CONST.TRANSLATION_KEYS.ATTACHMENT : '',
                    type: CONST.REPORT.MESSAGE.TYPE.COMMENT,
                    html: htmlForNewComment,
                    text: textForNewComment,
                },
            ],
            isFirstItem: false,
            isAttachment,
            attachmentInfo,
            pendingAction: CONST.RED_BRICK_ROAD_PENDING_ACTION.ADD,
            shouldShow: true,
        },
    };
}

/**
 * update optimistic parent reportAction when a comment is added or remove in the child report
 * @param {String} parentReportAction - Parent report action of the child report
 * @param {String} lastVisibleActionCreated - Last visible action created of the child report
 * @param {String} type - The type of action in the child report
 * @returns {Object}
 */

function updateOptimisticParentReportAction(parentReportAction, lastVisibleActionCreated, type) {
    let childVisibleActionCount = parentReportAction.childVisibleActionCount || 0;
    let childCommenterCount = parentReportAction.childCommenterCount || 0;
    let childOldestFourAccountIDs = parentReportAction.childOldestFourAccountIDs;

    if (type === CONST.RED_BRICK_ROAD_PENDING_ACTION.ADD) {
        childVisibleActionCount += 1;
        const oldestFourAccountIDs = childOldestFourAccountIDs ? childOldestFourAccountIDs.split(',') : [];
        if (oldestFourAccountIDs.length < 4) {
            const index = _.findIndex(oldestFourAccountIDs, (accountID) => accountID === currentUserAccountID.toString());
            if (index === -1) {
                childCommenterCount += 1;
                oldestFourAccountIDs.push(currentUserAccountID);
            }
        }
        childOldestFourAccountIDs = oldestFourAccountIDs.join(',');
    } else if (type === CONST.RED_BRICK_ROAD_PENDING_ACTION.DELETE) {
        if (childVisibleActionCount > 0) {
            childVisibleActionCount -= 1;
        }

        if (childVisibleActionCount === 0) {
            childCommenterCount = 0;
            childOldestFourAccountIDs = '';
        }
    }

    return {
        childVisibleActionCount,
        childCommenterCount,
        childLastVisibleActionCreated: lastVisibleActionCreated,
        childOldestFourAccountIDs,
    };
}

/**
 * Get optimistic data of parent report action
 * @param {String} reportID The reportID of the report that is updated
 * @param {String} lastVisibleActionCreated Last visible action created of the child report
 * @param {String} type The type of action in the child report
 * @param {String} parentReportID Custom reportID to be updated
 * @param {String} parentReportActionID Custom reportActionID to be updated
 * @returns {Object}
 */
function getOptimisticDataForParentReportAction(reportID, lastVisibleActionCreated, type, parentReportID = '', parentReportActionID = '') {
    const report = getReport(reportID);
    const parentReportAction = ReportActionsUtils.getParentReportAction(report);
    if (_.isEmpty(parentReportAction)) {
        return {};
    }

    const optimisticParentReportAction = updateOptimisticParentReportAction(parentReportAction, lastVisibleActionCreated, type);
    return {
        onyxMethod: Onyx.METHOD.MERGE,
        key: `${ONYXKEYS.COLLECTION.REPORT_ACTIONS}${parentReportID || report.parentReportID}`,
        value: {
            [parentReportActionID || report.parentReportActionID]: optimisticParentReportAction,
        },
    };
}

/**
 * Builds an optimistic reportAction for the parent report when a task is created
 * @param {String} taskReportID - Report ID of the task
 * @param {String} taskTitle - Title of the task
 * @param {String} taskAssignee - Email of the person assigned to the task
 * @param {Number} taskAssigneeAccountID - AccountID of the person assigned to the task
 * @param {String} text - Text of the comment
 * @param {String} parentReportID - Report ID of the parent report
 * @returns {Object}
 */
function buildOptimisticTaskCommentReportAction(taskReportID, taskTitle, taskAssignee, taskAssigneeAccountID, text, parentReportID) {
    const reportAction = buildOptimisticAddCommentReportAction(text);
    reportAction.reportAction.message[0].taskReportID = taskReportID;

    // These parameters are not saved on the reportAction, but are used to display the task in the UI
    // Added when we fetch the reportActions on a report
    reportAction.reportAction.originalMessage = {
        html: reportAction.reportAction.message[0].html,
        taskReportID: reportAction.reportAction.message[0].taskReportID,
    };
    reportAction.reportAction.childReportID = taskReportID;
    reportAction.reportAction.parentReportID = parentReportID;
    reportAction.reportAction.childType = CONST.REPORT.TYPE.TASK;
    reportAction.reportAction.childReportName = taskTitle;
    reportAction.reportAction.childManagerAccountID = taskAssigneeAccountID;
    reportAction.reportAction.childStatusNum = CONST.REPORT.STATUS.OPEN;
    reportAction.reportAction.childStateNum = CONST.REPORT.STATE_NUM.OPEN;

    return reportAction;
}

/**
 * Builds an optimistic IOU report with a randomly generated reportID
 *
 * @param {Number} payeeAccountID - AccountID of the person generating the IOU.
 * @param {Number} payerAccountID - AccountID of the other person participating in the IOU.
 * @param {Number} total - IOU amount in the smallest unit of the currency.
 * @param {String} chatReportID - Report ID of the chat where the IOU is.
 * @param {String} currency - IOU currency.
 * @param {Boolean} isSendingMoney - If we send money the IOU should be created as settled
 *
 * @returns {Object}
 */
function buildOptimisticIOUReport(payeeAccountID, payerAccountID, total, chatReportID, currency, isSendingMoney = false) {
    const formattedTotal = CurrencyUtils.convertToDisplayString(total, currency);
    const personalDetails = getPersonalDetailsForAccountID(payerAccountID);
    const payerEmail = personalDetails.login;
    return {
        // If we're sending money, hasOutstandingIOU should be false
        hasOutstandingIOU: !isSendingMoney,
        type: CONST.REPORT.TYPE.IOU,
        cachedTotal: formattedTotal,
        chatReportID,
        currency,
        managerID: payerAccountID,
        ownerAccountID: payeeAccountID,
        reportID: generateReportID(),
        state: CONST.REPORT.STATE.SUBMITTED,
        stateNum: isSendingMoney ? CONST.REPORT.STATE_NUM.SUBMITTED : CONST.REPORT.STATE_NUM.PROCESSING,
        total,

        // We don't translate reportName because the server response is always in English
        reportName: `${payerEmail} owes ${formattedTotal}`,
    };
}

/**
 * Builds an optimistic Expense report with a randomly generated reportID
 *
 * @param {String} chatReportID - Report ID of the PolicyExpenseChat where the Expense Report is
 * @param {String} policyID - The policy ID of the PolicyExpenseChat
 * @param {Number} payeeAccountID - AccountID of the employee (payee)
 * @param {Number} total - Amount in cents
 * @param {String} currency
 *
 * @returns {Object}
 */
function buildOptimisticExpenseReport(chatReportID, policyID, payeeAccountID, total, currency) {
    // The amount for Expense reports are stored as negative value in the database
    const storedTotal = total * -1;
    const policyName = getPolicyName(allReports[`${ONYXKEYS.COLLECTION.REPORT}${chatReportID}`]);
    const formattedTotal = CurrencyUtils.convertToDisplayString(storedTotal, currency);

    // The expense report is always created with the policy's output currency
    const outputCurrency = lodashGet(allPolicies, [`${ONYXKEYS.COLLECTION.POLICY}${policyID}`, 'outputCurrency'], CONST.CURRENCY.USD);

    return {
        reportID: generateReportID(),
        chatReportID,
        policyID,
        type: CONST.REPORT.TYPE.EXPENSE,
        ownerAccountID: payeeAccountID,
        hasOutstandingIOU: true,
        currency: outputCurrency,

        // We don't translate reportName because the server response is always in English
        reportName: `${policyName} owes ${formattedTotal}`,
        state: CONST.REPORT.STATE.SUBMITTED,
        stateNum: CONST.REPORT.STATE_NUM.PROCESSING,
        total: storedTotal,
    };
}

/**
 * @param {String} type - IOUReportAction type. Can be oneOf(create, decline, cancel, pay, split)
 * @param {Number} total - IOU total in cents
 * @param {String} comment - IOU comment
 * @param {String} currency - IOU currency
 * @param {String} paymentType - IOU paymentMethodType. Can be oneOf(Elsewhere, Expensify, PayPal.me)
 * @param {Boolean} isSettlingUp - Whether we are settling up an IOU
 * @returns {Array}
 */
function getIOUReportActionMessage(type, total, comment, currency, paymentType = '', isSettlingUp = false) {
    const amount = CurrencyUtils.convertToDisplayString(total, currency);
    let paymentMethodMessage;
    switch (paymentType) {
        case CONST.IOU.PAYMENT_TYPE.ELSEWHERE:
            paymentMethodMessage = ' elsewhere';
            break;
        case CONST.IOU.PAYMENT_TYPE.VBBA:
            paymentMethodMessage = ' using Expensify';
            break;
        default:
            paymentMethodMessage = ` using ${paymentType}`;
            break;
    }

    let iouMessage;
    switch (type) {
        case CONST.IOU.REPORT_ACTION_TYPE.CREATE:
            iouMessage = `requested ${amount}${comment && ` for ${comment}`}`;
            break;
        case CONST.IOU.REPORT_ACTION_TYPE.SPLIT:
            iouMessage = `split ${amount}${comment && ` for ${comment}`}`;
            break;
        case CONST.IOU.REPORT_ACTION_TYPE.DELETE:
            iouMessage = `deleted the ${amount} request${comment && ` for ${comment}`}`;
            break;
        case CONST.IOU.REPORT_ACTION_TYPE.PAY:
            iouMessage = isSettlingUp ? `paid ${amount}${paymentMethodMessage}` : `sent ${amount}${comment && ` for ${comment}`}${paymentMethodMessage}`;
            break;
        default:
            break;
    }

    return [
        {
            html: _.escape(iouMessage),
            text: iouMessage,
            isEdited: false,
            type: CONST.REPORT.MESSAGE.TYPE.COMMENT,
        },
    ];
}

/**
 * Builds an optimistic IOU reportAction object
 *
 * @param {String} type - IOUReportAction type. Can be oneOf(create, delete, pay, split).
 * @param {Number} amount - IOU amount in cents.
 * @param {String} currency
 * @param {String} comment - User comment for the IOU.
 * @param {Array}  participants - An array with participants details.
 * @param {String} [transactionID] - Not required if the IOUReportAction type is 'pay'
 * @param {String} [paymentType] - Only required if the IOUReportAction type is 'pay'. Can be oneOf(elsewhere, payPal, Expensify).
 * @param {String} [iouReportID] - Only required if the IOUReportActions type is oneOf(decline, cancel, pay). Generates a randomID as default.
 * @param {Boolean} [isSettlingUp] - Whether we are settling up an IOU.
 * @param {Boolean} [isSendMoneyFlow] - Whether this is send money flow
 * @param {Object} [receipt]
 * @returns {Object}
 */
function buildOptimisticIOUReportAction(
    type,
    amount,
    currency,
    comment,
    participants,
    transactionID = '',
    paymentType = '',
    iouReportID = '',
    isSettlingUp = false,
    isSendMoneyFlow = false,
    receipt = {},
) {
    const IOUReportID = iouReportID || generateReportID();

    const originalMessage = {
        amount,
        comment,
        currency,
        IOUTransactionID: transactionID,
        IOUReportID,
        type,
    };

    if (type === CONST.IOU.REPORT_ACTION_TYPE.PAY) {
        // In send money flow, we store amount, comment, currency in IOUDetails when type = pay
        if (isSendMoneyFlow) {
            _.each(['amount', 'comment', 'currency'], (key) => {
                delete originalMessage[key];
            });
            originalMessage.IOUDetails = {amount, comment, currency};
            originalMessage.paymentType = paymentType;
        } else {
            // In case of pay money request action, we dont store the comment
            // and there is no single transctionID to link the action to.
            delete originalMessage.IOUTransactionID;
            delete originalMessage.comment;
            originalMessage.paymentType = paymentType;
        }
    }

    // IOUs of type split only exist in group DMs and those don't have an iouReport so we need to delete the IOUReportID key
    if (type === CONST.IOU.REPORT_ACTION_TYPE.SPLIT) {
        delete originalMessage.IOUReportID;
        originalMessage.participantAccountIDs = [currentUserAccountID, ..._.pluck(participants, 'accountID')];
    }

    return {
        actionName: CONST.REPORT.ACTIONS.TYPE.IOU,
        actorAccountID: currentUserAccountID,
        automatic: false,
        avatar: lodashGet(currentUserPersonalDetails, 'avatar', UserUtils.getDefaultAvatar(currentUserAccountID)),
        isAttachment: false,
        originalMessage,
        message: getIOUReportActionMessage(type, amount, comment, currency, paymentType, isSettlingUp),
        person: [
            {
                style: 'strong',
                text: lodashGet(currentUserPersonalDetails, 'displayName', currentUserEmail),
                type: 'TEXT',
            },
        ],
        reportActionID: NumberUtils.rand64(),
        shouldShow: true,
        created: DateUtils.getDBTime(),
        pendingAction: CONST.RED_BRICK_ROAD_PENDING_ACTION.ADD,
        receipt,
        whisperedToAccountIDs: !_.isEmpty(receipt) ? [currentUserAccountID] : [],
    };
}

/**
 * Builds an optimistic report preview action with a randomly generated reportActionID.
 *
 * @param {Object} chatReport
 * @param {Object} iouReport
 * @param {String} [comment] - User comment for the IOU.
 * @param {Object} [transaction] - optimistic first transaction of preview
 *
 * @returns {Object}
 */
function buildOptimisticReportPreview(chatReport, iouReport, comment = '', transaction = undefined) {
    const hasReceipt = TransactionUtils.hasReceipt(transaction);
    const message = getReportPreviewMessage(iouReport);
    return {
        reportActionID: NumberUtils.rand64(),
        reportID: chatReport.reportID,
        actionName: CONST.REPORT.ACTIONS.TYPE.REPORTPREVIEW,
        pendingAction: CONST.RED_BRICK_ROAD_PENDING_ACTION.ADD,
        originalMessage: {
            linkedReportID: iouReport.reportID,
        },
        message: [
            {
                html: message,
                text: message,
                isEdited: false,
                type: CONST.REPORT.MESSAGE.TYPE.COMMENT,
            },
        ],
        created: DateUtils.getDBTime(),
        accountID: iouReport.managerID || 0,
        // The preview is initially whispered if created with a receipt, so the actor is the current user as well
        actorAccountID: hasReceipt ? currentUserAccountID : (iouReport.managerID || 0),
        childMoneyRequestCount: 1,
        childLastMoneyRequestComment: comment,
        childLastReceiptTransactionIDs: hasReceipt ? transaction.transactionID : '',
        whisperedToAccountIDs: hasReceipt ? [currentUserAccountID] : [],
    };
}

/**
 * Builds an optimistic modified expense action with a randomly generated reportActionID.
 *
 * @param {Object} transactionThread
 * @param {Object} oldTransaction
 * @param {Object} transactionChanges
 * @param {Object} isFromExpenseReport
 * @returns {Object}
 */
function buildOptimisticModifiedExpenseReportAction(transactionThread, oldTransaction, transactionChanges, isFromExpenseReport) {
    const originalMessage = getModifiedExpenseOriginalMessage(oldTransaction, transactionChanges, isFromExpenseReport);
    return {
        actionName: CONST.REPORT.ACTIONS.TYPE.MODIFIEDEXPENSE,
        actorAccountID: currentUserAccountID,
        automatic: false,
        avatar: lodashGet(currentUserPersonalDetails, 'avatar', UserUtils.getDefaultAvatar(currentUserAccountID)),
        created: DateUtils.getDBTime(),
        isAttachment: false,
        message: [
            {
                // Currently we are composing the message from the originalMessage and message is only used in OldDot and not in the App
                text: 'You',
                style: 'strong',
                type: CONST.REPORT.MESSAGE.TYPE.TEXT,
            },
        ],
        originalMessage,
        person: [
            {
                style: 'strong',
                text: lodashGet(currentUserPersonalDetails, 'displayName', currentUserAccountID),
                type: 'TEXT',
            },
        ],
        pendingAction: CONST.RED_BRICK_ROAD_PENDING_ACTION.ADD,
        reportActionID: NumberUtils.rand64(),
        reportID: transactionThread.reportID,
        shouldShow: true,
    };
}

/**
 * Updates a report preview action that exists for an IOU report.
 *
 * @param {Object} iouReport
 * @param {Object} reportPreviewAction
 * @param {String} [comment] - User comment for the IOU.
 * @param {Object} [transaction] - optimistic newest transaction of a report preview
 *
 * @returns {Object}
 */
function updateReportPreview(iouReport, reportPreviewAction, comment = '', transaction = undefined) {
    const hasReceipt = TransactionUtils.hasReceipt(transaction);
    const lastReceiptTransactionIDs = lodashGet(reportPreviewAction, 'childLastReceiptTransactionIDs', '');
    const previousTransactionIDs = lastReceiptTransactionIDs.split(',').slice(0, 2);

    const message = getReportPreviewMessage(iouReport, reportPreviewAction);
    return {
        ...reportPreviewAction,
        created: DateUtils.getDBTime(),
        message: [
            {
                html: message,
                text: message,
                isEdited: false,
                type: CONST.REPORT.MESSAGE.TYPE.COMMENT,
            },
        ],
        childLastMoneyRequestComment: comment || reportPreviewAction.childLastMoneyRequestComment,
        childMoneyRequestCount: reportPreviewAction.childMoneyRequestCount + 1,
        childLastReceiptTransactionIDs: hasReceipt ? [transaction.transactionID, ...previousTransactionIDs].join(',') : lastReceiptTransactionIDs,
        // As soon as we add a transaction without a receipt to the report, it will have ready money requests,
        // so we remove the whisper
        whisperedToAccountIDs: hasReceipt ? reportPreviewAction.whisperedToAccountIDs : [],
    };
}

function buildOptimisticTaskReportAction(taskReportID, actionName, message = '') {
    const originalMessage = {
        taskReportID,
        type: actionName,
        text: message,
    };

    return {
        actionName,
        actorAccountID: currentUserAccountID,
        automatic: false,
        avatar: lodashGet(currentUserPersonalDetails, 'avatar', UserUtils.getDefaultAvatar(currentUserAccountID)),
        isAttachment: false,
        originalMessage,
        message: [
            {
                text: message,
                taskReportID,
                type: CONST.REPORT.MESSAGE.TYPE.TEXT,
            },
        ],
        person: [
            {
                style: 'strong',
                text: lodashGet(currentUserPersonalDetails, 'displayName', currentUserAccountID),
                type: 'TEXT',
            },
        ],
        reportActionID: NumberUtils.rand64(),
        shouldShow: true,
        created: DateUtils.getDBTime(),
        isFirstItem: false,
        pendingAction: CONST.RED_BRICK_ROAD_PENDING_ACTION.ADD,
    };
}

/**
 * Builds an optimistic chat report with a randomly generated reportID and as much information as we currently have
 *
 * @param {Array} participantList Array of participant accountIDs
 * @param {String} reportName
 * @param {String} chatType
 * @param {String} policyID
 * @param {Number} ownerAccountID
 * @param {Boolean} isOwnPolicyExpenseChat
 * @param {String} oldPolicyName
 * @param {String} visibility
 * @param {String} writeCapability
 * @param {String} notificationPreference
 * @param {String} parentReportActionID
 * @param {String} parentReportID
 * @returns {Object}
 */
function buildOptimisticChatReport(
    participantList,
    reportName = CONST.REPORT.DEFAULT_REPORT_NAME,
    chatType = '',
    policyID = CONST.POLICY.OWNER_EMAIL_FAKE,
    ownerAccountID = CONST.REPORT.OWNER_ACCOUNT_ID_FAKE,
    isOwnPolicyExpenseChat = false,
    oldPolicyName = '',
    visibility = undefined,
    writeCapability = undefined,
    notificationPreference = CONST.REPORT.NOTIFICATION_PREFERENCE.ALWAYS,
    parentReportActionID = '',
    parentReportID = '',
) {
    const currentTime = DateUtils.getDBTime();
    return {
        type: CONST.REPORT.TYPE.CHAT,
        chatType,
        hasOutstandingIOU: false,
        isOwnPolicyExpenseChat,
        isPinned: reportName === CONST.REPORT.WORKSPACE_CHAT_ROOMS.ADMINS,
        lastActorAccountID: 0,
        lastMessageTranslationKey: '',
        lastMessageHtml: '',
        lastMessageText: null,
        lastReadTime: currentTime,
        lastVisibleActionCreated: currentTime,
        notificationPreference,
        oldPolicyName,
        ownerAccountID: ownerAccountID || CONST.REPORT.OWNER_ACCOUNT_ID_FAKE,
        parentReportActionID,
        parentReportID,
        participantAccountIDs: participantList,
        policyID,
        reportID: generateReportID(),
        reportName,
        stateNum: 0,
        statusNum: 0,
        visibility,
        welcomeMessage: '',
        writeCapability,
    };
}

/**
 * Returns the necessary reportAction onyx data to indicate that the chat has been created optimistically
 * @param {String} emailCreatingAction
 * @returns {Object}
 */
function buildOptimisticCreatedReportAction(emailCreatingAction) {
    return {
        reportActionID: NumberUtils.rand64(),
        actionName: CONST.REPORT.ACTIONS.TYPE.CREATED,
        pendingAction: CONST.RED_BRICK_ROAD_PENDING_ACTION.ADD,
        actorAccountID: currentUserAccountID,
        message: [
            {
                type: CONST.REPORT.MESSAGE.TYPE.TEXT,
                style: 'strong',
                text: emailCreatingAction === currentUserEmail ? 'You' : emailCreatingAction,
            },
            {
                type: CONST.REPORT.MESSAGE.TYPE.TEXT,
                style: 'normal',
                text: ' created this report',
            },
        ],
        person: [
            {
                type: CONST.REPORT.MESSAGE.TYPE.TEXT,
                style: 'strong',
                text: lodashGet(allPersonalDetails, [currentUserAccountID, 'displayName'], currentUserEmail),
            },
        ],
        automatic: false,
        avatar: lodashGet(allPersonalDetails, [currentUserAccountID, 'avatar'], UserUtils.getDefaultAvatar(currentUserAccountID)),
        created: DateUtils.getDBTime(),
        shouldShow: true,
    };
}

/**
 * Returns the necessary reportAction onyx data to indicate that a task report has been edited
 *
 * @param {String} emailEditingTask
 * @returns {Object}
 */

function buildOptimisticEditedTaskReportAction(emailEditingTask) {
    return {
        reportActionID: NumberUtils.rand64(),
        actionName: CONST.REPORT.ACTIONS.TYPE.TASKEDITED,
        pendingAction: CONST.RED_BRICK_ROAD_PENDING_ACTION.ADD,
        actorAccountID: currentUserAccountID,
        message: [
            {
                type: CONST.REPORT.MESSAGE.TYPE.TEXT,
                style: 'strong',
                text: emailEditingTask === currentUserEmail ? 'You' : emailEditingTask,
            },
            {
                type: CONST.REPORT.MESSAGE.TYPE.TEXT,
                style: 'normal',
                text: ' edited this task',
            },
        ],
        person: [
            {
                type: CONST.REPORT.MESSAGE.TYPE.TEXT,
                style: 'strong',
                text: lodashGet(allPersonalDetails, [currentUserAccountID, 'displayName'], currentUserEmail),
            },
        ],
        automatic: false,
        avatar: lodashGet(allPersonalDetails, [currentUserAccountID, 'avatar'], UserUtils.getDefaultAvatar(currentUserAccountID)),
        created: DateUtils.getDBTime(),
        shouldShow: false,
    };
}

/**
 * Returns the necessary reportAction onyx data to indicate that a chat has been archived
 *
 * @param {String} emailClosingReport
 * @param {String} policyName
 * @param {String} reason - A reason why the chat has been archived
 * @returns {Object}
 */
function buildOptimisticClosedReportAction(emailClosingReport, policyName, reason = CONST.REPORT.ARCHIVE_REASON.DEFAULT) {
    return {
        actionName: CONST.REPORT.ACTIONS.TYPE.CLOSED,
        actorAccountID: currentUserAccountID,
        automatic: false,
        avatar: lodashGet(allPersonalDetails, [currentUserAccountID, 'avatar'], UserUtils.getDefaultAvatar(currentUserAccountID)),
        created: DateUtils.getDBTime(),
        message: [
            {
                type: CONST.REPORT.MESSAGE.TYPE.TEXT,
                style: 'strong',
                text: emailClosingReport === currentUserEmail ? 'You' : emailClosingReport,
            },
            {
                type: CONST.REPORT.MESSAGE.TYPE.TEXT,
                style: 'normal',
                text: ' closed this report',
            },
        ],
        originalMessage: {
            policyName,
            reason,
        },
        pendingAction: CONST.RED_BRICK_ROAD_PENDING_ACTION.ADD,
        person: [
            {
                type: CONST.REPORT.MESSAGE.TYPE.TEXT,
                style: 'strong',
                text: lodashGet(allPersonalDetails, [currentUserAccountID, 'displayName'], currentUserEmail),
            },
        ],
        reportActionID: NumberUtils.rand64(),
        shouldShow: true,
    };
}

/**
 * @param {String} policyID
 * @param {String} policyName
 * @returns {Object}
 */
function buildOptimisticWorkspaceChats(policyID, policyName) {
    const announceChatData = buildOptimisticChatReport(
        [currentUserAccountID],
        CONST.REPORT.WORKSPACE_CHAT_ROOMS.ANNOUNCE,
        CONST.REPORT.CHAT_TYPE.POLICY_ANNOUNCE,
        policyID,
        CONST.POLICY.OWNER_ACCOUNT_ID_FAKE,
        false,
        policyName,
        null,
        undefined,

        // #announce contains all policy members so notifying always should be opt-in only.
        CONST.REPORT.NOTIFICATION_PREFERENCE.DAILY,
    );
    const announceChatReportID = announceChatData.reportID;
    const announceCreatedAction = buildOptimisticCreatedReportAction(CONST.POLICY.OWNER_EMAIL_FAKE);
    const announceReportActionData = {
        [announceCreatedAction.reportActionID]: announceCreatedAction,
    };

    const adminsChatData = buildOptimisticChatReport(
        [currentUserAccountID],
        CONST.REPORT.WORKSPACE_CHAT_ROOMS.ADMINS,
        CONST.REPORT.CHAT_TYPE.POLICY_ADMINS,
        policyID,
        CONST.POLICY.OWNER_ACCOUNT_ID_FAKE,
        false,
        policyName,
    );
    const adminsChatReportID = adminsChatData.reportID;
    const adminsCreatedAction = buildOptimisticCreatedReportAction(CONST.POLICY.OWNER_EMAIL_FAKE);
    const adminsReportActionData = {
        [adminsCreatedAction.reportActionID]: adminsCreatedAction,
    };

    const expenseChatData = buildOptimisticChatReport([currentUserAccountID], '', CONST.REPORT.CHAT_TYPE.POLICY_EXPENSE_CHAT, policyID, currentUserAccountID, true, policyName);
    const expenseChatReportID = expenseChatData.reportID;
    const expenseReportCreatedAction = buildOptimisticCreatedReportAction(currentUserEmail);
    const expenseReportActionData = {
        [expenseReportCreatedAction.reportActionID]: expenseReportCreatedAction,
    };

    return {
        announceChatReportID,
        announceChatData,
        announceReportActionData,
        announceCreatedReportActionID: announceCreatedAction.reportActionID,
        adminsChatReportID,
        adminsChatData,
        adminsReportActionData,
        adminsCreatedReportActionID: adminsCreatedAction.reportActionID,
        expenseChatReportID,
        expenseChatData,
        expenseReportActionData,
        expenseCreatedReportActionID: expenseReportCreatedAction.reportActionID,
    };
}

/**
 * Builds an optimistic Task Report with a randomly generated reportID
 *
 * @param {Number} ownerAccountID - Account ID of the person generating the Task.
 * @param {String} assigneeAccountID - AccountID of the other person participating in the Task.
 * @param {String} parentReportID - Report ID of the chat where the Task is.
 * @param {String} title - Task title.
 * @param {String} description - Task description.
 *
 * @returns {Object}
 */

function buildOptimisticTaskReport(ownerAccountID, assigneeAccountID = 0, parentReportID, title, description) {
    return {
        reportID: generateReportID(),
        reportName: title,
        description,
        ownerAccountID,
        participantAccountIDs: assigneeAccountID && assigneeAccountID !== ownerAccountID ? [assigneeAccountID] : [],
        managerID: assigneeAccountID,
        type: CONST.REPORT.TYPE.TASK,
        parentReportID,
        stateNum: CONST.REPORT.STATE_NUM.OPEN,
        statusNum: CONST.REPORT.STATUS.OPEN,
    };
}

/**
 * @param {Object} report
 * @returns {Boolean}
 */
function isUnread(report) {
    if (!report) {
        return false;
    }

    // lastVisibleActionCreated and lastReadTime are both datetime strings and can be compared directly
    const lastVisibleActionCreated = report.lastVisibleActionCreated || '';
    const lastReadTime = report.lastReadTime || '';
    return lastReadTime < lastVisibleActionCreated;
}

/**
 * @param {Object} report
 * @returns {Boolean}
 */
function isUnreadWithMention(report) {
    if (!report) {
        return false;
    }

    // lastMentionedTime and lastReadTime are both datetime strings and can be compared directly
    const lastMentionedTime = report.lastMentionedTime || '';
    const lastReadTime = report.lastReadTime || '';
    return lastReadTime < lastMentionedTime;
}

/**
 * @param {Object} report
 * @param {Object} allReportsDict
 * @returns {Boolean}
 */
function isIOUOwnedByCurrentUser(report, allReportsDict = null) {
    const allAvailableReports = allReportsDict || allReports;
    if (!report || !allAvailableReports) {
        return false;
    }

    let reportToLook = report;
    if (report.iouReportID) {
        const iouReport = allAvailableReports[`${ONYXKEYS.COLLECTION.REPORT}${report.iouReportID}`];
        if (iouReport) {
            reportToLook = iouReport;
        }
    }

    return reportToLook.ownerAccountID === currentUserAccountID;
}

/**
 * Assuming the passed in report is a default room, lets us know whether we can see it or not, based on permissions and
 * the various subsets of users we've allowed to use default rooms.
 *
 * @param {Object} report
 * @param {Array<Object>} policies
 * @param {Array<String>} betas
 * @return {Boolean}
 */
function canSeeDefaultRoom(report, policies, betas) {
    // Include archived rooms
    if (isArchivedRoom(report)) {
        return true;
    }

    // Include default rooms for free plan policies (domain rooms aren't included in here because they do not belong to a policy)
    if (getPolicyType(report, policies) === CONST.POLICY.TYPE.FREE) {
        return true;
    }

    // Include domain rooms with Partner Managers (Expensify accounts) in them for accounts that are on a domain with an Approved Accountant
    if (isDomainRoom(report) && doesDomainHaveApprovedAccountant && hasExpensifyEmails(lodashGet(report, ['participantAccountIDs'], []))) {
        return true;
    }

    // If the room has an assigned guide, it can be seen.
    if (hasExpensifyGuidesEmails(lodashGet(report, ['participantAccountIDs'], []))) {
        return true;
    }

    // Include any admins and announce rooms, since only non partner-managed domain rooms are on the beta now.
    if (isAdminRoom(report) || isAnnounceRoom(report)) {
        return true;
    }

    // For all other cases, just check that the user belongs to the default rooms beta
    return Permissions.canUseDefaultRooms(betas);
}

/**
 * @param {Object} report
 * @param {Array<Object>} policies
 * @param {Array<String>} betas
 * @param {Object} allReportActions
 * @returns {Boolean}
 */
function canAccessReport(report, policies, betas, allReportActions) {
    if (isThread(report) && ReportActionsUtils.isPendingRemove(ReportActionsUtils.getParentReportAction(report, allReportActions))) {
        return false;
    }

    // We hide default rooms (it's basically just domain rooms now) from people who aren't on the defaultRooms beta.
    if (isDefaultRoom(report) && !canSeeDefaultRoom(report, policies, betas)) {
        return false;
    }

    return true;
}

/**
 * Takes several pieces of data from Onyx and evaluates if a report should be shown in the option list (either when searching
 * for reports or the reports shown in the LHN).
 *
 * This logic is very specific and the order of the logic is very important. It should fail quickly in most cases and also
 * filter out the majority of reports before filtering out very specific minority of reports.
 *
 * @param {Object} report
 * @param {String} currentReportId
 * @param {Boolean} isInGSDMode
 * @param {String[]} betas
 * @param {Object} policies
 * @param {Object} allReportActions
 * @param {Boolean} excludeEmptyChats
 * @returns {boolean}
 */
function shouldReportBeInOptionList(report, currentReportId, isInGSDMode, betas, policies, allReportActions, excludeEmptyChats = false) {
    const isInDefaultMode = !isInGSDMode;

    // Exclude reports that have no data because there wouldn't be anything to show in the option item.
    // This can happen if data is currently loading from the server or a report is in various stages of being created.
    // This can also happen for anyone accessing a public room or archived room for which they don't have access to the underlying policy.
    if (
        !report ||
        !report.reportID ||
        report.isHidden ||
        (_.isEmpty(report.participantAccountIDs) && !isChatThread(report) && !isPublicRoom(report) && !isArchivedRoom(report) && !isMoneyRequestReport(report) && !isTaskReport(report))
    ) {
        return false;
    }

    if (!canAccessReport(report, policies, betas, allReportActions)) {
        return false;
    }

    // Include the currently viewed report. If we excluded the currently viewed report, then there
    // would be no way to highlight it in the options list and it would be confusing to users because they lose
    // a sense of context.
    if (report.reportID === currentReportId) {
        return true;
    }

    // Include reports that are relevant to the user in any view mode. Criteria include having a draft, having an outstanding IOU, or being assigned to an open task.
    if (report.hasDraft || isWaitingForIOUActionFromCurrentUser(report) || isWaitingForTaskCompleteFromAssignee(report)) {
        return true;
    }

    const lastVisibleMessage = ReportActionsUtils.getLastVisibleMessage(report.reportID);
    const isEmptyChat = !lastVisibleMessage.lastMessageText && !lastVisibleMessage.lastMessageTranslationKey;

    // Hide only chat threads that haven't been commented on (other threads are actionable)
    if (isChatThread(report) && isEmptyChat) {
        return false;
    }

    // Include reports if they are pinned
    if (report.isPinned) {
        return true;
    }

    // Include reports that have errors from trying to add a workspace
    // If we excluded it, then the red-brock-road pattern wouldn't work for the user to resolve the error
    if (report.errorFields && !_.isEmpty(report.errorFields.addWorkspaceRoom)) {
        return true;
    }

    // All unread chats (even archived ones) in GSD mode will be shown. This is because GSD mode is specifically for focusing the user on the most relevant chats, primarily, the unread ones
    if (isInGSDMode) {
        return isUnread(report);
    }

    // Archived reports should always be shown when in default (most recent) mode. This is because you should still be able to access and search for the chats to find them.
    if (isInDefaultMode && isArchivedRoom(report)) {
        return true;
    }

    // Exclude policy expense chats if the user isn't in the policy expense chat beta
    if (isPolicyExpenseChat(report) && !Permissions.canUsePolicyExpenseChat(betas)) {
        return false;
    }

    // Hide chats between two users that haven't been commented on from the LNH
    if (excludeEmptyChats && isEmptyChat && isChatReport(report) && !isChatRoom(report) && !isPolicyExpenseChat(report)) {
        return false;
    }

    return true;
}

/**
 * Attempts to find a report in onyx with the provided list of participants. Does not include threads, task, money request, room, and policy expense chat.
 * @param {Array<Number>} newParticipantList
 * @returns {Array|undefined}
 */
function getChatByParticipants(newParticipantList) {
    newParticipantList.sort();
    return _.find(allReports, (report) => {
        // If the report has been deleted, or there are no participants (like an empty #admins room) then skip it
        if (
            !report ||
            _.isEmpty(report.participantAccountIDs) ||
            isChatThread(report) ||
            isTaskReport(report) ||
            isMoneyRequestReport(report) ||
            isChatRoom(report) ||
            isPolicyExpenseChat(report)
        ) {
            return false;
        }

        // Only return the chat if it has all the participants
        return _.isEqual(newParticipantList, _.sortBy(report.participantAccountIDs));
    });
}

/**
 * Attempts to find a report in onyx with the provided email list of participants. Does not include threads
 * This is temporary function while migrating from PersonalDetails to PersonalDetailsList
 *
 * @deprecated - use getChatByParticipants()
 *
 * @param {Array} participantsLoginList
 * @returns {Array|undefined}
 */
function getChatByParticipantsByLoginList(participantsLoginList) {
    participantsLoginList.sort();
    return _.find(allReports, (report) => {
        // If the report has been deleted, or there are no participants (like an empty #admins room) then skip it
        if (!report || _.isEmpty(report.participantAccountIDs) || isThread(report)) {
            return false;
        }

        // Only return the room if it has all the participants and is not a policy room
        return !isUserCreatedPolicyRoom(report) && _.isEqual(participantsLoginList, _.sortBy(report.participants));
    });
}

/**
 * Attempts to find a report in onyx with the provided list of participants in given policy
 * @param {Array} newParticipantList
 * @param {String} policyID
 * @returns {object|undefined}
 */
function getChatByParticipantsAndPolicy(newParticipantList, policyID) {
    newParticipantList.sort();
    return _.find(allReports, (report) => {
        // If the report has been deleted, or there are no participants (like an empty #admins room) then skip it
        if (!report || !report.participantAccountIDs) {
            return false;
        }

        // Only return the room if it has all the participants and is not a policy room
        return report.policyID === policyID && _.isEqual(newParticipantList, _.sortBy(report.participantAccountIDs));
    });
}

/**
 * @param {String} policyID
 * @returns {Array}
 */
function getAllPolicyReports(policyID) {
    return _.filter(allReports, (report) => report && report.policyID === policyID);
}

/**
 * Returns true if Chronos is one of the chat participants (1:1)
 * @param {Object} report
 * @returns {Boolean}
 */
function chatIncludesChronos(report) {
    return report.participantAccountIDs && _.contains(report.participantAccountIDs, CONST.ACCOUNT_ID.CHRONOS);
}

/**
 * Can only flag if:
 *
 * - It was written by someone else
 * - It's an ADDCOMMENT that is not an attachment
 *
 * @param {Object} reportAction
 * @param {number} reportID
 * @returns {Boolean}
 */
function canFlagReportAction(reportAction, reportID) {
    return (
        reportAction.actorAccountID !== currentUserAccountID &&
        reportAction.actionName === CONST.REPORT.ACTIONS.TYPE.ADDCOMMENT &&
        !ReportActionsUtils.isDeletedAction(reportAction) &&
        !ReportActionsUtils.isCreatedTaskReportAction(reportAction) &&
        isAllowedToComment(getReport(reportID))
    );
}

/**
 * Whether flag comment page should show
 *
 * @param {Object} reportAction
 * @param {Object} report
 * @returns {Boolean}
 */

function shouldShowFlagComment(reportAction, report) {
    return (
        canFlagReportAction(reportAction, report.reportID) &&
        !isArchivedRoom(report) &&
        !chatIncludesChronos(report) &&
        !isConciergeChatReport(report.reportID) &&
        reportAction.actorAccountID !== CONST.ACCOUNT_ID.CONCIERGE
    );
}

/**
 * @param {Object} report
 * @param {String} report.lastReadTime
 * @param {Array} sortedAndFilteredReportActions - reportActions for the report, sorted newest to oldest, and filtered for only those that should be visible
 *
 * @returns {String|null}
 */
function getNewMarkerReportActionID(report, sortedAndFilteredReportActions) {
    if (!isUnread(report)) {
        return '';
    }

    const newMarkerIndex = _.findLastIndex(sortedAndFilteredReportActions, (reportAction) => (reportAction.created || '') > report.lastReadTime);

    return _.has(sortedAndFilteredReportActions[newMarkerIndex], 'reportActionID') ? sortedAndFilteredReportActions[newMarkerIndex].reportActionID : '';
}

/**
 * Performs the markdown conversion, and replaces code points > 127 with C escape sequences
 * Used for compatibility with the backend auth validator for AddComment, and to account for MD in comments
 * @param {String} textComment
 * @returns {Number} The comment's total length as seen from the backend
 */
function getCommentLength(textComment) {
    return getParsedComment(textComment)
        .replace(/[^ -~]/g, '\\u????')
        .trim().length;
}

/**
 * @param {String|null} url
 * @returns {String}
 */
function getRouteFromLink(url) {
    if (!url) {
        return '';
    }

    // Get the reportID from URL
    let route = url;
    _.each(linkingConfig.prefixes, (prefix) => {
        const localWebAndroidRegEx = /^(http:\/\/([0-9]{1,3})\.([0-9]{1,3})\.([0-9]{1,3})\.([0-9]{1,3}))/;
        if (route.startsWith(prefix)) {
            route = route.replace(prefix, '');
        } else if (localWebAndroidRegEx.test(route)) {
            route = route.replace(localWebAndroidRegEx, '');
        } else {
            return;
        }

        // Remove the port if it's a localhost URL
        if (/^:\d+/.test(route)) {
            route = route.replace(/:\d+/, '');
        }

        // Remove the leading slash if exists
        if (route.startsWith('/')) {
            route = route.replace('/', '');
        }
    });
    return route;
}

/**
 * @param {String|null} url
 * @returns {String}
 */
function getReportIDFromLink(url) {
    const route = getRouteFromLink(url);
    const {reportID, isSubReportPageRoute} = ROUTES.parseReportRouteParams(route);
    if (isSubReportPageRoute) {
        // We allow the Sub-Report deep link routes (settings, details, etc.) to be handled by their respective component pages
        return '';
    }
    return reportID;
}

/**
 * Check if the chat report is linked to an iou that is waiting for the current user to add a credit bank account.
 *
 * @param {Object} chatReport
 * @returns {Boolean}
 */
function hasIOUWaitingOnCurrentUserBankAccount(chatReport) {
    if (chatReport.iouReportID) {
        const iouReport = allReports[`${ONYXKEYS.COLLECTION.REPORT}${chatReport.iouReportID}`];
        if (iouReport && iouReport.isWaitingOnBankAccount && iouReport.ownerAccountID === currentUserAccountID) {
            return true;
        }
    }

    return false;
}

/**
 * Users can request money in policy expense chats only if they are in a role of a member in the chat (in other words, if it's their policy expense chat)
 *
 * @param {Object} report
 * @returns {Boolean}
 */
function canRequestMoney(report) {
    // Prevent requesting money if pending iou waiting for their bank account already exists.
    if (hasIOUWaitingOnCurrentUserBankAccount(report)) {
        return false;
    }
    return !isPolicyExpenseChat(report) || report.isOwnPolicyExpenseChat;
}

/**
 * @param {Object} report
 * @param {Array<Number>} reportParticipants
 * @param {Array} betas
 * @returns {Array}
 */
function getMoneyRequestOptions(report, reportParticipants, betas) {
    // In any thread or task report, we do not allow any new money requests yet
    if (isChatThread(report) || isTaskReport(report)) {
        return [];
    }

    const participants = _.filter(reportParticipants, (accountID) => currentUserPersonalDetails.accountID !== accountID);

    const hasExcludedIOUAccountIDs = lodashIntersection(reportParticipants, CONST.EXPENSIFY_ACCOUNT_IDS).length > 0;
    const hasSingleParticipantInReport = participants.length === 1;
    const hasMultipleParticipants = participants.length > 1;

    if (hasExcludedIOUAccountIDs || (participants.length === 0 && !report.isOwnPolicyExpenseChat)) {
        return [];
    }

    // Additional requests should be blocked for money request reports
    if (isMoneyRequestReport(report)) {
        return [];
    }

    // User created policy rooms and default rooms like #admins or #announce will always have the Split Bill option
    // unless there are no participants at all (e.g. #admins room for a policy with only 1 admin)
    // DM chats will have the Split Bill option only when there are at least 3 people in the chat.
    // There is no Split Bill option for Workspace chats
    if (isChatRoom(report) || (hasMultipleParticipants && !isPolicyExpenseChat(report))) {
        return [CONST.IOU.MONEY_REQUEST_TYPE.SPLIT];
    }

    // DM chats that only have 2 people will see the Send / Request money options.
    // Workspace chats should only see the Request money option, as "easy overages" is not available.
    return [
        ...(canRequestMoney(report) ? [CONST.IOU.MONEY_REQUEST_TYPE.REQUEST] : []),

        // Send money option should be visible only in DMs
        ...(Permissions.canUseIOUSend(betas) && isChatReport(report) && !isPolicyExpenseChat(report) && hasSingleParticipantInReport ? [CONST.IOU.MONEY_REQUEST_TYPE.SEND] : []),
    ];
}

/**
 * Allows a user to leave a policy room according to the following conditions of the visibility or chatType rNVP:
 * `public` - Anyone can leave (because anybody can join)
 * `public_announce` - Only non-policy members can leave (it's auto-shared with policy members)
 * `policy_admins` - Nobody can leave (it's auto-shared with all policy admins)
 * `policy_announce` - Nobody can leave (it's auto-shared with all policy members)
 * `policy` - Anyone can leave (though only policy members can join)
 * `domain` - Nobody can leave (it's auto-shared with domain members)
 * `dm` - Nobody can leave (it's auto-shared with users)
 * `private` - Anybody can leave (though you can only be invited to join)
 *
 * @param {Object} report
 * @param {String} report.visibility
 * @param {String} report.chatType
 * @param {Boolean} isPolicyMember
 * @returns {Boolean}
 */
function canLeaveRoom(report, isPolicyMember) {
    if (_.isEmpty(report.visibility)) {
        if (
            report.chatType === CONST.REPORT.CHAT_TYPE.POLICY_ADMINS ||
            report.chatType === CONST.REPORT.CHAT_TYPE.POLICY_ANNOUNCE ||
            report.chatType === CONST.REPORT.CHAT_TYPE.DOMAIN_ALL ||
            _.isEmpty(report.chatType)
        ) {
            // DM chats don't have a chatType
            return false;
        }
    } else if (isPublicAnnounceRoom(report) && isPolicyMember) {
        return false;
    }
    return true;
}

/**
 * @param {Number[]} participantAccountIDs
 * @returns {Boolean}
 */
function isCurrentUserTheOnlyParticipant(participantAccountIDs) {
    return participantAccountIDs && participantAccountIDs.length === 1 && participantAccountIDs[0] === currentUserAccountID;
}

/**
 * Returns display names for those that can see the whisper.
 * However, it returns "you" if the current user is the only one who can see it besides the person that sent it.
 *
 * @param {Number[]} participantAccountIDs
 * @returns {string}
 */
function getWhisperDisplayNames(participantAccountIDs) {
    const isWhisperOnlyVisibleToCurrentUser = isCurrentUserTheOnlyParticipant(participantAccountIDs);

    // When the current user is the only participant, the display name needs to be "you" because that's the only person reading it
    if (isWhisperOnlyVisibleToCurrentUser) {
        return Localize.translateLocal('common.youAfterPreposition');
    }

    return _.map(participantAccountIDs, (accountID) => getDisplayNameForParticipant(accountID, !isWhisperOnlyVisibleToCurrentUser)).join(', ');
}

/**
 * Show subscript on workspace chats / threads and expense requests
 * @param {Object} report
 * @returns {Boolean}
 */
function shouldReportShowSubscript(report) {
    if (isArchivedRoom(report)) {
        return false;
    }

    if (isPolicyExpenseChat(report) && !isChatThread(report) && !isTaskReport(report) && !report.isOwnPolicyExpenseChat) {
        return true;
    }

    if (isPolicyExpenseChat(report) && !isThread(report) && !isTaskReport(report)) {
        return true;
    }

    if (isExpenseRequest(report)) {
        return true;
    }

    if (isWorkspaceTaskReport(report)) {
        return true;
    }

    if (isWorkspaceThread(report)) {
        return true;
    }

    return false;
}

/**
 * Return true if reports data exists
 * @returns {Boolean}
 */
function isReportDataReady() {
    return !_.isEmpty(allReports) && _.some(_.keys(allReports), (key) => allReports[key].reportID);
}

/**
 * Find the parent report action in assignee report for a task report
 * Returns an empty object if assignee report is the same as the share destination report
 *
 * @param {Object} taskReport
 * @returns {Object}
 */
function getTaskParentReportActionIDInAssigneeReport(taskReport) {
    const assigneeChatReportID = lodashGet(getChatByParticipants(isTaskAssignee(taskReport) ? [taskReport.ownerAccountID] : [taskReport.managerID]), 'reportID');
    if (!assigneeChatReportID || assigneeChatReportID === taskReport.parentReportID) {
        return {};
    }

    const clonedParentReportActionID = lodashGet(ReportActionsUtils.getParentReportActionInReport(taskReport.reportID, assigneeChatReportID), 'reportActionID');
    if (!clonedParentReportActionID) {
        return {};
    }

    return {
        reportID: assigneeChatReportID,
        reportActionID: clonedParentReportActionID,
    };
}

/**
 * Return the errors we have when creating a chat or a workspace room
 * @param {Object} report
 * @returns {Object} errors
 */
function getAddWorkspaceRoomOrChatReportErrors(report) {
    // We are either adding a workspace room, or we're creating a chat, it isn't possible for both of these to have errors for the same report at the same time, so
    // simply looking up the first truthy value will get the relevant property if it's set.
    return lodashGet(report, 'errorFields.addWorkspaceRoom') || lodashGet(report, 'errorFields.createChat');
}

/**
 * Returns true if write actions like assign task, money request, send message should be disabled on a report
 * @param {Object} report
 * @returns {Boolean}
 */
function shouldDisableWriteActions(report) {
    const reportErrors = getAddWorkspaceRoomOrChatReportErrors(report);
    return isArchivedRoom(report) || !_.isEmpty(reportErrors) || !isAllowedToComment(report) || isAnonymousUser;
}

/**
 * Returns ID of the original report from which the given reportAction is first created.
 *
 * @param {String} reportID
 * @param {Object} reportAction
 * @returns {String}
 */
function getOriginalReportID(reportID, reportAction) {
    return isThreadFirstChat(reportAction, reportID) ? lodashGet(allReports, [`${ONYXKEYS.COLLECTION.REPORT}${reportID}`, 'parentReportID']) : reportID;
}

/**
 * Return the pendingAction and the errors we have when creating a chat or a workspace room offline
 * @param {Object} report
 * @returns {Object} pending action , errors
 */
function getReportOfflinePendingActionAndErrors(report) {
    // We are either adding a workspace room, or we're creating a chat, it isn't possible for both of these to be pending, or to have errors for the same report at the same time, so
    // simply looking up the first truthy value for each case will get the relevant property if it's set.
    const addWorkspaceRoomOrChatPendingAction = lodashGet(report, 'pendingFields.addWorkspaceRoom') || lodashGet(report, 'pendingFields.createChat');
    const addWorkspaceRoomOrChatErrors = getAddWorkspaceRoomOrChatReportErrors(report);
    return {addWorkspaceRoomOrChatPendingAction, addWorkspaceRoomOrChatErrors};
}

/**
 * @param {String} policyID
 * @returns {Object}
 */
function getPolicy(policyID) {
    const policy = lodashGet(allPolicies, `${ONYXKEYS.COLLECTION.POLICY}${policyID}`) || {};
    return policy;
}

/*
 * @param {Object|null} report
 * @returns {Boolean}
 */
function shouldDisableSettings(report) {
    return !isPolicyExpenseChat(report) && !isChatRoom(report) && !isChatThread(report);
}

/**
 * @param {Object|null} report
 * @param {Object|null} policy - the workspace the report is on, null if the user isn't a member of the workspace
 * @returns {Boolean}
 */
function shouldDisableRename(report, policy) {
    if (isDefaultRoom(report) || isArchivedRoom(report) || isChatThread(report)) {
        return true;
    }

    // if the linked workspace is null, that means the person isn't a member of the workspace the report is in
    // which means this has to be a public room we want to disable renaming for
    if (!policy) {
        return true;
    }

    // If there is a linked workspace, that means the user is a member of the workspace the report is in.
    // Still, we only want policy owners and admins to be able to modify the name.
    return !_.keys(loginList).includes(policy.owner) && policy.role !== CONST.POLICY.ROLE.ADMIN;
}

/**
 * Returns the onyx data needed for the task assignee chat
 * @param {Number} accountID
 * @param {String} assigneeEmail
 * @param {Number} assigneeAccountID
 * @param {String} taskReportID
 * @param {String} assigneeChatReportID
 * @param {String} parentReportID
 * @param {String} title
 * @param {Object} assigneeChatReport
 * @returns {Object}
 */
function getTaskAssigneeChatOnyxData(accountID, assigneeEmail, assigneeAccountID, taskReportID, assigneeChatReportID, parentReportID, title, assigneeChatReport) {
    // Set if we need to add a comment to the assignee chat notifying them that they have been assigned a task
    let optimisticAssigneeAddComment;
    // Set if this is a new chat that needs to be created for the assignee
    let optimisticChatCreatedReportAction;
    const currentTime = DateUtils.getDBTime();
    const optimisticData = [];
    const successData = [];
    const failureData = [];

    // You're able to assign a task to someone you haven't chatted with before - so we need to optimistically create the chat and the chat reportActions
    // Only add the assignee chat report to onyx if we haven't already set it optimistically
    if (assigneeChatReport.isOptimisticReport && lodashGet(assigneeChatReport, 'pendingFields.createChat') !== CONST.RED_BRICK_ROAD_PENDING_ACTION.ADD) {
        optimisticChatCreatedReportAction = buildOptimisticCreatedReportAction(assigneeChatReportID);
        optimisticData.push(
            {
                onyxMethod: Onyx.METHOD.MERGE,
                key: `${ONYXKEYS.COLLECTION.REPORT}${assigneeChatReportID}`,
                value: {
                    pendingFields: {
                        createChat: CONST.RED_BRICK_ROAD_PENDING_ACTION.ADD,
                    },
                    isHidden: false,
                },
            },
            {
                onyxMethod: Onyx.METHOD.MERGE,
                key: `${ONYXKEYS.COLLECTION.REPORT_ACTIONS}${assigneeChatReportID}`,
                value: {[optimisticChatCreatedReportAction.reportActionID]: optimisticChatCreatedReportAction},
            },
        );

        successData.push({
            onyxMethod: Onyx.METHOD.MERGE,
            key: `${ONYXKEYS.COLLECTION.REPORT}${assigneeChatReportID}`,
            value: {
                pendingFields: {
                    createChat: null,
                },
                isOptimisticReport: false,
            },
        });

        failureData.push(
            {
                onyxMethod: Onyx.METHOD.SET,
                key: `${ONYXKEYS.COLLECTION.REPORT}${assigneeChatReportID}`,
                value: null,
            },
            {
                onyxMethod: Onyx.METHOD.MERGE,
                key: `${ONYXKEYS.COLLECTION.REPORT_ACTIONS}${assigneeChatReportID}`,
                value: {[optimisticChatCreatedReportAction.reportActionID]: {pendingAction: null}},
            },
            // If we failed, we want to remove the optimistic personal details as it was likely due to an invalid login
            {
                onyxMethod: Onyx.METHOD.MERGE,
                key: ONYXKEYS.PERSONAL_DETAILS_LIST,
                value: {
                    [assigneeAccountID]: null,
                },
            },
        );
    }

    // If you're choosing to share the task in the same DM as the assignee then we don't need to create another reportAction indicating that you've been assigned
    if (assigneeChatReportID !== parentReportID) {
        optimisticAssigneeAddComment = buildOptimisticTaskCommentReportAction(taskReportID, title, assigneeEmail, assigneeAccountID, `Assigned a task to you: ${title}`, parentReportID);

        const lastAssigneeCommentText = formatReportLastMessageText(optimisticAssigneeAddComment.reportAction.message[0].text);
        const optimisticAssigneeReport = {
            lastVisibleActionCreated: currentTime,
            lastMessageText: lastAssigneeCommentText,
            lastActorAccountID: accountID,
            lastReadTime: currentTime,
        };

        optimisticData.push(
            {
                onyxMethod: Onyx.METHOD.MERGE,
                key: `${ONYXKEYS.COLLECTION.REPORT_ACTIONS}${assigneeChatReportID}`,
                value: {[optimisticAssigneeAddComment.reportAction.reportActionID]: optimisticAssigneeAddComment.reportAction},
            },
            {
                onyxMethod: Onyx.METHOD.MERGE,
                key: `${ONYXKEYS.COLLECTION.REPORT}${assigneeChatReportID}`,
                value: optimisticAssigneeReport,
            },
        );
        failureData.push({
            onyxMethod: Onyx.METHOD.MERGE,
            key: `${ONYXKEYS.COLLECTION.REPORT_ACTIONS}${assigneeChatReportID}`,
            value: {[optimisticAssigneeAddComment.reportAction.reportActionID]: {pendingAction: null}},
        });
    }

    return {
        optimisticData,
        successData,
        failureData,
        optimisticAssigneeAddComment,
        optimisticChatCreatedReportAction,
    };
}

export {
    getReportParticipantsTitle,
    isReportMessageAttachment,
    findLastAccessedReport,
    canEditReportAction,
    canFlagReportAction,
    shouldShowFlagComment,
    canDeleteReportAction,
    canLeaveRoom,
    sortReportsByLastRead,
    isDefaultRoom,
    isAdminRoom,
    isAnnounceRoom,
    isUserCreatedPolicyRoom,
    isChatRoom,
    getChatRoomSubtitle,
    getParentNavigationSubtitle,
    getPolicyName,
    getPolicyType,
    isArchivedRoom,
    isExpensifyOnlyParticipantInReport,
    isPolicyExpenseChatAdmin,
    isPolicyAdmin,
    isPublicRoom,
    isPublicAnnounceRoom,
    isConciergeChatReport,
    isCurrentUserTheOnlyParticipant,
    hasAutomatedExpensifyAccountIDs,
    hasExpensifyGuidesEmails,
    isWaitingForIOUActionFromCurrentUser,
    isIOUOwnedByCurrentUser,
    getMoneyRequestTotal,
    canShowReportRecipientLocalTime,
    formatReportLastMessageText,
    chatIncludesConcierge,
    isPolicyExpenseChat,
    getIconsForParticipants,
    getIcons,
    getRoomWelcomeMessage,
    getDisplayNamesWithTooltips,
    getReportName,
    getReport,
    getReportIDFromLink,
    getRouteFromLink,
    navigateToDetailsPage,
    generateReportID,
    hasReportNameError,
    isUnread,
    isUnreadWithMention,
    buildOptimisticWorkspaceChats,
    buildOptimisticTaskReport,
    buildOptimisticChatReport,
    buildOptimisticClosedReportAction,
    buildOptimisticCreatedReportAction,
    buildOptimisticEditedTaskReportAction,
    buildOptimisticIOUReport,
    buildOptimisticExpenseReport,
    buildOptimisticIOUReportAction,
    buildOptimisticReportPreview,
    buildOptimisticModifiedExpenseReportAction,
    updateReportPreview,
    buildOptimisticTaskReportAction,
    buildOptimisticAddCommentReportAction,
    buildOptimisticTaskCommentReportAction,
    updateOptimisticParentReportAction,
    getOptimisticDataForParentReportAction,
    shouldReportBeInOptionList,
    getChatByParticipants,
    getChatByParticipantsByLoginList,
    getChatByParticipantsAndPolicy,
    getAllPolicyReports,
    getIOUReportActionMessage,
    getDisplayNameForParticipant,
    isOptimisticPersonalDetail,
    shouldDisableDetailPage,
    isChatReport,
    isCurrentUserSubmitter,
    isExpenseReport,
    isExpenseRequest,
    isIOUReport,
    isTaskReport,
    isOpenTaskReport,
    isCanceledTaskReport,
    isCompletedTaskReport,
    isTaskAssignee,
    isMoneyRequestReport,
    isMoneyRequest,
    chatIncludesChronos,
    getNewMarkerReportActionID,
    canSeeDefaultRoom,
    getDefaultWorkspaceAvatar,
    getCommentLength,
    getParsedComment,
    getMoneyRequestOptions,
    hasIOUWaitingOnCurrentUserBankAccount,
    canRequestMoney,
    getWhisperDisplayNames,
    getWorkspaceAvatar,
    isThread,
    isChatThread,
    isThreadParent,
    isThreadFirstChat,
    isChildReport,
    shouldReportShowSubscript,
    isReportDataReady,
    isSettled,
    isAllowedToComment,
    getBankAccountRoute,
    getParentReport,
    getTaskParentReportActionIDInAssigneeReport,
    getReportPreviewMessage,
    getModifiedExpenseMessage,
    shouldDisableWriteActions,
    getOriginalReportID,
    canAccessReport,
    getAddWorkspaceRoomOrChatReportErrors,
    getReportOfflinePendingActionAndErrors,
    isDM,
    getPolicy,
    shouldDisableSettings,
    shouldDisableRename,
    hasSingleParticipant,
    getTransactionReportName,
    getTransactionDetails,
    getTaskAssigneeChatOnyxData,
};<|MERGE_RESOLUTION|>--- conflicted
+++ resolved
@@ -1240,14 +1240,12 @@
         return Localize.translateLocal('parentReportAction.deletedRequest');
     }
 
-<<<<<<< HEAD
     if (!ReportActionsUtils.areAllRequestsBeingSmartScanned(reportAction)) {
         return Localize.translateLocal('iou.receiptScanning');
     }
-=======
+
     const transaction = TransactionUtils.getLinkedTransaction(reportAction);
     const {amount, currency, comment} = getTransactionDetails(transaction);
->>>>>>> 7b281e66
 
     return Localize.translateLocal(ReportActionsUtils.isSentMoneyReportAction(reportAction) ? 'iou.threadSentMoneyReportName' : 'iou.threadRequestReportName', {
         formattedAmount: CurrencyUtils.convertToDisplayString(amount, currency),
