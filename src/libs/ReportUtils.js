import _ from 'underscore';
import Str from 'expensify-common/lib/str';
import lodashGet from 'lodash/get';
import lodashIntersection from 'lodash/intersection';
import Onyx from 'react-native-onyx';
import ExpensiMark from 'expensify-common/lib/ExpensiMark';
import ONYXKEYS from '../ONYXKEYS';
import CONST from '../CONST';
import * as Localize from './Localize';
import * as Expensicons from '../components/Icon/Expensicons';
import Navigation from './Navigation/Navigation';
import ROUTES from '../ROUTES';
import * as NumberUtils from './NumberUtils';
import * as NumberFormatUtils from './NumberFormatUtils';
import * as ReportActionsUtils from './ReportActionsUtils';
import Permissions from './Permissions';
import DateUtils from './DateUtils';
import linkingConfig from './Navigation/linkingConfig';
import isReportMessageAttachment from './isReportMessageAttachment';
import * as defaultWorkspaceAvatars from '../components/Icon/WorkspaceDefaultAvatars';
import * as CurrencyUtils from './CurrencyUtils';
import * as UserUtils from './UserUtils';

let currentUserEmail;
let currentUserAccountID;
let isAnonymousUser;

Onyx.connect({
    key: ONYXKEYS.SESSION,
    callback: (val) => {
        // When signed out, val is undefined
        if (!val) {
            return;
        }

        currentUserEmail = val.email;
        currentUserAccountID = val.accountID;
        isAnonymousUser = val.authTokenType === 'anonymousAccount';
    },
});

let preferredLocale = CONST.LOCALES.DEFAULT;
Onyx.connect({
    key: ONYXKEYS.NVP_PREFERRED_LOCALE,
    callback: (val) => {
        if (!val) {
            return;
        }
        preferredLocale = val;
    },
});

let allPersonalDetails;
let currentUserPersonalDetails;
Onyx.connect({
    key: ONYXKEYS.PERSONAL_DETAILS_LIST,
    callback: (val) => {
        currentUserPersonalDetails = lodashGet(val, currentUserAccountID, {});
        allPersonalDetails = val || {};
    },
});

let allReports;
Onyx.connect({
    key: ONYXKEYS.COLLECTION.REPORT,
    waitForCollectionCallback: true,
    callback: (val) => (allReports = val),
});

let doesDomainHaveApprovedAccountant;
Onyx.connect({
    key: ONYXKEYS.ACCOUNT,
    waitForCollectionCallback: true,
    callback: (val) => (doesDomainHaveApprovedAccountant = lodashGet(val, 'doesDomainHaveApprovedAccountant', false)),
});

let allPolicies;
Onyx.connect({
    key: ONYXKEYS.COLLECTION.POLICY,
    waitForCollectionCallback: true,
    callback: (val) => (allPolicies = val),
});

let loginList;
Onyx.connect({
    key: ONYXKEYS.LOGIN_LIST,
    callback: (val) => (loginList = val),
});

function getChatType(report) {
    return report ? report.chatType : '';
}

/**
 * Returns the concatenated title for the PrimaryLogins of a report
 *
 * @param {Array} accountIDs
 * @returns {string}
 */
function getReportParticipantsTitle(accountIDs) {
    return (
        _.chain(accountIDs)

            // Somehow it's possible for the logins coming from report.participantAccountIDs to contain undefined values so we use compact to remove them.
            .compact()
            .value()
            .join(', ')
    );
}

/**
 * Checks if a report is a chat report.
 *
 * @param {Object} report
 * @returns {Boolean}
 */
function isChatReport(report) {
    return lodashGet(report, 'type') === CONST.REPORT.TYPE.CHAT;
}

/**
 * Checks if a report is an Expense report.
 *
 * @param {Object} report
 * @returns {Boolean}
 */
function isExpenseReport(report) {
    return lodashGet(report, 'type') === CONST.REPORT.TYPE.EXPENSE;
}

/**
 * Checks if a report is an IOU report.
 *
 * @param {Object} report
 * @returns {Boolean}
 */
function isIOUReport(report) {
    return lodashGet(report, 'type') === CONST.REPORT.TYPE.IOU;
}

/**
 * Checks if a report is a task report.
 *
 * @param {Object} report
 * @returns {Boolean}
 */
function isTaskReport(report) {
    return lodashGet(report, 'type') === CONST.REPORT.TYPE.TASK;
}

/**
 * Checks if a report is an open task report.
 *
 * @param {Object} report
 * @returns {Boolean}
 */
function isOpenTaskReport(report) {
    return isTaskReport(report) && report.stateNum === CONST.REPORT.STATE_NUM.OPEN && report.statusNum === CONST.REPORT.STATUS.OPEN;
}

/**
 * Checks if the current user is assigned to the task report
 *
 * @param {Object} report
 * @returns {Boolean}
 */
function isCanceledTaskReport(report) {
    return isTaskReport(report) && report.stateNum === CONST.REPORT.STATE_NUM.SUBMITTED && report.statusNum === CONST.REPORT.STATUS.CLOSED;
}

/**
 * Checks if a report is a completed task report.
 *
 * @param {Object} report
 * @returns {Boolean}
 */
function isCompletedTaskReport(report) {
    return isTaskReport(report) && report.stateNum === CONST.REPORT.STATE_NUM.SUBMITTED && report.statusNum === CONST.REPORT.STATUS.APPROVED;
}

function isTaskAssignee(report) {
    return lodashGet(report, 'managerID') === currentUserAccountID;
}

/**
 * Given a collection of reports returns them sorted by last read
 *
 * @param {Object} reports
 * @returns {Array}
 */
function sortReportsByLastRead(reports) {
    return _.chain(reports)
        .toArray()
        .filter((report) => report && report.reportID && report.lastReadTime)
        .sortBy('lastReadTime')
        .value();
}

/**
 * Can only edit if:
 *
 * - It was written by the current user
 * - It's an ADDCOMMENT that is not an attachment
 * - It's not pending deletion
 *
 * @param {Object} reportAction
 * @returns {Boolean}
 */
function canEditReportAction(reportAction) {
    return (
        reportAction.actorAccountID === currentUserAccountID &&
        reportAction.actionName === CONST.REPORT.ACTIONS.TYPE.ADDCOMMENT &&
        !isReportMessageAttachment(lodashGet(reportAction, ['message', 0], {})) &&
        !ReportActionsUtils.isDeletedAction(reportAction) &&
        !ReportActionsUtils.isCreatedTaskReportAction(reportAction) &&
        reportAction.pendingAction !== CONST.RED_BRICK_ROAD_PENDING_ACTION.DELETE
    );
}

/**
 * Whether the Money Request report is settled
 *
 * @param {String} reportID
 * @returns {Boolean}
 */
function isSettled(reportID) {
    const report = lodashGet(allReports, `${ONYXKEYS.COLLECTION.REPORT}${reportID}`, {});
    return !_.isEmpty(report) && !report.isWaitingOnBankAccount && report.stateNum > CONST.REPORT.STATE_NUM.PROCESSING;
}

/**
 * Whether the current user is the submitter of the report
 *
 * @param {String} reportID
 * @returns {Boolean}
 */
function isCurrentUserSubmitter(reportID) {
    const report = lodashGet(allReports, `${ONYXKEYS.COLLECTION.REPORT}${reportID}`, {});
    return report && report.ownerEmail === currentUserEmail;
}

/**
 * Can only delete if the author is this user and the action is an ADDCOMMENT action or an IOU action in an unsettled report, or if the user is a
 * policy admin
 *
 * @param {Object} reportAction
 * @param {String} reportID
 * @returns {Boolean}
 */
function canDeleteReportAction(reportAction, reportID) {
    // For now, users cannot delete split actions
    if (ReportActionsUtils.isMoneyRequestAction(reportAction) && lodashGet(reportAction, 'originalMessage.type') === CONST.IOU.REPORT_ACTION_TYPE.SPLIT) {
        return false;
    }
    const isActionOwner = reportAction.actorAccountID === currentUserAccountID;
    if (isActionOwner && ReportActionsUtils.isMoneyRequestAction(reportAction) && !isSettled(reportAction.originalMessage.IOUReportID)) {
        return true;
    }
    if (
        reportAction.actionName !== CONST.REPORT.ACTIONS.TYPE.ADDCOMMENT ||
        reportAction.pendingAction === CONST.RED_BRICK_ROAD_PENDING_ACTION.DELETE ||
        ReportActionsUtils.isCreatedTaskReportAction(reportAction) ||
        (ReportActionsUtils.isMoneyRequestAction(reportAction) && isSettled(reportAction.originalMessage.IOUReportID)) ||
        reportAction.actorAccountID === CONST.ACCOUNT_ID.CONCIERGE
    ) {
        return false;
    }
    if (isActionOwner) {
        return true;
    }
    const report = lodashGet(allReports, `${ONYXKEYS.COLLECTION.REPORT}${reportID}`, {});
    const policy = lodashGet(allPolicies, `${ONYXKEYS.COLLECTION.POLICY}${report.policyID}`) || {};
    return policy.role === CONST.POLICY.ROLE.ADMIN;
}

/**
 * Whether the provided report is an Admin room
 * @param {Object} report
 * @param {String} report.chatType
 * @returns {Boolean}
 */
function isAdminRoom(report) {
    return getChatType(report) === CONST.REPORT.CHAT_TYPE.POLICY_ADMINS;
}

/**
 * Whether the provided report is an Admin-only posting room
 * @param {Object} report
 * @param {String} report.writeCapability
 * @returns {Boolean}
 */
function isAdminsOnlyPostingRoom(report) {
    return lodashGet(report, 'writeCapability', CONST.REPORT.WRITE_CAPABILITIES.ALL) === CONST.REPORT.WRITE_CAPABILITIES.ADMINS;
}

/**
 * Whether the provided report is a Announce room
 * @param {Object} report
 * @param {String} report.chatType
 * @returns {Boolean}
 */
function isAnnounceRoom(report) {
    return getChatType(report) === CONST.REPORT.CHAT_TYPE.POLICY_ANNOUNCE;
}

/**
 * Whether the provided report is a default room
 * @param {Object} report
 * @param {String} report.chatType
 * @returns {Boolean}
 */
function isDefaultRoom(report) {
    return [CONST.REPORT.CHAT_TYPE.POLICY_ADMINS, CONST.REPORT.CHAT_TYPE.POLICY_ANNOUNCE, CONST.REPORT.CHAT_TYPE.DOMAIN_ALL].indexOf(getChatType(report)) > -1;
}

/**
 * Whether the provided report is a Domain room
 * @param {Object} report
 * @param {String} report.chatType
 * @returns {Boolean}
 */
function isDomainRoom(report) {
    return getChatType(report) === CONST.REPORT.CHAT_TYPE.DOMAIN_ALL;
}

/**
 * Whether the provided report is a user created policy room
 * @param {Object} report
 * @param {String} report.chatType
 * @returns {Boolean}
 */
function isUserCreatedPolicyRoom(report) {
    return getChatType(report) === CONST.REPORT.CHAT_TYPE.POLICY_ROOM;
}

/**
 * Whether the provided report is a Policy Expense chat.
 * @param {Object} report
 * @param {String} report.chatType
 * @returns {Boolean}
 */
function isPolicyExpenseChat(report) {
    return getChatType(report) === CONST.REPORT.CHAT_TYPE.POLICY_EXPENSE_CHAT;
}

/**
 * Whether the provided report is a chat room
 * @param {Object} report
 * @param {String} report.chatType
 * @returns {Boolean}
 */
function isChatRoom(report) {
    return isUserCreatedPolicyRoom(report) || isDefaultRoom(report);
}

/**
 * Whether the provided report is a public room
 * @param {Object} report
 * @param {String} report.visibility
 * @returns {Boolean}
 */
function isPublicRoom(report) {
    const visibility = lodashGet(report, 'visibility', '');
    return visibility === CONST.REPORT.VISIBILITY.PUBLIC || visibility === CONST.REPORT.VISIBILITY.PUBLIC_ANNOUNCE;
}

/**
 * Whether the provided report is a public announce room
 * @param {Object} report
 * @param {String} report.visibility
 * @returns {Boolean}
 */
function isPublicAnnounceRoom(report) {
    const visibility = lodashGet(report, 'visibility', '');
    return visibility === CONST.REPORT.VISIBILITY.PUBLIC_ANNOUNCE;
}

/**
 * Get the policy type from a given report
 * @param {Object} report
 * @param {String} report.policyID
 * @param {Object} policies must have Onyxkey prefix (i.e 'policy_') for keys
 * @returns {String}
 */
function getPolicyType(report, policies) {
    return lodashGet(policies, [`${ONYXKEYS.COLLECTION.POLICY}${report.policyID}`, 'type'], '');
}

/**
 * If the report is a policy expense, the route should be for adding bank account for that policy
 * else since the report is a personal IOU, the route should be for personal bank account.
 * @param {Object} report
 * @returns {String}
 */
function getBankAccountRoute(report) {
    return isPolicyExpenseChat(report) ? ROUTES.getBankAccountRoute('', report.policyID) : ROUTES.SETTINGS_ADD_BANK_ACCOUNT;
}

/**
 * Check if personal detail of accountID is empty or optimistic data
 * @param {String} accountID user accountID
 * @returns {Boolean}
 */
function isOptimisticPersonalDetail(accountID) {
    return _.isEmpty(allPersonalDetails[accountID]) || !!allPersonalDetails[accountID].isOptimisticPersonalDetail;
}

/**
 * Checks if a report is a task report from a policy expense chat.
 *
 * @param {Object} report
 * @returns {Boolean}
 */
function isWorkspaceTaskReport(report) {
    if (!isTaskReport(report)) {
        return false;
    }
    const parentReport = allReports[`${ONYXKEYS.COLLECTION.REPORT}${report.parentReportID}`];
    return isPolicyExpenseChat(parentReport);
}

/**
 * Returns true if report has a parent
 *
 * @param {Object} report
 * @returns {Boolean}
 */
function isThread(report) {
    return Boolean(report && report.parentReportID && report.parentReportActionID);
}

/**
 * Returns true if report is of type chat and has a parent and is therefore a Thread.
 *
 * @param {Object} report
 * @returns {Boolean}
 */
function isChatThread(report) {
    return isThread(report) && report.type === CONST.REPORT.TYPE.CHAT;
}

/**
 * Only returns true if this is our main 1:1 DM report with Concierge
 *
 * @param {Object} report
 * @returns {Boolean}
 */
function isConciergeChatReport(report) {
    return lodashGet(report, 'participantAccountIDs', []).length === 1 && Number(report.participantAccountIDs[0]) === CONST.ACCOUNT_ID.CONCIERGE && !isChatThread(report);
}

/**
 * Check if the report is a single chat report that isn't a thread
 * and personal detail of participant is optimistic data
 * @param {Object} report
 * @param {Array} report.participantAccountIDs
 * @returns {Boolean}
 */
function shouldDisableDetailPage(report) {
    const participantAccountIDs = lodashGet(report, 'participantAccountIDs', []);

    if (isChatRoom(report) || isPolicyExpenseChat(report) || isChatThread(report) || isTaskReport(report)) {
        return false;
    }
    if (participantAccountIDs.length === 1) {
        return isOptimisticPersonalDetail(participantAccountIDs[0]);
    }
    return false;
}

/**
 * Returns true if this report has only one participant and it's an Expensify account.
 * @param {Object} report
 * @returns {Boolean}
 */
function isExpensifyOnlyParticipantInReport(report) {
    const reportParticipants = _.without(lodashGet(report, 'participantAccountIDs', []), currentUserAccountID);
    return lodashGet(report, 'participantAccountIDs', []).length === 1 && _.some(reportParticipants, (accountID) => _.contains(CONST.EXPENSIFY_ACCOUNT_IDS, accountID));
}

/**
 * Returns true if there are any Expensify accounts (i.e. with domain 'expensify.com') in the set of accountIDs
 * by cross-referencing the accountIDs with personalDetails.
 *
 * @param {Array<Number>} accountIDs
 * @return {Boolean}
 */
function hasExpensifyEmails(accountIDs) {
    return _.some(accountIDs, (accountID) => Str.extractEmailDomain(lodashGet(allPersonalDetails, [accountID, 'login'], '')) === CONST.EXPENSIFY_PARTNER_NAME);
}

/**
 * Returns true if there are any guides accounts (team.expensify.com) in a list of accountIDs
 * by cross-referencing the accountIDs with personalDetails since guides that are participants
 * of the user's chats should have their personal details in Onyx.
 * @param {Array<Number>} accountIDs
 * @returns {Boolean}
 */
function hasExpensifyGuidesEmails(accountIDs) {
    return _.some(accountIDs, (accountID) => Str.extractEmailDomain(lodashGet(allPersonalDetails, [accountID, 'login'], '')) === CONST.EMAIL.GUIDES_DOMAIN);
}

/**
 * @param {Record<String, {lastReadTime, reportID}>|Array<{lastReadTime, reportID}>} reports
 * @param {Boolean} [ignoreDomainRooms]
 * @param {Object} policies
 * @param {Boolean} isFirstTimeNewExpensifyUser
 * @param {Boolean} openOnAdminRoom
 * @returns {Object}
 */
function findLastAccessedReport(reports, ignoreDomainRooms, policies, isFirstTimeNewExpensifyUser, openOnAdminRoom = false) {
    // If it's the user's first time using New Expensify, then they could either have:
    //   - just a Concierge report, if so we'll return that
    //   - their Concierge report, and a separate report that must have deeplinked them to the app before they created their account.
    // If it's the latter, we'll use the deeplinked report over the Concierge report,
    // since the Concierge report would be incorrectly selected over the deep-linked report in the logic below.
    let sortedReports = sortReportsByLastRead(reports);

    if (isFirstTimeNewExpensifyUser) {
        if (sortedReports.length === 1) {
            return sortedReports[0];
        }
        return _.find(sortedReports, (report) => !isConciergeChatReport(report));
    }

    if (ignoreDomainRooms) {
        // We allow public announce rooms, admins, and announce rooms through since we bypass the default rooms beta for them.
        // Check where ReportUtils.findLastAccessedReport is called in MainDrawerNavigator.js for more context.
        // Domain rooms are now the only type of default room that are on the defaultRooms beta.
        sortedReports = _.filter(
            sortedReports,
            (report) => !isDomainRoom(report) || getPolicyType(report, policies) === CONST.POLICY.TYPE.FREE || hasExpensifyGuidesEmails(lodashGet(report, ['participantAccountIDs'], [])),
        );
    }

    let adminReport;
    if (openOnAdminRoom) {
        adminReport = _.find(sortedReports, (report) => {
            const chatType = getChatType(report);
            return chatType === CONST.REPORT.CHAT_TYPE.POLICY_ADMINS;
        });
    }

    return adminReport || _.last(sortedReports);
}

/**
 * Whether the provided report is an archived room
 * @param {Object} report
 * @param {Number} report.stateNum
 * @param {Number} report.statusNum
 * @returns {Boolean}
 */
function isArchivedRoom(report) {
    return lodashGet(report, ['statusNum']) === CONST.REPORT.STATUS.CLOSED && lodashGet(report, ['stateNum']) === CONST.REPORT.STATE_NUM.SUBMITTED;
}

/**
 * Get the policy name from a given report
 * @param {Object} report
 * @param {String} report.policyID
 * @param {String} report.oldPolicyName
 * @param {String} report.policyName
 * @param {Boolean} [returnEmptyIfNotFound]
 * @param {Object} [policy]
 * @returns {String}
 */
function getPolicyName(report, returnEmptyIfNotFound = false, policy = undefined) {
    const noPolicyFound = returnEmptyIfNotFound ? '' : Localize.translateLocal('workspace.common.unavailable');
    if (_.isEmpty(report)) {
        return noPolicyFound;
    }

    if ((!allPolicies || _.size(allPolicies) === 0) && !report.policyName) {
        return Localize.translateLocal('workspace.common.unavailable');
    }
    const finalPolicy = policy || _.get(allPolicies, `${ONYXKEYS.COLLECTION.POLICY}${report.policyID}`);

    // Public rooms send back the policy name with the reportSummary,
    // since they can also be accessed by people who aren't in the workspace

    return lodashGet(finalPolicy, 'name') || report.policyName || report.oldPolicyName || noPolicyFound;
}

/**
 * Checks if the current user is allowed to comment on the given report.
 * @param {Object} report
 * @param {String} [report.writeCapability]
 * @returns {Boolean}
 */
function isAllowedToComment(report) {
    // Default to allowing all users to post
    const capability = lodashGet(report, 'writeCapability', CONST.REPORT.WRITE_CAPABILITIES.ALL) || CONST.REPORT.WRITE_CAPABILITIES.ALL;

    if (capability === CONST.REPORT.WRITE_CAPABILITIES.ALL) {
        return true;
    }

    // If unauthenticated user opens public chat room using deeplink, they do not have policies available and they cannot comment
    if (!allPolicies) {
        return false;
    }

    // If we've made it here, commenting on this report is restricted.
    // If the user is an admin, allow them to post.
    const policy = allPolicies[`${ONYXKEYS.COLLECTION.POLICY}${report.policyID}`];
    return lodashGet(policy, 'role', '') === CONST.POLICY.ROLE.ADMIN;
}

/**
 * Checks if the current user is the admin of the policy given the policy expense chat.
 * @param {Object} report
 * @param {String} report.policyID
 * @param {Object} policies must have OnyxKey prefix (i.e 'policy_') for keys
 * @returns {Boolean}
 */
function isPolicyExpenseChatAdmin(report, policies) {
    if (!isPolicyExpenseChat(report)) {
        return false;
    }

    const policyRole = lodashGet(policies, [`${ONYXKEYS.COLLECTION.POLICY}${report.policyID}`, 'role']);

    return policyRole === CONST.POLICY.ROLE.ADMIN;
}

/**
 * Checks if the current user is the admin of the policy.
 * @param {String} policyID
 * @param {Object} policies must have OnyxKey prefix (i.e 'policy_') for keys
 * @returns {Boolean}
 */
function isPolicyAdmin(policyID, policies) {
    const policyRole = lodashGet(policies, [`${ONYXKEYS.COLLECTION.POLICY}${policyID}`, 'role']);

    return policyRole === CONST.POLICY.ROLE.ADMIN;
}

/**
 * Returns true if report is a DM/Group DM chat.
 *
 * @param {Object} report
 * @returns {Boolean}
 */
function isDM(report) {
    return !getChatType(report);
}

/**
 * Returns true if report has a single participant.
 *
 * @param {Object} report
 * @returns {Boolean}
 */
function hasSingleParticipant(report) {
    return report.participants && report.participants.length === 1;
}

/**
 * If the report is a thread and has a chat type set, it is a workspace chat.
 *
 * @param {Object} report
 * @returns {Boolean}
 */
function isWorkspaceThread(report) {
    return Boolean(isThread(report) && !isDM(report));
}

/**
 * Returns true if reportAction has a child.
 *
 * @param {Object} reportAction
 * @returns {Boolean}
 */
function isThreadParent(reportAction) {
    return reportAction && reportAction.childReportID && reportAction.childReportID !== 0;
}

/**
 * Returns true if reportAction is the first chat preview of a Thread
 *
 * @param {Object} reportAction
 * @param {String} reportID
 * @returns {Boolean}
 */
function isThreadFirstChat(reportAction, reportID) {
    return !_.isUndefined(reportAction.childReportID) && reportAction.childReportID.toString() === reportID;
}

/**
 * Checks if a report is a child report.
 *
 * @param {Object} report
 * @returns {Boolean}
 */
function isChildReport(report) {
    return isThread(report) || isTaskReport(report);
}

/**
 * An Expense Request is a thread where the parent report is an Expense Report and
 * the parentReportAction is a transaction.
 *
 * @param {Object} report
 * @returns {Boolean}
 */
function isExpenseRequest(report) {
    if (isThread(report)) {
        const parentReportAction = ReportActionsUtils.getParentReportAction(report);
        const parentReport = lodashGet(allReports, [`${ONYXKEYS.COLLECTION.REPORT}${report.parentReportID}`]);
        return isExpenseReport(parentReport) && ReportActionsUtils.isTransactionThread(parentReportAction);
    }
    return false;
}

/**
 * An IOU Request is a thread where the parent report is an IOU Report and
 * the parentReportAction is a transaction.
 *
 * @param {Object} report
 * @returns {Boolean}
 */
function isIOURequest(report) {
    if (isThread(report)) {
        const parentReportAction = ReportActionsUtils.getParentReportAction(report);
        const parentReport = allReports[`${ONYXKEYS.COLLECTION.REPORT}${report.parentReportID}`];
        return isIOUReport(parentReport) && ReportActionsUtils.isTransactionThread(parentReportAction);
    }
    return false;
}

/**
 * Checks if a report is an IOU or expense request.
 *
 * @param {Object|String} reportOrID
 * @returns {Boolean}
 */
function isMoneyRequest(reportOrID) {
    const report = _.isObject(reportOrID) ? reportOrID : allReports[`${ONYXKEYS.COLLECTION.REPORT}${reportOrID}`];
    return isIOURequest(report) || isExpenseRequest(report);
}

/**
 * Checks if a report is an IOU or expense report.
 *
 * @param {Object|String} reportOrID
 * @returns {Boolean}
 */
function isMoneyRequestReport(reportOrID) {
    const report = _.isObject(reportOrID) ? reportOrID : allReports[`${ONYXKEYS.COLLECTION.REPORT}${reportOrID}`];
    return isIOUReport(report) || isExpenseReport(report);
}

/**
 * Get welcome message based on room type
 * @param {Object} report
 * @returns {Object}
 */

function getRoomWelcomeMessage(report) {
    const welcomeMessage = {};
    const workspaceName = getPolicyName(report);

    if (isArchivedRoom(report)) {
        welcomeMessage.phrase1 = Localize.translateLocal('reportActionsView.beginningOfArchivedRoomPartOne');
        welcomeMessage.phrase2 = Localize.translateLocal('reportActionsView.beginningOfArchivedRoomPartTwo');
    } else if (isDomainRoom(report)) {
        welcomeMessage.phrase1 = Localize.translateLocal('reportActionsView.beginningOfChatHistoryDomainRoomPartOne', {domainRoom: report.reportName});
        welcomeMessage.phrase2 = Localize.translateLocal('reportActionsView.beginningOfChatHistoryDomainRoomPartTwo');
    } else if (isAdminRoom(report)) {
        welcomeMessage.phrase1 = Localize.translateLocal('reportActionsView.beginningOfChatHistoryAdminRoomPartOne', {workspaceName});
        welcomeMessage.phrase2 = Localize.translateLocal('reportActionsView.beginningOfChatHistoryAdminRoomPartTwo');
    } else if (isAdminsOnlyPostingRoom(report)) {
        welcomeMessage.phrase1 = Localize.translateLocal('reportActionsView.beginningOfChatHistoryAdminOnlyPostingRoomPartOne');
        welcomeMessage.phrase2 = Localize.translateLocal('reportActionsView.beginningOfChatHistoryAdminOnlyPostingRoomPartTwo', {workspaceName});
    } else if (isAnnounceRoom(report)) {
        welcomeMessage.phrase1 = Localize.translateLocal('reportActionsView.beginningOfChatHistoryAnnounceRoomPartOne', {workspaceName});
        welcomeMessage.phrase2 = Localize.translateLocal('reportActionsView.beginningOfChatHistoryAnnounceRoomPartTwo', {workspaceName});
    } else {
        // Message for user created rooms or other room types.
        welcomeMessage.phrase1 = Localize.translateLocal('reportActionsView.beginningOfChatHistoryUserRoomPartOne');
        welcomeMessage.phrase2 = Localize.translateLocal('reportActionsView.beginningOfChatHistoryUserRoomPartTwo');
    }

    return welcomeMessage;
}

/**
 * Returns true if Concierge is one of the chat participants (1:1 as well as group chats)
 * @param {Object} report
 * @returns {Boolean}
 */
function chatIncludesConcierge(report) {
    return report.participantAccountIDs && _.contains(report.participantAccountIDs, CONST.ACCOUNT_ID.CONCIERGE);
}

/**
 * Returns true if there is any automated expensify account in accountIDs
 * @param {Array} accountIDs
 * @returns {Boolean}
 */
function hasAutomatedExpensifyAccountIDs(accountIDs) {
    return _.intersection(accountIDs, CONST.EXPENSIFY_ACCOUNT_IDS).length > 0;
}

/**
 * Whether the time row should be shown for a report.
 * @param {Array<Object>} personalDetails
 * @param {Object} report
 * @param {Number} accountID
 * @return {Boolean}
 */
function canShowReportRecipientLocalTime(personalDetails, report, accountID) {
    const reportParticipants = _.without(lodashGet(report, 'participantAccountIDs', []), accountID);
    const participantsWithoutExpensifyAccountIDs = _.difference(reportParticipants, CONST.EXPENSIFY_ACCOUNT_IDS);
    const hasMultipleParticipants = participantsWithoutExpensifyAccountIDs.length > 1;
    const reportRecipient = personalDetails[participantsWithoutExpensifyAccountIDs[0]];
    const reportRecipientTimezone = lodashGet(reportRecipient, 'timezone', CONST.DEFAULT_TIME_ZONE);
    const isReportParticipantValidated = lodashGet(reportRecipient, 'validated', false);
    return Boolean(
        !hasMultipleParticipants &&
            !isChatRoom(report) &&
            !isPolicyExpenseChat(report) &&
            reportRecipient &&
            reportRecipientTimezone &&
            reportRecipientTimezone.selected &&
            isReportParticipantValidated,
    );
}

/**
 * Shorten last message text to fixed length and trim spaces.
 * @param {String} lastMessageText
 * @returns {String}
 */
function formatReportLastMessageText(lastMessageText) {
    return String(lastMessageText).trim().replace(CONST.REGEX.AFTER_FIRST_LINE_BREAK, '').substring(0, CONST.REPORT.LAST_MESSAGE_TEXT_MAX_LENGTH).trim();
}

/**
 * Helper method to return the default avatar associated with the given login
 * @param {String} [workspaceName]
 * @returns {String}
 */
function getDefaultWorkspaceAvatar(workspaceName) {
    if (!workspaceName) {
        return defaultWorkspaceAvatars.WorkspaceBuilding;
    }

    // Remove all chars not A-Z or 0-9 including underscore
    const alphaNumeric = workspaceName
        .normalize('NFD')
        .replace(/[^0-9a-z]/gi, '')
        .toUpperCase();

    return !alphaNumeric ? defaultWorkspaceAvatars.WorkspaceBuilding : defaultWorkspaceAvatars[`Workspace${alphaNumeric[0]}`];
}

function getWorkspaceAvatar(report) {
    const workspaceName = getPolicyName(report, allPolicies);
    return lodashGet(allPolicies, [`${ONYXKEYS.COLLECTION.POLICY}${report.policyID}`, 'avatar']) || getDefaultWorkspaceAvatar(workspaceName);
}

/**
 * Returns the appropriate icons for the given chat report using the stored personalDetails.
 * The Avatar sources can be URLs or Icon components according to the chat type.
 *
 * @param {Array} participants
 * @param {Object} personalDetails
 * @returns {Array<*>}
 */
function getIconsForParticipants(participants, personalDetails) {
    const participantDetails = [];
    const participantsList = participants || [];

    for (let i = 0; i < participantsList.length; i++) {
        const accountID = participantsList[i];
        const avatarSource = UserUtils.getAvatar(lodashGet(personalDetails, [accountID, 'avatar'], ''), accountID);
        participantDetails.push([
            accountID,
            lodashGet(personalDetails, [accountID, 'displayName']) || lodashGet(personalDetails, [accountID, 'login'], ''),
            lodashGet(personalDetails, [accountID, 'firstName'], ''),
            avatarSource,
        ]);
    }

    // Sort all logins by first name (which is the second element in the array)
    const sortedParticipantDetails = participantDetails.sort((a, b) => a[2] - b[2]);

    // Now that things are sorted, gather only the avatars (third element in the array) and return those
    const avatars = [];
    for (let i = 0; i < sortedParticipantDetails.length; i++) {
        const userIcon = {
            id: sortedParticipantDetails[i][0],
            source: sortedParticipantDetails[i][3],
            type: CONST.ICON_TYPE_AVATAR,
            name: sortedParticipantDetails[i][1],
        };
        avatars.push(userIcon);
    }

    return avatars;
}

/**
 * Given a report, return the associated workspace icon.
 *
 * @param {Object} report
 * @param {Object} [policy]
 * @returns {Object}
 */
function getWorkspaceIcon(report, policy = undefined) {
    const workspaceName = getPolicyName(report, false, policy);
    const policyExpenseChatAvatarSource = lodashGet(allPolicies, [`${ONYXKEYS.COLLECTION.POLICY}${report.policyID}`, 'avatar']) || getDefaultWorkspaceAvatar(workspaceName);
    const workspaceIcon = {
        source: policyExpenseChatAvatarSource,
        type: CONST.ICON_TYPE_WORKSPACE,
        name: workspaceName,
        id: -1,
    };
    return workspaceIcon;
}

/**
 * Returns the appropriate icons for the given chat report using the stored personalDetails.
 * The Avatar sources can be URLs or Icon components according to the chat type.
 *
 * @param {Object} report
 * @param {Object} personalDetails
 * @param {*} [defaultIcon]
 * @param {Boolean} [isPayer]
 * @param {String} [defaultName]
 * @param {Number} [defaultAccountID]
 * @param {Object} [policy]
 * @returns {Array<*>}
 */
function getIcons(report, personalDetails, defaultIcon = null, isPayer = false, defaultName = '', defaultAccountID = -1, policy = undefined) {
    if (_.isEmpty(report)) {
        const fallbackIcon = {
            source: defaultIcon || Expensicons.FallbackAvatar,
            type: CONST.ICON_TYPE_AVATAR,
            name: defaultName,
            id: defaultAccountID,
        };
        return [fallbackIcon];
    }
    if (isExpenseRequest(report)) {
        const parentReportAction = ReportActionsUtils.getParentReportAction(report);
        const workspaceIcon = getWorkspaceIcon(report, policy);
        const memberIcon = {
            source: UserUtils.getAvatar(lodashGet(personalDetails, [parentReportAction.actorAccountID, 'avatar']), parentReportAction.actorAccountID),
            id: parentReportAction.actorAccountID,
            type: CONST.ICON_TYPE_AVATAR,
            name: lodashGet(personalDetails, [parentReportAction.actorAccountID, 'displayName'], ''),
        };

        return [memberIcon, workspaceIcon];
    }
    if (isChatThread(report)) {
        const parentReportAction = ReportActionsUtils.getParentReportAction(report);

        const actorAccountID = lodashGet(parentReportAction, 'actorAccountID', -1);
        const actorDisplayName = lodashGet(allPersonalDetails, [actorAccountID, 'displayName'], '');
        const actorIcon = {
            id: actorAccountID,
            source: UserUtils.getAvatar(lodashGet(personalDetails, [actorAccountID, 'avatar']), actorAccountID),
            name: actorDisplayName,
            type: CONST.ICON_TYPE_AVATAR,
        };

        if (isWorkspaceThread(report)) {
            const workspaceIcon = getWorkspaceIcon(report, policy);
            return [actorIcon, workspaceIcon];
        }
        return [actorIcon];
    }
    if (isTaskReport(report)) {
        const ownerIcon = {
            id: report.ownerAccountID,
            source: UserUtils.getAvatar(lodashGet(personalDetails, [report.ownerAccountID, 'avatar']), report.ownerAccountID),
            type: CONST.ICON_TYPE_AVATAR,
            name: lodashGet(personalDetails, [report.ownerAccountID, 'displayName'], ''),
        };

        if (isWorkspaceTaskReport(report)) {
            const workspaceIcon = getWorkspaceIcon(report, policy);
            return [ownerIcon, workspaceIcon];
        }

        return [ownerIcon];
    }
    if (isDomainRoom(report)) {
        // Get domain name after the #. Domain Rooms use our default workspace avatar pattern.
        const domainName = report.reportName.substring(1);
        const policyExpenseChatAvatarSource = getDefaultWorkspaceAvatar(domainName);
        const domainIcon = {
            source: policyExpenseChatAvatarSource,
            type: CONST.ICON_TYPE_WORKSPACE,
            name: domainName,
            id: -1,
        };
        return [domainIcon];
    }
    if (isAdminRoom(report) || isAnnounceRoom(report) || isChatRoom(report) || isArchivedRoom(report)) {
        const workspaceIcon = getWorkspaceIcon(report, policy);
        return [workspaceIcon];
    }
    if (isPolicyExpenseChat(report) || isExpenseReport(report)) {
        const workspaceIcon = getWorkspaceIcon(report, policy);
        const memberIcon = {
            source: UserUtils.getAvatar(lodashGet(personalDetails, [report.ownerAccountID, 'avatar']), report.ownerAccountID),
            id: report.ownerAccountID,
            type: CONST.ICON_TYPE_AVATAR,
            name: lodashGet(personalDetails, [report.ownerAccountID, 'displayName'], ''),
        };
        return isExpenseReport(report) ? [memberIcon, workspaceIcon] : [workspaceIcon, memberIcon];
    }
    if (isIOUReport(report)) {
        const managerIcon = {
            source: UserUtils.getAvatar(lodashGet(personalDetails, [report.managerID, 'avatar']), report.managerID),
            id: report.managerID,
            type: CONST.ICON_TYPE_AVATAR,
            name: lodashGet(personalDetails, [report.managerID, 'displayName'], ''),
        };

        const ownerIcon = {
            id: report.ownerAccountID,
            source: UserUtils.getAvatar(lodashGet(personalDetails, [report.ownerAccountID, 'avatar']), report.ownerAccountID),
            type: CONST.ICON_TYPE_AVATAR,
            name: lodashGet(personalDetails, [report.ownerAccountID, 'displayName'], ''),
        };

        return isPayer ? [managerIcon, ownerIcon] : [ownerIcon, managerIcon];
    }
    return getIconsForParticipants(report.participantAccountIDs, personalDetails);
}

/**
 * Gets the personal details for a login by looking in the ONYXKEYS.PERSONAL_DETAILS_LIST Onyx key (stored in the local variable, allPersonalDetails). If it doesn't exist in Onyx,
 * then a default object is constructed.
 * @param {Number} accountID
 * @returns {Object}
 */
function getPersonalDetailsForAccountID(accountID) {
    if (!accountID) {
        return {};
    }
    if (Number(accountID) === CONST.ACCOUNT_ID.CONCIERGE) {
        return {
            accountID,
            displayName: 'Concierge',
            login: CONST.EMAIL.CONCIERGE,
            avatar: UserUtils.getDefaultAvatar(accountID),
        };
    }
    return (
        (allPersonalDetails && allPersonalDetails[accountID]) || {
            avatar: UserUtils.getDefaultAvatar(accountID),
        }
    );
}

/**
 * Get the displayName for a single report participant.
 *
 * @param {Number} accountID
 * @param {Boolean} [shouldUseShortForm]
 * @returns {String}
 */
function getDisplayNameForParticipant(accountID, shouldUseShortForm = false) {
    if (!accountID) {
        return '';
    }
    const personalDetails = getPersonalDetailsForAccountID(accountID);
    const longName = personalDetails.displayName;
    const shortName = personalDetails.firstName || longName;
    return shouldUseShortForm ? shortName : longName;
}

/**
 * @param {Object} personalDetailsList
 * @param {Boolean} isMultipleParticipantReport
 * @returns {Array}
 */
function getDisplayNamesWithTooltips(personalDetailsList, isMultipleParticipantReport) {
    return _.map(personalDetailsList, (user) => {
        const accountID = Number(user.accountID);
        const displayName = getDisplayNameForParticipant(accountID, isMultipleParticipantReport) || user.login || '';
        const avatar = UserUtils.getDefaultAvatar(accountID);

        let pronouns = user.pronouns;
        if (pronouns && pronouns.startsWith(CONST.PRONOUNS.PREFIX)) {
            const pronounTranslationKey = pronouns.replace(CONST.PRONOUNS.PREFIX, '');
            pronouns = Localize.translateLocal(`pronouns.${pronounTranslationKey}`);
        }

        return {
            displayName,
            avatar,
            login: user.login || '',
            accountID,
            pronouns,
        };
    });
}

/**
 * We get the amount, currency and comment money request value from the action.originalMessage.
 * But for the send money action, the above value is put in the IOUDetails object.
 *
 * @param {Object} reportAction
 * @param {Number} reportAction.amount
 * @param {String} reportAction.currency
 * @param {String} reportAction.comment
 * @param {Object} [reportAction.IOUDetails]
 * @returns {Object}
 */
function getMoneyRequestAction(reportAction = {}) {
    const originalMessage = lodashGet(reportAction, 'originalMessage', {});
    let amount = originalMessage.amount || 0;
    let currency = originalMessage.currency || CONST.CURRENCY.USD;
    let comment = originalMessage.comment || '';

    if (_.has(originalMessage, 'IOUDetails')) {
        amount = lodashGet(originalMessage, 'IOUDetails.amount', 0);
        currency = lodashGet(originalMessage, 'IOUDetails.currency', CONST.CURRENCY.USD);
        comment = lodashGet(originalMessage, 'IOUDetails.comment', '');
    }

    return {amount, currency, comment};
}

/**
 * Determines if a report has an IOU that is waiting for an action from the current user (either Pay or Add a credit bank account)
 *
 * @param {Object} report (chatReport or iouReport)
 * @param {Object} allReportsDict
 * @returns {boolean}
 */
function isWaitingForIOUActionFromCurrentUser(report, allReportsDict = null) {
    const allAvailableReports = allReportsDict || allReports;
    if (!report || !allAvailableReports) {
        return false;
    }

    // Money request waiting for current user to add their credit bank account
    if (report.ownerAccountID === currentUserAccountID && report.isWaitingOnBankAccount) {
        return true;
    }

    let reportToLook = report;
    if (report.iouReportID) {
        const iouReport = allAvailableReports[`${ONYXKEYS.COLLECTION.REPORT}${report.iouReportID}`];
        if (iouReport) {
            reportToLook = iouReport;
        }
    }
    // Money request waiting for current user to Pay (from chat or from iou report)
    if (reportToLook.ownerAccountID && (reportToLook.ownerAccountID !== currentUserAccountID || currentUserAccountID === reportToLook.managerID) && reportToLook.hasOutstandingIOU) {
        return true;
    }

    return false;
}

function isWaitingForTaskCompleteFromAssignee(report) {
    return isTaskReport(report) && isTaskAssignee(report) && isOpenTaskReport(report);
}

/**
 * @param {Object} report
 * @param {Object} allReportsDict
 * @returns {Number}
 */
function getMoneyRequestTotal(report, allReportsDict = null) {
    const allAvailableReports = allReportsDict || allReports;
    let moneyRequestReport;
    if (isMoneyRequestReport(report)) {
        moneyRequestReport = report;
    }
    if (allAvailableReports && report.hasOutstandingIOU && report.iouReportID) {
        moneyRequestReport = allAvailableReports[`${ONYXKEYS.COLLECTION.REPORT}${report.iouReportID}`];
    }
    if (moneyRequestReport) {
        const total = lodashGet(moneyRequestReport, 'total', 0);

        if (total !== 0) {
            // There is a possibility that if the Expense report has a negative total.
            // This is because there are instances where you can get a credit back on your card,
            // or you enter a negative expense to “offset” future expenses
            return isExpenseReport(moneyRequestReport) ? total * -1 : Math.abs(total);
        }
    }
    return 0;
}

/**
 * Get the title for a policy expense chat which depends on the role of the policy member seeing this report
 *
 * @param {Object} report
 * @param {Object} [policy]
 * @returns {String}
 */
function getPolicyExpenseChatName(report, policy = undefined) {
    const reportOwnerDisplayName = getDisplayNameForParticipant(report.ownerAccountID) || lodashGet(allPersonalDetails, [report.ownerAccountID, 'login']) || report.reportName;

    // If the policy expense chat is owned by this user, use the name of the policy as the report name.
    if (report.isOwnPolicyExpenseChat) {
        return getPolicyName(report, false, policy);
    }

    const policyExpenseChatRole = lodashGet(allPolicies, [`${ONYXKEYS.COLLECTION.POLICY}${report.policyID}`, 'role']) || 'user';

    // If this user is not admin and this policy expense chat has been archived because of account merging, this must be an old workspace chat
    // of the account which was merged into the current user's account. Use the name of the policy as the name of the report.
    if (isArchivedRoom(report)) {
        const lastAction = ReportActionsUtils.getLastVisibleAction(report.reportID);
        const archiveReason = (lastAction && lastAction.originalMessage && lastAction.originalMessage.reason) || CONST.REPORT.ARCHIVE_REASON.DEFAULT;
        if (archiveReason === CONST.REPORT.ARCHIVE_REASON.ACCOUNT_MERGED && policyExpenseChatRole !== CONST.POLICY.ROLE.ADMIN) {
            return getPolicyName(report, false, policy);
        }
    }

    // If user can see this report and they are not its owner, they must be an admin and the report name should be the name of the policy member
    return reportOwnerDisplayName;
}

/**
 * Get the title for a IOU or expense chat which will be showing the payer and the amount
 *
 * @param {Object} report
 * @param {Object} [policy]
 * @returns  {String}
 */
function getMoneyRequestReportName(report, policy = undefined) {
    const formattedAmount = CurrencyUtils.convertToDisplayString(getMoneyRequestTotal(report), report.currency);
    const payerName = isExpenseReport(report) ? getPolicyName(report, false, policy) : getDisplayNameForParticipant(report.managerID);
    const payerPaidAmountMesssage = Localize.translateLocal('iou.payerPaidAmount', {payer: payerName, amount: formattedAmount});

    if (report.isWaitingOnBankAccount) {
        return `${payerPaidAmountMesssage} • ${Localize.translateLocal('iou.pending')}`;
    }

    if (report.hasOutstandingIOU) {
        return Localize.translateLocal('iou.payerOwesAmount', {payer: payerName, amount: formattedAmount});
    }

    return payerPaidAmountMesssage;
}

/**
 * Given a parent IOU report action get report name for the LHN.
 *
 * @param {Object} reportAction
 * @returns {String}
 */
function getTransactionReportName(reportAction) {
    if (ReportActionsUtils.isDeletedParentAction(reportAction)) {
        return Localize.translateLocal('parentReportAction.deletedRequest');
    }

    return Localize.translateLocal(ReportActionsUtils.isSentMoneyReportAction(reportAction) ? 'iou.threadSentMoneyReportName' : 'iou.threadRequestReportName', {
        formattedAmount: ReportActionsUtils.getFormattedAmount(reportAction),
        comment: lodashGet(reportAction, 'originalMessage.comment'),
    });
}

/**
 * Get money request message for an IOU report
 *
 * @param {Object} report
 * @param {Object} [reportAction={}]
 * @returns  {String}
 */
function getReportPreviewMessage(report, reportAction = {}) {
    const reportActionMessage = lodashGet(reportAction, 'message[0].html', '');

    if (_.isEmpty(report) || !report.reportID) {
        // The iouReport is not found locally after SignIn because the OpenApp API won't return iouReports if they're settled
        // As a temporary solution until we know how to solve this the best, we just use the message that returned from BE
        return reportActionMessage;
    }

    const totalAmount = getMoneyRequestTotal(report);
    const payerName = isExpenseReport(report) ? getPolicyName(report) : getDisplayNameForParticipant(report.managerID, true);
    const formattedAmount = CurrencyUtils.convertToDisplayString(totalAmount, report.currency);

    if (isSettled(report.reportID)) {
        // A settled report preview message can come in three formats "paid ... using Paypal.me", "paid ... elsewhere" or "paid ... using Expensify"
        let translatePhraseKey = 'iou.paidElsewhereWithAmount';
        if (reportActionMessage.match(/ Paypal.me$/)) {
            translatePhraseKey = 'iou.paidUsingPaypalWithAmount';
        } else if (reportActionMessage.match(/ using Expensify$/)) {
            translatePhraseKey = 'iou.paidUsingExpensifyWithAmount';
        }
        return Localize.translateLocal(translatePhraseKey, {amount: formattedAmount});
    }

    if (report.isWaitingOnBankAccount) {
        const submitterDisplayName = getDisplayNameForParticipant(report.ownerAccountID, true);
        return Localize.translateLocal('iou.waitingOnBankAccount', {submitterDisplayName});
    }

    return Localize.translateLocal('iou.payerOwesAmount', {payer: payerName, amount: formattedAmount});
}

/**
 * Get the title for a report.
 *
 * @param {Object} report
 * @param {Object} [policy]
 * @returns {String}
 */
function getReportName(report, policy = undefined) {
    let formattedName;
    if (isChatThread(report)) {
        const parentReportAction = ReportActionsUtils.getParentReportAction(report);
        if (ReportActionsUtils.isTransactionThread(parentReportAction)) {
            return getTransactionReportName(parentReportAction);
        }

        const isAttachment = _.has(parentReportAction, 'isAttachment') ? parentReportAction.isAttachment : isReportMessageAttachment(_.last(lodashGet(parentReportAction, 'message', [{}])));
        const parentReportActionMessage = lodashGet(parentReportAction, ['message', 0, 'text'], '').replace(/(\r\n|\n|\r)/gm, ' ');
        if (isAttachment && parentReportActionMessage) {
            return `[${Localize.translateLocal('common.attachment')}]`;
        }
        if (
            lodashGet(parentReportAction, 'message[0].moderationDecision.decision') === CONST.MODERATION.MODERATOR_DECISION_PENDING_HIDE ||
            lodashGet(parentReportAction, 'message[0].moderationDecision.decision') === CONST.MODERATION.MODERATOR_DECISION_HIDDEN
        ) {
            return Localize.translateLocal('parentReportAction.hiddenMessage');
        }
        return parentReportActionMessage || Localize.translateLocal('parentReportAction.deletedMessage');
    }
    if (isChatRoom(report) || isTaskReport(report)) {
        formattedName = report.reportName;
    }

    if (isPolicyExpenseChat(report)) {
        formattedName = getPolicyExpenseChatName(report, policy);
    }

    if (isMoneyRequestReport(report)) {
        formattedName = getMoneyRequestReportName(report, policy);
    }

    if (isArchivedRoom(report)) {
        formattedName += ` (${Localize.translateLocal('common.archived')})`;
    }

    if (formattedName) {
        return formattedName;
    }

    // Not a room or PolicyExpenseChat, generate title from participants
    const participantAccountIDs = (report && report.participantAccountIDs) || [];
    const participantsWithoutCurrentUser = _.without(participantAccountIDs, currentUserAccountID);
    const isMultipleParticipantReport = participantsWithoutCurrentUser.length > 1;

    return _.map(participantsWithoutCurrentUser, (accountID) => getDisplayNameForParticipant(accountID, isMultipleParticipantReport)).join(', ');
}

/**
 * Recursively navigates through thread parents to get the root report and workspace name.
 * The recursion stops when we find a non thread or money request report, whichever comes first.
 * @param {Object} report
 * @returns {Object}
 */
function getRootReportAndWorkspaceName(report) {
    if (isChildReport(report) && !isMoneyRequestReport(report)) {
        const parentReport = lodashGet(allReports, [`${ONYXKEYS.COLLECTION.REPORT}${report.parentReportID}`]);
        return getRootReportAndWorkspaceName(parentReport);
    }

    if (isIOURequest(report)) {
        return {
            rootReportName: lodashGet(report, 'displayName', ''),
        };
    }
    if (isExpenseRequest(report)) {
        return {
            rootReportName: lodashGet(report, 'displayName', ''),
            workspaceName: isIOUReport(report) ? CONST.POLICY.OWNER_EMAIL_FAKE : getPolicyName(report, true),
        };
    }

    return {
        rootReportName: getReportName(report),
        workspaceName: getPolicyName(report, true),
    };
}

/**
 * Get either the policyName or domainName the chat is tied to
 * @param {Object} report
 * @returns {String}
 */
function getChatRoomSubtitle(report) {
    if (isChatThread(report)) {
        return '';
    }
    if (!isDefaultRoom(report) && !isUserCreatedPolicyRoom(report) && !isPolicyExpenseChat(report)) {
        return '';
    }
    if (getChatType(report) === CONST.REPORT.CHAT_TYPE.DOMAIN_ALL) {
        // The domainAll rooms are just #domainName, so we ignore the prefix '#' to get the domainName
        return report.reportName.substring(1);
    }
    if ((isPolicyExpenseChat(report) && report.isOwnPolicyExpenseChat) || isExpenseReport(report)) {
        return Localize.translateLocal('workspace.common.workspace');
    }
    if (isArchivedRoom(report)) {
        return report.oldPolicyName || '';
    }
    return getPolicyName(report);
}

/**
 * Gets the parent navigation subtitle for the report
 * @param {Object} report
 * @returns {Object}
 */
function getParentNavigationSubtitle(report) {
    if (isThread(report)) {
        const parentReport = lodashGet(allReports, [`${ONYXKEYS.COLLECTION.REPORT}${report.parentReportID}`]);
        const {rootReportName, workspaceName} = getRootReportAndWorkspaceName(parentReport);
        if (_.isEmpty(rootReportName)) {
            return {};
        }

        return {rootReportName, workspaceName};
    }
    return {};
}

/**
 * Get the report for a reportID
 *
 * @param {String} reportID
 * @returns {Object}
 */
function getReport(reportID) {
    return lodashGet(allReports, `${ONYXKEYS.COLLECTION.REPORT}${reportID}`, {});
}

/**
 * Navigate to the details page of a given report
 *
 * @param {Object} report
 */
function navigateToDetailsPage(report) {
    const participantAccountIDs = lodashGet(report, 'participantAccountIDs', []);

<<<<<<< HEAD
    if (isChatRoom(report) || isPolicyExpenseChat(report) || isChatThread(report) || isMoneyRequestReport(report)) {
=======
    if (isChatRoom(report) || isPolicyExpenseChat(report) || isChatThread(report) || isTaskReport(report)) {
>>>>>>> 8e799dfe
        Navigation.navigate(ROUTES.getReportDetailsRoute(report.reportID));
        return;
    }
    if (participantAccountIDs.length === 1) {
        Navigation.navigate(ROUTES.getProfileRoute(participantAccountIDs[0]));
        return;
    }
    Navigation.navigate(ROUTES.getReportParticipantsRoute(report.reportID));
}

/**
 * Generate a random reportID up to 53 bits aka 9,007,199,254,740,991 (Number.MAX_SAFE_INTEGER).
 * There were approximately 98,000,000 reports with sequential IDs generated before we started using this approach, those make up roughly one billionth of the space for these numbers,
 * so we live with the 1 in a billion chance of a collision with an older ID until we can switch to 64-bit IDs.
 *
 * In a test of 500M reports (28 years of reports at our current max rate) we got 20-40 collisions meaning that
 * this is more than random enough for our needs.
 *
 * @returns {String}
 */
function generateReportID() {
    return (Math.floor(Math.random() * 2 ** 21) * 2 ** 32 + Math.floor(Math.random() * 2 ** 32)).toString();
}

/**
 * @param {Object} report
 * @returns {Boolean}
 */
function hasReportNameError(report) {
    return !_.isEmpty(lodashGet(report, 'errorFields.reportName', {}));
}

/**
 * For comments shorter than 10k chars, convert the comment from MD into HTML because that's how it is stored in the database
 * For longer comments, skip parsing, but still escape the text, and display plaintext for performance reasons. It takes over 40s to parse a 100k long string!!
 *
 * @param {String} text
 * @returns {String}
 */
function getParsedComment(text) {
    const parser = new ExpensiMark();
    return text.length < CONST.MAX_MARKUP_LENGTH ? parser.replace(text) : _.escape(text);
}

/**
 * @param {String} [text]
 * @param {File} [file]
 * @returns {Object}
 */
function buildOptimisticAddCommentReportAction(text, file) {
    const parser = new ExpensiMark();
    const commentText = getParsedComment(text);
    const isAttachment = _.isEmpty(text) && file !== undefined;
    const attachmentInfo = isAttachment ? file : {};
    const htmlForNewComment = isAttachment ? CONST.ATTACHMENT_UPLOADING_MESSAGE_HTML : commentText;

    // Remove HTML from text when applying optimistic offline comment
    const textForNewComment = isAttachment ? CONST.ATTACHMENT_MESSAGE_TEXT : parser.htmlToText(htmlForNewComment);

    return {
        commentText,
        reportAction: {
            reportActionID: NumberUtils.rand64(),
            actionName: CONST.REPORT.ACTIONS.TYPE.ADDCOMMENT,
            actorAccountID: currentUserAccountID,
            person: [
                {
                    style: 'strong',
                    text: lodashGet(allPersonalDetails, [currentUserAccountID, 'displayName'], currentUserEmail),
                    type: 'TEXT',
                },
            ],
            automatic: false,
            avatar: lodashGet(allPersonalDetails, [currentUserAccountID, 'avatar'], UserUtils.getDefaultAvatarURL(currentUserAccountID)),
            created: DateUtils.getDBTime(),
            message: [
                {
                    translationKey: isAttachment ? CONST.TRANSLATION_KEYS.ATTACHMENT : '',
                    type: CONST.REPORT.MESSAGE.TYPE.COMMENT,
                    html: htmlForNewComment,
                    text: textForNewComment,
                },
            ],
            isFirstItem: false,
            isAttachment,
            attachmentInfo,
            pendingAction: CONST.RED_BRICK_ROAD_PENDING_ACTION.ADD,
            shouldShow: true,
        },
    };
}

/**
 * update optimistic parent reportAction when a comment is added or remove in the child report
 * @param {String} parentReportAction - Parent report action of the child report
 * @param {String} lastVisibleActionCreated - Last visible action created of the child report
 * @param {String} type - The type of action in the child report
 * @returns {Object}
 */

function updateOptimisticParentReportAction(parentReportAction, lastVisibleActionCreated, type) {
    let childVisibleActionCount = parentReportAction.childVisibleActionCount || 0;
    let childCommenterCount = parentReportAction.childCommenterCount || 0;
    let childOldestFourAccountIDs = parentReportAction.childOldestFourAccountIDs;

    if (type === CONST.RED_BRICK_ROAD_PENDING_ACTION.ADD) {
        childVisibleActionCount += 1;
        const oldestFourAccountIDs = childOldestFourAccountIDs ? childOldestFourAccountIDs.split(',') : [];
        if (oldestFourAccountIDs.length < 4) {
            const index = _.findIndex(oldestFourAccountIDs, (accountID) => accountID === currentUserAccountID.toString());
            if (index === -1) {
                childCommenterCount += 1;
                oldestFourAccountIDs.push(currentUserAccountID);
            }
        }
        childOldestFourAccountIDs = oldestFourAccountIDs.join(',');
    } else if (type === CONST.RED_BRICK_ROAD_PENDING_ACTION.DELETE) {
        if (childVisibleActionCount > 0) {
            childVisibleActionCount -= 1;
        }

        if (childVisibleActionCount === 0) {
            childCommenterCount = 0;
            childOldestFourAccountIDs = '';
        }
    }

    return {
        childVisibleActionCount,
        childCommenterCount,
        childLastVisibleActionCreated: lastVisibleActionCreated,
        childOldestFourAccountIDs,
    };
}

/**
 * Get optimistic data of parent report action
 * @param {String} reportID The reportID of the report that is updated
 * @param {String} lastVisibleActionCreated Last visible action created of the child report
 * @param {String} type The type of action in the child report
 * @param {String} parentReportID Custom reportID to be updated
 * @param {String} parentReportActionID Custom reportActionID to be updated
 * @returns {Object}
 */
function getOptimisticDataForParentReportAction(reportID, lastVisibleActionCreated, type, parentReportID = '', parentReportActionID = '') {
    const report = getReport(reportID);
    const parentReportAction = ReportActionsUtils.getParentReportAction(report);
    if (_.isEmpty(parentReportAction)) {
        return {};
    }

    const optimisticParentReportAction = updateOptimisticParentReportAction(parentReportAction, lastVisibleActionCreated, type);
    return {
        onyxMethod: Onyx.METHOD.MERGE,
        key: `${ONYXKEYS.COLLECTION.REPORT_ACTIONS}${parentReportID || report.parentReportID}`,
        value: {
            [parentReportActionID || report.parentReportActionID]: optimisticParentReportAction,
        },
    };
}

/**
 * Builds an optimistic reportAction for the parent report when a task is created
 * @param {String} taskReportID - Report ID of the task
 * @param {String} taskTitle - Title of the task
 * @param {String} taskAssignee - Email of the person assigned to the task
 * @param {Number} taskAssigneeAccountID - AccountID of the person assigned to the task
 * @param {String} text - Text of the comment
 * @param {String} parentReportID - Report ID of the parent report
 * @returns {Object}
 */
function buildOptimisticTaskCommentReportAction(taskReportID, taskTitle, taskAssignee, taskAssigneeAccountID, text, parentReportID) {
    const reportAction = buildOptimisticAddCommentReportAction(text);
    reportAction.reportAction.message[0].taskReportID = taskReportID;

    // These parameters are not saved on the reportAction, but are used to display the task in the UI
    // Added when we fetch the reportActions on a report
    reportAction.reportAction.originalMessage = {
        html: reportAction.reportAction.message[0].html,
        taskReportID: reportAction.reportAction.message[0].taskReportID,
    };
    reportAction.reportAction.childReportID = taskReportID;
    reportAction.reportAction.parentReportID = parentReportID;
    reportAction.reportAction.childType = CONST.REPORT.TYPE.TASK;
    reportAction.reportAction.childReportName = taskTitle;
    reportAction.reportAction.childManagerAccountID = taskAssigneeAccountID;
    reportAction.reportAction.childStatusNum = CONST.REPORT.STATUS.OPEN;
    reportAction.reportAction.childStateNum = CONST.REPORT.STATE_NUM.OPEN;

    return reportAction;
}

/**
 * Builds an optimistic IOU report with a randomly generated reportID
 *
 * @param {Number} payeeAccountID - AccountID of the person generating the IOU.
 * @param {Number} payerAccountID - AccountID of the other person participating in the IOU.
 * @param {Number} total - IOU amount in the smallest unit of the currency.
 * @param {String} chatReportID - Report ID of the chat where the IOU is.
 * @param {String} currency - IOU currency.
 * @param {Boolean} isSendingMoney - If we send money the IOU should be created as settled
 *
 * @returns {Object}
 */
function buildOptimisticIOUReport(payeeAccountID, payerAccountID, total, chatReportID, currency, isSendingMoney = false) {
    const formattedTotal = CurrencyUtils.convertToDisplayString(total, currency);
    const personalDetails = getPersonalDetailsForAccountID(payerAccountID);
    const payerEmail = personalDetails.login;
    return {
        // If we're sending money, hasOutstandingIOU should be false
        hasOutstandingIOU: !isSendingMoney,
        type: CONST.REPORT.TYPE.IOU,
        cachedTotal: formattedTotal,
        chatReportID,
        currency,
        managerID: payerAccountID,
        ownerAccountID: payeeAccountID,
        reportID: generateReportID(),
        state: CONST.REPORT.STATE.SUBMITTED,
        stateNum: isSendingMoney ? CONST.REPORT.STATE_NUM.SUBMITTED : CONST.REPORT.STATE_NUM.PROCESSING,
        total,

        // We don't translate reportName because the server response is always in English
        reportName: `${payerEmail} owes ${formattedTotal}`,
    };
}

/**
 * Builds an optimistic Expense report with a randomly generated reportID
 *
 * @param {String} chatReportID - Report ID of the PolicyExpenseChat where the Expense Report is
 * @param {String} policyID - The policy ID of the PolicyExpenseChat
 * @param {Number} payeeAccountID - AccountID of the employee (payee)
 * @param {Number} total - Amount in cents
 * @param {String} currency
 *
 * @returns {Object}
 */
function buildOptimisticExpenseReport(chatReportID, policyID, payeeAccountID, total, currency) {
    // The amount for Expense reports are stored as negative value in the database
    const storedTotal = total * -1;
    const policyName = getPolicyName(allReports[`${ONYXKEYS.COLLECTION.REPORT}${chatReportID}`]);
    const formattedTotal = CurrencyUtils.convertToDisplayString(storedTotal, currency);

    // The expense report is always created with the policy's output currency
    const outputCurrency = lodashGet(allPolicies, [`${ONYXKEYS.COLLECTION.POLICY}${policyID}`, 'outputCurrency'], CONST.CURRENCY.USD);

    return {
        reportID: generateReportID(),
        chatReportID,
        policyID,
        type: CONST.REPORT.TYPE.EXPENSE,
        ownerAccountID: payeeAccountID,
        hasOutstandingIOU: true,
        currency: outputCurrency,

        // We don't translate reportName because the server response is always in English
        reportName: `${policyName} owes ${formattedTotal}`,
        state: CONST.REPORT.STATE.SUBMITTED,
        stateNum: CONST.REPORT.STATE_NUM.PROCESSING,
        total: storedTotal,
    };
}

/**
 * @param {String} type - IOUReportAction type. Can be oneOf(create, decline, cancel, pay, split)
 * @param {Number} total - IOU total in cents
 * @param {String} comment - IOU comment
 * @param {String} currency - IOU currency
 * @param {String} paymentType - IOU paymentMethodType. Can be oneOf(Elsewhere, Expensify, PayPal.me)
 * @param {Boolean} isSettlingUp - Whether we are settling up an IOU
 * @returns {Array}
 */
function getIOUReportActionMessage(type, total, comment, currency, paymentType = '', isSettlingUp = false) {
    const currencyUnit = CurrencyUtils.getCurrencyUnit(currency);
    const amount = NumberFormatUtils.format(preferredLocale, Math.abs(total) / currencyUnit, {style: 'currency', currency});
    let paymentMethodMessage;
    switch (paymentType) {
        case CONST.IOU.PAYMENT_TYPE.ELSEWHERE:
            paymentMethodMessage = ' elsewhere';
            break;
        case CONST.IOU.PAYMENT_TYPE.VBBA:
            paymentMethodMessage = ' using Expensify';
            break;
        default:
            paymentMethodMessage = ` using ${paymentType}`;
            break;
    }

    let iouMessage;
    switch (type) {
        case CONST.IOU.REPORT_ACTION_TYPE.CREATE:
            iouMessage = `requested ${amount}${comment && ` for ${comment}`}`;
            break;
        case CONST.IOU.REPORT_ACTION_TYPE.SPLIT:
            iouMessage = `split ${amount}${comment && ` for ${comment}`}`;
            break;
        case CONST.IOU.REPORT_ACTION_TYPE.DELETE:
            iouMessage = `deleted the ${amount} request${comment && ` for ${comment}`}`;
            break;
        case CONST.IOU.REPORT_ACTION_TYPE.PAY:
            iouMessage = isSettlingUp ? `paid ${amount}${paymentMethodMessage}` : `sent ${amount}${comment && ` for ${comment}`}${paymentMethodMessage}`;
            break;
        default:
            break;
    }

    return [
        {
            html: _.escape(iouMessage),
            text: iouMessage,
            isEdited: false,
            type: CONST.REPORT.MESSAGE.TYPE.COMMENT,
        },
    ];
}

/**
 * Builds an optimistic IOU reportAction object
 *
 * @param {String} type - IOUReportAction type. Can be oneOf(create, delete, pay, split).
 * @param {Number} amount - IOU amount in cents.
 * @param {String} currency
 * @param {String} comment - User comment for the IOU.
 * @param {Array}  participants - An array with participants details.
 * @param {String} transactionID
 * @param {String} [paymentType] - Only required if the IOUReportAction type is 'pay'. Can be oneOf(elsewhere, payPal, Expensify).
 * @param {String} [iouReportID] - Only required if the IOUReportActions type is oneOf(decline, cancel, pay). Generates a randomID as default.
 * @param {Boolean} [isSettlingUp] - Whether we are settling up an IOU.
 * @param {Boolean} [isSendMoneyFlow] - Whether this is send money flow
 * @param {Object} [receipt]
 * @returns {Object}
 */
function buildOptimisticIOUReportAction(
    type,
    amount,
    currency,
    comment,
    participants,
    transactionID,
    paymentType = '',
    iouReportID = '',
    isSettlingUp = false,
    isSendMoneyFlow = false,
    receipt = {},
) {
    const IOUReportID = iouReportID || generateReportID();

    const originalMessage = {
        amount,
        comment,
        currency,
        IOUTransactionID: transactionID,
        IOUReportID,
        type,
    };

    // We store amount, comment, currency in IOUDetails when type = pay
    if (type === CONST.IOU.REPORT_ACTION_TYPE.PAY && isSendMoneyFlow) {
        _.each(['amount', 'comment', 'currency'], (key) => {
            delete originalMessage[key];
        });
        originalMessage.IOUDetails = {amount, comment, currency};
        originalMessage.paymentType = paymentType;
    }

    // IOUs of type split only exist in group DMs and those don't have an iouReport so we need to delete the IOUReportID key
    if (type === CONST.IOU.REPORT_ACTION_TYPE.SPLIT) {
        delete originalMessage.IOUReportID;
        originalMessage.participantAccountIDs = [currentUserAccountID, ..._.pluck(participants, 'accountID')];
    }

    return {
        actionName: CONST.REPORT.ACTIONS.TYPE.IOU,
        actorAccountID: currentUserAccountID,
        automatic: false,
        avatar: lodashGet(currentUserPersonalDetails, 'avatar', UserUtils.getDefaultAvatar(currentUserAccountID)),
        isAttachment: false,
        originalMessage,
        message: getIOUReportActionMessage(type, amount, comment, currency, paymentType, isSettlingUp),
        person: [
            {
                style: 'strong',
                text: lodashGet(currentUserPersonalDetails, 'displayName', currentUserEmail),
                type: 'TEXT',
            },
        ],
        reportActionID: NumberUtils.rand64(),
        shouldShow: true,
        created: DateUtils.getDBTime(),
        pendingAction: CONST.RED_BRICK_ROAD_PENDING_ACTION.ADD,
        receipt,
    };
}

/**
 * Builds an optimistic report preview action with a randomly generated reportActionID.
 *
 * @param {Object} chatReport
 * @param {Object} iouReport
 * @param {String} [comment] - User comment for the IOU.
 *
 * @returns {Object}
 */
function buildOptimisticReportPreview(chatReport, iouReport, comment = '') {
    const message = getReportPreviewMessage(iouReport);
    return {
        reportActionID: NumberUtils.rand64(),
        reportID: chatReport.reportID,
        actionName: CONST.REPORT.ACTIONS.TYPE.REPORTPREVIEW,
        pendingAction: CONST.RED_BRICK_ROAD_PENDING_ACTION.ADD,
        originalMessage: {
            linkedReportID: iouReport.reportID,
        },
        message: [
            {
                html: message,
                text: message,
                isEdited: false,
                type: CONST.REPORT.MESSAGE.TYPE.COMMENT,
            },
        ],
        created: DateUtils.getDBTime(),
        accountID: iouReport.managerID || 0,
        actorAccountID: iouReport.managerID || 0,
        childMoneyRequestCount: 1,
        childLastMoneyRequestComment: comment,
    };
}

/**
 * Updates a report preview action that exists for an IOU report.
 *
 * @param {Object} iouReport
 * @param {Object} reportPreviewAction
 * @param {String} [comment] - User comment for the IOU.
 *
 * @returns {Object}
 */
function updateReportPreview(iouReport, reportPreviewAction, comment = '') {
    const message = getReportPreviewMessage(iouReport, reportPreviewAction);
    return {
        ...reportPreviewAction,
        created: DateUtils.getDBTime(),
        message: [
            {
                html: message,
                text: message,
                isEdited: false,
                type: CONST.REPORT.MESSAGE.TYPE.COMMENT,
            },
        ],
        childLastMoneyRequestComment: comment || reportPreviewAction.childLastMoneyRequestComment,
        childMoneyRequestCount: reportPreviewAction.childMoneyRequestCount + 1,
    };
}

function buildOptimisticTaskReportAction(taskReportID, actionName, message = '') {
    const originalMessage = {
        taskReportID,
        type: actionName,
        text: message,
    };

    return {
        actionName,
        actorAccountID: currentUserAccountID,
        automatic: false,
        avatar: lodashGet(currentUserPersonalDetails, 'avatar', UserUtils.getDefaultAvatar(currentUserAccountID)),
        isAttachment: false,
        originalMessage,
        message: [
            {
                text: message,
                taskReportID,
                type: CONST.REPORT.MESSAGE.TYPE.TEXT,
            },
        ],
        person: [
            {
                style: 'strong',
                text: lodashGet(currentUserPersonalDetails, 'displayName', currentUserAccountID),
                type: 'TEXT',
            },
        ],
        reportActionID: NumberUtils.rand64(),
        shouldShow: true,
        created: DateUtils.getDBTime(),
        isFirstItem: false,
        pendingAction: CONST.RED_BRICK_ROAD_PENDING_ACTION.ADD,
    };
}

/**
 * Builds an optimistic chat report with a randomly generated reportID and as much information as we currently have
 *
 * @param {Array} participantList Array of participant accountIDs
 * @param {String} reportName
 * @param {String} chatType
 * @param {String} policyID
 * @param {Number} ownerAccountID
 * @param {Boolean} isOwnPolicyExpenseChat
 * @param {String} oldPolicyName
 * @param {String} visibility
 * @param {String} writeCapability
 * @param {String} notificationPreference
 * @param {String} parentReportActionID
 * @param {String} parentReportID
 * @returns {Object}
 */
function buildOptimisticChatReport(
    participantList,
    reportName = CONST.REPORT.DEFAULT_REPORT_NAME,
    chatType = '',
    policyID = CONST.POLICY.OWNER_EMAIL_FAKE,
    ownerAccountID = CONST.REPORT.OWNER_ACCOUNT_ID_FAKE,
    isOwnPolicyExpenseChat = false,
    oldPolicyName = '',
    visibility = undefined,
    writeCapability = undefined,
    notificationPreference = CONST.REPORT.NOTIFICATION_PREFERENCE.ALWAYS,
    parentReportActionID = '',
    parentReportID = '',
) {
    const currentTime = DateUtils.getDBTime();
    return {
        type: CONST.REPORT.TYPE.CHAT,
        chatType,
        hasOutstandingIOU: false,
        isOwnPolicyExpenseChat,
        isPinned: reportName === CONST.REPORT.WORKSPACE_CHAT_ROOMS.ADMINS,
        lastActorAccountID: 0,
        lastMessageTranslationKey: '',
        lastMessageHtml: '',
        lastMessageText: null,
        lastReadTime: currentTime,
        lastVisibleActionCreated: currentTime,
        notificationPreference,
        oldPolicyName,
        ownerAccountID: ownerAccountID || CONST.REPORT.OWNER_ACCOUNT_ID_FAKE,
        parentReportActionID,
        parentReportID,
        participantAccountIDs: participantList,
        policyID,
        reportID: generateReportID(),
        reportName,
        stateNum: 0,
        statusNum: 0,
        visibility,
        welcomeMessage: '',
        writeCapability,
    };
}

/**
 * Returns the necessary reportAction onyx data to indicate that the chat has been created optimistically
 * @param {String} emailCreatingAction
 * @returns {Object}
 */
function buildOptimisticCreatedReportAction(emailCreatingAction) {
    return {
        reportActionID: NumberUtils.rand64(),
        actionName: CONST.REPORT.ACTIONS.TYPE.CREATED,
        pendingAction: CONST.RED_BRICK_ROAD_PENDING_ACTION.ADD,
        actorAccountID: currentUserAccountID,
        message: [
            {
                type: CONST.REPORT.MESSAGE.TYPE.TEXT,
                style: 'strong',
                text: emailCreatingAction === currentUserEmail ? 'You' : emailCreatingAction,
            },
            {
                type: CONST.REPORT.MESSAGE.TYPE.TEXT,
                style: 'normal',
                text: ' created this report',
            },
        ],
        person: [
            {
                type: CONST.REPORT.MESSAGE.TYPE.TEXT,
                style: 'strong',
                text: lodashGet(allPersonalDetails, [currentUserAccountID, 'displayName'], currentUserEmail),
            },
        ],
        automatic: false,
        avatar: lodashGet(allPersonalDetails, [currentUserAccountID, 'avatar'], UserUtils.getDefaultAvatar(currentUserAccountID)),
        created: DateUtils.getDBTime(),
        shouldShow: true,
    };
}

/**
 * Returns the necessary reportAction onyx data to indicate that a task report has been edited
 *
 * @param {String} emailEditingTask
 * @returns {Object}
 */

function buildOptimisticEditedTaskReportAction(emailEditingTask) {
    return {
        reportActionID: NumberUtils.rand64(),
        actionName: CONST.REPORT.ACTIONS.TYPE.TASKEDITED,
        pendingAction: CONST.RED_BRICK_ROAD_PENDING_ACTION.ADD,
        actorAccountID: currentUserAccountID,
        message: [
            {
                type: CONST.REPORT.MESSAGE.TYPE.TEXT,
                style: 'strong',
                text: emailEditingTask === currentUserEmail ? 'You' : emailEditingTask,
            },
            {
                type: CONST.REPORT.MESSAGE.TYPE.TEXT,
                style: 'normal',
                text: ' edited this task',
            },
        ],
        person: [
            {
                type: CONST.REPORT.MESSAGE.TYPE.TEXT,
                style: 'strong',
                text: lodashGet(allPersonalDetails, [currentUserAccountID, 'displayName'], currentUserEmail),
            },
        ],
        automatic: false,
        avatar: lodashGet(allPersonalDetails, [currentUserAccountID, 'avatar'], UserUtils.getDefaultAvatar(currentUserAccountID)),
        created: DateUtils.getDBTime(),
        shouldShow: false,
    };
}

/**
 * Returns the necessary reportAction onyx data to indicate that a chat has been archived
 *
 * @param {String} emailClosingReport
 * @param {String} policyName
 * @param {String} reason - A reason why the chat has been archived
 * @returns {Object}
 */
function buildOptimisticClosedReportAction(emailClosingReport, policyName, reason = CONST.REPORT.ARCHIVE_REASON.DEFAULT) {
    return {
        actionName: CONST.REPORT.ACTIONS.TYPE.CLOSED,
        actorAccountID: currentUserAccountID,
        automatic: false,
        avatar: lodashGet(allPersonalDetails, [currentUserAccountID, 'avatar'], UserUtils.getDefaultAvatar(currentUserAccountID)),
        created: DateUtils.getDBTime(),
        message: [
            {
                type: CONST.REPORT.MESSAGE.TYPE.TEXT,
                style: 'strong',
                text: emailClosingReport === currentUserEmail ? 'You' : emailClosingReport,
            },
            {
                type: CONST.REPORT.MESSAGE.TYPE.TEXT,
                style: 'normal',
                text: ' closed this report',
            },
        ],
        originalMessage: {
            policyName,
            reason,
        },
        pendingAction: CONST.RED_BRICK_ROAD_PENDING_ACTION.ADD,
        person: [
            {
                type: CONST.REPORT.MESSAGE.TYPE.TEXT,
                style: 'strong',
                text: lodashGet(allPersonalDetails, [currentUserAccountID, 'displayName'], currentUserEmail),
            },
        ],
        reportActionID: NumberUtils.rand64(),
        shouldShow: true,
    };
}

/**
 * @param {String} policyID
 * @param {String} policyName
 * @returns {Object}
 */
function buildOptimisticWorkspaceChats(policyID, policyName) {
    const announceChatData = buildOptimisticChatReport(
        [currentUserAccountID],
        CONST.REPORT.WORKSPACE_CHAT_ROOMS.ANNOUNCE,
        CONST.REPORT.CHAT_TYPE.POLICY_ANNOUNCE,
        policyID,
        CONST.POLICY.OWNER_ACCOUNT_ID_FAKE,
        false,
        policyName,
        null,
        undefined,

        // #announce contains all policy members so notifying always should be opt-in only.
        CONST.REPORT.NOTIFICATION_PREFERENCE.DAILY,
    );
    const announceChatReportID = announceChatData.reportID;
    const announceCreatedAction = buildOptimisticCreatedReportAction(CONST.POLICY.OWNER_EMAIL_FAKE);
    const announceReportActionData = {
        [announceCreatedAction.reportActionID]: announceCreatedAction,
    };

    const adminsChatData = buildOptimisticChatReport(
        [currentUserAccountID],
        CONST.REPORT.WORKSPACE_CHAT_ROOMS.ADMINS,
        CONST.REPORT.CHAT_TYPE.POLICY_ADMINS,
        policyID,
        CONST.POLICY.OWNER_ACCOUNT_ID_FAKE,
        false,
        policyName,
    );
    const adminsChatReportID = adminsChatData.reportID;
    const adminsCreatedAction = buildOptimisticCreatedReportAction(CONST.POLICY.OWNER_EMAIL_FAKE);
    const adminsReportActionData = {
        [adminsCreatedAction.reportActionID]: adminsCreatedAction,
    };

    const expenseChatData = buildOptimisticChatReport([currentUserAccountID], '', CONST.REPORT.CHAT_TYPE.POLICY_EXPENSE_CHAT, policyID, currentUserAccountID, true, policyName);
    const expenseChatReportID = expenseChatData.reportID;
    const expenseReportCreatedAction = buildOptimisticCreatedReportAction(currentUserEmail);
    const expenseReportActionData = {
        [expenseReportCreatedAction.reportActionID]: expenseReportCreatedAction,
    };

    return {
        announceChatReportID,
        announceChatData,
        announceReportActionData,
        announceCreatedReportActionID: announceCreatedAction.reportActionID,
        adminsChatReportID,
        adminsChatData,
        adminsReportActionData,
        adminsCreatedReportActionID: adminsCreatedAction.reportActionID,
        expenseChatReportID,
        expenseChatData,
        expenseReportActionData,
        expenseCreatedReportActionID: expenseReportCreatedAction.reportActionID,
    };
}

/**
 * Builds an optimistic Task Report with a randomly generated reportID
 *
 * @param {Number} ownerAccountID - Account ID of the person generating the Task.
 * @param {String} assigneeAccountID - AccountID of the other person participating in the Task.
 * @param {String} parentReportID - Report ID of the chat where the Task is.
 * @param {String} title - Task title.
 * @param {String} description - Task description.
 *
 * @returns {Object}
 */

function buildOptimisticTaskReport(ownerAccountID, assigneeAccountID = 0, parentReportID, title, description) {
    return {
        reportID: generateReportID(),
        reportName: title,
        description,
        ownerAccountID,
        participantAccountIDs: assigneeAccountID && assigneeAccountID !== ownerAccountID ? [assigneeAccountID] : [],
        managerID: assigneeAccountID,
        type: CONST.REPORT.TYPE.TASK,
        parentReportID,
        stateNum: CONST.REPORT.STATE_NUM.OPEN,
        statusNum: CONST.REPORT.STATUS.OPEN,
    };
}

/**
 * @param {Object} report
 * @returns {Boolean}
 */
function isUnread(report) {
    if (!report) {
        return false;
    }

    // lastVisibleActionCreated and lastReadTime are both datetime strings and can be compared directly
    const lastVisibleActionCreated = report.lastVisibleActionCreated || '';
    const lastReadTime = report.lastReadTime || '';
    return lastReadTime < lastVisibleActionCreated;
}

/**
 * @param {Object} report
 * @returns {Boolean}
 */
function isUnreadWithMention(report) {
    if (!report) {
        return false;
    }

    // lastMentionedTime and lastReadTime are both datetime strings and can be compared directly
    const lastMentionedTime = report.lastMentionedTime || '';
    const lastReadTime = report.lastReadTime || '';
    return lastReadTime < lastMentionedTime;
}

/**
 * @param {Object} report
 * @param {Object} allReportsDict
 * @returns {Boolean}
 */
function isIOUOwnedByCurrentUser(report, allReportsDict = null) {
    const allAvailableReports = allReportsDict || allReports;
    if (!report || !allAvailableReports) {
        return false;
    }

    let reportToLook = report;
    if (report.iouReportID) {
        const iouReport = allAvailableReports[`${ONYXKEYS.COLLECTION.REPORT}${report.iouReportID}`];
        if (iouReport) {
            reportToLook = iouReport;
        }
    }

    return reportToLook.ownerAccountID === currentUserAccountID;
}

/**
 * Assuming the passed in report is a default room, lets us know whether we can see it or not, based on permissions and
 * the various subsets of users we've allowed to use default rooms.
 *
 * @param {Object} report
 * @param {Array<Object>} policies
 * @param {Array<String>} betas
 * @return {Boolean}
 */
function canSeeDefaultRoom(report, policies, betas) {
    // Include archived rooms
    if (isArchivedRoom(report)) {
        return true;
    }

    // Include default rooms for free plan policies (domain rooms aren't included in here because they do not belong to a policy)
    if (getPolicyType(report, policies) === CONST.POLICY.TYPE.FREE) {
        return true;
    }

    // Include domain rooms with Partner Managers (Expensify accounts) in them for accounts that are on a domain with an Approved Accountant
    if (isDomainRoom(report) && doesDomainHaveApprovedAccountant && hasExpensifyEmails(lodashGet(report, ['participantAccountIDs'], []))) {
        return true;
    }

    // If the room has an assigned guide, it can be seen.
    if (hasExpensifyGuidesEmails(lodashGet(report, ['participantAccountIDs'], []))) {
        return true;
    }

    // Include any admins and announce rooms, since only non partner-managed domain rooms are on the beta now.
    if (isAdminRoom(report) || isAnnounceRoom(report)) {
        return true;
    }

    // For all other cases, just check that the user belongs to the default rooms beta
    return Permissions.canUseDefaultRooms(betas);
}

/**
 * @param {Object} report
 * @param {Array<Object>} policies
 * @param {Array<String>} betas
 * @param {Object} allReportActions
 * @returns {Boolean}
 */
function canAccessReport(report, policies, betas, allReportActions) {
    if (isThread(report) && ReportActionsUtils.isPendingRemove(ReportActionsUtils.getParentReportAction(report, allReportActions))) {
        return false;
    }

    // We hide default rooms (it's basically just domain rooms now) from people who aren't on the defaultRooms beta.
    if (isDefaultRoom(report) && !canSeeDefaultRoom(report, policies, betas)) {
        return false;
    }

    return true;
}

/**
 * Takes several pieces of data from Onyx and evaluates if a report should be shown in the option list (either when searching
 * for reports or the reports shown in the LHN).
 *
 * This logic is very specific and the order of the logic is very important. It should fail quickly in most cases and also
 * filter out the majority of reports before filtering out very specific minority of reports.
 *
 * @param {Object} report
 * @param {String} currentReportId
 * @param {Boolean} isInGSDMode
 * @param {Object} iouReports
 * @param {String[]} betas
 * @param {Object} policies
 * @param {Object} allReportActions
 * @param {Boolean} excludeEmptyChats
 * @returns {boolean}
 */
function shouldReportBeInOptionList(report, currentReportId, isInGSDMode, iouReports, betas, policies, allReportActions, excludeEmptyChats = false) {
    const isInDefaultMode = !isInGSDMode;

    // Exclude reports that have no data because there wouldn't be anything to show in the option item.
    // This can happen if data is currently loading from the server or a report is in various stages of being created.
    // This can also happen for anyone accessing a public room or archived room for which they don't have access to the underlying policy.
    if (
        !report ||
        !report.reportID ||
        report.isHidden ||
        (_.isEmpty(report.participantAccountIDs) && !isChatThread(report) && !isPublicRoom(report) && !isArchivedRoom(report) && !isMoneyRequestReport(report) && !isTaskReport(report))
    ) {
        return false;
    }

    if (!canAccessReport(report, policies, betas, allReportActions)) {
        return false;
    }

    // Include the currently viewed report. If we excluded the currently viewed report, then there
    // would be no way to highlight it in the options list and it would be confusing to users because they lose
    // a sense of context.
    if (report.reportID === currentReportId) {
        return true;
    }

    // Include reports that are relevant to the user in any view mode. Criteria include having a draft, having an outstanding IOU, or being assigned to an open task.
    if (report.hasDraft || isWaitingForIOUActionFromCurrentUser(report, iouReports) || isWaitingForTaskCompleteFromAssignee(report)) {
        return true;
    }

    const isEmptyChat = !ReportActionsUtils.getLastVisibleMessage(report.reportID).lastMessageText;

    // Hide only chat threads that haven't been commented on (other threads are actionable)
    if (isChatThread(report) && isEmptyChat) {
        return false;
    }

    // Include reports if they are pinned
    if (report.isPinned) {
        return true;
    }

    // Include reports that have errors from trying to add a workspace
    // If we excluded it, then the red-brock-road pattern wouldn't work for the user to resolve the error
    if (report.errorFields && !_.isEmpty(report.errorFields.addWorkspaceRoom)) {
        return true;
    }

    // All unread chats (even archived ones) in GSD mode will be shown. This is because GSD mode is specifically for focusing the user on the most relevant chats, primarily, the unread ones
    if (isInGSDMode) {
        return isUnread(report);
    }

    // Archived reports should always be shown when in default (most recent) mode. This is because you should still be able to access and search for the chats to find them.
    if (isInDefaultMode && isArchivedRoom(report)) {
        return true;
    }

    // Exclude policy expense chats if the user isn't in the policy expense chat beta
    if (isPolicyExpenseChat(report) && !Permissions.canUsePolicyExpenseChat(betas)) {
        return false;
    }

    // Hide chats between two users that haven't been commented on from the LNH
    if (excludeEmptyChats && isEmptyChat && isChatReport(report) && !isChatRoom(report) && !isPolicyExpenseChat(report)) {
        return false;
    }

    return true;
}

/**
 * Attempts to find a report in onyx with the provided list of participants. Does not include threads, task, money request, room, and policy expense chat.
 * @param {Array<Number>} newParticipantList
 * @returns {Array|undefined}
 */
function getChatByParticipants(newParticipantList) {
    newParticipantList.sort();
    return _.find(allReports, (report) => {
        // If the report has been deleted, or there are no participants (like an empty #admins room) then skip it
        if (
            !report ||
            _.isEmpty(report.participantAccountIDs) ||
            isChatThread(report) ||
            isTaskReport(report) ||
            isMoneyRequestReport(report) ||
            isChatRoom(report) ||
            isPolicyExpenseChat(report)
        ) {
            return false;
        }

        // Only return the chat if it has all the participants
        return _.isEqual(newParticipantList, _.sortBy(report.participantAccountIDs));
    });
}

/**
 * Attempts to find a report in onyx with the provided email list of participants. Does not include threads
 * This is temporary function while migrating from PersonalDetails to PersonalDetailsList
 *
 * @deprecated - use getChatByParticipants()
 *
 * @param {Array} participantsLoginList
 * @returns {Array|undefined}
 */
function getChatByParticipantsByLoginList(participantsLoginList) {
    participantsLoginList.sort();
    return _.find(allReports, (report) => {
        // If the report has been deleted, or there are no participants (like an empty #admins room) then skip it
        if (!report || _.isEmpty(report.participantAccountIDs) || isThread(report)) {
            return false;
        }

        // Only return the room if it has all the participants and is not a policy room
        return !isUserCreatedPolicyRoom(report) && _.isEqual(participantsLoginList, _.sortBy(report.participants));
    });
}

/**
 * Attempts to find a report in onyx with the provided list of participants in given policy
 * @param {Array} newParticipantList
 * @param {String} policyID
 * @returns {object|undefined}
 */
function getChatByParticipantsAndPolicy(newParticipantList, policyID) {
    newParticipantList.sort();
    return _.find(allReports, (report) => {
        // If the report has been deleted, or there are no participants (like an empty #admins room) then skip it
        if (!report || !report.participantAccountIDs) {
            return false;
        }

        // Only return the room if it has all the participants and is not a policy room
        return report.policyID === policyID && _.isEqual(newParticipantList, _.sortBy(report.participantAccountIDs));
    });
}

/**
 * @param {String} policyID
 * @returns {Array}
 */
function getAllPolicyReports(policyID) {
    return _.filter(allReports, (report) => report && report.policyID === policyID);
}

/**
 * Returns true if Chronos is one of the chat participants (1:1)
 * @param {Object} report
 * @returns {Boolean}
 */
function chatIncludesChronos(report) {
    return report.participantAccountIDs && _.contains(report.participantAccountIDs, CONST.ACCOUNT_ID.CHRONOS);
}

/**
 * Can only flag if:
 *
 * - It was written by someone else
 * - It's an ADDCOMMENT that is not an attachment
 *
 * @param {Object} reportAction
 * @param {number} reportID
 * @returns {Boolean}
 */
function canFlagReportAction(reportAction, reportID) {
    return (
        reportAction.actorAccountID !== currentUserAccountID &&
        reportAction.actionName === CONST.REPORT.ACTIONS.TYPE.ADDCOMMENT &&
        !ReportActionsUtils.isDeletedAction(reportAction) &&
        !ReportActionsUtils.isCreatedTaskReportAction(reportAction) &&
        isAllowedToComment(getReport(reportID))
    );
}

/**
 * Whether flag comment page should show
 *
 * @param {Object} reportAction
 * @param {Object} report
 * @returns {Boolean}
 */

function shouldShowFlagComment(reportAction, report) {
    return (
        canFlagReportAction(reportAction, report.reportID) &&
        !isArchivedRoom(report) &&
        !chatIncludesChronos(report) &&
        !isConciergeChatReport(report.reportID) &&
        reportAction.actorAccountID !== CONST.ACCOUNT_ID.CONCIERGE
    );
}

/**
 * @param {Object} report
 * @param {String} report.lastReadTime
 * @param {Array} sortedAndFilteredReportActions - reportActions for the report, sorted newest to oldest, and filtered for only those that should be visible
 *
 * @returns {String|null}
 */
function getNewMarkerReportActionID(report, sortedAndFilteredReportActions) {
    if (!isUnread(report)) {
        return '';
    }

    const newMarkerIndex = _.findLastIndex(sortedAndFilteredReportActions, (reportAction) => (reportAction.created || '') > report.lastReadTime);

    return _.has(sortedAndFilteredReportActions[newMarkerIndex], 'reportActionID') ? sortedAndFilteredReportActions[newMarkerIndex].reportActionID : '';
}

/**
 * Performs the markdown conversion, and replaces code points > 127 with C escape sequences
 * Used for compatibility with the backend auth validator for AddComment, and to account for MD in comments
 * @param {String} textComment
 * @returns {Number} The comment's total length as seen from the backend
 */
function getCommentLength(textComment) {
    return getParsedComment(textComment)
        .replace(/[^ -~]/g, '\\u????')
        .trim().length;
}

/**
 * @param {String|null} url
 * @returns {String}
 */
function getRouteFromLink(url) {
    if (!url) {
        return '';
    }

    // Get the reportID from URL
    let route = url;
    _.each(linkingConfig.prefixes, (prefix) => {
        const localWebAndroidRegEx = /^(http:\/\/([0-9]{1,3})\.([0-9]{1,3})\.([0-9]{1,3})\.([0-9]{1,3}))/;
        if (route.startsWith(prefix)) {
            route = route.replace(prefix, '');
        } else if (localWebAndroidRegEx.test(route)) {
            route = route.replace(localWebAndroidRegEx, '');
        } else {
            return;
        }

        // Remove the port if it's a localhost URL
        if (/^:\d+/.test(route)) {
            route = route.replace(/:\d+/, '');
        }

        // Remove the leading slash if exists
        if (route.startsWith('/')) {
            route = route.replace('/', '');
        }
    });
    return route;
}

/**
 * @param {String|null} url
 * @returns {String}
 */
function getReportIDFromLink(url) {
    const route = getRouteFromLink(url);
    const {reportID, isSubReportPageRoute} = ROUTES.parseReportRouteParams(route);
    if (isSubReportPageRoute) {
        // We allow the Sub-Report deep link routes (settings, details, etc.) to be handled by their respective component pages
        return '';
    }
    return reportID;
}

/**
 * Check if the chat report is linked to an iou that is waiting for the current user to add a credit bank account.
 *
 * @param {Object} chatReport
 * @returns {Boolean}
 */
function hasIOUWaitingOnCurrentUserBankAccount(chatReport) {
    if (chatReport.iouReportID) {
        const iouReport = allReports[`${ONYXKEYS.COLLECTION.REPORT}${chatReport.iouReportID}`];
        if (iouReport && iouReport.isWaitingOnBankAccount && iouReport.ownerAccountID === currentUserAccountID) {
            return true;
        }
    }

    return false;
}

/**
 * Users can request money in policy expense chats only if they are in a role of a member in the chat (in other words, if it's their policy expense chat)
 *
 * @param {Object} report
 * @returns {Boolean}
 */
function canRequestMoney(report) {
    // Prevent requesting money if pending iou waiting for their bank account already exists.
    if (hasIOUWaitingOnCurrentUserBankAccount(report)) {
        return false;
    }
    return !isPolicyExpenseChat(report) || report.isOwnPolicyExpenseChat;
}

/**
 * @param {Object} report
 * @param {Array<Number>} reportParticipants
 * @param {Array} betas
 * @returns {Array}
 */
function getMoneyRequestOptions(report, reportParticipants, betas) {
    // In any thread or task report, we do not allow any new money requests yet
    if (isChatThread(report) || isTaskReport(report)) {
        return [];
    }

    const participants = _.filter(reportParticipants, (accountID) => currentUserPersonalDetails.accountID !== accountID);

    const hasExcludedIOUAccountIDs = lodashIntersection(reportParticipants, CONST.EXPENSIFY_ACCOUNT_IDS).length > 0;
    const hasSingleParticipantInReport = participants.length === 1;
    const hasMultipleParticipants = participants.length > 1;

    if (hasExcludedIOUAccountIDs || (participants.length === 0 && !report.isOwnPolicyExpenseChat)) {
        return [];
    }

    // Additional requests should be blocked for money request reports
    if (isMoneyRequestReport(report)) {
        return [];
    }

    // User created policy rooms and default rooms like #admins or #announce will always have the Split Bill option
    // unless there are no participants at all (e.g. #admins room for a policy with only 1 admin)
    // DM chats will have the Split Bill option only when there are at least 3 people in the chat.
    // There is no Split Bill option for Workspace chats
    if (isChatRoom(report) || (hasMultipleParticipants && !isPolicyExpenseChat(report))) {
        return [CONST.IOU.MONEY_REQUEST_TYPE.SPLIT];
    }

    // DM chats that only have 2 people will see the Send / Request money options.
    // Workspace chats should only see the Request money option, as "easy overages" is not available.
    return [
        ...(canRequestMoney(report) ? [CONST.IOU.MONEY_REQUEST_TYPE.REQUEST] : []),

        // Send money option should be visible only in DMs
        ...(Permissions.canUseIOUSend(betas) && isChatReport(report) && !isPolicyExpenseChat(report) && hasSingleParticipantInReport ? [CONST.IOU.MONEY_REQUEST_TYPE.SEND] : []),
    ];
}

/**
 * Allows a user to leave a policy room according to the following conditions of the visibility or chatType rNVP:
 * `public` - Anyone can leave (because anybody can join)
 * `public_announce` - Only non-policy members can leave (it's auto-shared with policy members)
 * `policy_admins` - Nobody can leave (it's auto-shared with all policy admins)
 * `policy_announce` - Nobody can leave (it's auto-shared with all policy members)
 * `policy` - Anyone can leave (though only policy members can join)
 * `domain` - Nobody can leave (it's auto-shared with domain members)
 * `dm` - Nobody can leave (it's auto-shared with users)
 * `private` - Anybody can leave (though you can only be invited to join)
 *
 * @param {Object} report
 * @param {String} report.visibility
 * @param {String} report.chatType
 * @param {Boolean} isPolicyMember
 * @returns {Boolean}
 */
function canLeaveRoom(report, isPolicyMember) {
    if (_.isEmpty(report.visibility)) {
        if (
            report.chatType === CONST.REPORT.CHAT_TYPE.POLICY_ADMINS ||
            report.chatType === CONST.REPORT.CHAT_TYPE.POLICY_ANNOUNCE ||
            report.chatType === CONST.REPORT.CHAT_TYPE.DOMAIN_ALL ||
            _.isEmpty(report.chatType)
        ) {
            // DM chats don't have a chatType
            return false;
        }
    } else if (isPublicAnnounceRoom(report) && isPolicyMember) {
        return false;
    }
    return true;
}

/**
 * @param {Number[]} participantAccountIDs
 * @returns {Boolean}
 */
function isCurrentUserTheOnlyParticipant(participantAccountIDs) {
    return participantAccountIDs && participantAccountIDs.length === 1 && participantAccountIDs[0] === currentUserAccountID;
}

/**
 * Returns display names for those that can see the whisper.
 * However, it returns "you" if the current user is the only one who can see it besides the person that sent it.
 *
 * @param {Number[]} participantAccountIDs
 * @returns {string}
 */
function getWhisperDisplayNames(participantAccountIDs) {
    const isWhisperOnlyVisibleToCurrentUser = isCurrentUserTheOnlyParticipant(participantAccountIDs);

    // When the current user is the only participant, the display name needs to be "you" because that's the only person reading it
    if (isWhisperOnlyVisibleToCurrentUser) {
        return Localize.translateLocal('common.youAfterPreposition');
    }

    return _.map(participantAccountIDs, (accountID) => getDisplayNameForParticipant(accountID, !isWhisperOnlyVisibleToCurrentUser)).join(', ');
}

/**
 * Show subscript on workspace chats / threads and expense requests
 * @param {Object} report
 * @returns {Boolean}
 */
function shouldReportShowSubscript(report) {
    if (isArchivedRoom(report)) {
        return false;
    }

    if (isPolicyExpenseChat(report) && !isChatThread(report) && !isTaskReport(report) && !report.isOwnPolicyExpenseChat) {
        return true;
    }

    if (isPolicyExpenseChat(report) && !isThread(report) && !isTaskReport(report)) {
        return true;
    }

    if (isExpenseRequest(report)) {
        return true;
    }

    if (isWorkspaceTaskReport(report)) {
        return true;
    }

    if (isWorkspaceThread(report)) {
        return true;
    }

    return false;
}

/**
 * Return true if reports data exists
 * @returns {Boolean}
 */
function isReportDataReady() {
    return !_.isEmpty(allReports) && _.some(_.keys(allReports), (key) => allReports[key].reportID);
}

/**
 * Returns the parentReport if the given report is a thread.
 *
 * @param {Object} report
 * @returns {Object}
 */
function getParentReport(report) {
    if (!report || !report.parentReportID) {
        return {};
    }
    return lodashGet(allReports, `${ONYXKEYS.COLLECTION.REPORT}${report.parentReportID}`, {});
}

/**
 * Find the parent report action in assignee report for a task report
 * Returns an empty object if assignee report is the same as the share destination report
 *
 * @param {Object} taskReport
 * @returns {Object}
 */
function getTaskParentReportActionIDInAssigneeReport(taskReport) {
    const assigneeChatReportID = lodashGet(getChatByParticipants(isTaskAssignee(taskReport) ? [taskReport.ownerAccountID] : [taskReport.managerID]), 'reportID');
    if (!assigneeChatReportID || assigneeChatReportID === taskReport.parentReportID) {
        return {};
    }

    const clonedParentReportActionID = lodashGet(ReportActionsUtils.getParentReportActionInReport(taskReport.reportID, assigneeChatReportID), 'reportActionID');
    if (!clonedParentReportActionID) {
        return {};
    }

    return {
        reportID: assigneeChatReportID,
        reportActionID: clonedParentReportActionID,
    };
}

/**
 * Return the errors we have when creating a chat or a workspace room
 * @param {Object} report
 * @returns {Object} errors
 */
function getAddWorkspaceRoomOrChatReportErrors(report) {
    // We are either adding a workspace room, or we're creating a chat, it isn't possible for both of these to have errors for the same report at the same time, so
    // simply looking up the first truthy value will get the relevant property if it's set.
    return lodashGet(report, 'errorFields.addWorkspaceRoom') || lodashGet(report, 'errorFields.createChat');
}

/**
 * Return true if the composer should be hidden
 * @param {Object} report
 * @returns {Boolean}
 */
function shouldHideComposer(report) {
    const reportErrors = getAddWorkspaceRoomOrChatReportErrors(report);
    return isArchivedRoom(report) || !_.isEmpty(reportErrors) || !isAllowedToComment(report) || isAnonymousUser;
}

/**
 * Returns ID of the original report from which the given reportAction is first created.
 *
 * @param {String} reportID
 * @param {Object} reportAction
 * @returns {String}
 */
function getOriginalReportID(reportID, reportAction) {
    return isThreadFirstChat(reportAction, reportID) ? lodashGet(allReports, [`${ONYXKEYS.COLLECTION.REPORT}${reportID}`, 'parentReportID']) : reportID;
}

/**
 * Return the pendingAction and the errors we have when creating a chat or a workspace room offline
 * @param {Object} report
 * @returns {Object} pending action , errors
 */
function getReportOfflinePendingActionAndErrors(report) {
    // We are either adding a workspace room, or we're creating a chat, it isn't possible for both of these to be pending, or to have errors for the same report at the same time, so
    // simply looking up the first truthy value for each case will get the relevant property if it's set.
    const addWorkspaceRoomOrChatPendingAction = lodashGet(report, 'pendingFields.addWorkspaceRoom') || lodashGet(report, 'pendingFields.createChat');
    const addWorkspaceRoomOrChatErrors = getAddWorkspaceRoomOrChatReportErrors(report);
    return {addWorkspaceRoomOrChatPendingAction, addWorkspaceRoomOrChatErrors};
}

/**
 * @param {String} policyID
 * @returns {Object}
 */
function getPolicy(policyID) {
    const policy = lodashGet(allPolicies, `${ONYXKEYS.COLLECTION.POLICY}${policyID}`) || {};
    return policy;
}

/*
 * @param {Object|null} report
 * @returns {Boolean}
 */
function shouldDisableSettings(report) {
    return !isMoneyRequestReport(report) && !isPolicyExpenseChat(report) && !isChatRoom(report) && !isChatThread(report);
}

/**
 * @param {Object|null} report
 * @param {Object|null} policy - the workspace the report is on, null if the user isn't a member of the workspace
 * @returns {Boolean}
 */
function shouldDisableRename(report, policy) {
    if (isDefaultRoom(report) || isArchivedRoom(report) || isChatThread(report) || isMoneyRequestReport(report) || isPolicyExpenseChat(report)) {
        return true;
    }

    // if the linked workspace is null, that means the person isn't a member of the workspace the report is in
    // which means this has to be a public room we want to disable renaming for
    if (!policy) {
        return true;
    }

    // If there is a linked workspace, that means the user is a member of the workspace the report is in.
    // Still, we only want policy owners and admins to be able to modify the name.
    return !_.keys(loginList).includes(policy.owner) && policy.role !== CONST.POLICY.ROLE.ADMIN;
}

/**
 * Returns the onyx data needed for the task assignee chat
 * @param {Number} accountID
 * @param {String} assigneeEmail
 * @param {Number} assigneeAccountID
 * @param {String} taskReportID
 * @param {String} assigneeChatReportID
 * @param {String} parentReportID
 * @param {String} title
 * @param {Object} assigneeChatReport
 * @returns {Object}
 */
function getTaskAssigneeChatOnyxData(accountID, assigneeEmail, assigneeAccountID, taskReportID, assigneeChatReportID, parentReportID, title, assigneeChatReport) {
    // Set if we need to add a comment to the assignee chat notifying them that they have been assigned a task
    let optimisticAssigneeAddComment;
    // Set if this is a new chat that needs to be created for the assignee
    let optimisticChatCreatedReportAction;
    const currentTime = DateUtils.getDBTime();
    const optimisticData = [];
    const successData = [];
    const failureData = [];

    // You're able to assign a task to someone you haven't chatted with before - so we need to optimistically create the chat and the chat reportActions
    // Only add the assignee chat report to onyx if we haven't already set it optimistically
    if (assigneeChatReport.isOptimisticReport && lodashGet(assigneeChatReport, 'pendingFields.createChat') !== CONST.RED_BRICK_ROAD_PENDING_ACTION.ADD) {
        optimisticChatCreatedReportAction = buildOptimisticCreatedReportAction(assigneeChatReportID);
        optimisticData.push(
            {
                onyxMethod: Onyx.METHOD.MERGE,
                key: `${ONYXKEYS.COLLECTION.REPORT}${assigneeChatReportID}`,
                value: {
                    pendingFields: {
                        createChat: CONST.RED_BRICK_ROAD_PENDING_ACTION.ADD,
                    },
                    isHidden: false,
                },
            },
            {
                onyxMethod: Onyx.METHOD.MERGE,
                key: `${ONYXKEYS.COLLECTION.REPORT_ACTIONS}${assigneeChatReportID}`,
                value: {[optimisticChatCreatedReportAction.reportActionID]: optimisticChatCreatedReportAction},
            },
        );

        successData.push({
            onyxMethod: Onyx.METHOD.MERGE,
            key: `${ONYXKEYS.COLLECTION.REPORT}${assigneeChatReportID}`,
            value: {
                pendingFields: {
                    createChat: null,
                },
                isOptimisticReport: false,
            },
        });

        failureData.push(
            {
                onyxMethod: Onyx.METHOD.SET,
                key: `${ONYXKEYS.COLLECTION.REPORT}${assigneeChatReportID}`,
                value: null,
            },
            {
                onyxMethod: Onyx.METHOD.MERGE,
                key: `${ONYXKEYS.COLLECTION.REPORT_ACTIONS}${assigneeChatReportID}`,
                value: {[optimisticChatCreatedReportAction.reportActionID]: {pendingAction: null}},
            },
            // If we failed, we want to remove the optimistic personal details as it was likely due to an invalid login
            {
                onyxMethod: Onyx.METHOD.MERGE,
                key: ONYXKEYS.PERSONAL_DETAILS_LIST,
                value: {
                    [assigneeAccountID]: null,
                },
            },
        );
    }

    // If you're choosing to share the task in the same DM as the assignee then we don't need to create another reportAction indicating that you've been assigned
    if (assigneeChatReportID !== parentReportID) {
        optimisticAssigneeAddComment = buildOptimisticTaskCommentReportAction(taskReportID, title, assigneeEmail, assigneeAccountID, `Assigned a task to you: ${title}`, parentReportID);

        const lastAssigneeCommentText = formatReportLastMessageText(optimisticAssigneeAddComment.reportAction.message[0].text);
        const optimisticAssigneeReport = {
            lastVisibleActionCreated: currentTime,
            lastMessageText: lastAssigneeCommentText,
            lastActorAccountID: accountID,
            lastReadTime: currentTime,
        };

        optimisticData.push(
            {
                onyxMethod: Onyx.METHOD.MERGE,
                key: `${ONYXKEYS.COLLECTION.REPORT_ACTIONS}${assigneeChatReportID}`,
                value: {[optimisticAssigneeAddComment.reportAction.reportActionID]: optimisticAssigneeAddComment.reportAction},
            },
            {
                onyxMethod: Onyx.METHOD.MERGE,
                key: `${ONYXKEYS.COLLECTION.REPORT}${assigneeChatReportID}`,
                value: optimisticAssigneeReport,
            },
        );
        failureData.push({
            onyxMethod: Onyx.METHOD.MERGE,
            key: `${ONYXKEYS.COLLECTION.REPORT_ACTIONS}${assigneeChatReportID}`,
            value: {[optimisticAssigneeAddComment.reportAction.reportActionID]: {pendingAction: null}},
        });
    }

    return {
        optimisticData,
        successData,
        failureData,
        optimisticAssigneeAddComment,
        optimisticChatCreatedReportAction,
    };
}

export {
    getReportParticipantsTitle,
    isReportMessageAttachment,
    findLastAccessedReport,
    canEditReportAction,
    canFlagReportAction,
    shouldShowFlagComment,
    canDeleteReportAction,
    canLeaveRoom,
    sortReportsByLastRead,
    isDefaultRoom,
    isAdminRoom,
    isAnnounceRoom,
    isUserCreatedPolicyRoom,
    isChatRoom,
    getChatRoomSubtitle,
    getParentNavigationSubtitle,
    getPolicyName,
    getPolicyType,
    isArchivedRoom,
    isExpensifyOnlyParticipantInReport,
    isPolicyExpenseChatAdmin,
    isPolicyAdmin,
    isPublicRoom,
    isPublicAnnounceRoom,
    isConciergeChatReport,
    isCurrentUserTheOnlyParticipant,
    hasAutomatedExpensifyAccountIDs,
    hasExpensifyGuidesEmails,
    isWaitingForIOUActionFromCurrentUser,
    isIOUOwnedByCurrentUser,
    getMoneyRequestTotal,
    canShowReportRecipientLocalTime,
    formatReportLastMessageText,
    chatIncludesConcierge,
    isPolicyExpenseChat,
    getIconsForParticipants,
    getIcons,
    getRoomWelcomeMessage,
    getDisplayNamesWithTooltips,
    getReportName,
    getReport,
    getReportIDFromLink,
    getRouteFromLink,
    navigateToDetailsPage,
    generateReportID,
    hasReportNameError,
    isUnread,
    isUnreadWithMention,
    buildOptimisticWorkspaceChats,
    buildOptimisticTaskReport,
    buildOptimisticChatReport,
    buildOptimisticClosedReportAction,
    buildOptimisticCreatedReportAction,
    buildOptimisticEditedTaskReportAction,
    buildOptimisticIOUReport,
    buildOptimisticExpenseReport,
    buildOptimisticIOUReportAction,
    buildOptimisticReportPreview,
    updateReportPreview,
    buildOptimisticTaskReportAction,
    buildOptimisticAddCommentReportAction,
    buildOptimisticTaskCommentReportAction,
    updateOptimisticParentReportAction,
    getOptimisticDataForParentReportAction,
    shouldReportBeInOptionList,
    getChatByParticipants,
    getChatByParticipantsByLoginList,
    getChatByParticipantsAndPolicy,
    getAllPolicyReports,
    getIOUReportActionMessage,
    getDisplayNameForParticipant,
    isOptimisticPersonalDetail,
    shouldDisableDetailPage,
    isChatReport,
    isCurrentUserSubmitter,
    isExpenseReport,
    isExpenseRequest,
    isIOUReport,
    isTaskReport,
    isOpenTaskReport,
    isCanceledTaskReport,
    isCompletedTaskReport,
    isTaskAssignee,
    isMoneyRequestReport,
    isMoneyRequest,
    chatIncludesChronos,
    getNewMarkerReportActionID,
    canSeeDefaultRoom,
    getDefaultWorkspaceAvatar,
    getCommentLength,
    getParsedComment,
    getMoneyRequestOptions,
    hasIOUWaitingOnCurrentUserBankAccount,
    canRequestMoney,
    getWhisperDisplayNames,
    getWorkspaceAvatar,
    isThread,
    isChatThread,
    isThreadParent,
    isThreadFirstChat,
    isChildReport,
    shouldReportShowSubscript,
    isReportDataReady,
    isSettled,
    isAllowedToComment,
    getMoneyRequestAction,
    getBankAccountRoute,
    getParentReport,
    getTaskParentReportActionIDInAssigneeReport,
    getReportPreviewMessage,
    shouldHideComposer,
    getOriginalReportID,
    canAccessReport,
    getAddWorkspaceRoomOrChatReportErrors,
    getReportOfflinePendingActionAndErrors,
    isDM,
    getPolicy,
    shouldDisableSettings,
    shouldDisableRename,
    hasSingleParticipant,
    getTaskAssigneeChatOnyxData,
};<|MERGE_RESOLUTION|>--- conflicted
+++ resolved
@@ -1451,11 +1451,7 @@
 function navigateToDetailsPage(report) {
     const participantAccountIDs = lodashGet(report, 'participantAccountIDs', []);
 
-<<<<<<< HEAD
-    if (isChatRoom(report) || isPolicyExpenseChat(report) || isChatThread(report) || isMoneyRequestReport(report)) {
-=======
-    if (isChatRoom(report) || isPolicyExpenseChat(report) || isChatThread(report) || isTaskReport(report)) {
->>>>>>> 8e799dfe
+    if (isChatRoom(report) || isPolicyExpenseChat(report) || isChatThread(report) || isTaskReport(report) || isMoneyRequestReport(report)) {
         Navigation.navigate(ROUTES.getReportDetailsRoute(report.reportID));
         return;
     }
