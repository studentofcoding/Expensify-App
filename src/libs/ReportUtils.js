/* eslint-disable rulesdir/prefer-underscore-method */
import _ from 'underscore';
import {format, parseISO} from 'date-fns';
import Str from 'expensify-common/lib/str';
import lodashGet from 'lodash/get';
import lodashIntersection from 'lodash/intersection';
import Onyx from 'react-native-onyx';
import ExpensiMark from 'expensify-common/lib/ExpensiMark';
import ONYXKEYS from '../ONYXKEYS';
import CONST from '../CONST';
import * as Localize from './Localize';
import * as Expensicons from '../components/Icon/Expensicons';
import Navigation from './Navigation/Navigation';
import ROUTES from '../ROUTES';
import * as NumberUtils from './NumberUtils';
import * as ReportActionsUtils from './ReportActionsUtils';
import * as TransactionUtils from './TransactionUtils';
import * as Url from './Url';
import Permissions from './Permissions';
import DateUtils from './DateUtils';
import linkingConfig from './Navigation/linkingConfig';
import isReportMessageAttachment from './isReportMessageAttachment';
import * as defaultWorkspaceAvatars from '../components/Icon/WorkspaceDefaultAvatars';
import * as CurrencyUtils from './CurrencyUtils';
import * as UserUtils from './UserUtils';

let currentUserEmail;
let currentUserAccountID;
let isAnonymousUser;

Onyx.connect({
    key: ONYXKEYS.SESSION,
    callback: (val) => {
        // When signed out, val is undefined
        if (!val) {
            return;
        }

        currentUserEmail = val.email;
        currentUserAccountID = val.accountID;
        isAnonymousUser = val.authTokenType === 'anonymousAccount';
    },
});

let allPersonalDetails;
let currentUserPersonalDetails;
Onyx.connect({
    key: ONYXKEYS.PERSONAL_DETAILS_LIST,
    callback: (val) => {
        currentUserPersonalDetails = lodashGet(val, currentUserAccountID, {});
        allPersonalDetails = val || {};
    },
});

let allReports;
Onyx.connect({
    key: ONYXKEYS.COLLECTION.REPORT,
    waitForCollectionCallback: true,
    callback: (val) => (allReports = val),
});

let doesDomainHaveApprovedAccountant;
Onyx.connect({
    key: ONYXKEYS.ACCOUNT,
    waitForCollectionCallback: true,
    callback: (val) => (doesDomainHaveApprovedAccountant = lodashGet(val, 'doesDomainHaveApprovedAccountant', false)),
});

let allPolicies;
Onyx.connect({
    key: ONYXKEYS.COLLECTION.POLICY,
    waitForCollectionCallback: true,
    callback: (val) => (allPolicies = val),
});

let loginList;
Onyx.connect({
    key: ONYXKEYS.LOGIN_LIST,
    callback: (val) => (loginList = val),
});

function getChatType(report) {
    return report ? report.chatType : '';
}

/**
 * @param {String} policyID
 * @returns {Object}
 */
function getPolicy(policyID) {
    if (!allPolicies || !policyID) {
        return {};
    }
    return allPolicies[`${ONYXKEYS.COLLECTION.POLICY}${policyID}`] || {};
}

/**
 * Get the policy type from a given report
 * @param {Object} report
 * @param {String} report.policyID
 * @param {Object} policies must have Onyxkey prefix (i.e 'policy_') for keys
 * @returns {String}
 */
function getPolicyType(report, policies) {
    return lodashGet(policies, [`${ONYXKEYS.COLLECTION.POLICY}${report.policyID}`, 'type'], '');
}

/**
 * Get the policy name from a given report
 * @param {Object} report
 * @param {String} report.policyID
 * @param {String} report.oldPolicyName
 * @param {String} report.policyName
 * @param {Boolean} [returnEmptyIfNotFound]
 * @param {Object} [policy]
 * @returns {String}
 */
function getPolicyName(report, returnEmptyIfNotFound = false, policy = undefined) {
    const noPolicyFound = returnEmptyIfNotFound ? '' : Localize.translateLocal('workspace.common.unavailable');
    if (_.isEmpty(report)) {
        return noPolicyFound;
    }

    if ((!allPolicies || _.size(allPolicies) === 0) && !report.policyName) {
        return Localize.translateLocal('workspace.common.unavailable');
    }
    const finalPolicy = policy || _.get(allPolicies, `${ONYXKEYS.COLLECTION.POLICY}${report.policyID}`);

    // Public rooms send back the policy name with the reportSummary,
    // since they can also be accessed by people who aren't in the workspace
    const policyName = lodashGet(finalPolicy, 'name') || report.policyName || report.oldPolicyName || noPolicyFound;

    return policyName;
}

/**
 * Returns the concatenated title for the PrimaryLogins of a report
 *
 * @param {Array} accountIDs
 * @returns {string}
 */
function getReportParticipantsTitle(accountIDs) {
    return (
        _.chain(accountIDs)

            // Somehow it's possible for the logins coming from report.participantAccountIDs to contain undefined values so we use compact to remove them.
            .compact()
            .value()
            .join(', ')
    );
}

/**
 * Checks if a report is a chat report.
 *
 * @param {Object} report
 * @returns {Boolean}
 */
function isChatReport(report) {
    return report && report.type === CONST.REPORT.TYPE.CHAT;
}

/**
 * Checks if a report is an Expense report.
 *
 * @param {Object} report
 * @returns {Boolean}
 */
function isExpenseReport(report) {
    return report && report.type === CONST.REPORT.TYPE.EXPENSE;
}

/**
 * Checks if a report is an IOU report.
 *
 * @param {Object} report
 * @returns {Boolean}
 */
function isIOUReport(report) {
    return report && report.type === CONST.REPORT.TYPE.IOU;
}

/**
 * Checks if a report is a task report.
 *
 * @param {Object} report
 * @returns {Boolean}
 */
function isTaskReport(report) {
    return report && report.type === CONST.REPORT.TYPE.TASK;
}

/**
 * Checks if a task has been cancelled
 * When a task is deleted, the parentReportAction is updated to have a isDeletedParentAction deleted flag
 * This is because when you delete a task, we still allow you to chat on the report itself
 * There's another situation where you don't have access to the parentReportAction (because it was created in a chat you don't have access to)
 * In this case, we have added the key to the report itself
 *
 * @param {Object} report
 * @param {Object} parentReportAction
 * @returns {Boolean}
 */
function isCanceledTaskReport(report = {}, parentReportAction = {}) {
    if (!_.isEmpty(parentReportAction) && lodashGet(parentReportAction, ['message', 0, 'isDeletedParentAction'], false)) {
        return true;
    }

    if (!_.isEmpty(report) && report.isDeletedParentAction) {
        return true;
    }

    return false;
}

/**
 * Checks if a report is an open task report.
 *
 * @param {Object} report
 * @param {Object} parentReportAction - The parent report action of the report (Used to check if the task has been canceled)
 * @returns {Boolean}
 */
function isOpenTaskReport(report, parentReportAction = {}) {
    return isTaskReport(report) && !isCanceledTaskReport(report, parentReportAction) && report.stateNum === CONST.REPORT.STATE_NUM.OPEN && report.statusNum === CONST.REPORT.STATUS.OPEN;
}

/**
 * Checks if a report is a completed task report.
 *
 * @param {Object} report
 * @returns {Boolean}
 */
function isCompletedTaskReport(report) {
    return isTaskReport(report) && report.stateNum === CONST.REPORT.STATE_NUM.SUBMITTED && report.statusNum === CONST.REPORT.STATUS.APPROVED;
}

/**
 * Checks if the current user is the manager of the supplied report
 *
 * @param {Object} report
 * @returns {Boolean}
 */
function isReportManager(report) {
    return report && report.managerID === currentUserAccountID;
}

/**
 * Checks if the supplied report has been approved
 *
 * @param {Object} report
 * @returns {Boolean}
 */
function isReportApproved(report) {
    return report && report.stateNum === CONST.REPORT.STATE_NUM.SUBMITTED && report.statusNum === CONST.REPORT.STATUS.APPROVED;
}

/**
 * Given a collection of reports returns them sorted by last read
 *
 * @param {Object} reports
 * @returns {Array}
 */
function sortReportsByLastRead(reports) {
    return _.chain(reports)
        .toArray()
        .filter((report) => report && report.reportID && report.lastReadTime)
        .sortBy('lastReadTime')
        .value();
}

/**
 * Whether the Money Request report is settled
 *
 * @param {String} reportID
 * @returns {Boolean}
 */
function isSettled(reportID) {
    if (!allReports) {
        return false;
    }
    const report = allReports[`${ONYXKEYS.COLLECTION.REPORT}${reportID}`] || {};
    if ((typeof report === 'object' && Object.keys(report).length === 0) || report.isWaitingOnBankAccount) {
        return false;
    }

    return report.statusNum === CONST.REPORT.STATUS.REIMBURSED;
}

/**
 * Whether the current user is the submitter of the report
 *
 * @param {String} reportID
 * @returns {Boolean}
 */
function isCurrentUserSubmitter(reportID) {
    if (!allReports) {
        return false;
    }
    const report = allReports[`${ONYXKEYS.COLLECTION.REPORT}${reportID}`] || {};
    return report && report.ownerEmail === currentUserEmail;
}

/**
 * Whether the provided report is an Admin room
 * @param {Object} report
 * @param {String} report.chatType
 * @returns {Boolean}
 */
function isAdminRoom(report) {
    return getChatType(report) === CONST.REPORT.CHAT_TYPE.POLICY_ADMINS;
}

/**
 * Whether the provided report is an Admin-only posting room
 * @param {Object} report
 * @param {String} report.writeCapability
 * @returns {Boolean}
 */
function isAdminsOnlyPostingRoom(report) {
    return lodashGet(report, 'writeCapability', CONST.REPORT.WRITE_CAPABILITIES.ALL) === CONST.REPORT.WRITE_CAPABILITIES.ADMINS;
}

/**
 * Whether the provided report is a Announce room
 * @param {Object} report
 * @param {String} report.chatType
 * @returns {Boolean}
 */
function isAnnounceRoom(report) {
    return getChatType(report) === CONST.REPORT.CHAT_TYPE.POLICY_ANNOUNCE;
}

/**
 * Whether the provided report is a default room
 * @param {Object} report
 * @param {String} report.chatType
 * @returns {Boolean}
 */
function isDefaultRoom(report) {
    return [CONST.REPORT.CHAT_TYPE.POLICY_ADMINS, CONST.REPORT.CHAT_TYPE.POLICY_ANNOUNCE, CONST.REPORT.CHAT_TYPE.DOMAIN_ALL].indexOf(getChatType(report)) > -1;
}

/**
 * Whether the provided report is a Domain room
 * @param {Object} report
 * @param {String} report.chatType
 * @returns {Boolean}
 */
function isDomainRoom(report) {
    return getChatType(report) === CONST.REPORT.CHAT_TYPE.DOMAIN_ALL;
}

/**
 * Whether the provided report is a user created policy room
 * @param {Object} report
 * @param {String} report.chatType
 * @returns {Boolean}
 */
function isUserCreatedPolicyRoom(report) {
    return getChatType(report) === CONST.REPORT.CHAT_TYPE.POLICY_ROOM;
}

/**
 * Whether the provided report is a Policy Expense chat.
 * @param {Object} report
 * @param {String} report.chatType
 * @returns {Boolean}
 */
function isPolicyExpenseChat(report) {
    return getChatType(report) === CONST.REPORT.CHAT_TYPE.POLICY_EXPENSE_CHAT;
}

/** Wether the provided report belongs to a Control policy and is an epxense chat
 * @param {Object} report
 * @returns {Boolean}
 */
function isControlPolicyExpenseChat(report) {
    return isPolicyExpenseChat(report) && getPolicyType(report, allPolicies) === CONST.POLICY.TYPE.CORPORATE;
}

/** Wether the provided report belongs to a Control policy and is an epxense report
 * @param {Object} report
 * @returns {Boolean}
 */
function isControlPolicyExpenseReport(report) {
    return isExpenseReport(report) && getPolicyType(report, allPolicies) === CONST.POLICY.TYPE.CORPORATE;
}

/**
 * Whether the provided report is a chat room
 * @param {Object} report
 * @param {String} report.chatType
 * @returns {Boolean}
 */
function isChatRoom(report) {
    return isUserCreatedPolicyRoom(report) || isDefaultRoom(report);
}

/**
 * Whether the provided report is a public room
 * @param {Object} report
 * @param {String} report.visibility
 * @returns {Boolean}
 */
function isPublicRoom(report) {
    return report && (report.visibility === CONST.REPORT.VISIBILITY.PUBLIC || report.visibility === CONST.REPORT.VISIBILITY.PUBLIC_ANNOUNCE);
}

/**
 * Whether the provided report is a public announce room
 * @param {Object} report
 * @param {String} report.visibility
 * @returns {Boolean}
 */
function isPublicAnnounceRoom(report) {
    return report && report.visibility === CONST.REPORT.VISIBILITY.PUBLIC_ANNOUNCE;
}

/**
 * If the report is a policy expense, the route should be for adding bank account for that policy
 * else since the report is a personal IOU, the route should be for personal bank account.
 * @param {Object} report
 * @returns {String}
 */
function getBankAccountRoute(report) {
    return isPolicyExpenseChat(report) ? ROUTES.BANK_ACCOUNT_WITH_STEP_TO_OPEN.getRoute('', report.policyID) : ROUTES.SETTINGS_ADD_BANK_ACCOUNT;
}

/**
 * Check if personal detail of accountID is empty or optimistic data
 * @param {String} accountID user accountID
 * @returns {Boolean}
 */
function isOptimisticPersonalDetail(accountID) {
    return _.isEmpty(allPersonalDetails[accountID]) || !!allPersonalDetails[accountID].isOptimisticPersonalDetail;
}

/**
 * Checks if a report is a task report from a policy expense chat.
 *
 * @param {Object} report
 * @returns {Boolean}
 */
function isWorkspaceTaskReport(report) {
    if (!isTaskReport(report)) {
        return false;
    }
    const parentReport = allReports[`${ONYXKEYS.COLLECTION.REPORT}${report.parentReportID}`];
    return isPolicyExpenseChat(parentReport);
}

/**
 * Returns true if report has a parent
 *
 * @param {Object} report
 * @returns {Boolean}
 */
function isThread(report) {
    return Boolean(report && report.parentReportID && report.parentReportActionID);
}

/**
 * Returns true if report is of type chat and has a parent and is therefore a Thread.
 *
 * @param {Object} report
 * @returns {Boolean}
 */
function isChatThread(report) {
    return isThread(report) && report.type === CONST.REPORT.TYPE.CHAT;
}

/**
 * Only returns true if this is our main 1:1 DM report with Concierge
 *
 * @param {Object} report
 * @returns {Boolean}
 */
function isConciergeChatReport(report) {
    return lodashGet(report, 'participantAccountIDs', []).length === 1 && Number(report.participantAccountIDs[0]) === CONST.ACCOUNT_ID.CONCIERGE && !isChatThread(report);
}

/**
 * Check if the report is a single chat report that isn't a thread
 * and personal detail of participant is optimistic data
 * @param {Object} report
 * @param {Array} report.participantAccountIDs
 * @returns {Boolean}
 */
function shouldDisableDetailPage(report) {
    const participantAccountIDs = lodashGet(report, 'participantAccountIDs', []);

    if (isChatRoom(report) || isPolicyExpenseChat(report) || isChatThread(report) || isTaskReport(report)) {
        return false;
    }
    if (participantAccountIDs.length === 1) {
        return isOptimisticPersonalDetail(participantAccountIDs[0]);
    }
    return false;
}

/**
 * Returns true if this report has only one participant and it's an Expensify account.
 * @param {Object} report
 * @returns {Boolean}
 */
function isExpensifyOnlyParticipantInReport(report) {
    const reportParticipants = _.without(lodashGet(report, 'participantAccountIDs', []), currentUserAccountID);
    return reportParticipants.length === 1 && _.some(reportParticipants, (accountID) => _.contains(CONST.EXPENSIFY_ACCOUNT_IDS, accountID));
}

/**
 * Returns true if there are any Expensify accounts (i.e. with domain 'expensify.com') in the set of accountIDs
 * by cross-referencing the accountIDs with personalDetails.
 *
 * @param {Array<Number>} accountIDs
 * @return {Boolean}
 */
function hasExpensifyEmails(accountIDs) {
    return _.some(accountIDs, (accountID) => Str.extractEmailDomain(lodashGet(allPersonalDetails, [accountID, 'login'], '')) === CONST.EXPENSIFY_PARTNER_NAME);
}

/**
 * Returns true if there are any guides accounts (team.expensify.com) in a list of accountIDs
 * by cross-referencing the accountIDs with personalDetails since guides that are participants
 * of the user's chats should have their personal details in Onyx.
 * @param {Array<Number>} accountIDs
 * @returns {Boolean}
 */
function hasExpensifyGuidesEmails(accountIDs) {
    return _.some(accountIDs, (accountID) => Str.extractEmailDomain(lodashGet(allPersonalDetails, [accountID, 'login'], '')) === CONST.EMAIL.GUIDES_DOMAIN);
}

/**
 * @param {Record<String, {lastReadTime, reportID}>|Array<{lastReadTime, reportID}>} reports
 * @param {Boolean} [ignoreDomainRooms]
 * @param {Object} policies
 * @param {Boolean} isFirstTimeNewExpensifyUser
 * @param {Boolean} openOnAdminRoom
 * @returns {Object}
 */
function findLastAccessedReport(reports, ignoreDomainRooms, policies, isFirstTimeNewExpensifyUser, openOnAdminRoom = false) {
    // If it's the user's first time using New Expensify, then they could either have:
    //   - just a Concierge report, if so we'll return that
    //   - their Concierge report, and a separate report that must have deeplinked them to the app before they created their account.
    // If it's the latter, we'll use the deeplinked report over the Concierge report,
    // since the Concierge report would be incorrectly selected over the deep-linked report in the logic below.
    let sortedReports = sortReportsByLastRead(reports);

    let adminReport;
    if (openOnAdminRoom) {
        adminReport = _.find(sortedReports, (report) => {
            const chatType = getChatType(report);
            return chatType === CONST.REPORT.CHAT_TYPE.POLICY_ADMINS;
        });
    }

    if (isFirstTimeNewExpensifyUser) {
        if (sortedReports.length === 1) {
            return sortedReports[0];
        }

        return adminReport || _.find(sortedReports, (report) => !isConciergeChatReport(report));
    }

    if (ignoreDomainRooms) {
        // We allow public announce rooms, admins, and announce rooms through since we bypass the default rooms beta for them.
        // Check where ReportUtils.findLastAccessedReport is called in MainDrawerNavigator.js for more context.
        // Domain rooms are now the only type of default room that are on the defaultRooms beta.
        sortedReports = _.filter(
            sortedReports,
            (report) => !isDomainRoom(report) || getPolicyType(report, policies) === CONST.POLICY.TYPE.FREE || hasExpensifyGuidesEmails(lodashGet(report, ['participantAccountIDs'], [])),
        );
    }

    return adminReport || _.last(sortedReports);
}

/**
 * Whether the provided report is an archived room
 * @param {Object} report
 * @param {Number} report.stateNum
 * @param {Number} report.statusNum
 * @returns {Boolean}
 */
function isArchivedRoom(report) {
    return report && report.statusNum === CONST.REPORT.STATUS.CLOSED && report.stateNum === CONST.REPORT.STATE_NUM.SUBMITTED;
}

/**
 * Checks if the current user is allowed to comment on the given report.
 * @param {Object} report
 * @param {String} [report.writeCapability]
 * @returns {Boolean}
 */
function isAllowedToComment(report) {
    // Default to allowing all users to post
    const capability = lodashGet(report, 'writeCapability', CONST.REPORT.WRITE_CAPABILITIES.ALL) || CONST.REPORT.WRITE_CAPABILITIES.ALL;

    if (capability === CONST.REPORT.WRITE_CAPABILITIES.ALL) {
        return true;
    }

    // If unauthenticated user opens public chat room using deeplink, they do not have policies available and they cannot comment
    if (!allPolicies) {
        return false;
    }

    // If we've made it here, commenting on this report is restricted.
    // If the user is an admin, allow them to post.
    const policy = allPolicies[`${ONYXKEYS.COLLECTION.POLICY}${report.policyID}`];
    return lodashGet(policy, 'role', '') === CONST.POLICY.ROLE.ADMIN;
}

/**
 * Checks if the current user is the admin of the policy given the policy expense chat.
 * @param {Object} report
 * @param {String} report.policyID
 * @param {Object} policies must have OnyxKey prefix (i.e 'policy_') for keys
 * @returns {Boolean}
 */
function isPolicyExpenseChatAdmin(report, policies) {
    if (!isPolicyExpenseChat(report)) {
        return false;
    }

    const policyRole = lodashGet(policies, [`${ONYXKEYS.COLLECTION.POLICY}${report.policyID}`, 'role']);

    return policyRole === CONST.POLICY.ROLE.ADMIN;
}

/**
 * Checks if the current user is the admin of the policy.
 * @param {String} policyID
 * @param {Object} policies must have OnyxKey prefix (i.e 'policy_') for keys
 * @returns {Boolean}
 */
function isPolicyAdmin(policyID, policies) {
    const policyRole = lodashGet(policies, [`${ONYXKEYS.COLLECTION.POLICY}${policyID}`, 'role']);

    return policyRole === CONST.POLICY.ROLE.ADMIN;
}

/**
 * Returns true if report is a DM/Group DM chat.
 *
 * @param {Object} report
 * @returns {Boolean}
 */
function isDM(report) {
    return !getChatType(report);
}

/**
 * Returns true if report has a single participant.
 *
 * @param {Object} report
 * @returns {Boolean}
 */
function hasSingleParticipant(report) {
    return report.participantAccountIDs && report.participantAccountIDs.length === 1;
}

/**
 * If the report is a thread and has a chat type set, it is a workspace chat.
 *
 * @param {Object} report
 * @returns {Boolean}
 */
function isWorkspaceThread(report) {
    return Boolean(isThread(report) && !isDM(report));
}

/**
 * Returns true if reportAction has a child.
 *
 * @param {Object} reportAction
 * @returns {Boolean}
 */
function isThreadParent(reportAction) {
    return reportAction && reportAction.childReportID && reportAction.childReportID !== 0;
}

/**
 * Returns true if reportAction is the first chat preview of a Thread
 *
 * @param {Object} reportAction
 * @param {String} reportID
 * @returns {Boolean}
 */
function isThreadFirstChat(reportAction, reportID) {
    return !_.isUndefined(reportAction.childReportID) && reportAction.childReportID.toString() === reportID;
}

/**
 * Checks if a report is a child report.
 *
 * @param {Object} report
 * @returns {Boolean}
 */
function isChildReport(report) {
    return isThread(report) || isTaskReport(report);
}

/**
 * An Expense Request is a thread where the parent report is an Expense Report and
 * the parentReportAction is a transaction.
 *
 * @param {Object} report
 * @returns {Boolean}
 */
function isExpenseRequest(report) {
    if (isThread(report)) {
        const parentReportAction = ReportActionsUtils.getParentReportAction(report);
        const parentReport = lodashGet(allReports, [`${ONYXKEYS.COLLECTION.REPORT}${report.parentReportID}`]);
        return isExpenseReport(parentReport) && ReportActionsUtils.isTransactionThread(parentReportAction);
    }
    return false;
}

/**
 * An IOU Request is a thread where the parent report is an IOU Report and
 * the parentReportAction is a transaction.
 *
 * @param {Object} report
 * @returns {Boolean}
 */
function isIOURequest(report) {
    if (isThread(report)) {
        const parentReportAction = ReportActionsUtils.getParentReportAction(report);
        const parentReport = allReports[`${ONYXKEYS.COLLECTION.REPORT}${report.parentReportID}`];
        return isIOUReport(parentReport) && ReportActionsUtils.isTransactionThread(parentReportAction);
    }
    return false;
}

/**
 * Checks if a report is an IOU or expense request.
 *
 * @param {Object|String} reportOrID
 * @returns {Boolean}
 */
function isMoneyRequest(reportOrID) {
    const report = _.isObject(reportOrID) ? reportOrID : allReports[`${ONYXKEYS.COLLECTION.REPORT}${reportOrID}`];
    return isIOURequest(report) || isExpenseRequest(report);
}

/**
 * Checks if a report is an IOU or expense report.
 *
 * @param {Object|String} reportOrID
 * @returns {Boolean}
 */
function isMoneyRequestReport(reportOrID) {
    const report = typeof reportOrID === 'object' ? reportOrID : allReports[`${ONYXKEYS.COLLECTION.REPORT}${reportOrID}`];
    return isIOUReport(report) || isExpenseReport(report);
}

/**
 * Can only delete if the author is this user and the action is an ADDCOMMENT action or an IOU action in an unsettled report, or if the user is a
 * policy admin
 *
 * @param {Object} reportAction
 * @param {String} reportID
 * @returns {Boolean}
 */
function canDeleteReportAction(reportAction, reportID) {
    // For now, users cannot delete split actions
    if (ReportActionsUtils.isMoneyRequestAction(reportAction) && lodashGet(reportAction, 'originalMessage.type') === CONST.IOU.REPORT_ACTION_TYPE.SPLIT) {
        return false;
    }
    const isActionOwner = reportAction.actorAccountID === currentUserAccountID;
    if (isActionOwner && ReportActionsUtils.isMoneyRequestAction(reportAction) && !isSettled(reportAction.originalMessage.IOUReportID)) {
        return true;
    }
    if (
        reportAction.actionName !== CONST.REPORT.ACTIONS.TYPE.ADDCOMMENT ||
        reportAction.pendingAction === CONST.RED_BRICK_ROAD_PENDING_ACTION.DELETE ||
        ReportActionsUtils.isCreatedTaskReportAction(reportAction) ||
        (ReportActionsUtils.isMoneyRequestAction(reportAction) && isSettled(reportAction.originalMessage.IOUReportID)) ||
        reportAction.actorAccountID === CONST.ACCOUNT_ID.CONCIERGE
    ) {
        return false;
    }
    if (isActionOwner) {
        return true;
    }
    const report = lodashGet(allReports, `${ONYXKEYS.COLLECTION.REPORT}${reportID}`, {});
    const policy = lodashGet(allPolicies, `${ONYXKEYS.COLLECTION.POLICY}${report.policyID}`) || {};
    return policy.role === CONST.POLICY.ROLE.ADMIN && !isDM(report);
}

/**
 * Get welcome message based on room type
 * @param {Object} report
 * @param {Boolean} isUserPolicyAdmin
 * @returns {Object}
 */

function getRoomWelcomeMessage(report, isUserPolicyAdmin) {
    const welcomeMessage = {showReportName: true};
    const workspaceName = getPolicyName(report);

    if (isArchivedRoom(report)) {
        welcomeMessage.phrase1 = Localize.translateLocal('reportActionsView.beginningOfArchivedRoomPartOne');
        welcomeMessage.phrase2 = Localize.translateLocal('reportActionsView.beginningOfArchivedRoomPartTwo');
    } else if (isDomainRoom(report)) {
        welcomeMessage.phrase1 = Localize.translateLocal('reportActionsView.beginningOfChatHistoryDomainRoomPartOne', {domainRoom: report.reportName});
        welcomeMessage.phrase2 = Localize.translateLocal('reportActionsView.beginningOfChatHistoryDomainRoomPartTwo');
    } else if (isAdminRoom(report)) {
        welcomeMessage.phrase1 = Localize.translateLocal('reportActionsView.beginningOfChatHistoryAdminRoomPartOne', {workspaceName});
        welcomeMessage.phrase2 = Localize.translateLocal('reportActionsView.beginningOfChatHistoryAdminRoomPartTwo');
    } else if (isAdminsOnlyPostingRoom(report) && !isUserPolicyAdmin) {
        welcomeMessage.phrase1 = Localize.translateLocal('reportActionsView.beginningOfChatHistoryAdminOnlyPostingRoom');
        welcomeMessage.showReportName = false;
    } else if (isAnnounceRoom(report)) {
        welcomeMessage.phrase1 = Localize.translateLocal('reportActionsView.beginningOfChatHistoryAnnounceRoomPartOne', {workspaceName});
        welcomeMessage.phrase2 = Localize.translateLocal('reportActionsView.beginningOfChatHistoryAnnounceRoomPartTwo', {workspaceName});
    } else {
        // Message for user created rooms or other room types.
        welcomeMessage.phrase1 = Localize.translateLocal('reportActionsView.beginningOfChatHistoryUserRoomPartOne');
        welcomeMessage.phrase2 = Localize.translateLocal('reportActionsView.beginningOfChatHistoryUserRoomPartTwo');
    }

    return welcomeMessage;
}

/**
 * Returns true if Concierge is one of the chat participants (1:1 as well as group chats)
 * @param {Object} report
 * @returns {Boolean}
 */
function chatIncludesConcierge(report) {
    return !_.isEmpty(report.participantAccountIDs) && _.contains(report.participantAccountIDs, CONST.ACCOUNT_ID.CONCIERGE);
}

/**
 * Returns true if there is any automated expensify account `in accountIDs
 * @param {Array} accountIDs
 * @returns {Boolean}
 */
function hasAutomatedExpensifyAccountIDs(accountIDs) {
    return _.intersection(accountIDs, CONST.EXPENSIFY_ACCOUNT_IDS).length > 0;
}

/**
 * @param {Object} report
 * @param {Number} currentLoginAccountID
 * @returns {Array}
 */
function getReportRecipientAccountIDs(report, currentLoginAccountID) {
    let finalReport = report;
    // In 1:1 chat threads, the participants will be the same as parent report. If a report is specifically a 1:1 chat thread then we will
    // get parent report and use its participants array.
    if (isThread(report) && !(isTaskReport(report) || isMoneyRequestReport(report))) {
        const parentReport = lodashGet(allReports, [`${ONYXKEYS.COLLECTION.REPORT}${report.parentReportID}`]);
        if (hasSingleParticipant(parentReport)) {
            finalReport = parentReport;
        }
    }

    let finalParticipantAccountIDs = [];
    if (isMoneyRequestReport(report)) {
        // For money requests i.e the IOU (1:1 person) and Expense (1:* person) reports, use the full `initialParticipantAccountIDs` array
        // and add the `ownerAccountId`. Money request reports don't add `ownerAccountId` in `participantAccountIDs` array
        finalParticipantAccountIDs = _.union(lodashGet(finalReport, 'participantAccountIDs'), [report.ownerAccountID]);
    } else if (isTaskReport(report)) {
        // Task reports `managerID` will change when assignee is changed, in that case the old `managerID` is still present in `participantAccountIDs`
        // array along with the new one. We only need the `managerID` as a participant here.
        finalParticipantAccountIDs = [report.managerID];
    } else {
        finalParticipantAccountIDs = lodashGet(finalReport, 'participantAccountIDs');
    }

    const reportParticipants = _.without(finalParticipantAccountIDs, currentLoginAccountID);
    const participantsWithoutExpensifyAccountIDs = _.difference(reportParticipants, CONST.EXPENSIFY_ACCOUNT_IDS);
    return participantsWithoutExpensifyAccountIDs;
}

/**
 * Whether the time row should be shown for a report.
 * @param {Array<Object>} personalDetails
 * @param {Object} report
 * @param {Number} accountID
 * @return {Boolean}
 */
function canShowReportRecipientLocalTime(personalDetails, report, accountID) {
    const reportRecipientAccountIDs = getReportRecipientAccountIDs(report, accountID);
    const hasMultipleParticipants = reportRecipientAccountIDs.length > 1;
    const reportRecipient = personalDetails[reportRecipientAccountIDs[0]];
    const reportRecipientTimezone = lodashGet(reportRecipient, 'timezone', CONST.DEFAULT_TIME_ZONE);
    const isReportParticipantValidated = lodashGet(reportRecipient, 'validated', false);
    return Boolean(
        !hasMultipleParticipants &&
            !isChatRoom(report) &&
            !isPolicyExpenseChat(report) &&
            reportRecipient &&
            reportRecipientTimezone &&
            reportRecipientTimezone.selected &&
            isReportParticipantValidated,
    );
}

/**
 * Shorten last message text to fixed length and trim spaces.
 * @param {String} lastMessageText
 * @param {Boolean} isModifiedExpenseMessage
 * @returns {String}
 */
function formatReportLastMessageText(lastMessageText, isModifiedExpenseMessage = false) {
    if (isModifiedExpenseMessage) {
        return String(lastMessageText).trim().replace(CONST.REGEX.LINE_BREAK, '').trim();
    }
    return String(lastMessageText).trim().replace(CONST.REGEX.AFTER_FIRST_LINE_BREAK, '').substring(0, CONST.REPORT.LAST_MESSAGE_TEXT_MAX_LENGTH).trim();
}

/**
 * Helper method to return the default avatar associated with the given login
 * @param {String} [workspaceName]
 * @returns {String}
 */
function getDefaultWorkspaceAvatar(workspaceName) {
    if (!workspaceName) {
        return defaultWorkspaceAvatars.WorkspaceBuilding;
    }

    // Remove all chars not A-Z or 0-9 including underscore
    const alphaNumeric = workspaceName
        .normalize('NFD')
        .replace(/[^0-9a-z]/gi, '')
        .toUpperCase();

    return !alphaNumeric ? defaultWorkspaceAvatars.WorkspaceBuilding : defaultWorkspaceAvatars[`Workspace${alphaNumeric[0]}`];
}

function getWorkspaceAvatar(report) {
    const workspaceName = getPolicyName(report, allPolicies);
    return lodashGet(allPolicies, [`${ONYXKEYS.COLLECTION.POLICY}${report.policyID}`, 'avatar']) || getDefaultWorkspaceAvatar(workspaceName);
}

/**
 * Returns the appropriate icons for the given chat report using the stored personalDetails.
 * The Avatar sources can be URLs or Icon components according to the chat type.
 *
 * @param {Array} participants
 * @param {Object} personalDetails
 * @returns {Array<*>}
 */
function getIconsForParticipants(participants, personalDetails) {
    const participantDetails = [];
    const participantsList = participants || [];

    for (let i = 0; i < participantsList.length; i++) {
        const accountID = participantsList[i];
        const avatarSource = UserUtils.getAvatar(lodashGet(personalDetails, [accountID, 'avatar'], ''), accountID);
        const displayNameLogin = lodashGet(personalDetails, [accountID, 'displayName']) || lodashGet(personalDetails, [accountID, 'login'], '');
        participantDetails.push([accountID, displayNameLogin, avatarSource, lodashGet(personalDetails, [accountID, 'fallBackIcon'])]);
    }

    const sortedParticipantDetails = _.chain(participantDetails)
        .sort((first, second) => {
            // First sort by displayName/login
            const displayNameLoginOrder = first[1].localeCompare(second[1]);
            if (displayNameLoginOrder !== 0) {
                return displayNameLoginOrder;
            }

            // Then fallback on accountID as the final sorting criteria.
            // This will ensure that the order of avatars with same login/displayName
            // stay consistent across all users and devices
            return first[0] > second[0];
        })
        .value();

    // Now that things are sorted, gather only the avatars (second element in the array) and return those
    const avatars = [];
    for (let i = 0; i < sortedParticipantDetails.length; i++) {
        const userIcon = {
            id: sortedParticipantDetails[i][0],
            source: sortedParticipantDetails[i][2],
            type: CONST.ICON_TYPE_AVATAR,
            name: sortedParticipantDetails[i][1],
            fallBackIcon: sortedParticipantDetails[i][3],
        };
        avatars.push(userIcon);
    }

    return avatars;
}

/**
 * Given a report, return the associated workspace icon.
 *
 * @param {Object} report
 * @param {Object} [policy]
 * @returns {Object}
 */
function getWorkspaceIcon(report, policy = undefined) {
    const workspaceName = getPolicyName(report, false, policy);
    const policyExpenseChatAvatarSource = lodashGet(allPolicies, [`${ONYXKEYS.COLLECTION.POLICY}${report.policyID}`, 'avatar']) || getDefaultWorkspaceAvatar(workspaceName);
    const workspaceIcon = {
        source: policyExpenseChatAvatarSource,
        type: CONST.ICON_TYPE_WORKSPACE,
        name: workspaceName,
        id: -1,
    };
    return workspaceIcon;
}

/**
 * Returns the appropriate icons for the given chat report using the stored personalDetails.
 * The Avatar sources can be URLs or Icon components according to the chat type.
 *
 * @param {Object} report
 * @param {Object} personalDetails
 * @param {*} [defaultIcon]
 * @param {String} [defaultName]
 * @param {Number} [defaultAccountID]
 * @param {Object} [policy]
 * @returns {Array<*>}
 */
function getIcons(report, personalDetails, defaultIcon = null, defaultName = '', defaultAccountID = -1, policy = undefined) {
    if (_.isEmpty(report)) {
        const fallbackIcon = {
            source: defaultIcon || Expensicons.FallbackAvatar,
            type: CONST.ICON_TYPE_AVATAR,
            name: defaultName,
            id: defaultAccountID,
        };
        return [fallbackIcon];
    }
    if (isExpenseRequest(report)) {
        const parentReportAction = ReportActionsUtils.getParentReportAction(report);
        const workspaceIcon = getWorkspaceIcon(report, policy);
        const memberIcon = {
            source: UserUtils.getAvatar(lodashGet(personalDetails, [parentReportAction.actorAccountID, 'avatar']), parentReportAction.actorAccountID),
            id: parentReportAction.actorAccountID,
            type: CONST.ICON_TYPE_AVATAR,
            name: lodashGet(personalDetails, [parentReportAction.actorAccountID, 'displayName'], ''),
            fallbackIcon: lodashGet(personalDetails, [parentReportAction.actorAccountID, 'fallbackIcon']),
        };

        return [memberIcon, workspaceIcon];
    }
    if (isChatThread(report)) {
        const parentReportAction = ReportActionsUtils.getParentReportAction(report);

        const actorAccountID = lodashGet(parentReportAction, 'actorAccountID', -1);
        const actorDisplayName = lodashGet(allPersonalDetails, [actorAccountID, 'displayName'], '');
        const actorIcon = {
            id: actorAccountID,
            source: UserUtils.getAvatar(lodashGet(personalDetails, [actorAccountID, 'avatar']), actorAccountID),
            name: actorDisplayName,
            type: CONST.ICON_TYPE_AVATAR,
            fallbackIcon: lodashGet(personalDetails, [parentReportAction.actorAccountID, 'fallbackIcon']),
        };

        if (isWorkspaceThread(report)) {
            const workspaceIcon = getWorkspaceIcon(report, policy);
            return [actorIcon, workspaceIcon];
        }
        return [actorIcon];
    }
    if (isTaskReport(report)) {
        const ownerIcon = {
            id: report.ownerAccountID,
            source: UserUtils.getAvatar(lodashGet(personalDetails, [report.ownerAccountID, 'avatar']), report.ownerAccountID),
            type: CONST.ICON_TYPE_AVATAR,
            name: lodashGet(personalDetails, [report.ownerAccountID, 'displayName'], ''),
            fallbackIcon: lodashGet(personalDetails, [report.ownerAccountID, 'fallbackIcon']),
        };

        if (isWorkspaceTaskReport(report)) {
            const workspaceIcon = getWorkspaceIcon(report, policy);
            return [ownerIcon, workspaceIcon];
        }

        return [ownerIcon];
    }
    if (isDomainRoom(report)) {
        // Get domain name after the #. Domain Rooms use our default workspace avatar pattern.
        const domainName = report.reportName.substring(1);
        const policyExpenseChatAvatarSource = getDefaultWorkspaceAvatar(domainName);
        const domainIcon = {
            source: policyExpenseChatAvatarSource,
            type: CONST.ICON_TYPE_WORKSPACE,
            name: domainName,
            id: -1,
        };
        return [domainIcon];
    }
    if (isAdminRoom(report) || isAnnounceRoom(report) || isChatRoom(report) || isArchivedRoom(report)) {
        const workspaceIcon = getWorkspaceIcon(report, policy);
        return [workspaceIcon];
    }
    if (isPolicyExpenseChat(report) || isExpenseReport(report)) {
        const workspaceIcon = getWorkspaceIcon(report, policy);
        const memberIcon = {
            source: UserUtils.getAvatar(lodashGet(personalDetails, [report.ownerAccountID, 'avatar']), report.ownerAccountID),
            id: report.ownerAccountID,
            type: CONST.ICON_TYPE_AVATAR,
            name: lodashGet(personalDetails, [report.ownerAccountID, 'displayName'], ''),
            fallbackIcon: lodashGet(personalDetails, [report.ownerAccountID, 'fallbackIcon']),
        };
        return isExpenseReport(report) ? [memberIcon, workspaceIcon] : [workspaceIcon, memberIcon];
    }
    if (isIOUReport(report)) {
        const managerIcon = {
            source: UserUtils.getAvatar(lodashGet(personalDetails, [report.managerID, 'avatar']), report.managerID),
            id: report.managerID,
            type: CONST.ICON_TYPE_AVATAR,
            name: lodashGet(personalDetails, [report.managerID, 'displayName'], ''),
            fallbackIcon: lodashGet(personalDetails, [report.managerID, 'fallbackIcon']),
        };
        const ownerIcon = {
            id: report.ownerAccountID,
            source: UserUtils.getAvatar(lodashGet(personalDetails, [report.ownerAccountID, 'avatar']), report.ownerAccountID),
            type: CONST.ICON_TYPE_AVATAR,
            name: lodashGet(personalDetails, [report.ownerAccountID, 'displayName'], ''),
            fallbackIcon: lodashGet(personalDetails, [report.ownerAccountID, 'fallbackIcon']),
        };
        const isPayer = currentUserAccountID === report.managerID;

        return isPayer ? [managerIcon, ownerIcon] : [ownerIcon, managerIcon];
    }
    return getIconsForParticipants(report.participantAccountIDs, personalDetails);
}

/**
 * Gets the personal details for a login by looking in the ONYXKEYS.PERSONAL_DETAILS_LIST Onyx key (stored in the local variable, allPersonalDetails). If it doesn't exist in Onyx,
 * then a default object is constructed.
 * @param {Number} accountID
 * @returns {Object}
 */
function getPersonalDetailsForAccountID(accountID) {
    if (!accountID) {
        return {};
    }
    if (Number(accountID) === CONST.ACCOUNT_ID.CONCIERGE) {
        return {
            accountID,
            displayName: 'Concierge',
            login: CONST.EMAIL.CONCIERGE,
            avatar: UserUtils.getDefaultAvatar(accountID),
        };
    }
    return (
        (allPersonalDetails && allPersonalDetails[accountID]) || {
            avatar: UserUtils.getDefaultAvatar(accountID),
        }
    );
}

/**
 * Get the displayName for a single report participant.
 *
 * @param {Number} accountID
 * @param {Boolean} [shouldUseShortForm]
 * @returns {String}
 */
function getDisplayNameForParticipant(accountID, shouldUseShortForm = false) {
    if (!accountID) {
        return '';
    }
    const personalDetails = getPersonalDetailsForAccountID(accountID);
    const longName = personalDetails.displayName;
    const shortName = personalDetails.firstName || longName;
    return shouldUseShortForm ? shortName : longName;
}

/**
 * @param {Object} personalDetailsList
 * @param {Boolean} isMultipleParticipantReport
 * @returns {Array}
 */
function getDisplayNamesWithTooltips(personalDetailsList, isMultipleParticipantReport) {
    return _.map(personalDetailsList, (user) => {
        const accountID = Number(user.accountID);
        const displayName = getDisplayNameForParticipant(accountID, isMultipleParticipantReport) || user.login || '';
        const avatar = UserUtils.getDefaultAvatar(accountID);

        let pronouns = user.pronouns;
        if (pronouns && pronouns.startsWith(CONST.PRONOUNS.PREFIX)) {
            const pronounTranslationKey = pronouns.replace(CONST.PRONOUNS.PREFIX, '');
            pronouns = Localize.translateLocal(`pronouns.${pronounTranslationKey}`);
        }

        return {
            displayName,
            avatar,
            login: user.login || '',
            accountID,
            pronouns,
        };
    });
}

/**
 * Get the report given a reportID
 *
 * @param {String} reportID
 * @returns {Object}
 */
function getReport(reportID) {
    // Deleted reports are set to null and lodashGet will still return null in that case, so we need to add an extra check
    return lodashGet(allReports, `${ONYXKEYS.COLLECTION.REPORT}${reportID}`, {}) || {};
}

/**
 * Determines if a report has an IOU that is waiting for an action from the current user (either Pay or Add a credit bank account)
 *
 * @param {Object} report (chatReport or iouReport)
 * @returns {boolean}
 */
function isWaitingForIOUActionFromCurrentUser(report) {
    if (!report) {
        return false;
    }

    if (isArchivedRoom(getReport(report.parentReportID))) {
        return false;
    }

    const policy = getPolicy(report.policyID);
    if (policy.type === CONST.POLICY.TYPE.CORPORATE) {
        // If the report is already settled, there's no action required from any user.
        if (isSettled(report.reportID)) {
            return false;
        }

        // Report is pending approval and the current user is the manager
        if (isReportManager(report) && !isReportApproved(report)) {
            return true;
        }

        // Current user is an admin and the report has been approved but not settled yet
        return policy.role === CONST.POLICY.ROLE.ADMIN && isReportApproved(report);
    }

    // Money request waiting for current user to add their credit bank account
    if (report.hasOutstandingIOU && report.ownerAccountID === currentUserAccountID && report.isWaitingOnBankAccount) {
        return true;
    }

    // Money request waiting for current user to Pay (from expense or iou report)
    if (report.hasOutstandingIOU && report.ownerAccountID && (report.ownerAccountID !== currentUserAccountID || currentUserAccountID === report.managerID)) {
        return true;
    }

    return false;
}

/**
 * Checks if a report is an open task report assigned to current user.
 *
 * @param {Object} report
 * @param {Object} parentReportAction - The parent report action of the report (Used to check if the task has been canceled)
 * @returns {Boolean}
 */
function isWaitingForTaskCompleteFromAssignee(report, parentReportAction = {}) {
    return isTaskReport(report) && isReportManager(report) && isOpenTaskReport(report, parentReportAction);
}

/**
 * @param {Object} report
 * @param {Object} allReportsDict
 * @returns {Number}
 */
function getMoneyRequestTotal(report, allReportsDict = null) {
    const allAvailableReports = allReportsDict || allReports;
    let moneyRequestReport;
    if (isMoneyRequestReport(report)) {
        moneyRequestReport = report;
    }
    if (allAvailableReports && report.hasOutstandingIOU && report.iouReportID) {
        moneyRequestReport = allAvailableReports[`${ONYXKEYS.COLLECTION.REPORT}${report.iouReportID}`];
    }
    if (moneyRequestReport) {
        const total = lodashGet(moneyRequestReport, 'total', 0);

        if (total !== 0) {
            // There is a possibility that if the Expense report has a negative total.
            // This is because there are instances where you can get a credit back on your card,
            // or you enter a negative expense to “offset” future expenses
            return isExpenseReport(moneyRequestReport) ? total * -1 : Math.abs(total);
        }
    }
    return 0;
}

/**
 * Get the title for a policy expense chat which depends on the role of the policy member seeing this report
 *
 * @param {Object} report
 * @param {Object} [policy]
 * @returns {String}
 */
function getPolicyExpenseChatName(report, policy = undefined) {
    const reportOwnerDisplayName = getDisplayNameForParticipant(report.ownerAccountID) || lodashGet(allPersonalDetails, [report.ownerAccountID, 'login']) || report.reportName;

    // If the policy expense chat is owned by this user, use the name of the policy as the report name.
    if (report.isOwnPolicyExpenseChat) {
        return getPolicyName(report, false, policy);
    }

    const policyExpenseChatRole = lodashGet(allPolicies, [`${ONYXKEYS.COLLECTION.POLICY}${report.policyID}`, 'role']) || 'user';

    // If this user is not admin and this policy expense chat has been archived because of account merging, this must be an old workspace chat
    // of the account which was merged into the current user's account. Use the name of the policy as the name of the report.
    if (isArchivedRoom(report)) {
        const lastAction = ReportActionsUtils.getLastVisibleAction(report.reportID);
        const archiveReason = (lastAction && lastAction.originalMessage && lastAction.originalMessage.reason) || CONST.REPORT.ARCHIVE_REASON.DEFAULT;
        if (archiveReason === CONST.REPORT.ARCHIVE_REASON.ACCOUNT_MERGED && policyExpenseChatRole !== CONST.POLICY.ROLE.ADMIN) {
            return getPolicyName(report, false, policy);
        }
    }

    // If user can see this report and they are not its owner, they must be an admin and the report name should be the name of the policy member
    return reportOwnerDisplayName;
}

/**
 * Get the title for a IOU or expense chat which will be showing the payer and the amount
 *
 * @param {Object} report
 * @param {Object} [policy]
 * @returns  {String}
 */
function getMoneyRequestReportName(report, policy = undefined) {
    const formattedAmount = CurrencyUtils.convertToDisplayString(getMoneyRequestTotal(report), report.currency);
    const payerName = isExpenseReport(report) ? getPolicyName(report, false, policy) : getDisplayNameForParticipant(report.managerID);
    const payerPaidAmountMesssage = Localize.translateLocal('iou.payerPaidAmount', {
        payer: payerName,
        amount: formattedAmount,
    });

    if (report.isWaitingOnBankAccount) {
        return `${payerPaidAmountMesssage} • ${Localize.translateLocal('iou.pending')}`;
    }

    if (report.hasOutstandingIOU) {
        return Localize.translateLocal('iou.payerOwesAmount', {payer: payerName, amount: formattedAmount});
    }

    return payerPaidAmountMesssage;
}

/**
<<<<<<< HEAD
 * Get the report given a reportID
 *
 * @param {String} reportID
 * @returns {Object}
 */
function getReport(reportID) {
    // Deleted reports are set to null and lodashGet will still return null in that case, so we need to add an extra check
    return lodashGet(allReports, `${ONYXKEYS.COLLECTION.REPORT}${reportID}`, {}) || {};
}

/**
=======
>>>>>>> b94c32c1
 * Gets transaction created, amount, currency, comment, and waypoints (for distance request)
 * into a flat object. Used for displaying transactions and sending them in API commands
 *
 * @param {Object} transaction
 * @returns {Object}
 */
function getTransactionDetails(transaction) {
    const report = getReport(transaction.reportID);
    return {
        created: TransactionUtils.getCreated(transaction),
        amount: TransactionUtils.getAmount(transaction, isExpenseReport(report)),
        currency: TransactionUtils.getCurrency(transaction),
        comment: TransactionUtils.getDescription(transaction),
        merchant: TransactionUtils.getMerchant(transaction),
        waypoints: TransactionUtils.getWaypoints(transaction),
        category: TransactionUtils.getCategory(transaction),
        billable: TransactionUtils.getBillable(transaction),
        tag: TransactionUtils.getTag(transaction),
    };
}

/**
 * Can only edit if:
 *
 * - in case of IOU report
 *    - the current user is the requestor
 * - in case of expense report
 *    - the current user is the requestor
 *    - or the user is an admin on the policy the expense report is tied to
 *
 * @param {Object} reportAction
 * @returns {Boolean}
 */
function canEditMoneyRequest(reportAction) {
    // If the report action i snot IOU type, return true early
    if (reportAction.actionName !== CONST.REPORT.ACTIONS.TYPE.IOU) {
        return true;
    }
    const moneyRequestReportID = lodashGet(reportAction, 'originalMessage.IOUReportID', 0);
    if (!moneyRequestReportID) {
        return false;
    }
    const moneyRequestReport = getReport(moneyRequestReportID);
    const isReportSettled = isSettled(moneyRequestReport.reportID);
    const isAdmin = isExpenseReport(moneyRequestReport) && lodashGet(getPolicy(moneyRequestReport.policyID), 'role', '') === CONST.POLICY.ROLE.ADMIN;
    const isRequestor = currentUserAccountID === reportAction.actorAccountID;
    return !isReportSettled && (isAdmin || isRequestor);
}

/**
 * Can only edit if:
 *
 * - It was written by the current user
 * - It's an ADDCOMMENT that is not an attachment
 * - It's money request where conditions for editability are defined in canEditMoneyRequest method
 * - It's not pending deletion
 *
 * @param {Object} reportAction
 * @returns {Boolean}
 */
function canEditReportAction(reportAction) {
    const isCommentOrIOU = reportAction.actionName === CONST.REPORT.ACTIONS.TYPE.ADDCOMMENT || reportAction.actionName === CONST.REPORT.ACTIONS.TYPE.IOU;
    return (
        reportAction.actorAccountID === currentUserAccountID &&
        isCommentOrIOU &&
        canEditMoneyRequest(reportAction) && // Returns true for non-IOU actions
        !isReportMessageAttachment(lodashGet(reportAction, ['message', 0], {})) &&
        !ReportActionsUtils.isDeletedAction(reportAction) &&
        !ReportActionsUtils.isCreatedTaskReportAction(reportAction) &&
        reportAction.pendingAction !== CONST.RED_BRICK_ROAD_PENDING_ACTION.DELETE
    );
}

/**
 * Gets all transactions on an IOU report with a receipt
 *
 * @param {Object|null} iouReportID
 * @returns {[Object]}
 */
function getTransactionsWithReceipts(iouReportID) {
    const allTransactions = TransactionUtils.getAllReportTransactions(iouReportID);
    return _.filter(allTransactions, (transaction) => TransactionUtils.hasReceipt(transaction));
}

/**
 * For report previews, we display a "Receipt scan in progress" indicator
 * instead of the report total only when we have no report total ready to show. This is the case when
 * all requests are receipts that are being SmartScanned. As soon as we have a non-receipt request,
 * or as soon as one receipt request is done scanning, we have at least one
 * "ready" money request, and we remove this indicator to show the partial report total.
 *
 * @param {Object|null} iouReportID
 * @param {Object|null} reportPreviewAction the preview action associated with the IOU report
 * @returns {Boolean}
 */
function areAllRequestsBeingSmartScanned(iouReportID, reportPreviewAction) {
    const transactionsWithReceipts = getTransactionsWithReceipts(iouReportID);
    // If we have more requests than requests with receipts, we have some manual requests
    if (ReportActionsUtils.getNumberOfMoneyRequests(reportPreviewAction) > transactionsWithReceipts.length) {
        return false;
    }
    return _.all(transactionsWithReceipts, (transaction) => TransactionUtils.isReceiptBeingScanned(transaction));
}

/**
 * Check if any of the transactions in the report has required missing fields
 *
 * @param {Object|null} iouReportID
 * @returns {Boolean}
 */
function hasMissingSmartscanFields(iouReportID) {
    const transactionsWithReceipts = getTransactionsWithReceipts(iouReportID);
    return _.some(transactionsWithReceipts, (transaction) => TransactionUtils.hasMissingSmartscanFields(transaction));
}

/**
 * Given a parent IOU report action get report name for the LHN.
 *
 * @param {Object} reportAction
 * @returns {String}
 */
function getTransactionReportName(reportAction) {
    if (ReportActionsUtils.isDeletedParentAction(reportAction)) {
        return Localize.translateLocal('parentReportAction.deletedRequest');
    }

    const transaction = TransactionUtils.getLinkedTransaction(reportAction);
    if (TransactionUtils.hasReceipt(transaction) && TransactionUtils.isReceiptBeingScanned(transaction)) {
        return Localize.translateLocal('iou.receiptScanning');
    }

    if (TransactionUtils.hasMissingSmartscanFields(transaction)) {
        return Localize.translateLocal('iou.receiptMissingDetails');
    }

    const {amount, currency, comment} = getTransactionDetails(transaction);

    return Localize.translateLocal(ReportActionsUtils.isSentMoneyReportAction(reportAction) ? 'iou.threadSentMoneyReportName' : 'iou.threadRequestReportName', {
        formattedAmount: CurrencyUtils.convertToDisplayString(amount, currency),
        comment,
    });
}

/**
 * Get money request message for an IOU report
 *
 * @param {Object} report
 * @param {Object} [reportAction={}] This can be either a report preview action or the IOU action
 * @param {Boolean} [shouldConsiderReceiptBeingScanned=false]
 * @returns  {String}
 */
function getReportPreviewMessage(report, reportAction = {}, shouldConsiderReceiptBeingScanned = false) {
    const reportActionMessage = lodashGet(reportAction, 'message[0].html', '');

    if (_.isEmpty(report) || !report.reportID) {
        // The iouReport is not found locally after SignIn because the OpenApp API won't return iouReports if they're settled
        // As a temporary solution until we know how to solve this the best, we just use the message that returned from BE
        return reportActionMessage;
    }

    const totalAmount = getMoneyRequestTotal(report);
    const payerName = isExpenseReport(report) ? getPolicyName(report) : getDisplayNameForParticipant(report.managerID, true);
    const formattedAmount = CurrencyUtils.convertToDisplayString(totalAmount, report.currency);

    if (isReportApproved(report) && getPolicyType(report, allPolicies) === CONST.POLICY.TYPE.CORPORATE) {
        return `approved ${formattedAmount}`;
    }

    if (shouldConsiderReceiptBeingScanned && ReportActionsUtils.isMoneyRequestAction(reportAction)) {
        const linkedTransaction = TransactionUtils.getLinkedTransaction(reportAction);

        if (!_.isEmpty(linkedTransaction) && TransactionUtils.hasReceipt(linkedTransaction) && TransactionUtils.isReceiptBeingScanned(linkedTransaction)) {
            return Localize.translateLocal('iou.receiptScanning');
        }
    }

    if (isSettled(report.reportID)) {
        // A settled report preview message can come in three formats "paid ... elsewhere" or "paid ... with Expensify"
        let translatePhraseKey = 'iou.paidElsewhereWithAmount';
        if (
            _.contains([CONST.IOU.PAYMENT_TYPE.VBBA, CONST.IOU.PAYMENT_TYPE.EXPENSIFY], reportAction.originalMessage.paymentType) ||
            reportActionMessage.match(/ (with Expensify|using Expensify)$/)
        ) {
            translatePhraseKey = 'iou.paidWithExpensifyWithAmount';
        }
        return Localize.translateLocal(translatePhraseKey, {amount: formattedAmount, payer: payerName});
    }

    if (report.isWaitingOnBankAccount) {
        const submitterDisplayName = getDisplayNameForParticipant(report.ownerAccountID, true);
        return Localize.translateLocal('iou.waitingOnBankAccount', {submitterDisplayName});
    }

    return Localize.translateLocal('iou.payerOwesAmount', {payer: payerName, amount: formattedAmount});
}

/**
 * Get the proper message schema for modified expense message.
 *
 * @param {String} newValue
 * @param {String} oldValue
 * @param {String} valueName
 * @param {Boolean} valueInQuotes
 * @returns {String}
 */

function getProperSchemaForModifiedExpenseMessage(newValue, oldValue, valueName, valueInQuotes) {
    const newValueToDisplay = valueInQuotes ? `"${newValue}"` : newValue;
    const oldValueToDisplay = valueInQuotes ? `"${oldValue}"` : oldValue;
    const displayValueName = valueName.toLowerCase();

    if (!oldValue) {
        return Localize.translateLocal('iou.setTheRequest', {valueName: displayValueName, newValueToDisplay});
    }
    if (!newValue) {
        return Localize.translateLocal('iou.removedTheRequest', {valueName: displayValueName, oldValueToDisplay});
    }
    return Localize.translateLocal('iou.updatedTheRequest', {valueName: displayValueName, newValueToDisplay, oldValueToDisplay});
}

/**
 * Get the proper message schema for modified expense message.
 *
 * @param {String} newValue
 * @param {String} oldValue
 * @param {String} valueName
 * @param {Boolean} valueInQuotes
 * @returns {String}
 */

function getProperSchemaForModifiedDistanceMessage(newDistance, oldDistance, newAmount, oldAmount) {
    if (!oldDistance) {
        return Localize.translateLocal('iou.setTheDistance', {newDistanceToDisplay: newDistance, newAmountToDisplay: newAmount});
    }
    return Localize.translateLocal('iou.updatedTheDistance', {newDistanceToDisplay: newDistance, oldDistanceToDisplay: oldDistance, newAmountToDisplay: newAmount, oldAmountToDisplay: oldAmount});
}

/**
 * Get the report action message when expense has been modified.
 *
 * ModifiedExpense::getNewDotComment in Web-Expensify should match this.
 * If we change this function be sure to update the backend as well.
 *
 * @param {Object} reportAction
 * @returns {String}
 */
function getModifiedExpenseMessage(reportAction) {
    const reportActionOriginalMessage = lodashGet(reportAction, 'originalMessage', {});
    if (_.isEmpty(reportActionOriginalMessage)) {
        return Localize.translateLocal('iou.changedTheRequest');
    }

    const hasModifiedAmount =
        _.has(reportActionOriginalMessage, 'oldAmount') &&
        _.has(reportActionOriginalMessage, 'oldCurrency') &&
        _.has(reportActionOriginalMessage, 'amount') &&
        _.has(reportActionOriginalMessage, 'currency');

    const hasModifiedMerchant = _.has(reportActionOriginalMessage, 'oldMerchant') && _.has(reportActionOriginalMessage, 'merchant');
    if (hasModifiedAmount) {
        const oldCurrency = reportActionOriginalMessage.oldCurrency;
        const oldAmount = CurrencyUtils.convertToDisplayString(reportActionOriginalMessage.oldAmount, oldCurrency);

        const currency = reportActionOriginalMessage.currency;
        const amount = CurrencyUtils.convertToDisplayString(reportActionOriginalMessage.amount, currency);

        // Only Distance edits should modify amount and merchant (which stores distance) in a single transaction.
        // We check the merchant is in distance format (includes @) as a sanity check
        if (hasModifiedMerchant && reportActionOriginalMessage.merchant.includes('@')) {
            return getProperSchemaForModifiedDistanceMessage(reportActionOriginalMessage.merchant, reportActionOriginalMessage.oldMerchant, amount, oldAmount);
        }

        return getProperSchemaForModifiedExpenseMessage(amount, oldAmount, Localize.translateLocal('iou.amount'), false);
    }

    const hasModifiedComment = _.has(reportActionOriginalMessage, 'oldComment') && _.has(reportActionOriginalMessage, 'newComment');
    if (hasModifiedComment) {
        return getProperSchemaForModifiedExpenseMessage(reportActionOriginalMessage.newComment, reportActionOriginalMessage.oldComment, Localize.translateLocal('common.description'), true);
    }

    const hasModifiedCreated = _.has(reportActionOriginalMessage, 'oldCreated') && _.has(reportActionOriginalMessage, 'created');
    if (hasModifiedCreated) {
        // Take only the YYYY-MM-DD value as the original date includes timestamp
        let formattedOldCreated = parseISO(reportActionOriginalMessage.oldCreated);
        formattedOldCreated = format(formattedOldCreated, CONST.DATE.FNS_FORMAT_STRING);
        return getProperSchemaForModifiedExpenseMessage(reportActionOriginalMessage.created, formattedOldCreated, Localize.translateLocal('common.date'), false);
    }

    if (hasModifiedMerchant) {
        return getProperSchemaForModifiedExpenseMessage(reportActionOriginalMessage.merchant, reportActionOriginalMessage.oldMerchant, Localize.translateLocal('common.merchant'), true);
    }

    const hasModifiedCategory = _.has(reportActionOriginalMessage, 'oldCategory') && _.has(reportActionOriginalMessage, 'category');
    if (hasModifiedCategory) {
        return getProperSchemaForModifiedExpenseMessage(reportActionOriginalMessage.category, reportActionOriginalMessage.oldCategory, Localize.translateLocal('common.category'), true);
    }

    const hasModifiedTag = _.has(reportActionOriginalMessage, 'oldTag') && _.has(reportActionOriginalMessage, 'tag');
    if (hasModifiedTag) {
        return getProperSchemaForModifiedExpenseMessage(reportActionOriginalMessage.tag, reportActionOriginalMessage.oldTag, Localize.translateLocal('common.tag'), true);
    }

    const hasModifiedBillable = _.has(reportActionOriginalMessage, 'oldBillable') && _.has(reportActionOriginalMessage, 'billable');
    if (hasModifiedBillable) {
        return getProperSchemaForModifiedExpenseMessage(reportActionOriginalMessage.billable, reportActionOriginalMessage.oldBillable, Localize.translateLocal('iou.request'), true);
    }
}

/**
 * Given the updates user made to the request, compose the originalMessage
 * object of the modified expense action.
 *
 * At the moment, we only allow changing one transaction field at a time.
 *
 * @param {Object} oldTransaction
 * @param {Object} transactionChanges
 * @param {Boolen} isFromExpenseReport
 * @returns {Object}
 */
function getModifiedExpenseOriginalMessage(oldTransaction, transactionChanges, isFromExpenseReport) {
    const originalMessage = {};

    // Remark: Comment field is the only one which has new/old prefixes for the keys (newComment/ oldComment),
    // all others have old/- pattern such as oldCreated/created
    if (_.has(transactionChanges, 'comment')) {
        originalMessage.oldComment = TransactionUtils.getDescription(oldTransaction);
        originalMessage.newComment = transactionChanges.comment;
    }
    if (_.has(transactionChanges, 'created')) {
        originalMessage.oldCreated = TransactionUtils.getCreated(oldTransaction);
        originalMessage.created = transactionChanges.created;
    }
    if (_.has(transactionChanges, 'merchant')) {
        originalMessage.oldMerchant = TransactionUtils.getMerchant(oldTransaction);
        originalMessage.merchant = transactionChanges.merchant;
    }

    // The amount is always a combination of the currency and the number value so when one changes we need to store both
    // to match how we handle the modified expense action in oldDot
    if (_.has(transactionChanges, 'amount') || _.has(transactionChanges, 'currency')) {
        originalMessage.oldAmount = TransactionUtils.getAmount(oldTransaction, isFromExpenseReport);
        originalMessage.amount = lodashGet(transactionChanges, 'amount', originalMessage.oldAmount);
        originalMessage.oldCurrency = TransactionUtils.getCurrency(oldTransaction);
        originalMessage.currency = lodashGet(transactionChanges, 'currency', originalMessage.oldCurrency);
    }

    if (_.has(transactionChanges, 'category')) {
        originalMessage.oldCategory = TransactionUtils.getCategory(oldTransaction);
        originalMessage.category = transactionChanges.category;
    }

    if (_.has(transactionChanges, 'tag')) {
        originalMessage.oldTag = TransactionUtils.getTag(oldTransaction);
        originalMessage.tag = transactionChanges.tag;
    }

    if (_.has(transactionChanges, 'billable')) {
        const oldBillable = TransactionUtils.getBillable(oldTransaction);
        originalMessage.oldBillable = oldBillable ? Localize.translateLocal('common.billable').toLowerCase() : Localize.translateLocal('common.nonBillable').toLowerCase();
        originalMessage.billable = transactionChanges.billable ? Localize.translateLocal('common.billable').toLowerCase() : Localize.translateLocal('common.nonBillable').toLowerCase();
    }

    return originalMessage;
}

/**
 * Returns the parentReport if the given report is a thread.
 *
 * @param {Object} report
 * @returns {Object}
 */
function getParentReport(report) {
    if (!report || !report.parentReportID) {
        return {};
    }
    return lodashGet(allReports, `${ONYXKEYS.COLLECTION.REPORT}${report.parentReportID}`, {});
}

/**
 * Returns the root parentReport if the given report is nested.
 * Uses recursion to iterate any depth of nested reports.
 *
 * @param {Object} report
 * @returns {Object}
 */
function getRootParentReport(report) {
    if (!report) {
        return {};
    }

    // Returns the current report as the root report, because it does not have a parentReportID
    if (!report.parentReportID) {
        return report;
    }

    const parentReport = getReport(report.parentReportID);

    // Runs recursion to iterate a parent report
    return getRootParentReport(parentReport);
}

/**
 * Get the title for a report.
 *
 * @param {Object} report
 * @param {Object} [policy]
 * @returns {String}
 */
function getReportName(report, policy = undefined) {
    let formattedName;
    const parentReportAction = ReportActionsUtils.getParentReportAction(report);
    if (isChatThread(report)) {
        if (ReportActionsUtils.isTransactionThread(parentReportAction)) {
            return getTransactionReportName(parentReportAction);
        }

        const isAttachment = ReportActionsUtils.isReportActionAttachment(parentReportAction);
        const parentReportActionMessage = lodashGet(parentReportAction, ['message', 0, 'text'], '').replace(/(\r\n|\n|\r)/gm, ' ');
        if (isAttachment && parentReportActionMessage) {
            return `[${Localize.translateLocal('common.attachment')}]`;
        }
        if (
            lodashGet(parentReportAction, 'message[0].moderationDecision.decision') === CONST.MODERATION.MODERATOR_DECISION_PENDING_HIDE ||
            lodashGet(parentReportAction, 'message[0].moderationDecision.decision') === CONST.MODERATION.MODERATOR_DECISION_HIDDEN
        ) {
            return Localize.translateLocal('parentReportAction.hiddenMessage');
        }
        return parentReportActionMessage || Localize.translateLocal('parentReportAction.deletedMessage');
    }

    if (isTaskReport(report) && isCanceledTaskReport(report, parentReportAction)) {
        return Localize.translateLocal('parentReportAction.deletedTask');
    }

    if (isChatRoom(report) || isTaskReport(report)) {
        formattedName = report.reportName;
    }

    if (isPolicyExpenseChat(report)) {
        formattedName = getPolicyExpenseChatName(report, policy);
    }

    if (isMoneyRequestReport(report)) {
        formattedName = getMoneyRequestReportName(report, policy);
    }

    if (isArchivedRoom(report)) {
        formattedName += ` (${Localize.translateLocal('common.archived')})`;
    }

    if (formattedName) {
        return formattedName;
    }

    // Not a room or PolicyExpenseChat, generate title from participants
    const participantAccountIDs = (report && report.participantAccountIDs) || [];
    const participantsWithoutCurrentUser = _.without(participantAccountIDs, currentUserAccountID);
    const isMultipleParticipantReport = participantsWithoutCurrentUser.length > 1;

    return _.map(participantsWithoutCurrentUser, (accountID) => getDisplayNameForParticipant(accountID, isMultipleParticipantReport)).join(', ');
}

/**
 * Recursively navigates through thread parents to get the root report and workspace name.
 * The recursion stops when we find a non thread or money request report, whichever comes first.
 * @param {Object} report
 * @returns {Object}
 */
function getRootReportAndWorkspaceName(report) {
    if (isChildReport(report) && !isMoneyRequestReport(report) && !isTaskReport(report)) {
        const parentReport = lodashGet(allReports, [`${ONYXKEYS.COLLECTION.REPORT}${report.parentReportID}`]);
        return getRootReportAndWorkspaceName(parentReport);
    }

    if (isIOURequest(report)) {
        return {
            rootReportName: getReportName(report),
        };
    }
    if (isExpenseRequest(report)) {
        return {
            rootReportName: getReportName(report),
            workspaceName: isIOUReport(report) ? CONST.POLICY.OWNER_EMAIL_FAKE : getPolicyName(report, true),
        };
    }

    return {
        rootReportName: getReportName(report),
        workspaceName: getPolicyName(report, true),
    };
}

/**
 * Get either the policyName or domainName the chat is tied to
 * @param {Object} report
 * @returns {String}
 */
function getChatRoomSubtitle(report) {
    if (isChatThread(report)) {
        return '';
    }
    if (!isDefaultRoom(report) && !isUserCreatedPolicyRoom(report) && !isPolicyExpenseChat(report)) {
        return '';
    }
    if (getChatType(report) === CONST.REPORT.CHAT_TYPE.DOMAIN_ALL) {
        // The domainAll rooms are just #domainName, so we ignore the prefix '#' to get the domainName
        return report.reportName.substring(1);
    }
    if ((isPolicyExpenseChat(report) && report.isOwnPolicyExpenseChat) || isExpenseReport(report)) {
        return Localize.translateLocal('workspace.common.workspace');
    }
    if (isArchivedRoom(report)) {
        return report.oldPolicyName || '';
    }
    return getPolicyName(report);
}

/**
 * Gets the parent navigation subtitle for the report
 * @param {Object} report
 * @returns {Object}
 */
function getParentNavigationSubtitle(report) {
    if (isThread(report)) {
        const parentReport = lodashGet(allReports, [`${ONYXKEYS.COLLECTION.REPORT}${report.parentReportID}`]);
        const {rootReportName, workspaceName} = getRootReportAndWorkspaceName(parentReport);
        if (_.isEmpty(rootReportName)) {
            return {};
        }

        return {rootReportName, workspaceName};
    }
    return {};
}

/**
 * Navigate to the details page of a given report
 *
 * @param {Object} report
 */
function navigateToDetailsPage(report) {
    const participantAccountIDs = lodashGet(report, 'participantAccountIDs', []);

    if (isChatRoom(report) || isPolicyExpenseChat(report) || isChatThread(report) || isTaskReport(report)) {
        Navigation.navigate(ROUTES.REPORT_WITH_ID_DETAILS.getRoute(report.reportID));
        return;
    }
    if (participantAccountIDs.length === 1) {
        Navigation.navigate(ROUTES.PROFILE.getRoute(participantAccountIDs[0]));
        return;
    }
    Navigation.navigate(ROUTES.REPORT_PARTICIPANTS.getRoute(report.reportID));
}

/**
 * Generate a random reportID up to 53 bits aka 9,007,199,254,740,991 (Number.MAX_SAFE_INTEGER).
 * There were approximately 98,000,000 reports with sequential IDs generated before we started using this approach, those make up roughly one billionth of the space for these numbers,
 * so we live with the 1 in a billion chance of a collision with an older ID until we can switch to 64-bit IDs.
 *
 * In a test of 500M reports (28 years of reports at our current max rate) we got 20-40 collisions meaning that
 * this is more than random enough for our needs.
 *
 * @returns {String}
 */
function generateReportID() {
    return (Math.floor(Math.random() * 2 ** 21) * 2 ** 32 + Math.floor(Math.random() * 2 ** 32)).toString();
}

/**
 * @param {Object} report
 * @returns {Boolean}
 */
function hasReportNameError(report) {
    return !_.isEmpty(lodashGet(report, 'errorFields.reportName', {}));
}

/**
 * For comments shorter than or equal to 10k chars, convert the comment from MD into HTML because that's how it is stored in the database
 * For longer comments, skip parsing, but still escape the text, and display plaintext for performance reasons. It takes over 40s to parse a 100k long string!!
 *
 * @param {String} text
 * @returns {String}
 */
function getParsedComment(text) {
    const parser = new ExpensiMark();
    return text.length <= CONST.MAX_MARKUP_LENGTH ? parser.replace(text) : _.escape(text);
}

/**
 * @param {String} [text]
 * @param {File} [file]
 * @returns {Object}
 */
function buildOptimisticAddCommentReportAction(text, file) {
    const parser = new ExpensiMark();
    const commentText = getParsedComment(text);
    const isAttachment = _.isEmpty(text) && file !== undefined;
    const attachmentInfo = isAttachment ? file : {};
    const htmlForNewComment = isAttachment ? CONST.ATTACHMENT_UPLOADING_MESSAGE_HTML : commentText;

    // Remove HTML from text when applying optimistic offline comment
    const textForNewComment = isAttachment ? CONST.ATTACHMENT_MESSAGE_TEXT : parser.htmlToText(htmlForNewComment);

    return {
        commentText,
        reportAction: {
            reportActionID: NumberUtils.rand64(),
            actionName: CONST.REPORT.ACTIONS.TYPE.ADDCOMMENT,
            actorAccountID: currentUserAccountID,
            person: [
                {
                    style: 'strong',
                    text: lodashGet(allPersonalDetails, [currentUserAccountID, 'displayName'], currentUserEmail),
                    type: 'TEXT',
                },
            ],
            automatic: false,
            avatar: lodashGet(allPersonalDetails, [currentUserAccountID, 'avatar'], UserUtils.getDefaultAvatarURL(currentUserAccountID)),
            created: DateUtils.getDBTime(),
            message: [
                {
                    translationKey: isAttachment ? CONST.TRANSLATION_KEYS.ATTACHMENT : '',
                    type: CONST.REPORT.MESSAGE.TYPE.COMMENT,
                    html: htmlForNewComment,
                    text: textForNewComment,
                },
            ],
            isFirstItem: false,
            isAttachment,
            attachmentInfo,
            pendingAction: CONST.RED_BRICK_ROAD_PENDING_ACTION.ADD,
            shouldShow: true,
        },
    };
}

/**
 * update optimistic parent reportAction when a comment is added or remove in the child report
 * @param {String} parentReportAction - Parent report action of the child report
 * @param {String} lastVisibleActionCreated - Last visible action created of the child report
 * @param {String} type - The type of action in the child report
 * @returns {Object}
 */

function updateOptimisticParentReportAction(parentReportAction, lastVisibleActionCreated, type) {
    let childVisibleActionCount = parentReportAction.childVisibleActionCount || 0;
    let childCommenterCount = parentReportAction.childCommenterCount || 0;
    let childOldestFourAccountIDs = parentReportAction.childOldestFourAccountIDs;

    if (type === CONST.RED_BRICK_ROAD_PENDING_ACTION.ADD) {
        childVisibleActionCount += 1;
        const oldestFourAccountIDs = childOldestFourAccountIDs ? childOldestFourAccountIDs.split(',') : [];
        if (oldestFourAccountIDs.length < 4) {
            const index = _.findIndex(oldestFourAccountIDs, (accountID) => accountID === currentUserAccountID.toString());
            if (index === -1) {
                childCommenterCount += 1;
                oldestFourAccountIDs.push(currentUserAccountID);
            }
        }
        childOldestFourAccountIDs = oldestFourAccountIDs.join(',');
    } else if (type === CONST.RED_BRICK_ROAD_PENDING_ACTION.DELETE) {
        if (childVisibleActionCount > 0) {
            childVisibleActionCount -= 1;
        }

        if (childVisibleActionCount === 0) {
            childCommenterCount = 0;
            childOldestFourAccountIDs = '';
        }
    }

    return {
        childVisibleActionCount,
        childCommenterCount,
        childLastVisibleActionCreated: lastVisibleActionCreated,
        childOldestFourAccountIDs,
    };
}

/**
 * Get optimistic data of parent report action
 * @param {String} reportID The reportID of the report that is updated
 * @param {String} lastVisibleActionCreated Last visible action created of the child report
 * @param {String} type The type of action in the child report
 * @param {String} parentReportID Custom reportID to be updated
 * @param {String} parentReportActionID Custom reportActionID to be updated
 * @returns {Object}
 */
function getOptimisticDataForParentReportAction(reportID, lastVisibleActionCreated, type, parentReportID = '', parentReportActionID = '') {
    const report = getReport(reportID);
    const parentReportAction = ReportActionsUtils.getParentReportAction(report);
    if (_.isEmpty(parentReportAction)) {
        return {};
    }

    const optimisticParentReportAction = updateOptimisticParentReportAction(parentReportAction, lastVisibleActionCreated, type);
    return {
        onyxMethod: Onyx.METHOD.MERGE,
        key: `${ONYXKEYS.COLLECTION.REPORT_ACTIONS}${parentReportID || report.parentReportID}`,
        value: {
            [parentReportActionID || report.parentReportActionID]: optimisticParentReportAction,
        },
    };
}

/**
 * Builds an optimistic reportAction for the parent report when a task is created
 * @param {String} taskReportID - Report ID of the task
 * @param {String} taskTitle - Title of the task
 * @param {String} taskAssignee - Email of the person assigned to the task
 * @param {Number} taskAssigneeAccountID - AccountID of the person assigned to the task
 * @param {String} text - Text of the comment
 * @param {String} parentReportID - Report ID of the parent report
 * @returns {Object}
 */
function buildOptimisticTaskCommentReportAction(taskReportID, taskTitle, taskAssignee, taskAssigneeAccountID, text, parentReportID) {
    const reportAction = buildOptimisticAddCommentReportAction(text);
    reportAction.reportAction.message[0].taskReportID = taskReportID;

    // These parameters are not saved on the reportAction, but are used to display the task in the UI
    // Added when we fetch the reportActions on a report
    reportAction.reportAction.originalMessage = {
        html: reportAction.reportAction.message[0].html,
        taskReportID: reportAction.reportAction.message[0].taskReportID,
    };
    reportAction.reportAction.childReportID = taskReportID;
    reportAction.reportAction.parentReportID = parentReportID;
    reportAction.reportAction.childType = CONST.REPORT.TYPE.TASK;
    reportAction.reportAction.childReportName = taskTitle;
    reportAction.reportAction.childManagerAccountID = taskAssigneeAccountID;
    reportAction.reportAction.childStatusNum = CONST.REPORT.STATUS.OPEN;
    reportAction.reportAction.childStateNum = CONST.REPORT.STATE_NUM.OPEN;

    return reportAction;
}

/**
 * Builds an optimistic IOU report with a randomly generated reportID
 *
 * @param {Number} payeeAccountID - AccountID of the person generating the IOU.
 * @param {Number} payerAccountID - AccountID of the other person participating in the IOU.
 * @param {Number} total - IOU amount in the smallest unit of the currency.
 * @param {String} chatReportID - Report ID of the chat where the IOU is.
 * @param {String} currency - IOU currency.
 * @param {Boolean} isSendingMoney - If we send money the IOU should be created as settled
 *
 * @returns {Object}
 */
function buildOptimisticIOUReport(payeeAccountID, payerAccountID, total, chatReportID, currency, isSendingMoney = false) {
    const formattedTotal = CurrencyUtils.convertToDisplayString(total, currency);
    const personalDetails = getPersonalDetailsForAccountID(payerAccountID);
    const payerEmail = personalDetails.login;
    return {
        // If we're sending money, hasOutstandingIOU should be false
        hasOutstandingIOU: !isSendingMoney,
        type: CONST.REPORT.TYPE.IOU,
        cachedTotal: formattedTotal,
        chatReportID,
        currency,
        managerID: payerAccountID,
        ownerAccountID: payeeAccountID,
        reportID: generateReportID(),
        state: CONST.REPORT.STATE.SUBMITTED,
        stateNum: isSendingMoney ? CONST.REPORT.STATE_NUM.SUBMITTED : CONST.REPORT.STATE_NUM.PROCESSING,
        total,

        // We don't translate reportName because the server response is always in English
        reportName: `${payerEmail} owes ${formattedTotal}`,
        parentReportID: chatReportID,
    };
}

/**
 * Builds an optimistic Expense report with a randomly generated reportID
 *
 * @param {String} chatReportID - Report ID of the PolicyExpenseChat where the Expense Report is
 * @param {String} policyID - The policy ID of the PolicyExpenseChat
 * @param {Number} payeeAccountID - AccountID of the employee (payee)
 * @param {Number} total - Amount in cents
 * @param {String} currency
 *
 * @returns {Object}
 */
function buildOptimisticExpenseReport(chatReportID, policyID, payeeAccountID, total, currency) {
    // The amount for Expense reports are stored as negative value in the database
    const storedTotal = total * -1;
    const policyName = getPolicyName(allReports[`${ONYXKEYS.COLLECTION.REPORT}${chatReportID}`]);
    const formattedTotal = CurrencyUtils.convertToDisplayString(storedTotal, currency);

    // The expense report is always created with the policy's output currency
    const outputCurrency = lodashGet(allPolicies, [`${ONYXKEYS.COLLECTION.POLICY}${policyID}`, 'outputCurrency'], CONST.CURRENCY.USD);

    return {
        reportID: generateReportID(),
        chatReportID,
        policyID,
        type: CONST.REPORT.TYPE.EXPENSE,
        ownerAccountID: payeeAccountID,
        hasOutstandingIOU: true,
        currency: outputCurrency,

        // We don't translate reportName because the server response is always in English
        reportName: `${policyName} owes ${formattedTotal}`,
        state: CONST.REPORT.STATE.SUBMITTED,
        stateNum: CONST.REPORT.STATE_NUM.PROCESSING,
        total: storedTotal,
        parentReportID: chatReportID,
    };
}

/**
 * @param {String} iouReportID - the report ID of the IOU report the action belongs to
 * @param {String} type - IOUReportAction type. Can be oneOf(create, decline, cancel, pay, split)
 * @param {Number} total - IOU total in cents
 * @param {String} comment - IOU comment
 * @param {String} currency - IOU currency
 * @param {String} paymentType - IOU paymentMethodType. Can be oneOf(Elsewhere, Expensify)
 * @param {Boolean} isSettlingUp - Whether we are settling up an IOU
 * @returns {Array}
 */
function getIOUReportActionMessage(iouReportID, type, total, comment, currency, paymentType = '', isSettlingUp = false) {
    const amount =
        type === CONST.IOU.REPORT_ACTION_TYPE.PAY
            ? CurrencyUtils.convertToDisplayString(getMoneyRequestTotal(getReport(iouReportID)), currency)
            : CurrencyUtils.convertToDisplayString(total, currency);

    let paymentMethodMessage;
    switch (paymentType) {
        case CONST.IOU.PAYMENT_TYPE.VBBA:
        case CONST.IOU.PAYMENT_TYPE.EXPENSIFY:
            paymentMethodMessage = ' with Expensify';
            break;
        default:
            paymentMethodMessage = ` elsewhere`;
            break;
    }

    let iouMessage;
    switch (type) {
        case CONST.REPORT.ACTIONS.TYPE.APPROVED:
            iouMessage = `approved ${amount}`;
            break;
        case CONST.IOU.REPORT_ACTION_TYPE.CREATE:
            iouMessage = `requested ${amount}${comment && ` for ${comment}`}`;
            break;
        case CONST.IOU.REPORT_ACTION_TYPE.SPLIT:
            iouMessage = `split ${amount}${comment && ` for ${comment}`}`;
            break;
        case CONST.IOU.REPORT_ACTION_TYPE.DELETE:
            iouMessage = `deleted the ${amount} request${comment && ` for ${comment}`}`;
            break;
        case CONST.IOU.REPORT_ACTION_TYPE.PAY:
            iouMessage = isSettlingUp ? `paid ${amount}${paymentMethodMessage}` : `sent ${amount}${comment && ` for ${comment}`}${paymentMethodMessage}`;
            break;
        default:
            break;
    }

    return [
        {
            html: _.escape(iouMessage),
            text: iouMessage,
            isEdited: false,
            type: CONST.REPORT.MESSAGE.TYPE.COMMENT,
        },
    ];
}

/**
 * Builds an optimistic IOU reportAction object
 *
 * @param {String} type - IOUReportAction type. Can be oneOf(create, delete, pay, split).
 * @param {Number} amount - IOU amount in cents.
 * @param {String} currency
 * @param {String} comment - User comment for the IOU.
 * @param {Array}  participants - An array with participants details.
 * @param {String} [transactionID] - Not required if the IOUReportAction type is 'pay'
 * @param {String} [paymentType] - Only required if the IOUReportAction type is 'pay'. Can be oneOf(elsewhere, Expensify).
 * @param {String} [iouReportID] - Only required if the IOUReportActions type is oneOf(decline, cancel, pay). Generates a randomID as default.
 * @param {Boolean} [isSettlingUp] - Whether we are settling up an IOU.
 * @param {Boolean} [isSendMoneyFlow] - Whether this is send money flow
 * @param {Object} [receipt]
 * @param {Boolean} [isOwnPolicyExpenseChat] - Whether this is an expense report create from the current user's policy expense chat
 * @returns {Object}
 */
function buildOptimisticIOUReportAction(
    type,
    amount,
    currency,
    comment,
    participants,
    transactionID = '',
    paymentType = '',
    iouReportID = '',
    isSettlingUp = false,
    isSendMoneyFlow = false,
    receipt = {},
    isOwnPolicyExpenseChat = false,
) {
    const IOUReportID = iouReportID || generateReportID();

    const originalMessage = {
        amount,
        comment,
        currency,
        IOUTransactionID: transactionID,
        IOUReportID,
        type,
    };

    if (type === CONST.IOU.REPORT_ACTION_TYPE.PAY) {
        // In send money flow, we store amount, comment, currency in IOUDetails when type = pay
        if (isSendMoneyFlow) {
            _.each(['amount', 'comment', 'currency'], (key) => {
                delete originalMessage[key];
            });
            originalMessage.IOUDetails = {amount, comment, currency};
            originalMessage.paymentType = paymentType;
        } else {
            // In case of pay money request action, we dont store the comment
            // and there is no single transctionID to link the action to.
            delete originalMessage.IOUTransactionID;
            delete originalMessage.comment;
            originalMessage.paymentType = paymentType;
        }
    }

    // IOUs of type split only exist in group DMs and those don't have an iouReport so we need to delete the IOUReportID key
    if (type === CONST.IOU.REPORT_ACTION_TYPE.SPLIT) {
        delete originalMessage.IOUReportID;
        // Split bill made from a policy expense chat only have the payee's accountID as the participant because the payer could be any policy admin
        if (isOwnPolicyExpenseChat) {
            originalMessage.participantAccountIDs = [currentUserAccountID];
        } else {
            originalMessage.participantAccountIDs = [currentUserAccountID, ..._.pluck(participants, 'accountID')];
        }
    }

    return {
        actionName: CONST.REPORT.ACTIONS.TYPE.IOU,
        actorAccountID: currentUserAccountID,
        automatic: false,
        avatar: lodashGet(currentUserPersonalDetails, 'avatar', UserUtils.getDefaultAvatar(currentUserAccountID)),
        isAttachment: false,
        originalMessage,
        message: getIOUReportActionMessage(iouReportID, type, amount, comment, currency, paymentType, isSettlingUp),
        person: [
            {
                style: 'strong',
                text: lodashGet(currentUserPersonalDetails, 'displayName', currentUserEmail),
                type: 'TEXT',
            },
        ],
        reportActionID: NumberUtils.rand64(),
        shouldShow: true,
        created: DateUtils.getDBTime(),
        pendingAction: CONST.RED_BRICK_ROAD_PENDING_ACTION.ADD,
        receipt,
        whisperedToAccountIDs: _.contains([CONST.IOU.RECEIPT_STATE.SCANREADY, CONST.IOU.RECEIPT_STATE.SCANNING], receipt.state) ? [currentUserAccountID] : [],
    };
}
/**
 * Builds an optimistic APPROVED report action with a randomly generated reportActionID.
 *
 * @param {Number} amount
 * @param {String} currency
 * @param {Number} expenseReportID
 *
 * @returns {Object}
 */
function buildOptimisticApprovedReportAction(amount, currency, expenseReportID) {
    const originalMessage = {
        amount,
        currency,
        expenseReportID,
    };

    return {
        actionName: CONST.REPORT.ACTIONS.TYPE.APPROVED,
        actorAccountID: currentUserAccountID,
        automatic: false,
        avatar: lodashGet(currentUserPersonalDetails, 'avatar', UserUtils.getDefaultAvatar(currentUserAccountID)),
        isAttachment: false,
        originalMessage,
        message: getIOUReportActionMessage(expenseReportID, CONST.REPORT.ACTIONS.TYPE.APPROVED, Math.abs(amount), '', currency),
        person: [
            {
                style: 'strong',
                text: lodashGet(currentUserPersonalDetails, 'displayName', currentUserEmail),
                type: 'TEXT',
            },
        ],
        reportActionID: NumberUtils.rand64(),
        shouldShow: true,
        created: DateUtils.getDBTime(),
        pendingAction: CONST.RED_BRICK_ROAD_PENDING_ACTION.ADD,
    };
}

/**
 * Builds an optimistic report preview action with a randomly generated reportActionID.
 *
 * @param {Object} chatReport
 * @param {Object} iouReport
 * @param {String} [comment] - User comment for the IOU.
 * @param {Object} [transaction] - optimistic first transaction of preview
 *
 * @returns {Object}
 */
function buildOptimisticReportPreview(chatReport, iouReport, comment = '', transaction = undefined) {
    const hasReceipt = TransactionUtils.hasReceipt(transaction);
    const isReceiptBeingScanned = hasReceipt && TransactionUtils.isReceiptBeingScanned(transaction);
    const message = getReportPreviewMessage(iouReport);
    return {
        reportActionID: NumberUtils.rand64(),
        reportID: chatReport.reportID,
        actionName: CONST.REPORT.ACTIONS.TYPE.REPORTPREVIEW,
        pendingAction: CONST.RED_BRICK_ROAD_PENDING_ACTION.ADD,
        originalMessage: {
            linkedReportID: iouReport.reportID,
        },
        message: [
            {
                html: message,
                text: message,
                isEdited: false,
                type: CONST.REPORT.MESSAGE.TYPE.COMMENT,
            },
        ],
        created: DateUtils.getDBTime(),
        accountID: iouReport.managerID || 0,
        // The preview is initially whispered if created with a receipt, so the actor is the current user as well
        actorAccountID: hasReceipt ? currentUserAccountID : iouReport.managerID || 0,
        childMoneyRequestCount: 1,
        childLastMoneyRequestComment: comment,
        childLastReceiptTransactionIDs: hasReceipt ? transaction.transactionID : '',
        whisperedToAccountIDs: isReceiptBeingScanned ? [currentUserAccountID] : [],
    };
}

/**
 * Builds an optimistic modified expense action with a randomly generated reportActionID.
 *
 * @param {Object} transactionThread
 * @param {Object} oldTransaction
 * @param {Object} transactionChanges
 * @param {Object} isFromExpenseReport
 * @returns {Object}
 */
function buildOptimisticModifiedExpenseReportAction(transactionThread, oldTransaction, transactionChanges, isFromExpenseReport) {
    const originalMessage = getModifiedExpenseOriginalMessage(oldTransaction, transactionChanges, isFromExpenseReport);
    return {
        actionName: CONST.REPORT.ACTIONS.TYPE.MODIFIEDEXPENSE,
        actorAccountID: currentUserAccountID,
        automatic: false,
        avatar: lodashGet(currentUserPersonalDetails, 'avatar', UserUtils.getDefaultAvatar(currentUserAccountID)),
        created: DateUtils.getDBTime(),
        isAttachment: false,
        message: [
            {
                // Currently we are composing the message from the originalMessage and message is only used in OldDot and not in the App
                text: 'You',
                style: 'strong',
                type: CONST.REPORT.MESSAGE.TYPE.TEXT,
            },
        ],
        originalMessage,
        person: [
            {
                style: 'strong',
                text: lodashGet(currentUserPersonalDetails, 'displayName', currentUserAccountID),
                type: 'TEXT',
            },
        ],
        pendingAction: CONST.RED_BRICK_ROAD_PENDING_ACTION.ADD,
        reportActionID: NumberUtils.rand64(),
        reportID: transactionThread.reportID,
        shouldShow: true,
    };
}

/**
 * Updates a report preview action that exists for an IOU report.
 *
 * @param {Object} iouReport
 * @param {Object} reportPreviewAction
 * @param {Boolean} isPayRequest
 * @param {String} [comment] - User comment for the IOU.
 * @param {Object} [transaction] - optimistic newest transaction of a report preview
 *
 * @returns {Object}
 */
function updateReportPreview(iouReport, reportPreviewAction, isPayRequest = false, comment = '', transaction = undefined) {
    const hasReceipt = TransactionUtils.hasReceipt(transaction);
    const lastReceiptTransactionIDs = lodashGet(reportPreviewAction, 'childLastReceiptTransactionIDs', '');
    const previousTransactionIDs = lastReceiptTransactionIDs.split(',').slice(0, 2);

    const message = getReportPreviewMessage(iouReport, reportPreviewAction);
    return {
        ...reportPreviewAction,
        created: DateUtils.getDBTime(),
        message: [
            {
                html: message,
                text: message,
                isEdited: false,
                type: CONST.REPORT.MESSAGE.TYPE.COMMENT,
            },
        ],
        childLastMoneyRequestComment: comment || reportPreviewAction.childLastMoneyRequestComment,
        childMoneyRequestCount: reportPreviewAction.childMoneyRequestCount + (isPayRequest ? 0 : 1),
        childLastReceiptTransactionIDs: hasReceipt ? [transaction.transactionID, ...previousTransactionIDs].join(',') : lastReceiptTransactionIDs,
        // As soon as we add a transaction without a receipt to the report, it will have ready money requests,
        // so we remove the whisper
        whisperedToAccountIDs: hasReceipt ? reportPreviewAction.whisperedToAccountIDs : [],
    };
}

function buildOptimisticTaskReportAction(taskReportID, actionName, message = '') {
    const originalMessage = {
        taskReportID,
        type: actionName,
        text: message,
    };

    return {
        actionName,
        actorAccountID: currentUserAccountID,
        automatic: false,
        avatar: lodashGet(currentUserPersonalDetails, 'avatar', UserUtils.getDefaultAvatar(currentUserAccountID)),
        isAttachment: false,
        originalMessage,
        message: [
            {
                text: message,
                taskReportID,
                type: CONST.REPORT.MESSAGE.TYPE.TEXT,
            },
        ],
        person: [
            {
                style: 'strong',
                text: lodashGet(currentUserPersonalDetails, 'displayName', currentUserAccountID),
                type: 'TEXT',
            },
        ],
        reportActionID: NumberUtils.rand64(),
        shouldShow: true,
        created: DateUtils.getDBTime(),
        isFirstItem: false,
        pendingAction: CONST.RED_BRICK_ROAD_PENDING_ACTION.ADD,
    };
}

/**
 * Builds an optimistic chat report with a randomly generated reportID and as much information as we currently have
 *
 * @param {Array} participantList Array of participant accountIDs
 * @param {String} reportName
 * @param {String} chatType
 * @param {String} policyID
 * @param {Number} ownerAccountID
 * @param {Boolean} isOwnPolicyExpenseChat
 * @param {String} oldPolicyName
 * @param {String} visibility
 * @param {String} writeCapability
 * @param {String} notificationPreference
 * @param {String} parentReportActionID
 * @param {String} parentReportID
 * @returns {Object}
 */
function buildOptimisticChatReport(
    participantList,
    reportName = CONST.REPORT.DEFAULT_REPORT_NAME,
    chatType = '',
    policyID = CONST.POLICY.OWNER_EMAIL_FAKE,
    ownerAccountID = CONST.REPORT.OWNER_ACCOUNT_ID_FAKE,
    isOwnPolicyExpenseChat = false,
    oldPolicyName = '',
    visibility = undefined,
    writeCapability = undefined,
    notificationPreference = CONST.REPORT.NOTIFICATION_PREFERENCE.ALWAYS,
    parentReportActionID = '',
    parentReportID = '',
) {
    const currentTime = DateUtils.getDBTime();
    return {
        type: CONST.REPORT.TYPE.CHAT,
        chatType,
        hasOutstandingIOU: false,
        isOwnPolicyExpenseChat,
        isPinned: reportName === CONST.REPORT.WORKSPACE_CHAT_ROOMS.ADMINS,
        lastActorAccountID: 0,
        lastMessageTranslationKey: '',
        lastMessageHtml: '',
        lastMessageText: null,
        lastReadTime: currentTime,
        lastVisibleActionCreated: currentTime,
        notificationPreference,
        oldPolicyName,
        ownerAccountID: ownerAccountID || CONST.REPORT.OWNER_ACCOUNT_ID_FAKE,
        parentReportActionID,
        parentReportID,
        participantAccountIDs: participantList,
        policyID,
        reportID: generateReportID(),
        reportName,
        stateNum: 0,
        statusNum: 0,
        visibility,
        welcomeMessage: '',
        writeCapability,
    };
}

/**
 * Returns the necessary reportAction onyx data to indicate that the chat has been created optimistically
 * @param {String} emailCreatingAction
 * @returns {Object}
 */
function buildOptimisticCreatedReportAction(emailCreatingAction) {
    return {
        reportActionID: NumberUtils.rand64(),
        actionName: CONST.REPORT.ACTIONS.TYPE.CREATED,
        pendingAction: CONST.RED_BRICK_ROAD_PENDING_ACTION.ADD,
        actorAccountID: currentUserAccountID,
        message: [
            {
                type: CONST.REPORT.MESSAGE.TYPE.TEXT,
                style: 'strong',
                text: emailCreatingAction,
            },
            {
                type: CONST.REPORT.MESSAGE.TYPE.TEXT,
                style: 'normal',
                text: ' created this report',
            },
        ],
        person: [
            {
                type: CONST.REPORT.MESSAGE.TYPE.TEXT,
                style: 'strong',
                text: lodashGet(allPersonalDetails, [currentUserAccountID, 'displayName'], currentUserEmail),
            },
        ],
        automatic: false,
        avatar: lodashGet(allPersonalDetails, [currentUserAccountID, 'avatar'], UserUtils.getDefaultAvatar(currentUserAccountID)),
        created: DateUtils.getDBTime(),
        shouldShow: true,
    };
}

/**
 * Returns the necessary reportAction onyx data to indicate that a task report has been edited
 *
 * @param {String} emailEditingTask
 * @returns {Object}
 */

function buildOptimisticEditedTaskReportAction(emailEditingTask) {
    return {
        reportActionID: NumberUtils.rand64(),
        actionName: CONST.REPORT.ACTIONS.TYPE.TASKEDITED,
        pendingAction: CONST.RED_BRICK_ROAD_PENDING_ACTION.ADD,
        actorAccountID: currentUserAccountID,
        message: [
            {
                type: CONST.REPORT.MESSAGE.TYPE.TEXT,
                style: 'strong',
                text: emailEditingTask,
            },
            {
                type: CONST.REPORT.MESSAGE.TYPE.TEXT,
                style: 'normal',
                text: ' edited this task',
            },
        ],
        person: [
            {
                type: CONST.REPORT.MESSAGE.TYPE.TEXT,
                style: 'strong',
                text: lodashGet(allPersonalDetails, [currentUserAccountID, 'displayName'], currentUserEmail),
            },
        ],
        automatic: false,
        avatar: lodashGet(allPersonalDetails, [currentUserAccountID, 'avatar'], UserUtils.getDefaultAvatar(currentUserAccountID)),
        created: DateUtils.getDBTime(),
        shouldShow: false,
    };
}

/**
 * Returns the necessary reportAction onyx data to indicate that a chat has been archived
 *
 * @param {String} emailClosingReport
 * @param {String} policyName
 * @param {String} reason - A reason why the chat has been archived
 * @returns {Object}
 */
function buildOptimisticClosedReportAction(emailClosingReport, policyName, reason = CONST.REPORT.ARCHIVE_REASON.DEFAULT) {
    return {
        actionName: CONST.REPORT.ACTIONS.TYPE.CLOSED,
        actorAccountID: currentUserAccountID,
        automatic: false,
        avatar: lodashGet(allPersonalDetails, [currentUserAccountID, 'avatar'], UserUtils.getDefaultAvatar(currentUserAccountID)),
        created: DateUtils.getDBTime(),
        message: [
            {
                type: CONST.REPORT.MESSAGE.TYPE.TEXT,
                style: 'strong',
                text: emailClosingReport,
            },
            {
                type: CONST.REPORT.MESSAGE.TYPE.TEXT,
                style: 'normal',
                text: ' closed this report',
            },
        ],
        originalMessage: {
            policyName,
            reason,
        },
        pendingAction: CONST.RED_BRICK_ROAD_PENDING_ACTION.ADD,
        person: [
            {
                type: CONST.REPORT.MESSAGE.TYPE.TEXT,
                style: 'strong',
                text: lodashGet(allPersonalDetails, [currentUserAccountID, 'displayName'], currentUserEmail),
            },
        ],
        reportActionID: NumberUtils.rand64(),
        shouldShow: true,
    };
}

/**
 * @param {String} policyID
 * @param {String} policyName
 * @returns {Object}
 */
function buildOptimisticWorkspaceChats(policyID, policyName) {
    const announceChatData = buildOptimisticChatReport(
        [currentUserAccountID],
        CONST.REPORT.WORKSPACE_CHAT_ROOMS.ANNOUNCE,
        CONST.REPORT.CHAT_TYPE.POLICY_ANNOUNCE,
        policyID,
        CONST.POLICY.OWNER_ACCOUNT_ID_FAKE,
        false,
        policyName,
        null,
        undefined,

        // #announce contains all policy members so notifying always should be opt-in only.
        CONST.REPORT.NOTIFICATION_PREFERENCE.DAILY,
    );
    const announceChatReportID = announceChatData.reportID;
    const announceCreatedAction = buildOptimisticCreatedReportAction(CONST.POLICY.OWNER_EMAIL_FAKE);
    const announceReportActionData = {
        [announceCreatedAction.reportActionID]: announceCreatedAction,
    };

    const adminsChatData = buildOptimisticChatReport(
        [currentUserAccountID],
        CONST.REPORT.WORKSPACE_CHAT_ROOMS.ADMINS,
        CONST.REPORT.CHAT_TYPE.POLICY_ADMINS,
        policyID,
        CONST.POLICY.OWNER_ACCOUNT_ID_FAKE,
        false,
        policyName,
    );
    const adminsChatReportID = adminsChatData.reportID;
    const adminsCreatedAction = buildOptimisticCreatedReportAction(CONST.POLICY.OWNER_EMAIL_FAKE);
    const adminsReportActionData = {
        [adminsCreatedAction.reportActionID]: adminsCreatedAction,
    };

    const expenseChatData = buildOptimisticChatReport([currentUserAccountID], '', CONST.REPORT.CHAT_TYPE.POLICY_EXPENSE_CHAT, policyID, currentUserAccountID, true, policyName);
    const expenseChatReportID = expenseChatData.reportID;
    const expenseReportCreatedAction = buildOptimisticCreatedReportAction(currentUserEmail);
    const expenseReportActionData = {
        [expenseReportCreatedAction.reportActionID]: expenseReportCreatedAction,
    };

    return {
        announceChatReportID,
        announceChatData,
        announceReportActionData,
        announceCreatedReportActionID: announceCreatedAction.reportActionID,
        adminsChatReportID,
        adminsChatData,
        adminsReportActionData,
        adminsCreatedReportActionID: adminsCreatedAction.reportActionID,
        expenseChatReportID,
        expenseChatData,
        expenseReportActionData,
        expenseCreatedReportActionID: expenseReportCreatedAction.reportActionID,
    };
}

/**
 * Builds an optimistic Task Report with a randomly generated reportID
 *
 * @param {Number} ownerAccountID - Account ID of the person generating the Task.
 * @param {String} assigneeAccountID - AccountID of the other person participating in the Task.
 * @param {String} parentReportID - Report ID of the chat where the Task is.
 * @param {String} title - Task title.
 * @param {String} description - Task description.
 * @param {String} policyID - PolicyID of the parent report
 *
 * @returns {Object}
 */

function buildOptimisticTaskReport(ownerAccountID, assigneeAccountID = 0, parentReportID, title, description, policyID = CONST.POLICY.OWNER_EMAIL_FAKE) {
    return {
        reportID: generateReportID(),
        reportName: title,
        description,
        ownerAccountID,
        participantAccountIDs: assigneeAccountID && assigneeAccountID !== ownerAccountID ? [assigneeAccountID] : [],
        managerID: assigneeAccountID,
        type: CONST.REPORT.TYPE.TASK,
        parentReportID,
        policyID,
        stateNum: CONST.REPORT.STATE_NUM.OPEN,
        statusNum: CONST.REPORT.STATUS.OPEN,
    };
}

/**
 * A helper method to create transaction thread
 *
 * @param {Object} reportAction - the parent IOU report action from which to create the thread
 *
 * @param {String} moneyRequestReportID - the reportID which the report action belong to
 *
 * @returns {Object}
 */
function buildTransactionThread(reportAction, moneyRequestReportID) {
    const participantAccountIDs = _.uniq([currentUserAccountID, Number(reportAction.actorAccountID)]);
    return buildOptimisticChatReport(
        participantAccountIDs,
        getTransactionReportName(reportAction),
        '',
        lodashGet(getReport(moneyRequestReportID), 'policyID', CONST.POLICY.OWNER_EMAIL_FAKE),
        CONST.POLICY.OWNER_ACCOUNT_ID_FAKE,
        false,
        '',
        undefined,
        undefined,
        CONST.REPORT.NOTIFICATION_PREFERENCE.ALWAYS,
        reportAction.reportActionID,
        moneyRequestReportID,
    );
}

/**
 * @param {Object} report
 * @returns {Boolean}
 */
function isUnread(report) {
    if (!report) {
        return false;
    }

    // lastVisibleActionCreated and lastReadTime are both datetime strings and can be compared directly
    const lastVisibleActionCreated = report.lastVisibleActionCreated || '';
    const lastReadTime = report.lastReadTime || '';
    return lastReadTime < lastVisibleActionCreated;
}

/**
 * @param {Object} report
 * @returns {Boolean}
 */
function isUnreadWithMention(report) {
    if (!report) {
        return false;
    }

    // lastMentionedTime and lastReadTime are both datetime strings and can be compared directly
    const lastMentionedTime = report.lastMentionedTime || '';
    const lastReadTime = report.lastReadTime || '';
    return lastReadTime < lastMentionedTime;
}

/**
 * @param {Object} report
 * @param {Object} allReportsDict
 * @returns {Boolean}
 */
function isIOUOwnedByCurrentUser(report, allReportsDict = null) {
    const allAvailableReports = allReportsDict || allReports;
    if (!report || !allAvailableReports) {
        return false;
    }

    let reportToLook = report;
    if (report.iouReportID) {
        const iouReport = allAvailableReports[`${ONYXKEYS.COLLECTION.REPORT}${report.iouReportID}`];
        if (iouReport) {
            reportToLook = iouReport;
        }
    }

    return reportToLook.ownerAccountID === currentUserAccountID;
}

/**
 * Should return true only for personal 1:1 report
 *
 * @param {Object} report (chatReport or iouReport)
 * @returns {boolean}
 */
function isOneOnOneChat(report) {
    const isChatRoomValue = lodashGet(report, 'isChatRoom', false);
    const participantsListValue = lodashGet(report, 'participantsList', []);
    return (
        !isThread(report) &&
        !isChatRoom(report) &&
        !isChatRoomValue &&
        !isExpenseRequest(report) &&
        !isMoneyRequestReport(report) &&
        !isPolicyExpenseChat(report) &&
        !isTaskReport(report) &&
        isDM(report) &&
        !isIOUReport(report) &&
        participantsListValue.length === 1
    );
}

/**
 * Assuming the passed in report is a default room, lets us know whether we can see it or not, based on permissions and
 * the various subsets of users we've allowed to use default rooms.
 *
 * @param {Object} report
 * @param {Array<Object>} policies
 * @param {Array<String>} betas
 * @return {Boolean}
 */
function canSeeDefaultRoom(report, policies, betas) {
    // Include archived rooms
    if (isArchivedRoom(report)) {
        return true;
    }

    // Include default rooms for free plan policies (domain rooms aren't included in here because they do not belong to a policy)
    if (getPolicyType(report, policies) === CONST.POLICY.TYPE.FREE) {
        return true;
    }

    // Include domain rooms with Partner Managers (Expensify accounts) in them for accounts that are on a domain with an Approved Accountant
    if (isDomainRoom(report) && doesDomainHaveApprovedAccountant && hasExpensifyEmails(lodashGet(report, ['participantAccountIDs'], []))) {
        return true;
    }

    // If the room has an assigned guide, it can be seen.
    if (hasExpensifyGuidesEmails(lodashGet(report, ['participantAccountIDs'], []))) {
        return true;
    }

    // Include any admins and announce rooms, since only non partner-managed domain rooms are on the beta now.
    if (isAdminRoom(report) || isAnnounceRoom(report)) {
        return true;
    }

    // For all other cases, just check that the user belongs to the default rooms beta
    return Permissions.canUseDefaultRooms(betas);
}

/**
 * @param {Object} report
 * @param {Array<Object>} policies
 * @param {Array<String>} betas
 * @param {Object} allReportActions
 * @returns {Boolean}
 */
function canAccessReport(report, policies, betas, allReportActions) {
    if (isThread(report) && ReportActionsUtils.isPendingRemove(ReportActionsUtils.getParentReportAction(report, allReportActions))) {
        return false;
    }

    // We hide default rooms (it's basically just domain rooms now) from people who aren't on the defaultRooms beta.
    if (isDefaultRoom(report) && !canSeeDefaultRoom(report, policies, betas)) {
        return false;
    }

    return true;
}
/**
 * Check if the report is the parent report of the currently viewed report or at least one child report has report action
 * @param {Object} report
 * @param {String} currentReportId
 * @returns {Boolean}
 */
function shouldHideReport(report, currentReportId) {
    const parentReport = getParentReport(getReport(currentReportId));
    const reportActions = ReportActionsUtils.getAllReportActions(report.reportID);
    const isChildReportHasComment = _.some(reportActions, (reportAction) => (reportAction.childVisibleActionCount || 0) > 0);
    return parentReport.reportID !== report.reportID && !isChildReportHasComment;
}

/**
 * Takes several pieces of data from Onyx and evaluates if a report should be shown in the option list (either when searching
 * for reports or the reports shown in the LHN).
 *
 * This logic is very specific and the order of the logic is very important. It should fail quickly in most cases and also
 * filter out the majority of reports before filtering out very specific minority of reports.
 *
 * @param {Object} report
 * @param {String} currentReportId
 * @param {Boolean} isInGSDMode
 * @param {String[]} betas
 * @param {Object} policies
 * @param {Object} allReportActions
 * @param {Boolean} excludeEmptyChats
 * @returns {boolean}
 */
function shouldReportBeInOptionList(report, currentReportId, isInGSDMode, betas, policies, allReportActions, excludeEmptyChats = false) {
    const isInDefaultMode = !isInGSDMode;

    // Exclude reports that have no data because there wouldn't be anything to show in the option item.
    // This can happen if data is currently loading from the server or a report is in various stages of being created.
    // This can also happen for anyone accessing a public room or archived room for which they don't have access to the underlying policy.
    if (
        !report ||
        !report.reportID ||
        report.isHidden ||
        (report.participantAccountIDs &&
            report.participantAccountIDs.length === 0 &&
            !isChatThread(report) &&
            !isPublicRoom(report) &&
            !isArchivedRoom(report) &&
            !isMoneyRequestReport(report) &&
            !isTaskReport(report))
    ) {
        return false;
    }

    if (!canAccessReport(report, policies, betas, allReportActions)) {
        return false;
    }

    // Include the currently viewed report. If we excluded the currently viewed report, then there
    // would be no way to highlight it in the options list and it would be confusing to users because they lose
    // a sense of context.
    if (report.reportID === currentReportId) {
        return true;
    }

    // Include reports that are relevant to the user in any view mode. Criteria include having a draft, having an outstanding IOU, or being assigned to an open task.
    if (report.hasDraft || isWaitingForIOUActionFromCurrentUser(report) || isWaitingForTaskCompleteFromAssignee(report)) {
        return true;
    }
    const lastVisibleMessage = ReportActionsUtils.getLastVisibleMessage(report.reportID);
    const isEmptyChat = !report.lastMessageText && !report.lastMessageTranslationKey && !lastVisibleMessage.lastMessageText && !lastVisibleMessage.lastMessageTranslationKey;
    const canHideReport = shouldHideReport(report, currentReportId);

    // Include reports if they are pinned
    if (report.isPinned) {
        return true;
    }

    // Include reports that have errors from trying to add a workspace
    // If we excluded it, then the red-brock-road pattern wouldn't work for the user to resolve the error
    if (report.errorFields && report.errorFields.addWorkspaceRoom) {
        return true;
    }

    // All unread chats (even archived ones) in GSD mode will be shown. This is because GSD mode is specifically for focusing the user on the most relevant chats, primarily, the unread ones
    if (isInGSDMode) {
        return isUnread(report);
    }

    // Archived reports should always be shown when in default (most recent) mode. This is because you should still be able to access and search for the chats to find them.
    if (isInDefaultMode && isArchivedRoom(report)) {
        return true;
    }

    // Hide chats between two users that haven't been commented on from the LNH
    if (excludeEmptyChats && isEmptyChat && isChatReport(report) && !isChatRoom(report) && !isPolicyExpenseChat(report) && canHideReport) {
        return false;
    }

    return true;
}

/**
 * Attempts to find a report in onyx with the provided list of participants. Does not include threads, task, money request, room, and policy expense chat.
 * @param {Array<Number>} newParticipantList
 * @returns {Array|undefined}
 */
function getChatByParticipants(newParticipantList) {
    newParticipantList.sort();
    return _.find(allReports, (report) => {
        // If the report has been deleted, or there are no participants (like an empty #admins room) then skip it
        if (
            !report ||
            _.isEmpty(report.participantAccountIDs) ||
            isChatThread(report) ||
            isTaskReport(report) ||
            isMoneyRequestReport(report) ||
            isChatRoom(report) ||
            isPolicyExpenseChat(report)
        ) {
            return false;
        }

        // Only return the chat if it has all the participants
        return _.isEqual(newParticipantList, _.sortBy(report.participantAccountIDs));
    });
}

/**
 * Attempts to find a report in onyx with the provided list of participants in given policy
 * @param {Array} newParticipantList
 * @param {String} policyID
 * @returns {object|undefined}
 */
function getChatByParticipantsAndPolicy(newParticipantList, policyID) {
    newParticipantList.sort();
    return _.find(allReports, (report) => {
        // If the report has been deleted, or there are no participants (like an empty #admins room) then skip it
        if (!report || !report.participantAccountIDs) {
            return false;
        }

        // Only return the room if it has all the participants and is not a policy room
        return report.policyID === policyID && _.isEqual(newParticipantList, _.sortBy(report.participantAccountIDs));
    });
}

/**
 * @param {String} policyID
 * @returns {Array}
 */
function getAllPolicyReports(policyID) {
    return _.filter(allReports, (report) => report && report.policyID === policyID);
}

/**
 * Returns true if Chronos is one of the chat participants (1:1)
 * @param {Object} report
 * @returns {Boolean}
 */
function chatIncludesChronos(report) {
    return report.participantAccountIDs && _.contains(report.participantAccountIDs, CONST.ACCOUNT_ID.CHRONOS);
}

/**
 * Can only flag if:
 *
 * - It was written by someone else
 * - It's an ADDCOMMENT that is not an attachment
 *
 * @param {Object} reportAction
 * @param {number} reportID
 * @returns {Boolean}
 */
function canFlagReportAction(reportAction, reportID) {
    return (
        reportAction.actorAccountID !== currentUserAccountID &&
        reportAction.actionName === CONST.REPORT.ACTIONS.TYPE.ADDCOMMENT &&
        !ReportActionsUtils.isDeletedAction(reportAction) &&
        !ReportActionsUtils.isCreatedTaskReportAction(reportAction) &&
        isAllowedToComment(getReport(reportID))
    );
}

/**
 * Whether flag comment page should show
 *
 * @param {Object} reportAction
 * @param {Object} report
 * @returns {Boolean}
 */

function shouldShowFlagComment(reportAction, report) {
    return (
        canFlagReportAction(reportAction, report.reportID) &&
        !isArchivedRoom(report) &&
        !chatIncludesChronos(report) &&
        !isConciergeChatReport(report.reportID) &&
        reportAction.actorAccountID !== CONST.ACCOUNT_ID.CONCIERGE
    );
}

/**
 * @param {Object} report
 * @param {String} report.lastReadTime
 * @param {Array} sortedAndFilteredReportActions - reportActions for the report, sorted newest to oldest, and filtered for only those that should be visible
 *
 * @returns {String|null}
 */
function getNewMarkerReportActionID(report, sortedAndFilteredReportActions) {
    if (!isUnread(report)) {
        return '';
    }

    const newMarkerIndex = _.findLastIndex(sortedAndFilteredReportActions, (reportAction) => (reportAction.created || '') > report.lastReadTime);

    return _.has(sortedAndFilteredReportActions[newMarkerIndex], 'reportActionID') ? sortedAndFilteredReportActions[newMarkerIndex].reportActionID : '';
}

/**
 * Performs the markdown conversion, and replaces code points > 127 with C escape sequences
 * Used for compatibility with the backend auth validator for AddComment, and to account for MD in comments
 * @param {String} textComment
 * @returns {Number} The comment's total length as seen from the backend
 */
function getCommentLength(textComment) {
    return getParsedComment(textComment)
        .replace(/[^ -~]/g, '\\u????')
        .trim().length;
}

/**
 * @param {String|null} url
 * @returns {String}
 */
function getRouteFromLink(url) {
    if (!url) {
        return '';
    }

    // Get the reportID from URL
    let route = url;
    _.each(linkingConfig.prefixes, (prefix) => {
        const localWebAndroidRegEx = /^(http:\/\/([0-9]{1,3})\.([0-9]{1,3})\.([0-9]{1,3})\.([0-9]{1,3}))/;
        if (route.startsWith(prefix)) {
            route = route.replace(prefix, '');
        } else if (localWebAndroidRegEx.test(route)) {
            route = route.replace(localWebAndroidRegEx, '');
        } else {
            return;
        }

        // Remove the port if it's a localhost URL
        if (/^:\d+/.test(route)) {
            route = route.replace(/:\d+/, '');
        }

        // Remove the leading slash if exists
        if (route.startsWith('/')) {
            route = route.replace('/', '');
        }
    });
    return route;
}

/**
 * @param {String} route
 * @returns {Object}
 */
function parseReportRouteParams(route) {
    let parsingRoute = route;
    if (parsingRoute.at(0) === '/') {
        // remove the first slash
        parsingRoute = parsingRoute.slice(1);
    }

    if (!parsingRoute.startsWith(Url.addTrailingForwardSlash('r'))) {
        return {reportID: '', isSubReportPageRoute: false};
    }

    const pathSegments = parsingRoute.split('/');
    return {
        reportID: pathSegments[1],
        isSubReportPageRoute: pathSegments.length > 2,
    };
}

/**
 * @param {String|null} url
 * @returns {String}
 */
function getReportIDFromLink(url) {
    const route = getRouteFromLink(url);
    const {reportID, isSubReportPageRoute} = parseReportRouteParams(route);
    if (isSubReportPageRoute) {
        // We allow the Sub-Report deep link routes (settings, details, etc.) to be handled by their respective component pages
        return '';
    }
    return reportID;
}

/**
 * Check if the chat report is linked to an iou that is waiting for the current user to add a credit bank account.
 *
 * @param {Object} chatReport
 * @returns {Boolean}
 */
function hasIOUWaitingOnCurrentUserBankAccount(chatReport) {
    if (chatReport.iouReportID) {
        const iouReport = allReports[`${ONYXKEYS.COLLECTION.REPORT}${chatReport.iouReportID}`];
        if (iouReport && iouReport.isWaitingOnBankAccount && iouReport.ownerAccountID === currentUserAccountID) {
            return true;
        }
    }

    return false;
}

/**
 * Users can request money in policy expense chats only if they are in a role of a member in the chat (in other words, if it's their policy expense chat)
 *
 * @param {Object} report
 * @returns {Boolean}
 */
function canRequestMoney(report) {
    // Prevent requesting money if pending iou waiting for their bank account already exists.
    if (hasIOUWaitingOnCurrentUserBankAccount(report)) {
        return false;
    }
    return !isPolicyExpenseChat(report) || report.isOwnPolicyExpenseChat;
}

/**
 * @param {Object} report
 * @param {Array<Number>} reportParticipants
 * @param {Array} betas
 * @returns {Array}
 */
function getMoneyRequestOptions(report, reportParticipants, betas) {
    // In any thread or task report, we do not allow any new money requests yet
    if (isChatThread(report) || isTaskReport(report)) {
        return [];
    }

    const participants = _.filter(reportParticipants, (accountID) => currentUserPersonalDetails.accountID !== accountID);

    const hasExcludedIOUAccountIDs = lodashIntersection(reportParticipants, CONST.EXPENSIFY_ACCOUNT_IDS).length > 0;
    const hasSingleParticipantInReport = participants.length === 1;
    const hasMultipleParticipants = participants.length > 1;

    if (hasExcludedIOUAccountIDs || (participants.length === 0 && !report.isOwnPolicyExpenseChat)) {
        return [];
    }

    // Additional requests should be blocked for money request reports if it is approved or reimbursed
    if (isMoneyRequestReport(report) && (isReportApproved(report) || isSettled(report.reportID))) {
        return [];
    }

    // User created policy rooms and default rooms like #admins or #announce will always have the Split Bill option
    // unless there are no participants at all (e.g. #admins room for a policy with only 1 admin)
    // DM chats will have the Split Bill option only when there are at least 3 people in the chat.
    // There is no Split Bill option for Workspace chats
    if (isChatRoom(report) || (hasMultipleParticipants && !isPolicyExpenseChat(report)) || isControlPolicyExpenseChat(report)) {
        return [CONST.IOU.MONEY_REQUEST_TYPE.SPLIT];
    }

    // DM chats that only have 2 people will see the Send / Request money options.
    // Workspace chats should only see the Request money option, as "easy overages" is not available.
    return [
        ...(canRequestMoney(report) ? [CONST.IOU.MONEY_REQUEST_TYPE.REQUEST] : []),

        // Send money option should be visible only in DMs
        ...(Permissions.canUseIOUSend(betas) && isChatReport(report) && !isPolicyExpenseChat(report) && hasSingleParticipantInReport ? [CONST.IOU.MONEY_REQUEST_TYPE.SEND] : []),
    ];
}

/**
 * Allows a user to leave a policy room according to the following conditions of the visibility or chatType rNVP:
 * `public` - Anyone can leave (because anybody can join)
 * `public_announce` - Only non-policy members can leave (it's auto-shared with policy members)
 * `policy_admins` - Nobody can leave (it's auto-shared with all policy admins)
 * `policy_announce` - Nobody can leave (it's auto-shared with all policy members)
 * `policyExpenseChat` - Nobody can leave (it's auto-shared with all policy members)
 * `policy` - Anyone can leave (though only policy members can join)
 * `domain` - Nobody can leave (it's auto-shared with domain members)
 * `dm` - Nobody can leave (it's auto-shared with users)
 * `private` - Anybody can leave (though you can only be invited to join)
 *
 * @param {Object} report
 * @param {String} report.visibility
 * @param {String} report.chatType
 * @param {Boolean} isPolicyMember
 * @returns {Boolean}
 */
function canLeaveRoom(report, isPolicyMember) {
    if (_.isEmpty(report.visibility)) {
        if (
            report.chatType === CONST.REPORT.CHAT_TYPE.POLICY_ADMINS ||
            report.chatType === CONST.REPORT.CHAT_TYPE.POLICY_ANNOUNCE ||
            report.chatType === CONST.REPORT.CHAT_TYPE.POLICY_EXPENSE_CHAT ||
            report.chatType === CONST.REPORT.CHAT_TYPE.DOMAIN_ALL ||
            _.isEmpty(report.chatType)
        ) {
            // DM chats don't have a chatType
            return false;
        }
    } else if (isPublicAnnounceRoom(report) && isPolicyMember) {
        return false;
    }
    return true;
}

/**
 * @param {Number[]} participantAccountIDs
 * @returns {Boolean}
 */
function isCurrentUserTheOnlyParticipant(participantAccountIDs) {
    return participantAccountIDs && participantAccountIDs.length === 1 && participantAccountIDs[0] === currentUserAccountID;
}

/**
 * Returns display names for those that can see the whisper.
 * However, it returns "you" if the current user is the only one who can see it besides the person that sent it.
 *
 * @param {Number[]} participantAccountIDs
 * @returns {string}
 */
function getWhisperDisplayNames(participantAccountIDs) {
    const isWhisperOnlyVisibleToCurrentUser = isCurrentUserTheOnlyParticipant(participantAccountIDs);

    // When the current user is the only participant, the display name needs to be "you" because that's the only person reading it
    if (isWhisperOnlyVisibleToCurrentUser) {
        return Localize.translateLocal('common.youAfterPreposition');
    }

    return _.map(participantAccountIDs, (accountID) => getDisplayNameForParticipant(accountID, !isWhisperOnlyVisibleToCurrentUser)).join(', ');
}

/**
 * Show subscript on workspace chats / threads and expense requests
 * @param {Object} report
 * @returns {Boolean}
 */
function shouldReportShowSubscript(report) {
    if (isArchivedRoom(report)) {
        return false;
    }

    if (isPolicyExpenseChat(report) && !isChatThread(report) && !isTaskReport(report) && !report.isOwnPolicyExpenseChat) {
        return true;
    }

    if (isPolicyExpenseChat(report) && !isThread(report) && !isTaskReport(report)) {
        return true;
    }

    if (isExpenseRequest(report)) {
        return true;
    }

    if (isWorkspaceTaskReport(report)) {
        return true;
    }

    if (isWorkspaceThread(report)) {
        return true;
    }

    return false;
}

/**
 * Return true if reports data exists
 * @returns {Boolean}
 */
function isReportDataReady() {
    return !_.isEmpty(allReports) && _.some(_.keys(allReports), (key) => allReports[key].reportID);
}

/**
 * Find the parent report action in assignee report for a task report
 * Returns an empty object if assignee report is the same as the share destination report
 *
 * @param {Object} taskReport
 * @returns {Object}
 */
function getTaskParentReportActionIDInAssigneeReport(taskReport) {
    const assigneeChatReportID = lodashGet(getChatByParticipants(isReportManager(taskReport) ? [taskReport.ownerAccountID] : [taskReport.managerID]), 'reportID');
    if (!assigneeChatReportID || assigneeChatReportID === taskReport.parentReportID) {
        return {};
    }

    const clonedParentReportActionID = lodashGet(ReportActionsUtils.getParentReportActionInReport(taskReport.reportID, assigneeChatReportID), 'reportActionID');
    if (!clonedParentReportActionID) {
        return {};
    }

    return {
        reportID: assigneeChatReportID,
        reportActionID: clonedParentReportActionID,
    };
}

/**
 * Return the errors we have when creating a chat or a workspace room
 * @param {Object} report
 * @returns {Object} errors
 */
function getAddWorkspaceRoomOrChatReportErrors(report) {
    // We are either adding a workspace room, or we're creating a chat, it isn't possible for both of these to have errors for the same report at the same time, so
    // simply looking up the first truthy value will get the relevant property if it's set.
    return lodashGet(report, 'errorFields.addWorkspaceRoom') || lodashGet(report, 'errorFields.createChat');
}

/**
 * Returns true if write actions like assign task, money request, send message should be disabled on a report
 * @param {Object} report
 * @returns {Boolean}
 */
function shouldDisableWriteActions(report) {
    const reportErrors = getAddWorkspaceRoomOrChatReportErrors(report);
    return isArchivedRoom(report) || !_.isEmpty(reportErrors) || !isAllowedToComment(report) || isAnonymousUser;
}

/**
 * Returns ID of the original report from which the given reportAction is first created.
 *
 * @param {String} reportID
 * @param {Object} reportAction
 * @returns {String}
 */
function getOriginalReportID(reportID, reportAction) {
    return isThreadFirstChat(reportAction, reportID) ? lodashGet(allReports, [`${ONYXKEYS.COLLECTION.REPORT}${reportID}`, 'parentReportID']) : reportID;
}

/**
 * Return the pendingAction and the errors we have when creating a chat or a workspace room offline
 * @param {Object} report
 * @returns {Object} pending action , errors
 */
function getReportOfflinePendingActionAndErrors(report) {
    // We are either adding a workspace room, or we're creating a chat, it isn't possible for both of these to be pending, or to have errors for the same report at the same time, so
    // simply looking up the first truthy value for each case will get the relevant property if it's set.
    const addWorkspaceRoomOrChatPendingAction = lodashGet(report, 'pendingFields.addWorkspaceRoom') || lodashGet(report, 'pendingFields.createChat');
    const addWorkspaceRoomOrChatErrors = getAddWorkspaceRoomOrChatReportErrors(report);
    return {addWorkspaceRoomOrChatPendingAction, addWorkspaceRoomOrChatErrors};
}

/**
 * @param {String} policyOwner
 * @returns {String|null}
 */
function getPolicyExpenseChatReportIDByOwner(policyOwner) {
    const policyWithOwner = _.find(allPolicies, (policy) => policy.owner === policyOwner);
    if (!policyWithOwner) {
        return null;
    }

    const expenseChat = _.find(allReports, (report) => isPolicyExpenseChat(report) && report.policyID === policyWithOwner.id);
    if (!expenseChat) {
        return null;
    }
    return expenseChat.reportID;
}

/*
 * @param {Object|null} report
 * @returns {Boolean}
 */
function shouldDisableSettings(report) {
    return !isPolicyExpenseChat(report) && !isChatRoom(report) && !isChatThread(report);
}

/**
 * @param {Object|null} report
 * @param {Object|null} policy - the workspace the report is on, null if the user isn't a member of the workspace
 * @returns {Boolean}
 */
function shouldDisableRename(report, policy) {
    if (isDefaultRoom(report) || isArchivedRoom(report) || isChatThread(report)) {
        return true;
    }

    // if the linked workspace is null, that means the person isn't a member of the workspace the report is in
    // which means this has to be a public room we want to disable renaming for
    if (!policy) {
        return true;
    }

    // If there is a linked workspace, that means the user is a member of the workspace the report is in.
    // Still, we only want policy owners and admins to be able to modify the name.
    return !_.keys(loginList).includes(policy.owner) && policy.role !== CONST.POLICY.ROLE.ADMIN;
}

/**
 * Returns the onyx data needed for the task assignee chat
 * @param {Number} accountID
 * @param {String} assigneeEmail
 * @param {Number} assigneeAccountID
 * @param {String} taskReportID
 * @param {String} assigneeChatReportID
 * @param {String} parentReportID
 * @param {String} title
 * @param {Object} assigneeChatReport
 * @returns {Object}
 */
function getTaskAssigneeChatOnyxData(accountID, assigneeEmail, assigneeAccountID, taskReportID, assigneeChatReportID, parentReportID, title, assigneeChatReport) {
    // Set if we need to add a comment to the assignee chat notifying them that they have been assigned a task
    let optimisticAssigneeAddComment;
    // Set if this is a new chat that needs to be created for the assignee
    let optimisticChatCreatedReportAction;
    const currentTime = DateUtils.getDBTime();
    const optimisticData = [];
    const successData = [];
    const failureData = [];

    // You're able to assign a task to someone you haven't chatted with before - so we need to optimistically create the chat and the chat reportActions
    // Only add the assignee chat report to onyx if we haven't already set it optimistically
    if (assigneeChatReport.isOptimisticReport && lodashGet(assigneeChatReport, 'pendingFields.createChat') !== CONST.RED_BRICK_ROAD_PENDING_ACTION.ADD) {
        optimisticChatCreatedReportAction = buildOptimisticCreatedReportAction(assigneeChatReportID);
        optimisticData.push(
            {
                onyxMethod: Onyx.METHOD.MERGE,
                key: `${ONYXKEYS.COLLECTION.REPORT}${assigneeChatReportID}`,
                value: {
                    pendingFields: {
                        createChat: CONST.RED_BRICK_ROAD_PENDING_ACTION.ADD,
                    },
                    isHidden: false,
                },
            },
            {
                onyxMethod: Onyx.METHOD.MERGE,
                key: `${ONYXKEYS.COLLECTION.REPORT_ACTIONS}${assigneeChatReportID}`,
                value: {[optimisticChatCreatedReportAction.reportActionID]: optimisticChatCreatedReportAction},
            },
        );

        successData.push({
            onyxMethod: Onyx.METHOD.MERGE,
            key: `${ONYXKEYS.COLLECTION.REPORT}${assigneeChatReportID}`,
            value: {
                pendingFields: {
                    createChat: null,
                },
                isOptimisticReport: false,
            },
        });

        failureData.push(
            {
                onyxMethod: Onyx.METHOD.SET,
                key: `${ONYXKEYS.COLLECTION.REPORT}${assigneeChatReportID}`,
                value: null,
            },
            {
                onyxMethod: Onyx.METHOD.MERGE,
                key: `${ONYXKEYS.COLLECTION.REPORT_ACTIONS}${assigneeChatReportID}`,
                value: {[optimisticChatCreatedReportAction.reportActionID]: {pendingAction: null}},
            },
            // If we failed, we want to remove the optimistic personal details as it was likely due to an invalid login
            {
                onyxMethod: Onyx.METHOD.MERGE,
                key: ONYXKEYS.PERSONAL_DETAILS_LIST,
                value: {
                    [assigneeAccountID]: null,
                },
            },
        );
    }

    // If you're choosing to share the task in the same DM as the assignee then we don't need to create another reportAction indicating that you've been assigned
    if (assigneeChatReportID !== parentReportID) {
        const displayname = lodashGet(allPersonalDetails, [assigneeAccountID, 'displayName']) || lodashGet(allPersonalDetails, [assigneeAccountID, 'login'], '');
        optimisticAssigneeAddComment = buildOptimisticTaskCommentReportAction(taskReportID, title, assigneeEmail, assigneeAccountID, `assigned to ${displayname}`, parentReportID);
        const lastAssigneeCommentText = formatReportLastMessageText(optimisticAssigneeAddComment.reportAction.message[0].text);
        const optimisticAssigneeReport = {
            lastVisibleActionCreated: currentTime,
            lastMessageText: lastAssigneeCommentText,
            lastActorAccountID: accountID,
            lastReadTime: currentTime,
        };

        optimisticData.push(
            {
                onyxMethod: Onyx.METHOD.MERGE,
                key: `${ONYXKEYS.COLLECTION.REPORT_ACTIONS}${assigneeChatReportID}`,
                value: {[optimisticAssigneeAddComment.reportAction.reportActionID]: optimisticAssigneeAddComment.reportAction},
            },
            {
                onyxMethod: Onyx.METHOD.MERGE,
                key: `${ONYXKEYS.COLLECTION.REPORT}${assigneeChatReportID}`,
                value: optimisticAssigneeReport,
            },
        );
        failureData.push({
            onyxMethod: Onyx.METHOD.MERGE,
            key: `${ONYXKEYS.COLLECTION.REPORT_ACTIONS}${assigneeChatReportID}`,
            value: {[optimisticAssigneeAddComment.reportAction.reportActionID]: {pendingAction: null}},
        });
    }

    return {
        optimisticData,
        successData,
        failureData,
        optimisticAssigneeAddComment,
        optimisticChatCreatedReportAction,
    };
}

/**
 * Get the last 3 transactions with receipts of an IOU report that will be displayed on the report preview
 *
 * @param {Object} reportPreviewAction
 * @returns {Object}
 */
function getReportPreviewDisplayTransactions(reportPreviewAction) {
    const transactionIDs = lodashGet(reportPreviewAction, ['childLastReceiptTransactionIDs'], '').split(',');
    return _.reduce(
        transactionIDs,
        (transactions, transactionID) => {
            const transaction = TransactionUtils.getTransaction(transactionID);
            if (TransactionUtils.hasReceipt(transaction)) {
                transactions.push(transaction);
            }
            return transactions;
        },
        [],
    );
}

/**
 * Return iou report action display message
 *
 * @param {Object} reportAction report action
 * @returns {String}
 */
function getIOUReportActionDisplayMessage(reportAction) {
    const originalMessage = _.get(reportAction, 'originalMessage', {});
    let displayMessage;
    if (originalMessage.type === CONST.IOU.REPORT_ACTION_TYPE.PAY) {
        const {amount, currency, IOUReportID} = originalMessage;
        const formattedAmount = CurrencyUtils.convertToDisplayString(amount, currency);
        const iouReport = getReport(IOUReportID);
        const payerName = isExpenseReport(iouReport) ? getPolicyName(iouReport) : getDisplayNameForParticipant(iouReport.managerID);
        let translationKey;
        switch (originalMessage.paymentType) {
            case CONST.IOU.PAYMENT_TYPE.ELSEWHERE:
                translationKey = 'iou.paidElsewhereWithAmount';
                break;
            case CONST.IOU.PAYMENT_TYPE.EXPENSIFY:
            case CONST.IOU.PAYMENT_TYPE.VBBA:
                translationKey = 'iou.paidUsingExpensifyWithAmount';
                break;
            default:
                translationKey = '';
                break;
        }
        displayMessage = Localize.translateLocal(translationKey, {amount: formattedAmount, payer: payerName});
    } else {
        const transaction = TransactionUtils.getTransaction(originalMessage.IOUTransactionID);
        const {amount, currency, comment} = getTransactionDetails(transaction);
        const formattedAmount = CurrencyUtils.convertToDisplayString(amount, currency);
        displayMessage = Localize.translateLocal('iou.requestedAmount', {
            formattedAmount,
            comment,
        });
    }
    return displayMessage;
}

export {
    getReportParticipantsTitle,
    isReportMessageAttachment,
    findLastAccessedReport,
    canEditReportAction,
    canFlagReportAction,
    shouldShowFlagComment,
    canDeleteReportAction,
    canLeaveRoom,
    sortReportsByLastRead,
    isDefaultRoom,
    isAdminRoom,
    isAdminsOnlyPostingRoom,
    isAnnounceRoom,
    isUserCreatedPolicyRoom,
    isChatRoom,
    getChatRoomSubtitle,
    getParentNavigationSubtitle,
    getPolicyName,
    getPolicyType,
    isArchivedRoom,
    isExpensifyOnlyParticipantInReport,
    isPolicyExpenseChatAdmin,
    isPolicyAdmin,
    isPublicRoom,
    isPublicAnnounceRoom,
    isConciergeChatReport,
    isCurrentUserTheOnlyParticipant,
    hasAutomatedExpensifyAccountIDs,
    hasExpensifyGuidesEmails,
    isWaitingForIOUActionFromCurrentUser,
    isIOUOwnedByCurrentUser,
    getMoneyRequestTotal,
    canShowReportRecipientLocalTime,
    formatReportLastMessageText,
    chatIncludesConcierge,
    isPolicyExpenseChat,
    isControlPolicyExpenseChat,
    isControlPolicyExpenseReport,
    getIconsForParticipants,
    getIcons,
    getRoomWelcomeMessage,
    getDisplayNamesWithTooltips,
    getReportName,
    getReport,
    getReportIDFromLink,
    getRouteFromLink,
    navigateToDetailsPage,
    generateReportID,
    hasReportNameError,
    isUnread,
    isUnreadWithMention,
    buildOptimisticWorkspaceChats,
    buildOptimisticTaskReport,
    buildOptimisticChatReport,
    buildOptimisticClosedReportAction,
    buildOptimisticCreatedReportAction,
    buildOptimisticEditedTaskReportAction,
    buildOptimisticIOUReport,
    buildOptimisticApprovedReportAction,
    buildOptimisticExpenseReport,
    buildOptimisticIOUReportAction,
    buildOptimisticReportPreview,
    buildOptimisticModifiedExpenseReportAction,
    updateReportPreview,
    buildOptimisticTaskReportAction,
    buildOptimisticAddCommentReportAction,
    buildOptimisticTaskCommentReportAction,
    updateOptimisticParentReportAction,
    getOptimisticDataForParentReportAction,
    shouldReportBeInOptionList,
    getChatByParticipants,
    getChatByParticipantsAndPolicy,
    getAllPolicyReports,
    getIOUReportActionMessage,
    getDisplayNameForParticipant,
    getWorkspaceIcon,
    isOptimisticPersonalDetail,
    shouldDisableDetailPage,
    isChatReport,
    isCurrentUserSubmitter,
    isExpenseReport,
    isExpenseRequest,
    isIOUReport,
    isTaskReport,
    isOpenTaskReport,
    isCanceledTaskReport,
    isCompletedTaskReport,
    isReportManager,
    isReportApproved,
    isMoneyRequestReport,
    isMoneyRequest,
    chatIncludesChronos,
    getNewMarkerReportActionID,
    canSeeDefaultRoom,
    getDefaultWorkspaceAvatar,
    getCommentLength,
    getParsedComment,
    getMoneyRequestOptions,
    hasIOUWaitingOnCurrentUserBankAccount,
    canRequestMoney,
    getWhisperDisplayNames,
    getWorkspaceAvatar,
    isThread,
    isChatThread,
    isThreadParent,
    isThreadFirstChat,
    isChildReport,
    shouldReportShowSubscript,
    isReportDataReady,
    isSettled,
    isAllowedToComment,
    getBankAccountRoute,
    getParentReport,
    getRootParentReport,
    getTaskParentReportActionIDInAssigneeReport,
    getReportPreviewMessage,
    getModifiedExpenseMessage,
    shouldDisableWriteActions,
    getOriginalReportID,
    canAccessReport,
    getAddWorkspaceRoomOrChatReportErrors,
    getReportOfflinePendingActionAndErrors,
    isDM,
    getPolicy,
    getPolicyExpenseChatReportIDByOwner,
    shouldDisableSettings,
    shouldDisableRename,
    hasSingleParticipant,
    getReportRecipientAccountIDs,
    isOneOnOneChat,
    getTransactionReportName,
    getTransactionDetails,
    getTaskAssigneeChatOnyxData,
    canEditMoneyRequest,
    buildTransactionThread,
    areAllRequestsBeingSmartScanned,
    getReportPreviewDisplayTransactions,
    getTransactionsWithReceipts,
    hasMissingSmartscanFields,
    getIOUReportActionDisplayMessage,
    isWaitingForTaskCompleteFromAssignee,
};<|MERGE_RESOLUTION|>--- conflicted
+++ resolved
@@ -1345,20 +1345,6 @@
 }
 
 /**
-<<<<<<< HEAD
- * Get the report given a reportID
- *
- * @param {String} reportID
- * @returns {Object}
- */
-function getReport(reportID) {
-    // Deleted reports are set to null and lodashGet will still return null in that case, so we need to add an extra check
-    return lodashGet(allReports, `${ONYXKEYS.COLLECTION.REPORT}${reportID}`, {}) || {};
-}
-
-/**
-=======
->>>>>>> b94c32c1
  * Gets transaction created, amount, currency, comment, and waypoints (for distance request)
  * into a flat object. Used for displaying transactions and sending them in API commands
  *
