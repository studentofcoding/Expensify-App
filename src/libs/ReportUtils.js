--- conflicted
+++ resolved
@@ -2880,13 +2880,8 @@
             },
         ],
         automatic: false,
-<<<<<<< HEAD
         avatar: lodashGet(allPersonalDetails, [currentUserAccountID, 'avatar'], UserUtils.getDefaultAvatarURL(currentUserAccountID)),
-        created: DateUtils.getDBTime(),
-=======
-        avatar: lodashGet(allPersonalDetails, [currentUserAccountID, 'avatar'], UserUtils.getDefaultAvatar(currentUserAccountID)),
         created,
->>>>>>> eef8347c
         shouldShow: true,
     };
 }
