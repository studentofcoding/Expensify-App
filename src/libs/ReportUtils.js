--- conflicted
+++ resolved
@@ -4349,9 +4349,6 @@
     parseReportRouteParams,
     getReimbursementQueuedActionMessage,
     getPersonalDetailsForAccountID,
-<<<<<<< HEAD
+    getRoom,
     canEditWriteCapability,
-=======
-    getRoom,
->>>>>>> 9862a3e6
 };