--- conflicted
+++ resolved
@@ -13,16 +13,12 @@
 
     require('@formatjs/intl-locale/polyfill-force');
 
-    require('@formatjs/intl-pluralrules/polyfill');
+    require('@formatjs/intl-pluralrules/polyfill-force');
     require('@formatjs/intl-pluralrules/locale-data/en');
     require('@formatjs/intl-pluralrules/locale-data/es');
 
     // Required to polyfill NumberFormat on iOS
     // see: https://github.com/facebook/hermes/issues/1172#issuecomment-1776156538
-<<<<<<< HEAD
-=======
-    require('@formatjs/intl-pluralrules/polyfill-force');
->>>>>>> 5d098460
     polyfillNumberFormat();
 
     // Required to polyfill DateTimeFormat on iOS
