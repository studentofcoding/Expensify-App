--- conflicted
+++ resolved
@@ -965,12 +965,9 @@
  * Checks if any violations for the provided transaction are of type 'violation'
  */
 function hasViolation(transactionID: string | undefined, transactionViolations: OnyxCollection<TransactionViolations>, showInReview?: boolean): boolean {
-<<<<<<< HEAD
     if (!transactionID) {
         return false;
     }
-=======
->>>>>>> 14663690
     const transaction = getTransaction(transactionID);
     if (isExpensifyCardTransaction(transaction) && isPending(transaction)) {
         return false;
@@ -987,12 +984,9 @@
  * Checks if any violations for the provided transaction are of type 'notice'
  */
 function hasNoticeTypeViolation(transactionID: string | undefined, transactionViolations: OnyxCollection<TransactionViolation[]>, showInReview?: boolean): boolean {
-<<<<<<< HEAD
     if (!transactionID) {
         return false;
     }
-=======
->>>>>>> 14663690
     const transaction = getTransaction(transactionID);
     if (isExpensifyCardTransaction(transaction) && isPending(transaction)) {
         return false;
@@ -1009,12 +1003,9 @@
  * Checks if any violations for the provided transaction are of type 'warning'
  */
 function hasWarningTypeViolation(transactionID: string | undefined, transactionViolations: OnyxCollection<TransactionViolation[]>, showInReview?: boolean): boolean {
-<<<<<<< HEAD
     if (!transactionID) {
         return false;
     }
-=======
->>>>>>> 14663690
     const transaction = getTransaction(transactionID);
     if (isExpensifyCardTransaction(transaction) && isPending(transaction)) {
         return false;
