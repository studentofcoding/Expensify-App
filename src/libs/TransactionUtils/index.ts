--- conflicted
+++ resolved
@@ -26,7 +26,7 @@
     isPolicyAdmin,
 } from '@libs/PolicyUtils';
 import {getOriginalMessage, getReportAction, isMoneyRequestAction} from '@libs/ReportActionsUtils';
-import {isOpenExpenseReport, isProcessingReport, isReportApproved, isSettled} from '@libs/ReportUtils';
+import {isOpenExpenseReport, isProcessingReport, isReportApproved, isSettled, isThread} from '@libs/ReportUtils';
 import type {IOURequestType} from '@userActions/IOU';
 import CONST from '@src/CONST';
 import type {IOUType} from '@src/CONST';
@@ -1036,7 +1036,7 @@
     reimbursable?: Array<boolean | undefined>;
 };
 
-function removeSettledAndApprovedTransactions(transactionIDs: Array<string | undefined>) {
+function removeSettledAndApprovedTransactions(transactionIDs: string[]): string[] {
     return transactionIDs.filter(
         (transactionID) =>
             !isSettled(allTransactions?.[`${ONYXKEYS.COLLECTION.TRANSACTION}${transactionID}`]?.reportID) &&
@@ -1067,13 +1067,10 @@
     reportID: string | undefined,
     selectedTransactionID?: string,
 ): {keep: Partial<ReviewDuplicates>; change: FieldsToChange} {
-<<<<<<< HEAD
-=======
     if (!reviewingTransactionID || !reportID) {
         return {change: {}, keep: {}};
     }
 
->>>>>>> 2d7d05d0
     const transactionViolations = allTransactionViolations?.[`${ONYXKEYS.COLLECTION.TRANSACTION_VIOLATIONS}${reviewingTransactionID}`];
     const duplicates = transactionViolations?.find((violation) => violation.name === CONST.VIOLATIONS.DUPLICATED_TRANSACTION)?.data?.duplicates ?? [];
     const transactions = removeSettledAndApprovedTransactions([reviewingTransactionID, ...duplicates]).map((item) => getTransaction(item));
@@ -1174,11 +1171,7 @@
                 }
             } else if (fieldName === 'category') {
                 const differentValues = getDifferentValues(transactions, keys);
-<<<<<<< HEAD
-                const policyCategories = getPolicyCategoriesData(report?.policyID);
-=======
                 const policyCategories = report?.policyID ? getPolicyCategoriesData(report.policyID) : {};
->>>>>>> 2d7d05d0
                 const availableCategories = Object.values(policyCategories)
                     .filter((category) => differentValues.includes(category.name) && category.enabled && category.pendingAction !== CONST.RED_BRICK_ROAD_PENDING_ACTION.DELETE)
                     .map((e) => e.name);
@@ -1189,13 +1182,8 @@
                     keep[fieldName] = firstTransaction?.[keys[0]] ?? firstTransaction?.[keys[1]];
                 }
             } else if (fieldName === 'tag') {
-<<<<<<< HEAD
-                const policyTags = getPolicyTagsData(report?.policyID);
+                const policyTags = report?.policyID ? getPolicyTagsData(report?.policyID) : {};
                 const isMultiLevelTags = isMultiLevelTagsPolicyUtils(policyTags);
-=======
-                const policyTags = report?.policyID ? getPolicyTagsData(report?.policyID) : {};
-                const isMultiLevelTags = PolicyUtils.isMultiLevelTags(policyTags);
->>>>>>> 2d7d05d0
                 if (isMultiLevelTags) {
                     if (areAllFieldsEqualForKey || !policy?.areTagsEnabled) {
                         keep[fieldName] = firstTransaction?.[keys[0]] ?? firstTransaction?.[keys[1]];
@@ -1225,17 +1213,10 @@
     return {keep, change};
 }
 
-<<<<<<< HEAD
-function getTransactionID(threadReportID: string | undefined): string | undefined {
-    const report = allReports?.[`${ONYXKEYS.COLLECTION.REPORT}${threadReportID}`];
-    const parentReportAction = getReportAction(report?.parentReportID, report?.parentReportActionID);
-    const IOUTransactionID = isMoneyRequestAction(parentReportAction) ? getOriginalMessage(parentReportAction)?.IOUTransactionID : undefined;
-=======
 function getTransactionID(threadReportID: string): string | undefined {
     const report = allReports?.[`${ONYXKEYS.COLLECTION.REPORT}${threadReportID}`];
-    const parentReportAction = ReportUtils.isThread(report) ? ReportActionsUtils.getReportAction(report.parentReportID, report.parentReportActionID) : undefined;
-    const IOUTransactionID = ReportActionsUtils.isMoneyRequestAction(parentReportAction) ? ReportActionsUtils.getOriginalMessage(parentReportAction)?.IOUTransactionID : undefined;
->>>>>>> 2d7d05d0
+    const parentReportAction = isThread(report) ? getReportAction(report.parentReportID, report.parentReportActionID) : undefined;
+    const IOUTransactionID = isMoneyRequestAction(parentReportAction) ? getOriginalMessage(parentReportAction)?.IOUTransactionID : undefined;
 
     return IOUTransactionID;
 }
