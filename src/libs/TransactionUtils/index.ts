import {parse} from 'date-fns';
import lodashDeepClone from 'lodash/cloneDeep';
import lodashHas from 'lodash/has';
import lodashIsEqual from 'lodash/isEqual';
import lodashSet from 'lodash/set';
import type {OnyxCollection, OnyxEntry} from 'react-native-onyx';
import Onyx from 'react-native-onyx';
import type {ValueOf} from 'type-fest';
import {getPolicyCategoriesData} from '@libs/actions/Policy/Category';
import {getPolicyTagsData} from '@libs/actions/Policy/Tag';
import type {TransactionMergeParams} from '@libs/API/parameters';
import {getCategoryDefaultTaxRate} from '@libs/CategoryUtils';
import {convertToBackendAmount, getCurrencyDecimals} from '@libs/CurrencyUtils';
import DateUtils from '@libs/DateUtils';
import DistanceRequestUtils from '@libs/DistanceRequestUtils';
import {toLocaleDigit} from '@libs/LocaleDigitUtils';
import * as Localize from '@libs/Localize';
import * as NumberUtils from '@libs/NumberUtils';
import {
    getCleanedTagName,
    getDistanceRateCustomUnitRate,
    getPolicy,
    getTaxByID,
    isInstantSubmitEnabled,
    isMultiLevelTags as isMultiLevelTagsPolicyUtils,
    isPolicyAdmin,
} from '@libs/PolicyUtils';
import {getOriginalMessage, getReportAction, isMoneyRequestAction} from '@libs/ReportActionsUtils';
<<<<<<< HEAD
import {getReportTransactions, isOpenExpenseReport, isProcessingReport, isReportIDApproved, isSettled, isTestTransactionReport, isThread} from '@libs/ReportUtils';
=======
import {
    getReportTransactions,
    isCurrentUserSubmitter,
    isOpenExpenseReport,
    isProcessingReport,
    isReportApproved,
    isReportIDApproved,
    isReportManuallyReimbursed,
    isSettled,
    isThread,
} from '@libs/ReportUtils';
>>>>>>> 10328dee
import type {IOURequestType} from '@userActions/IOU';
import CONST from '@src/CONST';
import type {IOUType} from '@src/CONST';
import ONYXKEYS from '@src/ONYXKEYS';
import type {OnyxInputOrEntry, Policy, RecentWaypoint, Report, ReviewDuplicates, TaxRate, TaxRates, Transaction, TransactionViolation, TransactionViolations} from '@src/types/onyx';
import type {Attendee} from '@src/types/onyx/IOU';
import type {SearchPolicy, SearchReport} from '@src/types/onyx/SearchResults';
import type {Comment, Receipt, TransactionChanges, TransactionCustomUnit, TransactionPendingFieldsKey, Waypoint, WaypointCollection} from '@src/types/onyx/Transaction';
import type DeepValueOf from '@src/types/utils/DeepValueOf';
import {isEmptyObject} from '@src/types/utils/EmptyObject';
import getDistanceInMeters from './getDistanceInMeters';

type TransactionParams = {
    amount: number;
    currency: string;
    reportID: string | undefined;
    comment?: string;
    attendees?: Attendee[];
    created?: string;
    merchant?: string;
    receipt?: OnyxEntry<Receipt>;
    category?: string;
    tag?: string;
    taxCode?: string;
    taxAmount?: number;
    billable?: boolean;
    pendingFields?: Partial<{[K in TransactionPendingFieldsKey]: ValueOf<typeof CONST.RED_BRICK_ROAD_PENDING_ACTION>}>;
    reimbursable?: boolean;
    source?: string;
    filename?: string;
    customUnit?: TransactionCustomUnit;
};

type BuildOptimisticTransactionParams = {
    originalTransactionID?: string;
    existingTransactionID?: string;
    existingTransaction?: OnyxEntry<Transaction>;
    policy?: OnyxEntry<Policy>;
    transactionParams: TransactionParams;
};

let allTransactions: OnyxCollection<Transaction> = {};

Onyx.connect({
    key: ONYXKEYS.COLLECTION.TRANSACTION,
    waitForCollectionCallback: true,
    callback: (value) => {
        if (!value) {
            return;
        }
        allTransactions = Object.fromEntries(Object.entries(value).filter(([, transaction]) => !!transaction));
    },
});

let allReports: OnyxCollection<Report> = {};
Onyx.connect({
    key: ONYXKEYS.COLLECTION.REPORT,
    waitForCollectionCallback: true,
    callback: (value) => {
        allReports = value;
    },
});

let allTransactionViolations: OnyxCollection<TransactionViolations> = {};
Onyx.connect({
    key: ONYXKEYS.COLLECTION.TRANSACTION_VIOLATIONS,
    waitForCollectionCallback: true,
    callback: (value) => (allTransactionViolations = value),
});

let preferredLocale: DeepValueOf<typeof CONST.LOCALES> = CONST.LOCALES.DEFAULT;
Onyx.connect({
    key: ONYXKEYS.NVP_PREFERRED_LOCALE,
    callback: (value) => {
        if (!value) {
            return;
        }
        preferredLocale = value;
    },
});

let currentUserEmail = '';
let currentUserAccountID = -1;
Onyx.connect({
    key: ONYXKEYS.SESSION,
    callback: (val) => {
        currentUserEmail = val?.email ?? '';
        currentUserAccountID = val?.accountID ?? CONST.DEFAULT_NUMBER_ID;
    },
});

function isDistanceRequest(transaction: OnyxEntry<Transaction>): boolean {
    // This is used during the expense creation flow before the transaction has been saved to the server
    if (lodashHas(transaction, 'iouRequestType')) {
        return transaction?.iouRequestType === CONST.IOU.REQUEST_TYPE.DISTANCE;
    }

    // This is the case for transaction objects once they have been saved to the server
    const type = transaction?.comment?.type;
    const customUnitName = transaction?.comment?.customUnit?.name;
    return type === CONST.TRANSACTION.TYPE.CUSTOM_UNIT && customUnitName === CONST.CUSTOM_UNITS.NAME_DISTANCE;
}

function isScanRequest(transaction: OnyxEntry<Transaction>): boolean {
    // This is used during the expense creation flow before the transaction has been saved to the server
    if (lodashHas(transaction, 'iouRequestType')) {
        return transaction?.iouRequestType === CONST.IOU.REQUEST_TYPE.SCAN;
    }

    return !!transaction?.receipt?.source && transaction?.amount === 0;
}

function isPerDiemRequest(transaction: OnyxEntry<Transaction>): boolean {
    // This is used during the expense creation flow before the transaction has been saved to the server
    if (lodashHas(transaction, 'iouRequestType')) {
        return transaction?.iouRequestType === CONST.IOU.REQUEST_TYPE.PER_DIEM;
    }

    // This is the case for transaction objects once they have been saved to the server
    const type = transaction?.comment?.type;
    const customUnitName = transaction?.comment?.customUnit?.name;
    return type === CONST.TRANSACTION.TYPE.CUSTOM_UNIT && customUnitName === CONST.CUSTOM_UNITS.NAME_PER_DIEM_INTERNATIONAL;
}

function getRequestType(transaction: OnyxEntry<Transaction>): IOURequestType {
    if (isDistanceRequest(transaction)) {
        return CONST.IOU.REQUEST_TYPE.DISTANCE;
    }
    if (isScanRequest(transaction)) {
        return CONST.IOU.REQUEST_TYPE.SCAN;
    }

    if (isPerDiemRequest(transaction)) {
        return CONST.IOU.REQUEST_TYPE.PER_DIEM;
    }

    return CONST.IOU.REQUEST_TYPE.MANUAL;
}

function isManualRequest(transaction: Transaction): boolean {
    // This is used during the expense creation flow before the transaction has been saved to the server
    if (lodashHas(transaction, 'iouRequestType')) {
        return transaction.iouRequestType === CONST.IOU.REQUEST_TYPE.MANUAL;
    }

    return getRequestType(transaction) === CONST.IOU.REQUEST_TYPE.MANUAL;
}

/**
 * Optimistically generate a transaction.
 *
 * @param amount – in cents
 * @param [existingTransactionID] When creating a distance expense, an empty transaction has already been created with a transactionID. In that case, the transaction here needs to have
 * it's transactionID match what was already generated.
 */
function buildOptimisticTransaction(params: BuildOptimisticTransactionParams): Transaction {
    const {originalTransactionID = '', existingTransactionID, existingTransaction, policy, transactionParams} = params;
    const {
        amount,
        currency,
        reportID,
        comment = '',
        attendees = [],
        created = '',
        merchant = '',
        receipt,
        category = '',
        tag = '',
        taxCode = '',
        taxAmount = 0,
        billable = false,
        pendingFields,
        reimbursable = true,
        source = '',
        filename = '',
        customUnit,
    } = transactionParams;
    // transactionIDs are random, positive, 64-bit numeric strings.
    // Because JS can only handle 53-bit numbers, transactionIDs are strings in the front-end (just like reportActionID)
    const transactionID = existingTransactionID ?? NumberUtils.rand64();

    const commentJSON: Comment = {comment};
    if (source) {
        commentJSON.source = source;
    }
    if (originalTransactionID) {
        commentJSON.originalTransactionID = originalTransactionID;
    }

    const isDistanceTransaction = !!pendingFields?.waypoints;
    if (isDistanceTransaction) {
        // Set the distance unit, which comes from the policy distance unit or the P2P rate data
        lodashSet(commentJSON, 'customUnit.distanceUnit', DistanceRequestUtils.getUpdatedDistanceUnit({transaction: existingTransaction, policy}));
    }

    const isPerDiemTransaction = !!pendingFields?.subRates;
    if (isPerDiemTransaction) {
        // Set the custom unit, which comes from the policy per diem rate data
        lodashSet(commentJSON, 'customUnit', customUnit);
    }

    const report = allReports?.[`${ONYXKEYS.COLLECTION.REPORT}${reportID}`];
    const isManagerMcTestTransaction = isTestTransactionReport(report);

    return {
        ...(!isEmptyObject(pendingFields) ? {pendingFields} : {}),
        transactionID,
        amount,
        currency,
        reportID,
        comment: commentJSON,
        merchant: merchant || CONST.TRANSACTION.PARTIAL_TRANSACTION_MERCHANT,
        created: created || DateUtils.getDBTime(),
        pendingAction: CONST.RED_BRICK_ROAD_PENDING_ACTION.ADD,
        receipt: receipt?.source
            ? {source: receipt.source, state: isManagerMcTestTransaction ? CONST.IOU.RECEIPT_STATE.SCANCOMPLETE : receipt.state ?? CONST.IOU.RECEIPT_STATE.SCANREADY}
            : {},
        filename: (receipt?.source ? receipt?.name ?? filename : filename).toString(),
        category,
        tag,
        taxCode,
        taxAmount,
        billable,
        reimbursable,
        attendees,
        inserted: DateUtils.getDBTime(),
    };
}

/**
 * Check if the transaction has an Ereceipt
 */
function hasEReceipt(transaction: Transaction | undefined | null): boolean {
    return !!transaction?.hasEReceipt;
}

function hasReceipt(transaction: OnyxInputOrEntry<Transaction> | undefined): boolean {
    return !!transaction?.receipt?.state || hasEReceipt(transaction);
}

/** Check if the receipt has the source file */
function hasReceiptSource(transaction: OnyxInputOrEntry<Transaction>): boolean {
    return !!transaction?.receipt?.source;
}

function isMerchantMissing(transaction: OnyxEntry<Transaction>) {
    if (transaction?.modifiedMerchant && transaction.modifiedMerchant !== '') {
        return transaction.modifiedMerchant === CONST.TRANSACTION.PARTIAL_TRANSACTION_MERCHANT;
    }
    const isMerchantEmpty = transaction?.merchant === CONST.TRANSACTION.PARTIAL_TRANSACTION_MERCHANT || transaction?.merchant === '';

    return isMerchantEmpty;
}

// eslint-disable-next-line @typescript-eslint/no-unused-vars
function shouldShowAttendees(iouType: IOUType, policy: OnyxEntry<Policy>): boolean {
    return false;
    // To be renabled once feature is complete: https://github.com/Expensify/App/issues/44725
    // Keep this disabled for per diem expense
    // return iouType === CONST.IOU.TYPE.SUBMIT && !!policy?.id && (policy?.type === CONST.POLICY.TYPE.CORPORATE || policy?.type === CONST.POLICY.TYPE.TEAM);
}

/**
 * Check if the merchant is partial i.e. `(none)`
 */
function isPartialMerchant(merchant: string): boolean {
    return merchant === CONST.TRANSACTION.PARTIAL_TRANSACTION_MERCHANT;
}

function isAmountMissing(transaction: OnyxEntry<Transaction>) {
    return transaction?.amount === 0 && (!transaction.modifiedAmount || transaction.modifiedAmount === 0);
}

function isCreatedMissing(transaction: OnyxEntry<Transaction>) {
    return transaction?.created === '' && (!transaction.created || transaction.modifiedCreated === '');
}

function areRequiredFieldsEmpty(transaction: OnyxEntry<Transaction>): boolean {
    const parentReport = allReports?.[`${ONYXKEYS.COLLECTION.REPORT}${transaction?.reportID}`];
    const isFromExpenseReport = parentReport?.type === CONST.REPORT.TYPE.EXPENSE;
    const isSplitPolicyExpenseChat = !!transaction?.comment?.splits?.some((participant) => allReports?.[`${ONYXKEYS.COLLECTION.REPORT}${participant.chatReportID}`]?.isOwnPolicyExpenseChat);
    const isMerchantRequired = isFromExpenseReport || isSplitPolicyExpenseChat;
    return (isMerchantRequired && isMerchantMissing(transaction)) || isAmountMissing(transaction) || isCreatedMissing(transaction);
}

/**
 * Given the edit made to the expense, return an updated transaction object.
 */
function getUpdatedTransaction({
    transaction,
    transactionChanges,
    isFromExpenseReport,
    shouldUpdateReceiptState = true,
    policy = undefined,
}: {
    transaction: Transaction;
    transactionChanges: TransactionChanges;
    isFromExpenseReport: boolean;
    shouldUpdateReceiptState?: boolean;
    policy?: OnyxEntry<Policy>;
}): Transaction {
    // Only changing the first level fields so no need for deep clone now
    const updatedTransaction = lodashDeepClone(transaction);
    let shouldStopSmartscan = false;

    // The comment property does not have its modifiedComment counterpart
    if (Object.hasOwn(transactionChanges, 'comment')) {
        updatedTransaction.comment = {
            ...updatedTransaction.comment,
            comment: transactionChanges.comment,
        };
    }
    if (Object.hasOwn(transactionChanges, 'created')) {
        updatedTransaction.modifiedCreated = transactionChanges.created;
        shouldStopSmartscan = true;
    }
    if (Object.hasOwn(transactionChanges, 'amount') && typeof transactionChanges.amount === 'number') {
        updatedTransaction.modifiedAmount = isFromExpenseReport ? -transactionChanges.amount : transactionChanges.amount;
        shouldStopSmartscan = true;
    }
    if (Object.hasOwn(transactionChanges, 'currency')) {
        updatedTransaction.modifiedCurrency = transactionChanges.currency;
        shouldStopSmartscan = true;
    }

    if (Object.hasOwn(transactionChanges, 'merchant')) {
        updatedTransaction.modifiedMerchant = transactionChanges.merchant;
        shouldStopSmartscan = true;
    }

    if (Object.hasOwn(transactionChanges, 'waypoints')) {
        updatedTransaction.modifiedWaypoints = transactionChanges.waypoints;
        updatedTransaction.isLoading = true;
        shouldStopSmartscan = true;

        if (!transactionChanges.routes?.route0?.geometry?.coordinates) {
            // The waypoints were changed, but there is no route – it is pending from the BE and we should mark the fields as pending
            updatedTransaction.amount = CONST.IOU.DEFAULT_AMOUNT;
            updatedTransaction.modifiedAmount = CONST.IOU.DEFAULT_AMOUNT;
            updatedTransaction.modifiedMerchant = Localize.translateLocal('iou.fieldPending');
        } else {
            const mileageRate = DistanceRequestUtils.getRate({transaction: updatedTransaction, policy});
            const {unit, rate} = mileageRate;

            const distanceInMeters = getDistanceInMeters(transaction, unit);
            const amount = DistanceRequestUtils.getDistanceRequestAmount(distanceInMeters, unit, rate ?? 0);
            const updatedAmount = isFromExpenseReport ? -amount : amount;
            const updatedMerchant = DistanceRequestUtils.getDistanceMerchant(true, distanceInMeters, unit, rate, transaction.currency, Localize.translateLocal, (digit) =>
                toLocaleDigit(preferredLocale, digit),
            );

            updatedTransaction.amount = updatedAmount;
            updatedTransaction.modifiedAmount = updatedAmount;
            updatedTransaction.modifiedMerchant = updatedMerchant;
        }
    }

    if (Object.hasOwn(transactionChanges, 'customUnitRateID')) {
        lodashSet(updatedTransaction, 'comment.customUnit.customUnitRateID', transactionChanges.customUnitRateID);
        lodashSet(updatedTransaction, 'comment.customUnit.defaultP2PRate', null);
        shouldStopSmartscan = true;

        const existingDistanceUnit = transaction?.comment?.customUnit?.distanceUnit;

        // Get the new distance unit from the rate's unit
        const newDistanceUnit = DistanceRequestUtils.getUpdatedDistanceUnit({transaction: updatedTransaction, policy});
        lodashSet(updatedTransaction, 'comment.customUnit.distanceUnit', newDistanceUnit);

        // If the distanceUnit is set and the rate is changed to one that has a different unit, convert the distance to the new unit
        if (existingDistanceUnit && newDistanceUnit !== existingDistanceUnit) {
            const conversionFactor = existingDistanceUnit === CONST.CUSTOM_UNITS.DISTANCE_UNIT_MILES ? CONST.CUSTOM_UNITS.MILES_TO_KILOMETERS : CONST.CUSTOM_UNITS.KILOMETERS_TO_MILES;
            const distance = NumberUtils.roundToTwoDecimalPlaces((transaction?.comment?.customUnit?.quantity ?? 0) * conversionFactor);
            lodashSet(updatedTransaction, 'comment.customUnit.quantity', distance);
        }

        if (!isFetchingWaypointsFromServer(transaction)) {
            // When the waypoints are being fetched from the server, we have no information about the distance, and cannot recalculate the updated amount.
            // Otherwise, recalculate the fields based on the new rate.

            const oldMileageRate = DistanceRequestUtils.getRate({transaction, policy});
            const updatedMileageRate = DistanceRequestUtils.getRate({transaction: updatedTransaction, policy, useTransactionDistanceUnit: false});
            const {unit, rate} = updatedMileageRate;

            const distanceInMeters = getDistanceInMeters(transaction, oldMileageRate?.unit);
            const amount = DistanceRequestUtils.getDistanceRequestAmount(distanceInMeters, unit, rate ?? 0);
            const updatedAmount = isFromExpenseReport ? -amount : amount;
            const updatedCurrency = updatedMileageRate.currency ?? CONST.CURRENCY.USD;
            const updatedMerchant = DistanceRequestUtils.getDistanceMerchant(true, distanceInMeters, unit, rate, updatedCurrency, Localize.translateLocal, (digit) =>
                toLocaleDigit(preferredLocale, digit),
            );

            updatedTransaction.amount = updatedAmount;
            updatedTransaction.modifiedAmount = updatedAmount;
            updatedTransaction.modifiedMerchant = updatedMerchant;
            updatedTransaction.modifiedCurrency = updatedCurrency;
        }
    }

    if (Object.hasOwn(transactionChanges, 'taxAmount') && typeof transactionChanges.taxAmount === 'number') {
        updatedTransaction.taxAmount = isFromExpenseReport ? -transactionChanges.taxAmount : transactionChanges.taxAmount;
    }

    if (Object.hasOwn(transactionChanges, 'taxCode') && typeof transactionChanges.taxCode === 'string') {
        updatedTransaction.taxCode = transactionChanges.taxCode;
    }

    if (Object.hasOwn(transactionChanges, 'billable') && typeof transactionChanges.billable === 'boolean') {
        updatedTransaction.billable = transactionChanges.billable;
    }

    if (Object.hasOwn(transactionChanges, 'category') && typeof transactionChanges.category === 'string') {
        updatedTransaction.category = transactionChanges.category;
        const {categoryTaxCode, categoryTaxAmount} = getCategoryTaxCodeAndAmount(transactionChanges.category, transaction, policy);
        if (categoryTaxCode && categoryTaxAmount !== undefined) {
            updatedTransaction.taxCode = categoryTaxCode;
            updatedTransaction.taxAmount = categoryTaxAmount;
        }
    }

    if (Object.hasOwn(transactionChanges, 'tag') && typeof transactionChanges.tag === 'string') {
        updatedTransaction.tag = transactionChanges.tag;
    }

    if (Object.hasOwn(transactionChanges, 'attendees')) {
        updatedTransaction.modifiedAttendees = transactionChanges?.attendees;
    }

    if (
        shouldUpdateReceiptState &&
        shouldStopSmartscan &&
        transaction?.receipt &&
        Object.keys(transaction.receipt).length > 0 &&
        transaction?.receipt?.state !== CONST.IOU.RECEIPT_STATE.OPEN &&
        updatedTransaction.receipt
    ) {
        updatedTransaction.receipt.state = CONST.IOU.RECEIPT_STATE.OPEN;
    }

    updatedTransaction.pendingFields = {
        ...(updatedTransaction?.pendingFields ?? {}),
        ...(Object.hasOwn(transactionChanges, 'comment') && {comment: CONST.RED_BRICK_ROAD_PENDING_ACTION.UPDATE}),
        ...(Object.hasOwn(transactionChanges, 'created') && {created: CONST.RED_BRICK_ROAD_PENDING_ACTION.UPDATE}),
        ...(Object.hasOwn(transactionChanges, 'amount') && {amount: CONST.RED_BRICK_ROAD_PENDING_ACTION.UPDATE}),
        ...(Object.hasOwn(transactionChanges, 'currency') && {currency: CONST.RED_BRICK_ROAD_PENDING_ACTION.UPDATE}),
        ...(Object.hasOwn(transactionChanges, 'merchant') && {merchant: CONST.RED_BRICK_ROAD_PENDING_ACTION.UPDATE}),
        ...(Object.hasOwn(transactionChanges, 'waypoints') && {waypoints: CONST.RED_BRICK_ROAD_PENDING_ACTION.UPDATE}),
        ...(Object.hasOwn(transactionChanges, 'billable') && {billable: CONST.RED_BRICK_ROAD_PENDING_ACTION.UPDATE}),
        ...(Object.hasOwn(transactionChanges, 'category') && {category: CONST.RED_BRICK_ROAD_PENDING_ACTION.UPDATE}),
        ...(Object.hasOwn(transactionChanges, 'tag') && {tag: CONST.RED_BRICK_ROAD_PENDING_ACTION.UPDATE}),
        ...(Object.hasOwn(transactionChanges, 'taxAmount') && {taxAmount: CONST.RED_BRICK_ROAD_PENDING_ACTION.UPDATE}),
        ...(Object.hasOwn(transactionChanges, 'taxCode') && {taxCode: CONST.RED_BRICK_ROAD_PENDING_ACTION.UPDATE}),
        ...(Object.hasOwn(transactionChanges, 'attendees') && {attendees: CONST.RED_BRICK_ROAD_PENDING_ACTION.UPDATE}),
    };

    return updatedTransaction;
}

/**
 * Return the comment field (referred to as description in the App) from the transaction.
 * The comment does not have its modifiedComment counterpart.
 */
function getDescription(transaction: OnyxInputOrEntry<Transaction>): string {
    // Casting the description to string to avoid wrong data types (e.g. number) being returned from the API
    return transaction?.comment?.comment?.toString() ?? '';
}

/**
 * Return the amount field from the transaction, return the modifiedAmount if present.
 */
function getAmount(transaction: OnyxInputOrEntry<Transaction>, isFromExpenseReport = false, isFromTrackedExpense = false): number {
    // IOU requests cannot have negative values, but they can be stored as negative values, let's return absolute value
    if (!isFromExpenseReport || isFromTrackedExpense) {
        const amount = transaction?.modifiedAmount ?? 0;
        if (amount) {
            return Math.abs(amount);
        }
        return Math.abs(transaction?.amount ?? 0);
    }

    // Expense report case:
    // The amounts are stored using an opposite sign and negative values can be set,
    // we need to return an opposite sign than is saved in the transaction object
    let amount = transaction?.modifiedAmount ?? 0;
    if (amount) {
        return -amount;
    }

    // To avoid -0 being shown, lets only change the sign if the value is other than 0.
    amount = transaction?.amount ?? 0;
    return amount ? -amount : 0;
}

/**
 * Return the tax amount field from the transaction.
 */
function getTaxAmount(transaction: OnyxInputOrEntry<Transaction>, isFromExpenseReport: boolean): number {
    // IOU requests cannot have negative values but they can be stored as negative values, let's return absolute value
    if (!isFromExpenseReport) {
        return Math.abs(transaction?.taxAmount ?? 0);
    }

    // To avoid -0 being shown, lets only change the sign if the value is other than 0.
    const amount = transaction?.taxAmount ?? 0;
    return amount ? -amount : 0;
}

/**
 * Return the tax code from the transaction.
 */
function getTaxCode(transaction: OnyxInputOrEntry<Transaction>): string {
    return transaction?.taxCode ?? '';
}

/**
 * Return the posted date from the transaction.
 */
function getPostedDate(transaction: OnyxInputOrEntry<Transaction>): string {
    return transaction?.posted ?? '';
}

/**
 * Return the formated posted date from the transaction.
 */
function getFormattedPostedDate(transaction: OnyxInputOrEntry<Transaction>, dateFormat: string = CONST.DATE.FNS_FORMAT_STRING): string {
    const postedDate = getPostedDate(transaction);
    const parsedDate = parse(postedDate, 'yyyyMMdd', new Date());
    return DateUtils.formatWithUTCTimeZone(parsedDate.toDateString(), dateFormat);
}

/**
 * Return the currency field from the transaction, return the modifiedCurrency if present.
 */
function getCurrency(transaction: OnyxInputOrEntry<Transaction>): string {
    const currency = transaction?.modifiedCurrency ?? '';
    if (currency) {
        return currency;
    }
    return transaction?.currency ?? CONST.CURRENCY.USD;
}

/**
 * Return the original currency field from the transaction.
 */
function getOriginalCurrency(transaction: Transaction): string {
    return transaction?.originalCurrency ?? '';
}

/**
 * Return the absolute value of the original amount field from the transaction.
 */
function getOriginalAmount(transaction: Transaction): number {
    const amount = transaction?.originalAmount ?? 0;
    return Math.abs(amount);
}

/**
 * Verify if the transaction is expecting the distance to be calculated on the server
 */
function isFetchingWaypointsFromServer(transaction: OnyxInputOrEntry<Transaction>): boolean {
    return !!transaction?.pendingFields?.waypoints;
}

/**
 * Return the merchant field from the transaction, return the modifiedMerchant if present.
 */
function getMerchant(transaction: OnyxInputOrEntry<Transaction>): string {
    return transaction?.modifiedMerchant ? transaction.modifiedMerchant : transaction?.merchant ?? '';
}

function getMerchantOrDescription(transaction: OnyxEntry<Transaction>) {
    return !isMerchantMissing(transaction) ? getMerchant(transaction) : getDescription(transaction);
}

/**
 * Return the list of modified attendees if present otherwise list of attendees
 */
function getAttendees(transaction: OnyxInputOrEntry<Transaction>): Attendee[] {
    return transaction?.modifiedAttendees ? transaction.modifiedAttendees : transaction?.attendees ?? [];
}

/**
 * Return the list of attendees as a string and modified list of attendees as a string if present.
 */
function getFormattedAttendees(modifiedAttendees?: Attendee[], attendees?: Attendee[]): [string, string] {
    const oldAttendees = modifiedAttendees ?? [];
    const newAttendees = attendees ?? [];
    return [oldAttendees.map((item) => item.displayName ?? item.login).join(', '), newAttendees.map((item) => item.displayName ?? item.login).join(', ')];
}

/**
 * Return the reimbursable value. Defaults to true to match BE logic.
 */
function getReimbursable(transaction: Transaction): boolean {
    return transaction?.reimbursable ?? true;
}

/**
 * Return the mccGroup field from the transaction, return the modifiedMCCGroup if present.
 */
function getMCCGroup(transaction: Transaction): ValueOf<typeof CONST.MCC_GROUPS> | undefined {
    return transaction?.modifiedMCCGroup ? transaction.modifiedMCCGroup : transaction?.mccGroup;
}

/**
 * Return the waypoints field from the transaction, return the modifiedWaypoints if present.
 */
function getWaypoints(transaction: OnyxEntry<Transaction>): WaypointCollection | undefined {
    return transaction?.modifiedWaypoints ?? transaction?.comment?.waypoints;
}

/**
 * Return the category from the transaction. This "category" field has no "modified" complement.
 */
function getCategory(transaction: OnyxInputOrEntry<Transaction>): string {
    return transaction?.category ?? '';
}

/**
 * Return the cardID from the transaction.
 */
function getCardID(transaction: Transaction): number {
    return transaction?.cardID ?? CONST.DEFAULT_NUMBER_ID;
}

/**
 * Return the billable field from the transaction. This "billable" field has no "modified" complement.
 */
function getBillable(transaction: OnyxInputOrEntry<Transaction>): boolean {
    return transaction?.billable ?? false;
}

/**
 * Return a colon-delimited tag string as an array, considering escaped colons and double backslashes.
 */
function getTagArrayFromName(tagName: string): string[] {
    // WAIT!!!!!!!!!!!!!!!!!!
    // You need to keep this in sync with TransactionUtils.php

    // We need to be able to preserve double backslashes in the original string
    // and not have it interfere with splitting on a colon (:).
    // So, let's replace it with something absurd to begin with, do our split, and
    // then replace the double backslashes in the end.
    const tagWithoutDoubleSlashes = tagName.replace(/\\\\/g, '☠');
    const tagWithoutEscapedColons = tagWithoutDoubleSlashes.replace(/\\:/g, '☢');

    // Do our split
    const matches = tagWithoutEscapedColons.split(':');
    const newMatches: string[] = [];

    for (const item of matches) {
        const tagWithEscapedColons = item.replace(/☢/g, '\\:');
        const tagWithDoubleSlashes = tagWithEscapedColons.replace(/☠/g, '\\\\');
        newMatches.push(tagWithDoubleSlashes);
    }

    return newMatches;
}

/**
 * Return the tag from the transaction. When the tagIndex is passed, return the tag based on the index.
 * This "tag" field has no "modified" complement.
 */
function getTag(transaction: OnyxInputOrEntry<Transaction>, tagIndex?: number): string {
    if (tagIndex !== undefined) {
        const tagsArray = getTagArrayFromName(transaction?.tag ?? '');
        return tagsArray.at(tagIndex) ?? '';
    }

    return transaction?.tag ?? '';
}

function getTagForDisplay(transaction: OnyxEntry<Transaction>, tagIndex?: number): string {
    return getCleanedTagName(getTag(transaction, tagIndex));
}

function getCreated(transaction: OnyxInputOrEntry<Transaction>): string {
    // eslint-disable-next-line @typescript-eslint/prefer-nullish-coalescing
    return transaction?.modifiedCreated ? transaction.modifiedCreated : transaction?.created || '';
}

/**
 * Return the created field from the transaction, return the modifiedCreated if present.
 */
function getFormattedCreated(transaction: OnyxInputOrEntry<Transaction>, dateFormat: string = CONST.DATE.FNS_FORMAT_STRING): string {
    const created = getCreated(transaction);
    return DateUtils.formatWithUTCTimeZone(created, dateFormat);
}

/**
 * Determine whether a transaction is made with an Expensify card.
 */
function isExpensifyCardTransaction(transaction: OnyxEntry<Transaction>): boolean {
    return transaction?.bank === CONST.EXPENSIFY_CARD.BANK;
}

/**
 * Determine whether a transaction is made with a card (Expensify or Company Card).
 */
function isCardTransaction(transaction: OnyxEntry<Transaction>): boolean {
    return !!transaction?.managedCard;
}

function getCardName(transaction: OnyxEntry<Transaction>): string {
    return transaction?.cardName ?? '';
}

/**
 * Check if the transaction status is set to Pending.
 */
function isPending(transaction: OnyxEntry<Transaction>): boolean {
    if (!transaction?.status) {
        return false;
    }
    return transaction.status === CONST.TRANSACTION.STATUS.PENDING;
}

/**
 * Check if the transaction status is set to Posted.
 */
function isPosted(transaction: Transaction): boolean {
    if (!transaction.status) {
        return false;
    }
    return transaction.status === CONST.TRANSACTION.STATUS.POSTED;
}

function isReceiptBeingScanned(transaction: OnyxInputOrEntry<Transaction>): boolean {
    return [CONST.IOU.RECEIPT_STATE.SCANREADY, CONST.IOU.RECEIPT_STATE.SCANNING].some((value) => value === transaction?.receipt?.state);
}

function didReceiptScanSucceed(transaction: OnyxEntry<Transaction>): boolean {
    return [CONST.IOU.RECEIPT_STATE.SCANCOMPLETE].some((value) => value === transaction?.receipt?.state);
}

/**
 * Check if the transaction has a non-smartscanning receipt and is missing required fields
 */
function hasMissingSmartscanFields(transaction: OnyxInputOrEntry<Transaction>): boolean {
    return !!(transaction && !isDistanceRequest(transaction) && !isReceiptBeingScanned(transaction) && areRequiredFieldsEmpty(transaction));
}

/**
 * Get all transaction violations of the transaction with given tranactionID.
 */
function getTransactionViolations(transactionID: string | undefined, transactionViolations: OnyxCollection<TransactionViolations> | undefined): TransactionViolations | undefined {
    const transaction = getTransaction(transactionID);
    if (!transactionID || !transactionViolations) {
        return undefined;
    }
    return transactionViolations?.[ONYXKEYS.COLLECTION.TRANSACTION_VIOLATIONS + transactionID]?.filter((violation) => !isViolationDismissed(transaction, violation));
}

/**
 * Check if there is pending rter violation in transactionViolations.
 */
function hasPendingRTERViolation(transactionViolations?: TransactionViolations | null): boolean {
    return !!transactionViolations?.some(
        (transactionViolation: TransactionViolation) =>
            transactionViolation.name === CONST.VIOLATIONS.RTER &&
            transactionViolation.data?.pendingPattern &&
            transactionViolation.data?.rterType !== CONST.RTER_VIOLATION_TYPES.BROKEN_CARD_CONNECTION &&
            transactionViolation.data?.rterType !== CONST.RTER_VIOLATION_TYPES.BROKEN_CARD_CONNECTION_530,
    );
}

/**
 * Check if there is broken connection violation.
 */
function hasBrokenConnectionViolation(transactionID: string | undefined, transactionViolations: OnyxCollection<TransactionViolations> | undefined): boolean {
    const violations = getTransactionViolations(transactionID, transactionViolations);
    return !!violations?.find((violation) => isBrokenConnectionViolation(violation));
}

function isBrokenConnectionViolation(violation: TransactionViolation) {
    return (
        violation.name === CONST.VIOLATIONS.RTER &&
        (violation.data?.rterType === CONST.RTER_VIOLATION_TYPES.BROKEN_CARD_CONNECTION || violation.data?.rterType === CONST.RTER_VIOLATION_TYPES.BROKEN_CARD_CONNECTION_530)
    );
}

/**
 * Check if user should see broken connection violation warning.
 */
function shouldShowBrokenConnectionViolation(
    transactionOrIDList: Transaction | string[] | undefined,
    report: OnyxEntry<Report> | SearchReport,
    policy: OnyxEntry<Policy> | SearchPolicy,
    transactionViolations: TransactionViolation[] | OnyxCollection<TransactionViolation[]> | undefined,
): boolean {
    if (!transactionOrIDList) {
        return false;
    }
    let violations: TransactionViolation[];
    if (Array.isArray(transactionOrIDList)) {
        if (Array.isArray(transactionViolations)) {
            // This should not be possible except in the case of incorrect type assertions. Generally TS should prevent this at compile time.
            throw new Error('Invalid argument combination. If a transactionIDList is passed in, then an OnyxCollection of violations is expected');
        }
        violations = transactionOrIDList.flatMap((id) => transactionViolations?.[`${ONYXKEYS.COLLECTION.TRANSACTION_VIOLATIONS}${id}`] ?? []);
    } else {
        if (!Array.isArray(transactionViolations)) {
            // This should not be possible except in the case of incorrect type assertions. Generally TS should prevent this at compile time.
            throw new Error('Invalid argument combination. If a single transaction is passed in, then an array of violations for that transaction is expected');
        }
        violations = transactionViolations;
    }

    const brokenConnectionViolations = violations.filter((violation) => isBrokenConnectionViolation(violation));

    if (brokenConnectionViolations.length > 0) {
        if (!isPolicyAdmin(policy) || isCurrentUserSubmitter(report?.reportID)) {
            return true;
        }
        return isOpenExpenseReport(report) || (isProcessingReport(report) && isInstantSubmitEnabled(policy));
    }

    return false;
}

function checkIfShouldShowMarkAsCashButton(hasRTERVPendingViolation: boolean, shouldDisplayBrokenConnectionViolation: boolean, report: OnyxEntry<Report>, policy: OnyxEntry<Policy>) {
    if (hasRTERVPendingViolation) {
        return true;
    }
    return (
        shouldDisplayBrokenConnectionViolation && (!isPolicyAdmin(policy) || isCurrentUserSubmitter(report?.reportID)) && !isReportApproved({report}) && !isReportManuallyReimbursed(report)
    );
}

/**
 * Check if there is pending rter violation in all transactionViolations with given transactionIDs.
 */
function allHavePendingRTERViolation(transactionIds: string[], transactionViolations: OnyxCollection<TransactionViolations> | undefined): boolean {
    const transactionsWithRTERViolations = transactionIds.map((transactionId) => {
        const filteredTransactionViolations = getTransactionViolations(transactionId, transactionViolations);
        return hasPendingRTERViolation(filteredTransactionViolations);
    });
    return transactionsWithRTERViolations.length > 0 && transactionsWithRTERViolations.every((value) => value === true);
}

/**
 * Check if the transaction is pending or has a pending rter violation.
 */
function hasPendingUI(transaction: OnyxEntry<Transaction>, transactionViolations?: TransactionViolations | null): boolean {
    return isReceiptBeingScanned(transaction) || isPending(transaction) || (!!transaction && hasPendingRTERViolation(transactionViolations));
}

/**
 * Check if the transaction has a defined route
 */
function hasRoute(transaction: OnyxEntry<Transaction>, isDistanceRequestType?: boolean): boolean {
    return !!transaction?.routes?.route0?.geometry?.coordinates || (!!isDistanceRequestType && !!transaction?.comment?.customUnit?.quantity);
}

function waypointHasValidAddress(waypoint: RecentWaypoint | Waypoint): boolean {
    return !!waypoint?.address?.trim();
}

/**
 * Converts the key of a waypoint to its index
 */
function getWaypointIndex(key: string): number {
    return Number(key.replace('waypoint', ''));
}

/**
 * Filters the waypoints which are valid and returns those
 */
function getValidWaypoints(waypoints: WaypointCollection | undefined, reArrangeIndexes = false): WaypointCollection {
    if (!waypoints) {
        return {};
    }

    const sortedIndexes = Object.keys(waypoints)
        .map(getWaypointIndex)
        .sort((a, b) => a - b);
    const waypointValues = sortedIndexes.map((index) => waypoints[`waypoint${index}`]);
    // Ensure the number of waypoints is between 2 and 25
    if (waypointValues.length < 2 || waypointValues.length > 25) {
        return {};
    }

    let lastWaypointIndex = -1;
    let waypointIndex = -1;

    return waypointValues.reduce<WaypointCollection>((acc, currentWaypoint, index) => {
        // Array.at(-1) returns the last element of the array
        // If a user does a round trip, the last waypoint will be the same as the first waypoint
        // We want to avoid comparing them as this will result in an incorrect duplicate waypoint error.
        const previousWaypoint = lastWaypointIndex !== -1 ? waypointValues.at(lastWaypointIndex) : undefined;

        // Check if the waypoint has a valid address
        if (!waypointHasValidAddress(currentWaypoint)) {
            return acc;
        }

        // Check for adjacent waypoints with the same address
        if (previousWaypoint && currentWaypoint?.address === previousWaypoint.address) {
            return acc;
        }

        acc[`waypoint${reArrangeIndexes ? waypointIndex + 1 : index}`] = currentWaypoint;

        lastWaypointIndex = index;
        waypointIndex += 1;

        return acc;
    }, {});
}

/**
 * Returns the most recent transactions in an object
 */
function getRecentTransactions(transactions: Record<string, string>, size = 2): string[] {
    return Object.keys(transactions)
        .sort((transactionID1, transactionID2) => (new Date(transactions[transactionID1]) < new Date(transactions[transactionID2]) ? 1 : -1))
        .slice(0, size);
}

/**
 * Check if transaction has duplicatedTransaction violation.
 * @param transactionID - the transaction to check
 * @param checkDismissed - whether to check if the violation has already been dismissed as well
 */
function isDuplicate(transactionID: string | undefined, checkDismissed = false): boolean {
    const transaction = getTransaction(transactionID);
    if (!transaction) {
        return false;
    }
    const duplicateViolation = allTransactionViolations?.[`${ONYXKEYS.COLLECTION.TRANSACTION_VIOLATIONS}${transactionID}`]?.find(
        (violation: TransactionViolation) => violation.name === CONST.VIOLATIONS.DUPLICATED_TRANSACTION,
    );
    const hasDuplicatedViolation = !!duplicateViolation;
    if (!checkDismissed) {
        return hasDuplicatedViolation;
    }

    const didDismissedViolation = isViolationDismissed(transaction, duplicateViolation);

    return hasDuplicatedViolation && !didDismissedViolation;
}

/**
 * Check if transaction is on hold
 */
function isOnHold(transaction: OnyxEntry<Transaction>): boolean {
    if (!transaction) {
        return false;
    }

    return !!transaction.comment?.hold || isDuplicate(transaction.transactionID, true);
}

/**
 * Check if transaction is on hold for the given transactionID
 */
function isOnHoldByTransactionID(transactionID: string | undefined | null): boolean {
    if (!transactionID) {
        return false;
    }

    return isOnHold(allTransactions?.[`${ONYXKEYS.COLLECTION.TRANSACTION}${transactionID}`]);
}

/**
 * Checks if a violation is dismissed for the given transaction
 */
function isViolationDismissed(transaction: OnyxEntry<Transaction>, violation: TransactionViolation | undefined): boolean {
    if (!transaction || !violation) {
        return false;
    }
    return transaction?.comment?.dismissedViolations?.[violation.name]?.[currentUserEmail] === `${currentUserAccountID}`;
}

/**
 * Checks if violations are supported for the given transaction
 */
function doesTransactionSupportViolations(transaction: Transaction | undefined): transaction is Transaction {
    if (!transaction) {
        return false;
    }
    if (isExpensifyCardTransaction(transaction) && isPending(transaction)) {
        return false;
    }
    return true;
}

/**
 * Checks if any violations for the provided transaction are of type 'violation'
 */
function hasViolation(transaction: Transaction | undefined, transactionViolations: TransactionViolation[] | OnyxCollection<TransactionViolation[]>, showInReview?: boolean): boolean {
    if (!doesTransactionSupportViolations(transaction)) {
        return false;
    }
    const violations = Array.isArray(transactionViolations) ? transactionViolations : transactionViolations?.[ONYXKEYS.COLLECTION.TRANSACTION_VIOLATIONS + transaction.transactionID];

    return !!violations?.some(
        (violation) =>
            violation.type === CONST.VIOLATION_TYPES.VIOLATION &&
            (showInReview === undefined || showInReview === (violation.showInReview ?? false)) &&
            !isViolationDismissed(transaction, violation),
    );
}

/**
 * Checks if any violations for the provided transaction are of type 'notice'
 */
function hasNoticeTypeViolation(transactionID: string | undefined, transactionViolations: TransactionViolation[] | OnyxCollection<TransactionViolation[]>, showInReview?: boolean): boolean {
    const transaction = getTransaction(transactionID);
    if (!doesTransactionSupportViolations(transaction)) {
        return false;
    }
    const violations = Array.isArray(transactionViolations) ? transactionViolations : transactionViolations?.[ONYXKEYS.COLLECTION.TRANSACTION_VIOLATIONS + transactionID];

    return !!violations?.some(
        (violation: TransactionViolation) =>
            violation.type === CONST.VIOLATION_TYPES.NOTICE &&
            (showInReview === undefined || showInReview === (violation.showInReview ?? false)) &&
            !isViolationDismissed(transaction, violation),
    );
}

/**
 * Checks if any violations for the provided transaction are of type 'warning'
 */
function hasWarningTypeViolation(transactionID: string | undefined, transactionViolations: TransactionViolation[] | OnyxCollection<TransactionViolation[]>, showInReview?: boolean): boolean {
    const transaction = getTransaction(transactionID);
    if (!doesTransactionSupportViolations(transaction)) {
        return false;
    }
    const violations = Array.isArray(transactionViolations) ? transactionViolations : transactionViolations?.[ONYXKEYS.COLLECTION.TRANSACTION_VIOLATIONS + transactionID];
    const warningTypeViolations =
        violations?.filter(
            (violation: TransactionViolation) =>
                violation.type === CONST.VIOLATION_TYPES.WARNING &&
                (showInReview === undefined || showInReview === (violation.showInReview ?? false)) &&
                !isViolationDismissed(transaction, violation),
        ) ?? [];

    return warningTypeViolations.length > 0;
}

/**
 * Calculates tax amount from the given expense amount and tax percentage
 */
function calculateTaxAmount(percentage: string | undefined, amount: number, currency: string) {
    if (!percentage) {
        return 0;
    }

    const divisor = Number(percentage.slice(0, -1)) / 100 + 1;
    const taxAmount = (amount - amount / divisor) / 100;
    const decimals = getCurrencyDecimals(currency);
    return parseFloat(taxAmount.toFixed(decimals));
}

/**
 * Calculates count of all tax enabled options
 */
function getEnabledTaxRateCount(options: TaxRates) {
    return Object.values(options).filter((option: TaxRate) => !option.isDisabled).length;
}

/**
 * Check if the customUnitRateID has a value default for P2P distance requests
 */
function isCustomUnitRateIDForP2P(transaction: OnyxInputOrEntry<Transaction>): boolean {
    return transaction?.comment?.customUnit?.customUnitRateID === CONST.CUSTOM_UNITS.FAKE_P2P_ID;
}

function hasReservationList(transaction: Transaction | undefined | null): boolean {
    return !!transaction?.receipt?.reservationList && transaction?.receipt?.reservationList.length > 0;
}

/**
 * Whether an expense is going to be paid later, either at checkout for hotels or drop off for car rental
 */
function isPayAtEndExpense(transaction: Transaction | undefined | null): boolean {
    return !!transaction?.receipt?.reservationList?.some((reservation) => reservation.paymentType === 'PAY_AT_HOTEL' || reservation.paymentType === 'PAY_AT_VENDOR');
}

/**
 * Get custom unit rate (distance rate) ID from the transaction object
 */
function getRateID(transaction: OnyxInputOrEntry<Transaction>): string | undefined {
    return transaction?.comment?.customUnit?.customUnitRateID ?? CONST.CUSTOM_UNITS.FAKE_P2P_ID;
}

/**
 * Gets the tax code based on the type of transaction and selected currency.
 * If it is distance request, then returns the tax code corresponding to the custom unit rate
 * Else returns policy default tax rate if transaction is in policy default currency, otherwise foreign default tax rate
 */
function getDefaultTaxCode(policy: OnyxEntry<Policy>, transaction: OnyxEntry<Transaction>, currency?: string | undefined): string | undefined {
    if (isDistanceRequest(transaction)) {
        const customUnitRateID = getRateID(transaction) ?? '';
        const customUnitRate = getDistanceRateCustomUnitRate(policy, customUnitRateID);
        return customUnitRate?.attributes?.taxRateExternalID;
    }
    const defaultExternalID = policy?.taxRates?.defaultExternalID;
    const foreignTaxDefault = policy?.taxRates?.foreignTaxDefault;
    return policy?.outputCurrency === (currency ?? getCurrency(transaction)) ? defaultExternalID : foreignTaxDefault;
}

/**
 * Transforms tax rates to a new object format - to add codes and new name with concatenated name and value.
 *
 * @param  policy - The policy which the user has access to and which the report is tied to.
 * @returns The transformed tax rates object.g
 */
function transformedTaxRates(policy: OnyxEntry<Policy> | undefined, transaction?: OnyxEntry<Transaction>): Record<string, TaxRate> {
    const taxRates = policy?.taxRates;
    const defaultExternalID = taxRates?.defaultExternalID;

    const defaultTaxCode = () => {
        if (!transaction) {
            return defaultExternalID;
        }

        return policy && getDefaultTaxCode(policy, transaction);
    };

    const getModifiedName = (data: TaxRate, code: string) =>
        `${data.name} (${data.value})${defaultTaxCode() === code ? ` ${CONST.DOT_SEPARATOR} ${Localize.translateLocal('common.default')}` : ''}`;
    const taxes = Object.fromEntries(Object.entries(taxRates?.taxes ?? {}).map(([code, data]) => [code, {...data, code, modifiedName: getModifiedName(data, code), name: data.name}]));
    return taxes;
}

/**
 * Gets the tax value of a selected tax
 */
function getTaxValue(policy: OnyxEntry<Policy>, transaction: OnyxEntry<Transaction>, taxCode: string) {
    return Object.values(transformedTaxRates(policy, transaction)).find((taxRate) => taxRate.code === taxCode)?.value;
}

/**
 * Gets the tax name for Workspace Taxes Settings
 */
function getWorkspaceTaxesSettingsName(policy: OnyxEntry<Policy>, taxCode: string) {
    return Object.values(transformedTaxRates(policy)).find((taxRate) => taxRate.code === taxCode)?.modifiedName;
}

/**
 * Gets the name corresponding to the taxCode that is displayed to the user
 */
function getTaxName(policy: OnyxEntry<Policy>, transaction: OnyxEntry<Transaction>) {
    const defaultTaxCode = getDefaultTaxCode(policy, transaction);
    return Object.values(transformedTaxRates(policy, transaction)).find((taxRate) => taxRate.code === (transaction?.taxCode ?? defaultTaxCode))?.modifiedName;
}

function getTransaction(transactionID: string | undefined): OnyxEntry<Transaction> {
    return allTransactions?.[`${ONYXKEYS.COLLECTION.TRANSACTION}${transactionID}`];
}

type FieldsToCompare = Record<string, Array<keyof Transaction>>;
type FieldsToChange = {
    category?: Array<string | undefined>;
    merchant?: Array<string | undefined>;
    tag?: Array<string | undefined>;
    description?: Array<Comment | undefined>;
    taxCode?: Array<string | undefined>;
    billable?: Array<boolean | undefined>;
    reimbursable?: Array<boolean | undefined>;
};

function removeSettledAndApprovedTransactions(transactionIDs: string[]): string[] {
    return transactionIDs.filter(
        (transactionID) =>
            !isSettled(allTransactions?.[`${ONYXKEYS.COLLECTION.TRANSACTION}${transactionID}`]?.reportID) &&
            !isReportIDApproved(allTransactions?.[`${ONYXKEYS.COLLECTION.TRANSACTION}${transactionID}`]?.reportID),
    );
}

/**
 * This function compares fields of duplicate transactions and determines which fields should be kept and which should be changed.
 *
 * @returns An object with two properties: 'keep' and 'change'.
 * 'keep' is an object where each key is a field name and the value is the value of that field in the transaction that should be kept.
 * 'change' is an object where each key is a field name and the value is an array of different values of that field in the duplicate transactions.
 *
 * The function works as follows:
 * 1. It fetches the transaction violations for the given transaction ID.
 * 2. It finds the duplicate transactions.
 * 3. It creates two empty objects, 'keep' and 'change'.
 * 4. It defines the fields to compare in the transactions.
 * 5. It iterates over the fields to compare. For each field:
 *    - If the field is 'description', it checks if all comments are equal, exist, or are empty. If so, it keeps the first transaction's comment. Otherwise, it finds the different values and adds them to 'change'.
 *    - For other fields, it checks if all fields are equal. If so, it keeps the first transaction's field value. Otherwise, it finds the different values and adds them to 'change'.
 * 6. It returns the 'keep' and 'change' objects.
 */

function compareDuplicateTransactionFields(
    reviewingTransactionID?: string | undefined,
    reportID?: string | undefined,
    selectedTransactionID?: string,
): {keep: Partial<ReviewDuplicates>; change: FieldsToChange} {
    if (!reviewingTransactionID || !reportID) {
        return {change: {}, keep: {}};
    }

    // eslint-disable-next-line @typescript-eslint/no-explicit-any
    const keep: Record<string, any> = {};
    // eslint-disable-next-line @typescript-eslint/no-explicit-any
    const change: Record<string, any[]> = {};
    if (!reviewingTransactionID || !reportID) {
        return {keep, change};
    }
    const transactionViolations = allTransactionViolations?.[`${ONYXKEYS.COLLECTION.TRANSACTION_VIOLATIONS}${reviewingTransactionID}`];
    const duplicates = transactionViolations?.find((violation) => violation.name === CONST.VIOLATIONS.DUPLICATED_TRANSACTION)?.data?.duplicates ?? [];
    const transactions = removeSettledAndApprovedTransactions([reviewingTransactionID, ...duplicates]).map((item) => getTransaction(item));

    const fieldsToCompare: FieldsToCompare = {
        merchant: ['modifiedMerchant', 'merchant'],
        category: ['category'],
        tag: ['tag'],
        description: ['comment'],
        taxCode: ['taxCode'],
        billable: ['billable'],
        reimbursable: ['reimbursable'],
    };

    // Helper function thats create an array of different values for a given key in the transactions
    function getDifferentValues(items: Array<OnyxEntry<Transaction>>, keys: Array<keyof Transaction>) {
        return [
            ...new Set(
                items
                    .map((item) => {
                        // Prioritize modifiedMerchant over merchant
                        if (keys.includes('modifiedMerchant' as keyof Transaction) && keys.includes('merchant' as keyof Transaction)) {
                            // eslint-disable-next-line @typescript-eslint/prefer-nullish-coalescing
                            return getMerchant(item);
                        }
                        return keys.map((key) => item?.[key]);
                    })
                    .flat(),
            ),
        ];
    }

    // Helper function to check if all comments are equal
    function areAllCommentsEqual(items: Array<OnyxEntry<Transaction>>, firstTransaction: OnyxEntry<Transaction>) {
        return items.every((item) => lodashIsEqual(getDescription(item), getDescription(firstTransaction)));
    }

    // Helper function to check if all fields are equal for a given key
    function areAllFieldsEqual(items: Array<OnyxEntry<Transaction>>, keyExtractor: (item: OnyxEntry<Transaction>) => string) {
        const firstTransaction = transactions.at(0);
        return items.every((item) => keyExtractor(item) === keyExtractor(firstTransaction));
    }

    // Helper function to process changes
    function processChanges(fieldName: string, items: Array<OnyxEntry<Transaction>>, keys: Array<keyof Transaction>) {
        const differentValues = getDifferentValues(items, keys);
        if (differentValues.length > 0) {
            change[fieldName] = differentValues;
        }
    }

    // The comment object needs to be stored only when selecting a specific transaction to keep.
    // It contains details such as 'customUnit' and 'waypoints,' which remain unchanged during the review steps
    // but are essential for displaying complete information on the confirmation page.
    if (selectedTransactionID) {
        const selectedTransaction = transactions.find((t) => t?.transactionID === selectedTransactionID);
        keep.comment = selectedTransaction?.comment ?? {};
    }

    for (const fieldName in fieldsToCompare) {
        if (Object.prototype.hasOwnProperty.call(fieldsToCompare, fieldName)) {
            const keys = fieldsToCompare[fieldName];
            const firstTransaction = transactions.at(0);
            const isFirstTransactionCommentEmptyObject = typeof firstTransaction?.comment === 'object' && firstTransaction?.comment?.comment === '';
            const report = allReports?.[`${ONYXKEYS.COLLECTION.REPORT}${reportID}`];
            const policy = getPolicy(report?.policyID);

            const areAllFieldsEqualForKey = areAllFieldsEqual(transactions, (item) => keys.map((key) => item?.[key]).join('|'));
            if (fieldName === 'description') {
                const allCommentsAreEqual = areAllCommentsEqual(transactions, firstTransaction);
                const allCommentsAreEmpty = isFirstTransactionCommentEmptyObject && transactions.every((item) => getDescription(item) === '');
                if (allCommentsAreEqual || allCommentsAreEmpty) {
                    keep[fieldName] = firstTransaction?.comment?.comment ?? firstTransaction?.comment;
                } else {
                    processChanges(fieldName, transactions, keys);
                }
            } else if (fieldName === 'merchant') {
                if (areAllFieldsEqual(transactions, getMerchant)) {
                    keep[fieldName] = getMerchant(firstTransaction);
                } else {
                    processChanges(fieldName, transactions, keys);
                }
            } else if (fieldName === 'taxCode') {
                const differentValues = getDifferentValues(transactions, keys);
                const validTaxes = differentValues?.filter((taxID) => {
                    const tax = getTaxByID(policy, (taxID as string) ?? '');
                    return tax?.name && !tax.isDisabled && tax.pendingAction !== CONST.RED_BRICK_ROAD_PENDING_ACTION.DELETE;
                });

                if (!areAllFieldsEqualForKey && validTaxes.length > 1) {
                    change[fieldName] = validTaxes;
                } else if (areAllFieldsEqualForKey) {
                    keep[fieldName] = firstTransaction?.[keys[0]] ?? firstTransaction?.[keys[1]];
                }
            } else if (fieldName === 'category') {
                const differentValues = getDifferentValues(transactions, keys);
                const policyCategories = report?.policyID ? getPolicyCategoriesData(report.policyID) : {};
                const availableCategories = Object.values(policyCategories)
                    .filter((category) => differentValues.includes(category.name) && category.enabled && category.pendingAction !== CONST.RED_BRICK_ROAD_PENDING_ACTION.DELETE)
                    .map((e) => e.name);

                if (!areAllFieldsEqualForKey && policy?.areCategoriesEnabled && (availableCategories.length > 1 || (availableCategories.length === 1 && differentValues.includes('')))) {
                    change[fieldName] = [...availableCategories, ...(differentValues.includes('') ? [''] : [])];
                } else if (areAllFieldsEqualForKey) {
                    keep[fieldName] = firstTransaction?.[keys[0]] ?? firstTransaction?.[keys[1]];
                }
            } else if (fieldName === 'tag') {
                const policyTags = report?.policyID ? getPolicyTagsData(report?.policyID) : {};
                const isMultiLevelTags = isMultiLevelTagsPolicyUtils(policyTags);
                if (isMultiLevelTags) {
                    if (areAllFieldsEqualForKey || !policy?.areTagsEnabled) {
                        keep[fieldName] = firstTransaction?.[keys[0]] ?? firstTransaction?.[keys[1]];
                    } else {
                        processChanges(fieldName, transactions, keys);
                    }
                } else {
                    const differentValues = getDifferentValues(transactions, keys);
                    const policyTagsObj = Object.values(Object.values(policyTags).at(0)?.tags ?? {});
                    const availableTags = policyTagsObj
                        .filter((tag) => differentValues.includes(tag.name) && tag.enabled && tag.pendingAction !== CONST.RED_BRICK_ROAD_PENDING_ACTION.DELETE)
                        .map((e) => e.name);
                    if (!areAllFieldsEqualForKey && policy?.areTagsEnabled && (availableTags.length > 1 || (availableTags.length === 1 && differentValues.includes('')))) {
                        change[fieldName] = [...availableTags, ...(differentValues.includes('') ? [''] : [])];
                    } else if (areAllFieldsEqualForKey) {
                        keep[fieldName] = firstTransaction?.[keys[0]] ?? firstTransaction?.[keys[1]];
                    }
                }
            } else if (areAllFieldsEqualForKey) {
                keep[fieldName] = firstTransaction?.[keys[0]] ?? firstTransaction?.[keys[1]];
            } else {
                processChanges(fieldName, transactions, keys);
            }
        }
    }

    return {keep, change};
}

function getTransactionID(threadReportID?: string): string | undefined {
    if (!threadReportID) {
        return;
    }
    const report = allReports?.[`${ONYXKEYS.COLLECTION.REPORT}${threadReportID}`];
    const parentReportAction = isThread(report) ? getReportAction(report.parentReportID, report.parentReportActionID) : undefined;
    const IOUTransactionID = isMoneyRequestAction(parentReportAction) ? getOriginalMessage(parentReportAction)?.IOUTransactionID : undefined;

    return IOUTransactionID;
}

function buildNewTransactionAfterReviewingDuplicates(reviewDuplicateTransaction: OnyxEntry<ReviewDuplicates>): Partial<Transaction> {
    const originalTransaction = allTransactions?.[`${ONYXKEYS.COLLECTION.TRANSACTION}${reviewDuplicateTransaction?.transactionID}`] ?? undefined;
    const {duplicates, ...restReviewDuplicateTransaction} = reviewDuplicateTransaction ?? {};

    return {
        ...originalTransaction,
        ...restReviewDuplicateTransaction,
        modifiedMerchant: reviewDuplicateTransaction?.merchant,
        merchant: reviewDuplicateTransaction?.merchant,
        comment: {...reviewDuplicateTransaction?.comment, comment: reviewDuplicateTransaction?.description},
    };
}

function buildTransactionsMergeParams(reviewDuplicates: OnyxEntry<ReviewDuplicates>, originalTransaction: Partial<Transaction>): TransactionMergeParams {
    return {
        amount: -getAmount(originalTransaction as OnyxEntry<Transaction>, true),
        reportID: originalTransaction?.reportID,
        receiptID: originalTransaction?.receipt?.receiptID ?? CONST.DEFAULT_NUMBER_ID,
        currency: getCurrency(originalTransaction as OnyxEntry<Transaction>),
        created: getFormattedCreated(originalTransaction as OnyxEntry<Transaction>),
        transactionID: reviewDuplicates?.transactionID,
        transactionIDList: removeSettledAndApprovedTransactions(reviewDuplicates?.duplicates ?? []),
        billable: reviewDuplicates?.billable ?? false,
        reimbursable: reviewDuplicates?.reimbursable ?? false,
        category: reviewDuplicates?.category ?? '',
        tag: reviewDuplicates?.tag ?? '',
        merchant: reviewDuplicates?.merchant ?? '',
        comment: reviewDuplicates?.description ?? '',
    };
}

function getCategoryTaxCodeAndAmount(category: string, transaction: OnyxEntry<Transaction>, policy: OnyxEntry<Policy>) {
    const taxRules = policy?.rules?.expenseRules?.filter((rule) => rule.tax);
    if (!taxRules || taxRules?.length === 0 || isDistanceRequest(transaction)) {
        return {categoryTaxCode: undefined, categoryTaxAmount: undefined};
    }

    const defaultTaxCode = getDefaultTaxCode(policy, transaction, getCurrency(transaction));
    const categoryTaxCode = getCategoryDefaultTaxRate(taxRules, category, defaultTaxCode);
    const categoryTaxPercentage = getTaxValue(policy, transaction, categoryTaxCode ?? '');
    let categoryTaxAmount;

    if (categoryTaxPercentage) {
        categoryTaxAmount = convertToBackendAmount(calculateTaxAmount(categoryTaxPercentage, getAmount(transaction), getCurrency(transaction)));
    }

    return {categoryTaxCode, categoryTaxAmount};
}

/**
 * Return the sorted list transactions of an iou report
 */
function getAllSortedTransactions(iouReportID?: string): Array<OnyxEntry<Transaction>> {
    return getReportTransactions(iouReportID).sort((transA, transB) => {
        if (transA.created < transB.created) {
            return -1;
        }

        if (transA.created > transB.created) {
            return 1;
        }

        return (transA.inserted ?? '') < (transB.inserted ?? '') ? -1 : 1;
    });
}

function shouldShowRTERViolationMessage(transactions?: Transaction[]) {
    return transactions?.length === 1 && hasPendingUI(transactions?.at(0), getTransactionViolations(transactions?.at(0)?.transactionID, allTransactionViolations));
}

export {
    buildOptimisticTransaction,
    calculateTaxAmount,
    getWorkspaceTaxesSettingsName,
    getDefaultTaxCode,
    transformedTaxRates,
    getTaxValue,
    getTaxName,
    getEnabledTaxRateCount,
    getUpdatedTransaction,
    getDescription,
    getRequestType,
    isManualRequest,
    isScanRequest,
    getAmount,
    getAttendees,
    getTaxAmount,
    getTaxCode,
    getCurrency,
    getDistanceInMeters,
    getCardID,
    getOriginalCurrency,
    getOriginalAmount,
    getFormattedAttendees,
    getMerchant,
    getMerchantOrDescription,
    getMCCGroup,
    getCreated,
    getFormattedCreated,
    getCategory,
    getBillable,
    getTag,
    getTagArrayFromName,
    getTagForDisplay,
    getTransactionViolations,
    hasReceipt,
    hasEReceipt,
    hasRoute,
    isReceiptBeingScanned,
    didReceiptScanSucceed,
    getValidWaypoints,
    isDistanceRequest,
    isFetchingWaypointsFromServer,
    isExpensifyCardTransaction,
    isCardTransaction,
    isDuplicate,
    isPending,
    isPosted,
    isOnHold,
    isOnHoldByTransactionID,
    getWaypoints,
    isAmountMissing,
    isMerchantMissing,
    isPartialMerchant,
    isCreatedMissing,
    areRequiredFieldsEmpty,
    hasMissingSmartscanFields,
    hasPendingRTERViolation,
    allHavePendingRTERViolation,
    hasPendingUI,
    getWaypointIndex,
    waypointHasValidAddress,
    getRecentTransactions,
    hasReservationList,
    hasViolation,
    hasBrokenConnectionViolation,
    shouldShowBrokenConnectionViolation,
    hasNoticeTypeViolation,
    hasWarningTypeViolation,
    isCustomUnitRateIDForP2P,
    getRateID,
    getTransaction,
    compareDuplicateTransactionFields,
    getTransactionID,
    buildNewTransactionAfterReviewingDuplicates,
    buildTransactionsMergeParams,
    getReimbursable,
    isPayAtEndExpense,
    removeSettledAndApprovedTransactions,
    getCardName,
    hasReceiptSource,
    shouldShowAttendees,
    getAllSortedTransactions,
    getFormattedPostedDate,
    getCategoryTaxCodeAndAmount,
    isPerDiemRequest,
    isViolationDismissed,
    isBrokenConnectionViolation,
    checkIfShouldShowMarkAsCashButton,
    shouldShowRTERViolationMessage,
};

export type {TransactionChanges};<|MERGE_RESOLUTION|>--- conflicted
+++ resolved
@@ -26,9 +26,6 @@
     isPolicyAdmin,
 } from '@libs/PolicyUtils';
 import {getOriginalMessage, getReportAction, isMoneyRequestAction} from '@libs/ReportActionsUtils';
-<<<<<<< HEAD
-import {getReportTransactions, isOpenExpenseReport, isProcessingReport, isReportIDApproved, isSettled, isTestTransactionReport, isThread} from '@libs/ReportUtils';
-=======
 import {
     getReportTransactions,
     isCurrentUserSubmitter,
@@ -38,9 +35,9 @@
     isReportIDApproved,
     isReportManuallyReimbursed,
     isSettled,
+    isTestTransactionReport,
     isThread,
 } from '@libs/ReportUtils';
->>>>>>> 10328dee
 import type {IOURequestType} from '@userActions/IOU';
 import CONST from '@src/CONST';
 import type {IOUType} from '@src/CONST';
