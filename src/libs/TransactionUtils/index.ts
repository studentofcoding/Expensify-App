--- conflicted
+++ resolved
@@ -805,7 +805,6 @@
 }
 
 /**
-<<<<<<< HEAD
  * Whether an expense is going to be paid later, either at checkout for hotels or drop off for car rental
  */
 function isPayAtEndExpense(transaction: Transaction | undefined | null): boolean {
@@ -813,10 +812,7 @@
 }
 
 /**
- * Get rate ID from the transaction object
-=======
  * Get custom unit rate (distance rate) ID from the transaction object
->>>>>>> 1eef6f54
  */
 function getRateID(transaction: OnyxInputOrEntry<Transaction>): string | undefined {
     return transaction?.modifiedCustomUnitRateID ?? transaction?.comment?.customUnit?.customUnitRateID?.toString();
