import {parse} from 'date-fns';
import lodashDeepClone from 'lodash/cloneDeep';
import lodashHas from 'lodash/has';
import lodashIsEqual from 'lodash/isEqual';
import lodashSet from 'lodash/set';
import type {OnyxCollection, OnyxEntry} from 'react-native-onyx';
import Onyx from 'react-native-onyx';
import type {ValueOf} from 'type-fest';
import {getPolicyCategoriesData} from '@libs/actions/Policy/Category';
import {getPolicyTagsData} from '@libs/actions/Policy/Tag';
import type {TransactionMergeParams} from '@libs/API/parameters';
import {getCategoryDefaultTaxRate} from '@libs/CategoryUtils';
import {convertToBackendAmount, getCurrencyDecimals} from '@libs/CurrencyUtils';
import DateUtils from '@libs/DateUtils';
import DistanceRequestUtils from '@libs/DistanceRequestUtils';
import {toLocaleDigit} from '@libs/LocaleDigitUtils';
import * as Localize from '@libs/Localize';
import * as NumberUtils from '@libs/NumberUtils';
import {
    getCleanedTagName,
    getDistanceRateCustomUnitRate,
    getPolicy,
    getTaxByID,
    isInstantSubmitEnabled,
    isMultiLevelTags as isMultiLevelTagsPolicyUtils,
    isPolicyAdmin,
} from '@libs/PolicyUtils';
import {getOriginalMessage, getReportAction, isMoneyRequestAction} from '@libs/ReportActionsUtils';
import {isOpenExpenseReport, isProcessingReport, isReportApproved, isSettled, isThread} from '@libs/ReportUtils';
import type {IOURequestType} from '@userActions/IOU';
import CONST from '@src/CONST';
import type {IOUType} from '@src/CONST';
import ONYXKEYS from '@src/ONYXKEYS';
import type {OnyxInputOrEntry, Policy, RecentWaypoint, Report, ReviewDuplicates, TaxRate, TaxRates, Transaction, TransactionViolation, TransactionViolations} from '@src/types/onyx';
import type {Attendee} from '@src/types/onyx/IOU';
import type {SearchPolicy, SearchReport} from '@src/types/onyx/SearchResults';
import type {Comment, Receipt, TransactionChanges, TransactionCustomUnit, TransactionPendingFieldsKey, Waypoint, WaypointCollection} from '@src/types/onyx/Transaction';
import type DeepValueOf from '@src/types/utils/DeepValueOf';
import {isEmptyObject} from '@src/types/utils/EmptyObject';
import getDistanceInMeters from './getDistanceInMeters';

type TransactionParams = {
    amount: number;
    currency: string;
    reportID: string;
    comment?: string;
    attendees?: Attendee[];
    created?: string;
    merchant?: string;
    receipt?: OnyxEntry<Receipt>;
    category?: string;
    tag?: string;
    taxCode?: string;
    taxAmount?: number;
    billable?: boolean;
    pendingFields?: Partial<{[K in TransactionPendingFieldsKey]: ValueOf<typeof CONST.RED_BRICK_ROAD_PENDING_ACTION>}>;
    reimbursable?: boolean;
    source?: string;
    filename?: string;
    customUnit?: TransactionCustomUnit;
};

type BuildOptimisticTransactionParams = {
    originalTransactionID?: string;
    existingTransactionID?: string;
    existingTransaction?: OnyxEntry<Transaction>;
    policy?: OnyxEntry<Policy>;
    transactionParams: TransactionParams;
};

let allTransactions: OnyxCollection<Transaction> = {};
Onyx.connect({
    key: ONYXKEYS.COLLECTION.TRANSACTION,
    waitForCollectionCallback: true,
    callback: (value) => {
        if (!value) {
            return;
        }
        allTransactions = Object.fromEntries(Object.entries(value).filter(([, transaction]) => !!transaction));
    },
});

let allReports: OnyxCollection<Report> = {};
Onyx.connect({
    key: ONYXKEYS.COLLECTION.REPORT,
    waitForCollectionCallback: true,
    callback: (value) => {
        allReports = value;
    },
});

let allTransactionViolations: OnyxCollection<TransactionViolations> = {};
Onyx.connect({
    key: ONYXKEYS.COLLECTION.TRANSACTION_VIOLATIONS,
    waitForCollectionCallback: true,
    callback: (value) => (allTransactionViolations = value),
});

let preferredLocale: DeepValueOf<typeof CONST.LOCALES> = CONST.LOCALES.DEFAULT;
Onyx.connect({
    key: ONYXKEYS.NVP_PREFERRED_LOCALE,
    callback: (value) => {
        if (!value) {
            return;
        }
        preferredLocale = value;
    },
});

let currentUserEmail = '';
let currentUserAccountID = -1;
Onyx.connect({
    key: ONYXKEYS.SESSION,
    callback: (val) => {
        currentUserEmail = val?.email ?? '';
        currentUserAccountID = val?.accountID ?? CONST.DEFAULT_NUMBER_ID;
    },
});

function isDistanceRequest(transaction: OnyxEntry<Transaction>): boolean {
    // This is used during the expense creation flow before the transaction has been saved to the server
    if (lodashHas(transaction, 'iouRequestType')) {
        return transaction?.iouRequestType === CONST.IOU.REQUEST_TYPE.DISTANCE;
    }

    // This is the case for transaction objects once they have been saved to the server
    const type = transaction?.comment?.type;
    const customUnitName = transaction?.comment?.customUnit?.name;
    return type === CONST.TRANSACTION.TYPE.CUSTOM_UNIT && customUnitName === CONST.CUSTOM_UNITS.NAME_DISTANCE;
}

function isScanRequest(transaction: OnyxEntry<Transaction>): boolean {
    // This is used during the expense creation flow before the transaction has been saved to the server
    if (lodashHas(transaction, 'iouRequestType')) {
        return transaction?.iouRequestType === CONST.IOU.REQUEST_TYPE.SCAN;
    }

    return !!transaction?.receipt?.source && transaction?.amount === 0;
}

function isPerDiemRequest(transaction: OnyxEntry<Transaction>): boolean {
    // This is used during the expense creation flow before the transaction has been saved to the server
    if (lodashHas(transaction, 'iouRequestType')) {
        return transaction?.iouRequestType === CONST.IOU.REQUEST_TYPE.PER_DIEM;
    }

    // This is the case for transaction objects once they have been saved to the server
    const type = transaction?.comment?.type;
    const customUnitName = transaction?.comment?.customUnit?.name;
    return type === CONST.TRANSACTION.TYPE.CUSTOM_UNIT && customUnitName === CONST.CUSTOM_UNITS.NAME_PER_DIEM_INTERNATIONAL;
}

function getRequestType(transaction: OnyxEntry<Transaction>): IOURequestType {
    if (isDistanceRequest(transaction)) {
        return CONST.IOU.REQUEST_TYPE.DISTANCE;
    }
    if (isScanRequest(transaction)) {
        return CONST.IOU.REQUEST_TYPE.SCAN;
    }

    if (isPerDiemRequest(transaction)) {
        return CONST.IOU.REQUEST_TYPE.PER_DIEM;
    }

    return CONST.IOU.REQUEST_TYPE.MANUAL;
}

function isManualRequest(transaction: Transaction): boolean {
    // This is used during the expense creation flow before the transaction has been saved to the server
    if (lodashHas(transaction, 'iouRequestType')) {
        return transaction.iouRequestType === CONST.IOU.REQUEST_TYPE.MANUAL;
    }

    return getRequestType(transaction) === CONST.IOU.REQUEST_TYPE.MANUAL;
}

/**
 * Optimistically generate a transaction.
 *
 * @param amount – in cents
 * @param [existingTransactionID] When creating a distance expense, an empty transaction has already been created with a transactionID. In that case, the transaction here needs to have
 * it's transactionID match what was already generated.
 */
function buildOptimisticTransaction(params: BuildOptimisticTransactionParams): Transaction {
    const {originalTransactionID = '', existingTransactionID, existingTransaction, policy, transactionParams} = params;
    const {
        amount,
        currency,
        reportID,
        comment = '',
        attendees = [],
        created = '',
        merchant = '',
        receipt,
        category = '',
        tag = '',
        taxCode = '',
        taxAmount = 0,
        billable = false,
        pendingFields,
        reimbursable = true,
        source = '',
        filename = '',
        customUnit,
    } = transactionParams;
    // transactionIDs are random, positive, 64-bit numeric strings.
    // Because JS can only handle 53-bit numbers, transactionIDs are strings in the front-end (just like reportActionID)
    const transactionID = existingTransactionID ?? NumberUtils.rand64();

    const commentJSON: Comment = {comment};
    if (source) {
        commentJSON.source = source;
    }
    if (originalTransactionID) {
        commentJSON.originalTransactionID = originalTransactionID;
    }

    const isDistanceTransaction = !!pendingFields?.waypoints;
    if (isDistanceTransaction) {
        // Set the distance unit, which comes from the policy distance unit or the P2P rate data
        lodashSet(commentJSON, 'customUnit.distanceUnit', DistanceRequestUtils.getUpdatedDistanceUnit({transaction: existingTransaction, policy}));
    }

    const isPerDiemTransaction = !!pendingFields?.subRates;
    if (isPerDiemTransaction) {
        // Set the custom unit, which comes from the policy per diem rate data
        lodashSet(commentJSON, 'customUnit', customUnit);
    }

    return {
        ...(!isEmptyObject(pendingFields) ? {pendingFields} : {}),
        transactionID,
        amount,
        currency,
        reportID,
        comment: commentJSON,
        merchant: merchant || CONST.TRANSACTION.PARTIAL_TRANSACTION_MERCHANT,
        created: created || DateUtils.getDBTime(),
        pendingAction: CONST.RED_BRICK_ROAD_PENDING_ACTION.ADD,
        receipt: receipt?.source ? {source: receipt.source, state: receipt.state ?? CONST.IOU.RECEIPT_STATE.SCANREADY} : {},
        filename: (receipt?.source ? receipt?.name ?? filename : filename).toString(),
        category,
        tag,
        taxCode,
        taxAmount,
        billable,
        reimbursable,
        attendees,
        inserted: DateUtils.getDBTime(),
    };
}

/**
 * Check if the transaction has an Ereceipt
 */
function hasEReceipt(transaction: Transaction | undefined | null): boolean {
    return !!transaction?.hasEReceipt;
}

function hasReceipt(transaction: OnyxInputOrEntry<Transaction> | undefined): boolean {
    return !!transaction?.receipt?.state || hasEReceipt(transaction);
}

/** Check if the receipt has the source file */
function hasReceiptSource(transaction: OnyxInputOrEntry<Transaction>): boolean {
    return !!transaction?.receipt?.source;
}

function isMerchantMissing(transaction: OnyxEntry<Transaction>) {
    if (transaction?.modifiedMerchant && transaction.modifiedMerchant !== '') {
        return transaction.modifiedMerchant === CONST.TRANSACTION.PARTIAL_TRANSACTION_MERCHANT;
    }
    const isMerchantEmpty = transaction?.merchant === CONST.TRANSACTION.PARTIAL_TRANSACTION_MERCHANT || transaction?.merchant === '';

    return isMerchantEmpty;
}

// eslint-disable-next-line @typescript-eslint/no-unused-vars
function shouldShowAttendees(iouType: IOUType, policy: OnyxEntry<Policy>): boolean {
    return false;
    // To be renabled once feature is complete: https://github.com/Expensify/App/issues/44725
    // Keep this disabled for per diem expense
    // return iouType === CONST.IOU.TYPE.SUBMIT && !!policy?.id && (policy?.type === CONST.POLICY.TYPE.CORPORATE || policy?.type === CONST.POLICY.TYPE.TEAM);
}

/**
 * Check if the merchant is partial i.e. `(none)`
 */
function isPartialMerchant(merchant: string): boolean {
    return merchant === CONST.TRANSACTION.PARTIAL_TRANSACTION_MERCHANT;
}

function isUnknowOrPartialMerchant(merchant: string): boolean {
    return merchant === CONST.TRANSACTION.UNKNOWN_MERCHANT || merchant === CONST.TRANSACTION.PARTIAL_TRANSACTION_MERCHANT;
}

function isAmountMissing(transaction: OnyxEntry<Transaction>) {
    return transaction?.amount === 0 && (!transaction.modifiedAmount || transaction.modifiedAmount === 0);
}

function isCreatedMissing(transaction: OnyxEntry<Transaction>) {
    return transaction?.created === '' && (!transaction.created || transaction.modifiedCreated === '');
}

function areRequiredFieldsEmpty(transaction: OnyxEntry<Transaction>): boolean {
    const parentReport = allReports?.[`${ONYXKEYS.COLLECTION.REPORT}${transaction?.reportID}`];
    const isFromExpenseReport = parentReport?.type === CONST.REPORT.TYPE.EXPENSE;
    const isSplitPolicyExpenseChat = !!transaction?.comment?.splits?.some((participant) => allReports?.[`${ONYXKEYS.COLLECTION.REPORT}${participant.chatReportID}`]?.isOwnPolicyExpenseChat);
    const isMerchantRequired = isFromExpenseReport || isSplitPolicyExpenseChat;
    return (isMerchantRequired && isMerchantMissing(transaction)) || isAmountMissing(transaction) || isCreatedMissing(transaction);
}

/**
 * Given the edit made to the expense, return an updated transaction object.
 */
function getUpdatedTransaction({
    transaction,
    transactionChanges,
    isFromExpenseReport,
    shouldUpdateReceiptState = true,
    policy = undefined,
}: {
    transaction: Transaction;
    transactionChanges: TransactionChanges;
    isFromExpenseReport: boolean;
    shouldUpdateReceiptState?: boolean;
    policy?: OnyxEntry<Policy>;
}): Transaction {
    // Only changing the first level fields so no need for deep clone now
    const updatedTransaction = lodashDeepClone(transaction);
    let shouldStopSmartscan = false;

    // The comment property does not have its modifiedComment counterpart
    if (Object.hasOwn(transactionChanges, 'comment')) {
        updatedTransaction.comment = {
            ...updatedTransaction.comment,
            comment: transactionChanges.comment,
        };
    }
    if (Object.hasOwn(transactionChanges, 'created')) {
        updatedTransaction.modifiedCreated = transactionChanges.created;
        shouldStopSmartscan = true;
    }
    if (Object.hasOwn(transactionChanges, 'amount') && typeof transactionChanges.amount === 'number') {
        updatedTransaction.modifiedAmount = isFromExpenseReport ? -transactionChanges.amount : transactionChanges.amount;
        shouldStopSmartscan = true;
    }
    if (Object.hasOwn(transactionChanges, 'currency')) {
        updatedTransaction.modifiedCurrency = transactionChanges.currency;
        shouldStopSmartscan = true;
    }

    if (Object.hasOwn(transactionChanges, 'merchant')) {
        updatedTransaction.modifiedMerchant = transactionChanges.merchant;
        shouldStopSmartscan = true;
    }

    if (Object.hasOwn(transactionChanges, 'waypoints')) {
        updatedTransaction.modifiedWaypoints = transactionChanges.waypoints;
        updatedTransaction.isLoading = true;
        shouldStopSmartscan = true;

        if (!transactionChanges.routes?.route0?.geometry?.coordinates) {
            // The waypoints were changed, but there is no route – it is pending from the BE and we should mark the fields as pending
            updatedTransaction.amount = CONST.IOU.DEFAULT_AMOUNT;
            updatedTransaction.modifiedAmount = CONST.IOU.DEFAULT_AMOUNT;
            updatedTransaction.modifiedMerchant = Localize.translateLocal('iou.fieldPending');
        } else {
            const mileageRate = DistanceRequestUtils.getRate({transaction: updatedTransaction, policy});
            const {unit, rate} = mileageRate;

            const distanceInMeters = getDistanceInMeters(transaction, unit);
            const amount = DistanceRequestUtils.getDistanceRequestAmount(distanceInMeters, unit, rate ?? 0);
            const updatedAmount = isFromExpenseReport ? -amount : amount;
            const updatedMerchant = DistanceRequestUtils.getDistanceMerchant(true, distanceInMeters, unit, rate, transaction.currency, Localize.translateLocal, (digit) =>
                toLocaleDigit(preferredLocale, digit),
            );

            updatedTransaction.amount = updatedAmount;
            updatedTransaction.modifiedAmount = updatedAmount;
            updatedTransaction.modifiedMerchant = updatedMerchant;
        }
    }

    if (Object.hasOwn(transactionChanges, 'customUnitRateID')) {
        lodashSet(updatedTransaction, 'comment.customUnit.customUnitRateID', transactionChanges.customUnitRateID);
        lodashSet(updatedTransaction, 'comment.customUnit.defaultP2PRate', null);
        shouldStopSmartscan = true;

        const existingDistanceUnit = transaction?.comment?.customUnit?.distanceUnit;

        // Get the new distance unit from the rate's unit
        const newDistanceUnit = DistanceRequestUtils.getUpdatedDistanceUnit({transaction: updatedTransaction, policy});
        lodashSet(updatedTransaction, 'comment.customUnit.distanceUnit', newDistanceUnit);

        // If the distanceUnit is set and the rate is changed to one that has a different unit, convert the distance to the new unit
        if (existingDistanceUnit && newDistanceUnit !== existingDistanceUnit) {
            const conversionFactor = existingDistanceUnit === CONST.CUSTOM_UNITS.DISTANCE_UNIT_MILES ? CONST.CUSTOM_UNITS.MILES_TO_KILOMETERS : CONST.CUSTOM_UNITS.KILOMETERS_TO_MILES;
            const distance = NumberUtils.roundToTwoDecimalPlaces((transaction?.comment?.customUnit?.quantity ?? 0) * conversionFactor);
            lodashSet(updatedTransaction, 'comment.customUnit.quantity', distance);
        }

        if (!isFetchingWaypointsFromServer(transaction)) {
            // When the waypoints are being fetched from the server, we have no information about the distance, and cannot recalculate the updated amount.
            // Otherwise, recalculate the fields based on the new rate.

            const oldMileageRate = DistanceRequestUtils.getRate({transaction, policy});
            const updatedMileageRate = DistanceRequestUtils.getRate({transaction: updatedTransaction, policy, useTransactionDistanceUnit: false});
            const {unit, rate} = updatedMileageRate;

            const distanceInMeters = getDistanceInMeters(transaction, oldMileageRate?.unit);
            const amount = DistanceRequestUtils.getDistanceRequestAmount(distanceInMeters, unit, rate ?? 0);
            const updatedAmount = isFromExpenseReport ? -amount : amount;
            const updatedCurrency = updatedMileageRate.currency ?? CONST.CURRENCY.USD;
            const updatedMerchant = DistanceRequestUtils.getDistanceMerchant(true, distanceInMeters, unit, rate, updatedCurrency, Localize.translateLocal, (digit) =>
                toLocaleDigit(preferredLocale, digit),
            );

            updatedTransaction.amount = updatedAmount;
            updatedTransaction.modifiedAmount = updatedAmount;
            updatedTransaction.modifiedMerchant = updatedMerchant;
            updatedTransaction.modifiedCurrency = updatedCurrency;
        }
    }

    if (Object.hasOwn(transactionChanges, 'taxAmount') && typeof transactionChanges.taxAmount === 'number') {
        updatedTransaction.taxAmount = isFromExpenseReport ? -transactionChanges.taxAmount : transactionChanges.taxAmount;
    }

    if (Object.hasOwn(transactionChanges, 'taxCode') && typeof transactionChanges.taxCode === 'string') {
        updatedTransaction.taxCode = transactionChanges.taxCode;
    }

    if (Object.hasOwn(transactionChanges, 'billable') && typeof transactionChanges.billable === 'boolean') {
        updatedTransaction.billable = transactionChanges.billable;
    }

    if (Object.hasOwn(transactionChanges, 'category') && typeof transactionChanges.category === 'string') {
        updatedTransaction.category = transactionChanges.category;
        const {categoryTaxCode, categoryTaxAmount} = getCategoryTaxCodeAndAmount(transactionChanges.category, transaction, policy);
        if (categoryTaxCode && categoryTaxAmount !== undefined) {
            updatedTransaction.taxCode = categoryTaxCode;
            updatedTransaction.taxAmount = categoryTaxAmount;
        }
    }

    if (Object.hasOwn(transactionChanges, 'tag') && typeof transactionChanges.tag === 'string') {
        updatedTransaction.tag = transactionChanges.tag;
    }

    if (Object.hasOwn(transactionChanges, 'attendees')) {
        updatedTransaction.modifiedAttendees = transactionChanges?.attendees;
    }

    if (
        shouldUpdateReceiptState &&
        shouldStopSmartscan &&
        transaction?.receipt &&
        Object.keys(transaction.receipt).length > 0 &&
        transaction?.receipt?.state !== CONST.IOU.RECEIPT_STATE.OPEN &&
        updatedTransaction.receipt
    ) {
        updatedTransaction.receipt.state = CONST.IOU.RECEIPT_STATE.OPEN;
    }

    updatedTransaction.pendingFields = {
        ...(updatedTransaction?.pendingFields ?? {}),
        ...(Object.hasOwn(transactionChanges, 'comment') && {comment: CONST.RED_BRICK_ROAD_PENDING_ACTION.UPDATE}),
        ...(Object.hasOwn(transactionChanges, 'created') && {created: CONST.RED_BRICK_ROAD_PENDING_ACTION.UPDATE}),
        ...(Object.hasOwn(transactionChanges, 'amount') && {amount: CONST.RED_BRICK_ROAD_PENDING_ACTION.UPDATE}),
        ...(Object.hasOwn(transactionChanges, 'currency') && {currency: CONST.RED_BRICK_ROAD_PENDING_ACTION.UPDATE}),
        ...(Object.hasOwn(transactionChanges, 'merchant') && {merchant: CONST.RED_BRICK_ROAD_PENDING_ACTION.UPDATE}),
        ...(Object.hasOwn(transactionChanges, 'waypoints') && {waypoints: CONST.RED_BRICK_ROAD_PENDING_ACTION.UPDATE}),
        ...(Object.hasOwn(transactionChanges, 'billable') && {billable: CONST.RED_BRICK_ROAD_PENDING_ACTION.UPDATE}),
        ...(Object.hasOwn(transactionChanges, 'category') && {category: CONST.RED_BRICK_ROAD_PENDING_ACTION.UPDATE}),
        ...(Object.hasOwn(transactionChanges, 'tag') && {tag: CONST.RED_BRICK_ROAD_PENDING_ACTION.UPDATE}),
        ...(Object.hasOwn(transactionChanges, 'taxAmount') && {taxAmount: CONST.RED_BRICK_ROAD_PENDING_ACTION.UPDATE}),
        ...(Object.hasOwn(transactionChanges, 'taxCode') && {taxCode: CONST.RED_BRICK_ROAD_PENDING_ACTION.UPDATE}),
        ...(Object.hasOwn(transactionChanges, 'attendees') && {attendees: CONST.RED_BRICK_ROAD_PENDING_ACTION.UPDATE}),
    };

    return updatedTransaction;
}

/**
 * Return the comment field (referred to as description in the App) from the transaction.
 * The comment does not have its modifiedComment counterpart.
 */
function getDescription(transaction: OnyxInputOrEntry<Transaction>): string {
    // Casting the description to string to avoid wrong data types (e.g. number) being returned from the API
    return transaction?.comment?.comment?.toString() ?? '';
}

/**
 * Return the amount field from the transaction, return the modifiedAmount if present.
 */
function getAmount(transaction: OnyxInputOrEntry<Transaction>, isFromExpenseReport = false, isFromTrackedExpense = false): number {
    // IOU requests cannot have negative values, but they can be stored as negative values, let's return absolute value
    if (!isFromExpenseReport || isFromTrackedExpense) {
        const amount = transaction?.modifiedAmount ?? 0;
        if (amount) {
            return Math.abs(amount);
        }
        return Math.abs(transaction?.amount ?? 0);
    }

    // Expense report case:
    // The amounts are stored using an opposite sign and negative values can be set,
    // we need to return an opposite sign than is saved in the transaction object
    let amount = transaction?.modifiedAmount ?? 0;
    if (amount) {
        return -amount;
    }

    // To avoid -0 being shown, lets only change the sign if the value is other than 0.
    amount = transaction?.amount ?? 0;
    return amount ? -amount : 0;
}

/**
 * Return the tax amount field from the transaction.
 */
function getTaxAmount(transaction: OnyxInputOrEntry<Transaction>, isFromExpenseReport: boolean): number {
    // IOU requests cannot have negative values but they can be stored as negative values, let's return absolute value
    if (!isFromExpenseReport) {
        return Math.abs(transaction?.taxAmount ?? 0);
    }

    // To avoid -0 being shown, lets only change the sign if the value is other than 0.
    const amount = transaction?.taxAmount ?? 0;
    return amount ? -amount : 0;
}

/**
 * Return the tax code from the transaction.
 */
function getTaxCode(transaction: OnyxInputOrEntry<Transaction>): string {
    return transaction?.taxCode ?? '';
}

/**
 * Return the posted date from the transaction.
 */
function getPostedDate(transaction: OnyxInputOrEntry<Transaction>): string {
    return transaction?.posted ?? '';
}

/**
 * Return the formated posted date from the transaction.
 */
function getFormattedPostedDate(transaction: OnyxInputOrEntry<Transaction>, dateFormat: string = CONST.DATE.FNS_FORMAT_STRING): string {
    const postedDate = getPostedDate(transaction);
    const parsedDate = parse(postedDate, 'yyyyMMdd', new Date());
    return DateUtils.formatWithUTCTimeZone(parsedDate.toDateString(), dateFormat);
}

/**
 * Return the currency field from the transaction, return the modifiedCurrency if present.
 */
function getCurrency(transaction: OnyxInputOrEntry<Transaction>): string {
    const currency = transaction?.modifiedCurrency ?? '';
    if (currency) {
        return currency;
    }
    return transaction?.currency ?? CONST.CURRENCY.USD;
}

/**
 * Return the original currency field from the transaction.
 */
function getOriginalCurrency(transaction: Transaction): string {
    return transaction?.originalCurrency ?? '';
}

/**
 * Return the absolute value of the original amount field from the transaction.
 */
function getOriginalAmount(transaction: Transaction): number {
    const amount = transaction?.originalAmount ?? 0;
    return Math.abs(amount);
}

/**
 * Verify if the transaction is expecting the distance to be calculated on the server
 */
function isFetchingWaypointsFromServer(transaction: OnyxInputOrEntry<Transaction>): boolean {
    return !!transaction?.pendingFields?.waypoints;
}

/**
 * Return the merchant field from the transaction, return the modifiedMerchant if present.
 */
function getMerchant(transaction: OnyxInputOrEntry<Transaction>): string {
    return transaction?.modifiedMerchant ? transaction.modifiedMerchant : transaction?.merchant ?? '';
}

function getMerchantOrDescription(transaction: OnyxEntry<Transaction>) {
    return !isMerchantMissing(transaction) ? getMerchant(transaction) : getDescription(transaction);
}

/**
 * Return the list of modified attendees if present otherwise list of attendees
 */
function getAttendees(transaction: OnyxInputOrEntry<Transaction>): Attendee[] {
    return transaction?.modifiedAttendees ? transaction.modifiedAttendees : transaction?.attendees ?? [];
}

/**
 * Return the list of attendees as a string and modified list of attendees as a string if present.
 */
function getFormattedAttendees(modifiedAttendees?: Attendee[], attendees?: Attendee[]): [string, string] {
    const oldAttendees = modifiedAttendees ?? [];
    const newAttendees = attendees ?? [];
    return [oldAttendees.map((item) => item.displayName ?? item.login).join(', '), newAttendees.map((item) => item.displayName ?? item.login).join(', ')];
}

/**
 * Return the reimbursable value. Defaults to true to match BE logic.
 */
function getReimbursable(transaction: Transaction): boolean {
    return transaction?.reimbursable ?? true;
}

/**
 * Return the mccGroup field from the transaction, return the modifiedMCCGroup if present.
 */
function getMCCGroup(transaction: Transaction): ValueOf<typeof CONST.MCC_GROUPS> | undefined {
    return transaction?.modifiedMCCGroup ? transaction.modifiedMCCGroup : transaction?.mccGroup;
}

/**
 * Return the waypoints field from the transaction, return the modifiedWaypoints if present.
 */
function getWaypoints(transaction: OnyxEntry<Transaction>): WaypointCollection | undefined {
    return transaction?.modifiedWaypoints ?? transaction?.comment?.waypoints;
}

/**
 * Return the category from the transaction. This "category" field has no "modified" complement.
 */
function getCategory(transaction: OnyxInputOrEntry<Transaction>): string {
    return transaction?.category ?? '';
}

/**
 * Return the cardID from the transaction.
 */
function getCardID(transaction: Transaction): number {
    return transaction?.cardID ?? CONST.DEFAULT_NUMBER_ID;
}

/**
 * Return the billable field from the transaction. This "billable" field has no "modified" complement.
 */
function getBillable(transaction: OnyxInputOrEntry<Transaction>): boolean {
    return transaction?.billable ?? false;
}

/**
 * Return a colon-delimited tag string as an array, considering escaped colons and double backslashes.
 */
function getTagArrayFromName(tagName: string): string[] {
    // WAIT!!!!!!!!!!!!!!!!!!
    // You need to keep this in sync with TransactionUtils.php

    // We need to be able to preserve double backslashes in the original string
    // and not have it interfere with splitting on a colon (:).
    // So, let's replace it with something absurd to begin with, do our split, and
    // then replace the double backslashes in the end.
    const tagWithoutDoubleSlashes = tagName.replace(/\\\\/g, '☠');
    const tagWithoutEscapedColons = tagWithoutDoubleSlashes.replace(/\\:/g, '☢');

    // Do our split
    const matches = tagWithoutEscapedColons.split(':');
    const newMatches: string[] = [];

    for (const item of matches) {
        const tagWithEscapedColons = item.replace(/☢/g, '\\:');
        const tagWithDoubleSlashes = tagWithEscapedColons.replace(/☠/g, '\\\\');
        newMatches.push(tagWithDoubleSlashes);
    }

    return newMatches;
}

/**
 * Return the tag from the transaction. When the tagIndex is passed, return the tag based on the index.
 * This "tag" field has no "modified" complement.
 */
function getTag(transaction: OnyxInputOrEntry<Transaction>, tagIndex?: number): string {
    if (tagIndex !== undefined) {
        const tagsArray = getTagArrayFromName(transaction?.tag ?? '');
        return tagsArray.at(tagIndex) ?? '';
    }

    return transaction?.tag ?? '';
}

function getTagForDisplay(transaction: OnyxEntry<Transaction>, tagIndex?: number): string {
    return getCleanedTagName(getTag(transaction, tagIndex));
}

function getCreated(transaction: OnyxInputOrEntry<Transaction>): string {
    // eslint-disable-next-line @typescript-eslint/prefer-nullish-coalescing
    return transaction?.modifiedCreated ? transaction.modifiedCreated : transaction?.created || '';
}

/**
 * Return the created field from the transaction, return the modifiedCreated if present.
 */
function getFormattedCreated(transaction: OnyxInputOrEntry<Transaction>, dateFormat: string = CONST.DATE.FNS_FORMAT_STRING): string {
    const created = getCreated(transaction);
    return DateUtils.formatWithUTCTimeZone(created, dateFormat);
}

/**
 * Determine whether a transaction is made with an Expensify card.
 */
function isExpensifyCardTransaction(transaction: OnyxEntry<Transaction>): boolean {
    return transaction?.bank === CONST.EXPENSIFY_CARD.BANK;
}

/**
 * Determine whether a transaction is made with a card (Expensify or Company Card).
 */
function isCardTransaction(transaction: OnyxEntry<Transaction>): boolean {
    return !!transaction?.managedCard;
}

function getCardName(transaction: OnyxEntry<Transaction>): string {
    return transaction?.cardName ?? '';
}

/**
 * Check if the transaction status is set to Pending.
 */
function isPending(transaction: OnyxEntry<Transaction>): boolean {
    if (!transaction?.status) {
        return false;
    }
    return transaction.status === CONST.TRANSACTION.STATUS.PENDING;
}

/**
 * Check if the transaction status is set to Posted.
 */
function isPosted(transaction: Transaction): boolean {
    if (!transaction.status) {
        return false;
    }
    return transaction.status === CONST.TRANSACTION.STATUS.POSTED;
}

function isReceiptBeingScanned(transaction: OnyxInputOrEntry<Transaction>): boolean {
    return [CONST.IOU.RECEIPT_STATE.SCANREADY, CONST.IOU.RECEIPT_STATE.SCANNING].some((value) => value === transaction?.receipt?.state);
}

function didReceiptScanSucceed(transaction: OnyxEntry<Transaction>): boolean {
    return [CONST.IOU.RECEIPT_STATE.SCANCOMPLETE].some((value) => value === transaction?.receipt?.state);
}

/**
 * Check if the transaction has a non-smartscanning receipt and is missing required fields
 */
function hasMissingSmartscanFields(transaction: OnyxInputOrEntry<Transaction>): boolean {
    return !!(transaction && !isDistanceRequest(transaction) && !isReceiptBeingScanned(transaction) && areRequiredFieldsEmpty(transaction));
}

/**
 * Get all transaction violations of the transaction with given tranactionID.
 */
function getTransactionViolations(transactionID: string | undefined, transactionViolations: OnyxCollection<TransactionViolations> | null): TransactionViolations | null {
    return transactionViolations?.[ONYXKEYS.COLLECTION.TRANSACTION_VIOLATIONS + transactionID] ?? null;
}

/**
 * Check if there is pending rter violation in transactionViolations.
 */
function hasPendingRTERViolation(transactionViolations?: TransactionViolations | null): boolean {
    return !!transactionViolations?.some(
        (transactionViolation: TransactionViolation) =>
            transactionViolation.name === CONST.VIOLATIONS.RTER &&
            transactionViolation.data?.pendingPattern &&
            transactionViolation.data?.rterType !== CONST.RTER_VIOLATION_TYPES.BROKEN_CARD_CONNECTION &&
            transactionViolation.data?.rterType !== CONST.RTER_VIOLATION_TYPES.BROKEN_CARD_CONNECTION_530,
    );
}

/**
 * Check if there is broken connection violation.
 */
function hasBrokenConnectionViolation(transactionID?: string, allViolations?: OnyxCollection<TransactionViolations>): boolean {
    const violations = getTransactionViolations(transactionID, allViolations ?? allTransactionViolations);
    return !!violations?.find(
        (violation) =>
            violation.name === CONST.VIOLATIONS.RTER &&
            (violation.data?.rterType === CONST.RTER_VIOLATION_TYPES.BROKEN_CARD_CONNECTION || violation.data?.rterType === CONST.RTER_VIOLATION_TYPES.BROKEN_CARD_CONNECTION_530),
    );
}

/**
 * Check if user should see broken connection violation warning.
 */
function shouldShowBrokenConnectionViolation(
    transactionIDList: string[] | undefined,
    report: OnyxEntry<Report> | SearchReport,
    policy: OnyxEntry<Policy> | SearchPolicy,
    allViolations?: OnyxCollection<TransactionViolations>,
): boolean {
    const transactionsWithBrokenConnectionViolation = transactionIDList?.map((transactionID) => hasBrokenConnectionViolation(transactionID, allViolations)) ?? [];
    return (
        transactionsWithBrokenConnectionViolation.length > 0 &&
        transactionsWithBrokenConnectionViolation?.some((value) => value === true) &&
        (!isPolicyAdmin(policy) || isOpenExpenseReport(report) || (isProcessingReport(report) && isInstantSubmitEnabled(policy)))
    );
}

/**
 * Check if there is pending rter violation in all transactionViolations with given transactionIDs.
 */
function allHavePendingRTERViolation(transactionIds: string[], allViolations?: OnyxCollection<TransactionViolations>): boolean {
    const transactionsWithRTERViolations = transactionIds.map((transactionId) => {
        const transactionViolations = getTransactionViolations(transactionId, allViolations ?? allTransactionViolations);
        return hasPendingRTERViolation(transactionViolations);
    });
    return transactionsWithRTERViolations.length > 0 && transactionsWithRTERViolations.every((value) => value === true);
}

/**
 * Check if the transaction is pending or has a pending rter violation.
 */
function hasPendingUI(transaction: OnyxEntry<Transaction>, transactionViolations?: TransactionViolations | null): boolean {
    return isReceiptBeingScanned(transaction) || isPending(transaction) || (!!transaction && hasPendingRTERViolation(transactionViolations));
}

/**
 * Check if the transaction has a defined route
 */
function hasRoute(transaction: OnyxEntry<Transaction>, isDistanceRequestType?: boolean): boolean {
    return !!transaction?.routes?.route0?.geometry?.coordinates || (!!isDistanceRequestType && !!transaction?.comment?.customUnit?.quantity);
}

function getAllReportTransactions(reportID?: string, transactions?: OnyxCollection<Transaction>): Transaction[] {
    const reportTransactions: Transaction[] = Object.values(transactions ?? allTransactions ?? {}).filter(
        (transaction): transaction is Transaction => !!transaction && transaction.reportID === reportID,
    );
    return reportTransactions;
}

function waypointHasValidAddress(waypoint: RecentWaypoint | Waypoint): boolean {
    return !!waypoint?.address?.trim();
}

/**
 * Converts the key of a waypoint to its index
 */
function getWaypointIndex(key: string): number {
    return Number(key.replace('waypoint', ''));
}

/**
 * Filters the waypoints which are valid and returns those
 */
function getValidWaypoints(waypoints: WaypointCollection | undefined, reArrangeIndexes = false): WaypointCollection {
    if (!waypoints) {
        return {};
    }

    const sortedIndexes = Object.keys(waypoints)
        .map(getWaypointIndex)
        .sort((a, b) => a - b);
    const waypointValues = sortedIndexes.map((index) => waypoints[`waypoint${index}`]);
    // Ensure the number of waypoints is between 2 and 25
    if (waypointValues.length < 2 || waypointValues.length > 25) {
        return {};
    }

    let lastWaypointIndex = -1;
    let waypointIndex = -1;

    return waypointValues.reduce<WaypointCollection>((acc, currentWaypoint, index) => {
        // Array.at(-1) returns the last element of the array
        // If a user does a round trip, the last waypoint will be the same as the first waypoint
        // We want to avoid comparing them as this will result in an incorrect duplicate waypoint error.
        const previousWaypoint = lastWaypointIndex !== -1 ? waypointValues.at(lastWaypointIndex) : undefined;

        // Check if the waypoint has a valid address
        if (!waypointHasValidAddress(currentWaypoint)) {
            return acc;
        }

        // Check for adjacent waypoints with the same address
        if (previousWaypoint && currentWaypoint?.address === previousWaypoint.address) {
            return acc;
        }

        acc[`waypoint${reArrangeIndexes ? waypointIndex + 1 : index}`] = currentWaypoint;

        lastWaypointIndex = index;
        waypointIndex += 1;

        return acc;
    }, {});
}

/**
 * Returns the most recent transactions in an object
 */
function getRecentTransactions(transactions: Record<string, string>, size = 2): string[] {
    return Object.keys(transactions)
        .sort((transactionID1, transactionID2) => (new Date(transactions[transactionID1]) < new Date(transactions[transactionID2]) ? 1 : -1))
        .slice(0, size);
}

/**
 * Check if transaction has duplicatedTransaction violation.
 * @param transactionID - the transaction to check
 * @param checkDismissed - whether to check if the violation has already been dismissed as well
 */
function isDuplicate(transactionID: string | undefined, checkDismissed = false): boolean {
    const hasDuplicatedViolation = !!allTransactionViolations?.[`${ONYXKEYS.COLLECTION.TRANSACTION_VIOLATIONS}${transactionID}`]?.some(
        (violation: TransactionViolation) => violation.name === CONST.VIOLATIONS.DUPLICATED_TRANSACTION,
    );
    if (!checkDismissed) {
        return hasDuplicatedViolation;
    }
    const didDismissedViolation =
        allTransactions?.[`${ONYXKEYS.COLLECTION.TRANSACTION}${transactionID}`]?.comment?.dismissedViolations?.duplicatedTransaction?.[currentUserEmail] === `${currentUserAccountID}`;
    return hasDuplicatedViolation && !didDismissedViolation;
}

/**
 * Check if transaction is on hold
 */
function isOnHold(transaction: OnyxEntry<Transaction>): boolean {
    if (!transaction) {
        return false;
    }

    return !!transaction.comment?.hold || isDuplicate(transaction.transactionID, true);
}

/**
 * Check if transaction is on hold for the given transactionID
 */
function isOnHoldByTransactionID(transactionID: string | undefined | null): boolean {
    if (!transactionID) {
        return false;
    }

    return isOnHold(allTransactions?.[`${ONYXKEYS.COLLECTION.TRANSACTION}${transactionID}`]);
}

/**
 * Checks if any violations for the provided transaction are of type 'violation'
 */
function hasViolation(transactionID: string | undefined, transactionViolations: OnyxCollection<TransactionViolations>, showInReview?: boolean): boolean {
    const transaction = getTransaction(transactionID);
    if (isExpensifyCardTransaction(transaction) && isPending(transaction)) {
        return false;
    }
    return !!transactionViolations?.[ONYXKEYS.COLLECTION.TRANSACTION_VIOLATIONS + transactionID]?.some(
        (violation: TransactionViolation) => violation.type === CONST.VIOLATION_TYPES.VIOLATION && (showInReview === undefined || showInReview === (violation.showInReview ?? false)),
    );
}

/**
 * Checks if any violations for the provided transaction are of type 'notice'
 */
function hasNoticeTypeViolation(transactionID: string | undefined, transactionViolations: OnyxCollection<TransactionViolation[]>, showInReview?: boolean): boolean {
    const transaction = getTransaction(transactionID);
    if (isExpensifyCardTransaction(transaction) && isPending(transaction)) {
        return false;
    }
    return !!transactionViolations?.[ONYXKEYS.COLLECTION.TRANSACTION_VIOLATIONS + transactionID]?.some(
        (violation: TransactionViolation) => violation.type === CONST.VIOLATION_TYPES.NOTICE && (showInReview === undefined || showInReview === (violation.showInReview ?? false)),
    );
}

/**
 * Checks if any violations for the provided transaction are of type 'warning'
 */
function hasWarningTypeViolation(transactionID: string | undefined, transactionViolations: OnyxCollection<TransactionViolation[]>, showInReview?: boolean): boolean {
    const transaction = getTransaction(transactionID);
    if (isExpensifyCardTransaction(transaction) && isPending(transaction)) {
        return false;
    }
    const violations = transactionViolations?.[ONYXKEYS.COLLECTION.TRANSACTION_VIOLATIONS + transactionID];
    const warningTypeViolations =
        violations?.filter(
            (violation: TransactionViolation) => violation.type === CONST.VIOLATION_TYPES.WARNING && (showInReview === undefined || showInReview === (violation.showInReview ?? false)),
        ) ?? [];

    const hasOnlyDupeDetectionViolation = warningTypeViolations?.every((violation: TransactionViolation) => violation.name === CONST.VIOLATIONS.DUPLICATED_TRANSACTION);
    if (hasOnlyDupeDetectionViolation) {
        return false;
    }

    return warningTypeViolations.length > 0;
}

/**
 * Calculates tax amount from the given expense amount and tax percentage
 */
function calculateTaxAmount(percentage: string, amount: number, currency: string) {
    const divisor = Number(percentage.slice(0, -1)) / 100 + 1;
    const taxAmount = (amount - amount / divisor) / 100;
    const decimals = getCurrencyDecimals(currency);
    return parseFloat(taxAmount.toFixed(decimals));
}

/**
 * Calculates count of all tax enabled options
 */
function getEnabledTaxRateCount(options: TaxRates) {
    return Object.values(options).filter((option: TaxRate) => !option.isDisabled).length;
}

/**
 * Check if the customUnitRateID has a value default for P2P distance requests
 */
function isCustomUnitRateIDForP2P(transaction: OnyxInputOrEntry<Transaction>): boolean {
    return transaction?.comment?.customUnit?.customUnitRateID === CONST.CUSTOM_UNITS.FAKE_P2P_ID;
}

function hasReservationList(transaction: Transaction | undefined | null): boolean {
    return !!transaction?.receipt?.reservationList && transaction?.receipt?.reservationList.length > 0;
}

/**
 * Whether an expense is going to be paid later, either at checkout for hotels or drop off for car rental
 */
function isPayAtEndExpense(transaction: Transaction | undefined | null): boolean {
    return !!transaction?.receipt?.reservationList?.some((reservation) => reservation.paymentType === 'PAY_AT_HOTEL' || reservation.paymentType === 'PAY_AT_VENDOR');
}

/**
 * Get custom unit rate (distance rate) ID from the transaction object
 */
function getRateID(transaction: OnyxInputOrEntry<Transaction>): string | undefined {
    return transaction?.comment?.customUnit?.customUnitRateID ?? CONST.CUSTOM_UNITS.FAKE_P2P_ID;
}

/**
 * Gets the tax code based on the type of transaction and selected currency.
 * If it is distance request, then returns the tax code corresponding to the custom unit rate
 * Else returns policy default tax rate if transaction is in policy default currency, otherwise foreign default tax rate
 */
function getDefaultTaxCode(policy: OnyxEntry<Policy>, transaction: OnyxEntry<Transaction>, currency?: string | undefined): string | undefined {
    if (isDistanceRequest(transaction)) {
        const customUnitRateID = getRateID(transaction) ?? '';
        const customUnitRate = getDistanceRateCustomUnitRate(policy, customUnitRateID);
        return customUnitRate?.attributes?.taxRateExternalID;
    }
    const defaultExternalID = policy?.taxRates?.defaultExternalID;
    const foreignTaxDefault = policy?.taxRates?.foreignTaxDefault;
    return policy?.outputCurrency === (currency ?? getCurrency(transaction)) ? defaultExternalID : foreignTaxDefault;
}

/**
 * Transforms tax rates to a new object format - to add codes and new name with concatenated name and value.
 *
 * @param  policy - The policy which the user has access to and which the report is tied to.
 * @returns The transformed tax rates object.g
 */
function transformedTaxRates(policy: OnyxEntry<Policy> | undefined, transaction?: OnyxEntry<Transaction>): Record<string, TaxRate> {
    const taxRates = policy?.taxRates;
    const defaultExternalID = taxRates?.defaultExternalID;

    const defaultTaxCode = () => {
        if (!transaction) {
            return defaultExternalID;
        }

        return policy && getDefaultTaxCode(policy, transaction);
    };

    const getModifiedName = (data: TaxRate, code: string) =>
        `${data.name} (${data.value})${defaultTaxCode() === code ? ` ${CONST.DOT_SEPARATOR} ${Localize.translateLocal('common.default')}` : ''}`;
    const taxes = Object.fromEntries(Object.entries(taxRates?.taxes ?? {}).map(([code, data]) => [code, {...data, code, modifiedName: getModifiedName(data, code), name: data.name}]));
    return taxes;
}

/**
 * Gets the tax value of a selected tax
 */
function getTaxValue(policy: OnyxEntry<Policy>, transaction: OnyxEntry<Transaction>, taxCode: string) {
    return Object.values(transformedTaxRates(policy, transaction)).find((taxRate) => taxRate.code === taxCode)?.value;
}

/**
 * Gets the tax name for Workspace Taxes Settings
 */
function getWorkspaceTaxesSettingsName(policy: OnyxEntry<Policy>, taxCode: string) {
    return Object.values(transformedTaxRates(policy)).find((taxRate) => taxRate.code === taxCode)?.modifiedName;
}

/**
 * Gets the name corresponding to the taxCode that is displayed to the user
 */
function getTaxName(policy: OnyxEntry<Policy>, transaction: OnyxEntry<Transaction>) {
    const defaultTaxCode = getDefaultTaxCode(policy, transaction);
    return Object.values(transformedTaxRates(policy, transaction)).find((taxRate) => taxRate.code === (transaction?.taxCode ?? defaultTaxCode))?.modifiedName;
}

function getTransaction(transactionID: string | undefined): OnyxEntry<Transaction> {
    return allTransactions?.[`${ONYXKEYS.COLLECTION.TRANSACTION}${transactionID}`];
}

type FieldsToCompare = Record<string, Array<keyof Transaction>>;
type FieldsToChange = {
    category?: Array<string | undefined>;
    merchant?: Array<string | undefined>;
    tag?: Array<string | undefined>;
    description?: Array<Comment | undefined>;
    taxCode?: Array<string | undefined>;
    billable?: Array<boolean | undefined>;
    reimbursable?: Array<boolean | undefined>;
};

function removeSettledAndApprovedTransactions(transactionIDs: string[]): string[] {
    return transactionIDs.filter(
        (transactionID) =>
            !isSettled(allTransactions?.[`${ONYXKEYS.COLLECTION.TRANSACTION}${transactionID}`]?.reportID) &&
            !isReportApproved(allTransactions?.[`${ONYXKEYS.COLLECTION.TRANSACTION}${transactionID}`]?.reportID),
    );
}

/**
 * This function compares fields of duplicate transactions and determines which fields should be kept and which should be changed.
 *
 * @returns An object with two properties: 'keep' and 'change'.
 * 'keep' is an object where each key is a field name and the value is the value of that field in the transaction that should be kept.
 * 'change' is an object where each key is a field name and the value is an array of different values of that field in the duplicate transactions.
 *
 * The function works as follows:
 * 1. It fetches the transaction violations for the given transaction ID.
 * 2. It finds the duplicate transactions.
 * 3. It creates two empty objects, 'keep' and 'change'.
 * 4. It defines the fields to compare in the transactions.
 * 5. It iterates over the fields to compare. For each field:
 *    - If the field is 'description', it checks if all comments are equal, exist, or are empty. If so, it keeps the first transaction's comment. Otherwise, it finds the different values and adds them to 'change'.
 *    - For other fields, it checks if all fields are equal. If so, it keeps the first transaction's field value. Otherwise, it finds the different values and adds them to 'change'.
 * 6. It returns the 'keep' and 'change' objects.
 */

function compareDuplicateTransactionFields(
    reviewingTransactionID?: string | undefined,
    reportID?: string | undefined,
    selectedTransactionID?: string,
): {keep: Partial<ReviewDuplicates>; change: FieldsToChange} {
    if (!reviewingTransactionID || !reportID) {
        return {change: {}, keep: {}};
    }

    // eslint-disable-next-line @typescript-eslint/no-explicit-any
    const keep: Record<string, any> = {};
    // eslint-disable-next-line @typescript-eslint/no-explicit-any
    const change: Record<string, any[]> = {};
    if (!reviewingTransactionID || !reportID) {
        return {keep, change};
    }
    const transactionViolations = allTransactionViolations?.[`${ONYXKEYS.COLLECTION.TRANSACTION_VIOLATIONS}${reviewingTransactionID}`];
    const duplicates = transactionViolations?.find((violation) => violation.name === CONST.VIOLATIONS.DUPLICATED_TRANSACTION)?.data?.duplicates ?? [];
    const transactions = removeSettledAndApprovedTransactions([reviewingTransactionID, ...duplicates]).map((item) => getTransaction(item));

    const fieldsToCompare: FieldsToCompare = {
        merchant: ['modifiedMerchant', 'merchant'],
        category: ['category'],
        tag: ['tag'],
        description: ['comment'],
        taxCode: ['taxCode'],
        billable: ['billable'],
        reimbursable: ['reimbursable'],
    };

    // Helper function thats create an array of different values for a given key in the transactions
    function getDifferentValues(items: Array<OnyxEntry<Transaction>>, keys: Array<keyof Transaction>) {
        return [
            ...new Set(
                items
                    .map((item) => {
                        // Prioritize modifiedMerchant over merchant
                        if (keys.includes('modifiedMerchant' as keyof Transaction) && keys.includes('merchant' as keyof Transaction)) {
                            // eslint-disable-next-line @typescript-eslint/prefer-nullish-coalescing
                            return getMerchant(item);
                        }
                        return keys.map((key) => item?.[key]);
                    })
                    .flat(),
            ),
        ];
    }

    // Helper function to check if all comments are equal
    function areAllCommentsEqual(items: Array<OnyxEntry<Transaction>>, firstTransaction: OnyxEntry<Transaction>) {
        return items.every((item) => lodashIsEqual(getDescription(item), getDescription(firstTransaction)));
    }

    // Helper function to check if all fields are equal for a given key
    function areAllFieldsEqual(items: Array<OnyxEntry<Transaction>>, keyExtractor: (item: OnyxEntry<Transaction>) => string) {
        const firstTransaction = transactions.at(0);
        return items.every((item) => keyExtractor(item) === keyExtractor(firstTransaction));
    }

    // Helper function to process changes
    function processChanges(fieldName: string, items: Array<OnyxEntry<Transaction>>, keys: Array<keyof Transaction>) {
        const differentValues = getDifferentValues(items, keys);
        if (differentValues.length > 0) {
            change[fieldName] = differentValues;
        }
    }

    // The comment object needs to be stored only when selecting a specific transaction to keep.
    // It contains details such as 'customUnit' and 'waypoints,' which remain unchanged during the review steps
    // but are essential for displaying complete information on the confirmation page.
    if (selectedTransactionID) {
        const selectedTransaction = transactions.find((t) => t?.transactionID === selectedTransactionID);
        keep.comment = selectedTransaction?.comment ?? {};
    }

    for (const fieldName in fieldsToCompare) {
        if (Object.prototype.hasOwnProperty.call(fieldsToCompare, fieldName)) {
            const keys = fieldsToCompare[fieldName];
            const firstTransaction = transactions.at(0);
            const isFirstTransactionCommentEmptyObject = typeof firstTransaction?.comment === 'object' && firstTransaction?.comment?.comment === '';
            const report = allReports?.[`${ONYXKEYS.COLLECTION.REPORT}${reportID}`];
            const policy = getPolicy(report?.policyID);

            const areAllFieldsEqualForKey = areAllFieldsEqual(transactions, (item) => keys.map((key) => item?.[key]).join('|'));
            if (fieldName === 'description') {
                const allCommentsAreEqual = areAllCommentsEqual(transactions, firstTransaction);
                const allCommentsAreEmpty = isFirstTransactionCommentEmptyObject && transactions.every((item) => getDescription(item) === '');
                if (allCommentsAreEqual || allCommentsAreEmpty) {
                    keep[fieldName] = firstTransaction?.comment?.comment ?? firstTransaction?.comment;
                } else {
                    processChanges(fieldName, transactions, keys);
                }
            } else if (fieldName === 'merchant') {
                if (areAllFieldsEqual(transactions, getMerchant)) {
                    keep[fieldName] = getMerchant(firstTransaction);
                } else {
                    processChanges(fieldName, transactions, keys);
                }
            } else if (fieldName === 'taxCode') {
                const differentValues = getDifferentValues(transactions, keys);
                const validTaxes = differentValues?.filter((taxID) => {
                    const tax = getTaxByID(policy, (taxID as string) ?? '');
                    return tax?.name && !tax.isDisabled && tax.pendingAction !== CONST.RED_BRICK_ROAD_PENDING_ACTION.DELETE;
                });

                if (!areAllFieldsEqualForKey && validTaxes.length > 1) {
                    change[fieldName] = validTaxes;
                } else if (areAllFieldsEqualForKey) {
                    keep[fieldName] = firstTransaction?.[keys[0]] ?? firstTransaction?.[keys[1]];
                }
            } else if (fieldName === 'category') {
                const differentValues = getDifferentValues(transactions, keys);
                const policyCategories = report?.policyID ? getPolicyCategoriesData(report.policyID) : {};
                const availableCategories = Object.values(policyCategories)
                    .filter((category) => differentValues.includes(category.name) && category.enabled && category.pendingAction !== CONST.RED_BRICK_ROAD_PENDING_ACTION.DELETE)
                    .map((e) => e.name);

                if (!areAllFieldsEqualForKey && policy?.areCategoriesEnabled && (availableCategories.length > 1 || (availableCategories.length === 1 && differentValues.includes('')))) {
                    change[fieldName] = [...availableCategories, ...(differentValues.includes('') ? [''] : [])];
                } else if (areAllFieldsEqualForKey) {
                    keep[fieldName] = firstTransaction?.[keys[0]] ?? firstTransaction?.[keys[1]];
                }
            } else if (fieldName === 'tag') {
                const policyTags = report?.policyID ? getPolicyTagsData(report?.policyID) : {};
                const isMultiLevelTags = isMultiLevelTagsPolicyUtils(policyTags);
                if (isMultiLevelTags) {
                    if (areAllFieldsEqualForKey || !policy?.areTagsEnabled) {
                        keep[fieldName] = firstTransaction?.[keys[0]] ?? firstTransaction?.[keys[1]];
                    } else {
                        processChanges(fieldName, transactions, keys);
                    }
                } else {
                    const differentValues = getDifferentValues(transactions, keys);
                    const policyTagsObj = Object.values(Object.values(policyTags).at(0)?.tags ?? {});
                    const availableTags = policyTagsObj
                        .filter((tag) => differentValues.includes(tag.name) && tag.enabled && tag.pendingAction !== CONST.RED_BRICK_ROAD_PENDING_ACTION.DELETE)
                        .map((e) => e.name);
                    if (!areAllFieldsEqualForKey && policy?.areTagsEnabled && (availableTags.length > 1 || (availableTags.length === 1 && differentValues.includes('')))) {
                        change[fieldName] = [...availableTags, ...(differentValues.includes('') ? [''] : [])];
                    } else if (areAllFieldsEqualForKey) {
                        keep[fieldName] = firstTransaction?.[keys[0]] ?? firstTransaction?.[keys[1]];
                    }
                }
            } else if (areAllFieldsEqualForKey) {
                keep[fieldName] = firstTransaction?.[keys[0]] ?? firstTransaction?.[keys[1]];
            } else {
                processChanges(fieldName, transactions, keys);
            }
        }
    }

    return {keep, change};
}

function getTransactionID(threadReportID: string | undefined): string | undefined {
    if (!threadReportID) {
        return;
    }

    const report = allReports?.[`${ONYXKEYS.COLLECTION.REPORT}${threadReportID}`];
    const parentReportAction = isThread(report) ? getReportAction(report.parentReportID, report.parentReportActionID) : undefined;
    const IOUTransactionID = isMoneyRequestAction(parentReportAction) ? getOriginalMessage(parentReportAction)?.IOUTransactionID : undefined;

    return IOUTransactionID;
}

function buildNewTransactionAfterReviewingDuplicates(reviewDuplicateTransaction: OnyxEntry<ReviewDuplicates>): Partial<Transaction> {
    const originalTransaction = allTransactions?.[`${ONYXKEYS.COLLECTION.TRANSACTION}${reviewDuplicateTransaction?.transactionID}`] ?? undefined;
    const {duplicates, ...restReviewDuplicateTransaction} = reviewDuplicateTransaction ?? {};

    return {
        ...originalTransaction,
        ...restReviewDuplicateTransaction,
        modifiedMerchant: reviewDuplicateTransaction?.merchant,
        merchant: reviewDuplicateTransaction?.merchant,
        comment: {...reviewDuplicateTransaction?.comment, comment: reviewDuplicateTransaction?.description},
    };
}

function buildTransactionsMergeParams(reviewDuplicates: OnyxEntry<ReviewDuplicates>, originalTransaction: Partial<Transaction>): TransactionMergeParams {
    return {
        amount: -getAmount(originalTransaction as OnyxEntry<Transaction>, false),
        reportID: originalTransaction?.reportID,
        receiptID: originalTransaction?.receipt?.receiptID ?? CONST.DEFAULT_NUMBER_ID,
        currency: getCurrency(originalTransaction as OnyxEntry<Transaction>),
        created: getFormattedCreated(originalTransaction as OnyxEntry<Transaction>),
        transactionID: reviewDuplicates?.transactionID,
        transactionIDList: removeSettledAndApprovedTransactions(reviewDuplicates?.duplicates ?? []),
        billable: reviewDuplicates?.billable ?? false,
        reimbursable: reviewDuplicates?.reimbursable ?? false,
        category: reviewDuplicates?.category ?? '',
        tag: reviewDuplicates?.tag ?? '',
        merchant: reviewDuplicates?.merchant ?? '',
        comment: reviewDuplicates?.description ?? '',
    };
}

function getCategoryTaxCodeAndAmount(category: string, transaction: OnyxEntry<Transaction>, policy: OnyxEntry<Policy>) {
    const taxRules = policy?.rules?.expenseRules?.filter((rule) => rule.tax);
    if (!taxRules || taxRules?.length === 0 || isDistanceRequest(transaction)) {
        return {categoryTaxCode: undefined, categoryTaxAmount: undefined};
    }

    const defaultTaxCode = getDefaultTaxCode(policy, transaction, getCurrency(transaction));
    const categoryTaxCode = getCategoryDefaultTaxRate(taxRules, category, defaultTaxCode);
    const categoryTaxPercentage = getTaxValue(policy, transaction, categoryTaxCode ?? '');
    let categoryTaxAmount;

    if (categoryTaxPercentage) {
        categoryTaxAmount = convertToBackendAmount(calculateTaxAmount(categoryTaxPercentage, getAmount(transaction), getCurrency(transaction)));
    }

    return {categoryTaxCode, categoryTaxAmount};
}

/**
 * Return the sorted list transactions of an iou report
 */
function getAllSortedTransactions(iouReportID?: string): Array<OnyxEntry<Transaction>> {
    return getAllReportTransactions(iouReportID).sort((transA, transB) => {
        if (transA.created < transB.created) {
            return -1;
        }

        if (transA.created > transB.created) {
            return 1;
        }

        return (transA.inserted ?? '') < (transB.inserted ?? '') ? -1 : 1;
    });
}

export {
    buildOptimisticTransaction,
    calculateTaxAmount,
    getWorkspaceTaxesSettingsName,
    getDefaultTaxCode,
    transformedTaxRates,
    getTaxValue,
    getTaxName,
    getEnabledTaxRateCount,
    getUpdatedTransaction,
    getDescription,
    getRequestType,
    isManualRequest,
    isScanRequest,
    getAmount,
    getAttendees,
    getTaxAmount,
    getTaxCode,
    getCurrency,
    getDistanceInMeters,
    getCardID,
    getOriginalCurrency,
    getOriginalAmount,
    getFormattedAttendees,
    getMerchant,
    getMerchantOrDescription,
    getMCCGroup,
    getCreated,
    getFormattedCreated,
    getCategory,
    getBillable,
    getTag,
    getTagArrayFromName,
    getTagForDisplay,
    getTransactionViolations,
    getAllReportTransactions,
    hasReceipt,
    hasEReceipt,
    hasRoute,
    isReceiptBeingScanned,
    didReceiptScanSucceed,
    getValidWaypoints,
    isDistanceRequest,
    isFetchingWaypointsFromServer,
    isExpensifyCardTransaction,
    isCardTransaction,
    isDuplicate,
    isPending,
    isPosted,
    isOnHold,
    isOnHoldByTransactionID,
    getWaypoints,
    isAmountMissing,
    isMerchantMissing,
    isPartialMerchant,
    isCreatedMissing,
    areRequiredFieldsEmpty,
    hasMissingSmartscanFields,
    hasPendingRTERViolation,
    allHavePendingRTERViolation,
    hasPendingUI,
    getWaypointIndex,
    waypointHasValidAddress,
    getRecentTransactions,
    hasReservationList,
    hasViolation,
    hasBrokenConnectionViolation,
    shouldShowBrokenConnectionViolation,
    hasNoticeTypeViolation,
    hasWarningTypeViolation,
    isCustomUnitRateIDForP2P,
    getRateID,
    getTransaction,
    compareDuplicateTransactionFields,
    getTransactionID,
    buildNewTransactionAfterReviewingDuplicates,
    buildTransactionsMergeParams,
    getReimbursable,
    isPayAtEndExpense,
    removeSettledAndApprovedTransactions,
    getCardName,
    hasReceiptSource,
    shouldShowAttendees,
    getAllSortedTransactions,
    getFormattedPostedDate,
    getCategoryTaxCodeAndAmount,
<<<<<<< HEAD
    isUnknowOrPartialMerchant,
=======
    isPerDiemRequest,
>>>>>>> ab3a7ee6
};

export type {TransactionChanges};<|MERGE_RESOLUTION|>--- conflicted
+++ resolved
@@ -1462,11 +1462,8 @@
     getAllSortedTransactions,
     getFormattedPostedDate,
     getCategoryTaxCodeAndAmount,
-<<<<<<< HEAD
     isUnknowOrPartialMerchant,
-=======
     isPerDiemRequest,
->>>>>>> ab3a7ee6
 };
 
 export type {TransactionChanges};