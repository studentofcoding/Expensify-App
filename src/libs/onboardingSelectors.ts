import type {OnyxValue} from 'react-native-onyx';
import type ONYXKEYS from '@src/ONYXKEYS';

/**
 * Selector to get the value of hasCompletedGuidedSetupFlow from the Onyx store
 *
 * `undefined` means the value is not loaded yet
 * `true` means the user has completed the NewDot onboarding flow
 * `false` means the user has not completed the NewDot onboarding flow
 */
function hasCompletedGuidedSetupFlowSelector(onboarding: OnyxValue<typeof ONYXKEYS.NVP_ONBOARDING>): boolean | undefined {
    // Onboarding is an array for old accounts and accounts created from OldDot
    if (Array.isArray(onboarding)) {
        return true;
    }

    return onboarding?.hasCompletedGuidedSetupFlow;
}

/**
 * Selector to get the value of completedHybridAppOnboarding from the Onyx store
 *
 * `undefined` means the value is not loaded yet
 * `true` means the user has completed the hybrid app onboarding flow
 * `false` means the user has not completed the hybrid app onboarding flow
 */
function hasCompletedHybridAppOnboardingFlowSelector(tryNewDotData: OnyxValue<typeof ONYXKEYS.NVP_TRYNEWDOT>): boolean | undefined {
    let completedHybridAppOnboarding = tryNewDotData?.classicRedirect?.completedHybridAppOnboarding;

    // Backend might return strings instead of booleans
    if (typeof completedHybridAppOnboarding === 'string') {
        completedHybridAppOnboarding = completedHybridAppOnboarding === 'true';
    }

    return completedHybridAppOnboarding;
}

/**
 * Selector to get the value of selfTourViewed from the Onyx store
 *
 * `undefined` means the value is not loaded yet
 * `true` means the user has completed the NewDot onboarding flow
 * `false` means the user has not completed the NewDot onboarding flow
 */
function hasSeenTourSelector(onboarding: OnyxValue<typeof ONYXKEYS.NVP_ONBOARDING>): boolean | undefined {
    if (Array.isArray(onboarding)) {
<<<<<<< HEAD
        return true;
=======
        return false;
>>>>>>> 41463faa
    }

    return onboarding?.selfTourViewed;
}

export {hasCompletedGuidedSetupFlowSelector, hasCompletedHybridAppOnboardingFlowSelector, hasSeenTourSelector};<|MERGE_RESOLUTION|>--- conflicted
+++ resolved
@@ -44,11 +44,7 @@
  */
 function hasSeenTourSelector(onboarding: OnyxValue<typeof ONYXKEYS.NVP_ONBOARDING>): boolean | undefined {
     if (Array.isArray(onboarding)) {
-<<<<<<< HEAD
-        return true;
-=======
         return false;
->>>>>>> 41463faa
     }
 
     return onboarding?.selfTourViewed;
