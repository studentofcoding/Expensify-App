import _ from 'lodash';
import lodashGet from 'lodash/get';
import {
    CommonActions, getPathFromState, StackActions,
} from '@react-navigation/native';
import Log from '../Log';
import DomUtils from '../DomUtils';
import linkTo from './linkTo';
import ROUTES from '../../ROUTES';
import linkingConfig from './linkingConfig';
import navigationRef from './navigationRef';
<<<<<<< HEAD
import NAVIGATORS from '../../NAVIGATORS';
import getTopmostReportId from './getTopmostReportId';
=======
import SCREENS from '../../SCREENS';
import dismissKeyboardGoingBack from './dismissKeyboardGoingBack';
>>>>>>> 4997eaa8

let resolveNavigationIsReadyPromise;
const navigationIsReadyPromise = new Promise((resolve) => {
    resolveNavigationIsReadyPromise = resolve;
});

let resolveReportScreenIsReadyPromise;
let reportScreenIsReadyPromise = new Promise((resolve) => {
    resolveReportScreenIsReadyPromise = resolve;
});

let pendingRoute = null;

/**
 * @param {String} methodName
 * @param {Object} params
 * @returns {Boolean}
 */
function canNavigate(methodName, params = {}) {
    if (navigationRef.isReady()) {
        return true;
    }
    Log.hmmm(`[Navigation] ${methodName} failed because navigation ref was not yet ready`, params);
    return false;
}

/**
 * @private
 * @param {Boolean} shouldOpenDrawer
 */
function goBack() {
    if (!canNavigate('goBack')) {
        return;
    }

    if (!navigationRef.current.canGoBack()) {
        Log.hmmm('[Navigation] Unable to go back');
        return;
    }
    navigationRef.current.goBack();
}

/**
 * Main navigation method for redirecting to a route.
 * @param {String} route
 */
function navigate(route = ROUTES.HOME) {
    if (!canNavigate('navigate', {route})) {
        // Store intended route if the navigator is not yet available,
        // we will try again after the NavigationContainer is ready
        Log.hmmm(`[Navigation] Container not yet ready, storing route as pending: ${route}`);
        pendingRoute = route;
        return;
    }

    // A pressed navigation button will remain focused, keeping its tooltip visible, even if it's supposed to be out of view.
    // To prevent that we blur the button manually (especially for Safari, where the mouse leave event is missing).
    // More info: https://github.com/Expensify/App/issues/13146
    DomUtils.blurActiveElement();

    linkTo(navigationRef.current, route);
}

/**
 * Update route params for the specified route.
 *
 * @param {Object} params
 * @param {String} routeKey
 */
function setParams(params, routeKey) {
    navigationRef.current.dispatch({
        ...CommonActions.setParams(params),
        source: routeKey,
    });
}

/**
 * Dismisses the last modal stack if there is any
 */
function dismissModal() {
    if (!canNavigate('dismissModal')) {
        return;
    }
    const rootState = navigationRef.getRootState();
    const lastRoute = _.last(rootState.routes);
    if (lastRoute.name === NAVIGATORS.RIGHT_MODAL_NAVIGATOR || lastRoute.name === NAVIGATORS.FULL_SCREEN_NAVIGATOR) {
        navigationRef.current.dispatch(StackActions.pop());
    } else {
        Log.hmmm('[Navigation] dismissModal failed because there is no modal stack to dismiss');
    }
}

/**
 * Returns the current active route
 * @returns {String}
 */
function getActiveRoute() {
    return navigationRef.current && navigationRef.current.getCurrentRoute().name
        ? getPathFromState(navigationRef.current.getState(), linkingConfig.config)
        : '';
}

/**
 * @returns {String}
 */
function getReportIDFromRoute() {
    if (!navigationRef.current) {
        return '';
    }

    const drawerState = lodashGet(navigationRef.current.getState(), ['routes', 0, 'state']);
    const reportRoute = lodashGet(drawerState, ['routes', 0]);
    return lodashGet(reportRoute, ['params', 'reportID'], '');
}

/**
 * Check whether the passed route is currently Active or not.
 *
 * Building path with getPathFromState since navigationRef.current.getCurrentRoute().path
 * is undefined in the first navigation.
 *
 * @param {String} routePath Path to check
 * @return {Boolean} is active
 */
function isActiveRoute(routePath) {
    // We remove First forward slash from the URL before matching
    return getActiveRoute().substring(1) === routePath;
}

/**
 * Navigate to the route that we originally intended to go to
 * but the NavigationContainer was not ready when navigate() was called
 */
function goToPendingRoute() {
    if (pendingRoute === null) {
        return;
    }
    Log.hmmm(`[Navigation] Container now ready, going to pending route: ${pendingRoute}`);
    navigate(pendingRoute);
    pendingRoute = null;
}

/**
 * @returns {Promise}
 */
function isNavigationReady() {
    return navigationIsReadyPromise;
}

function setIsNavigationReady() {
    goToPendingRoute();
    resolveNavigationIsReadyPromise();
}

function resetIsReportScreenReadyPromise() {
    reportScreenIsReadyPromise = new Promise((resolve) => {
        resolveReportScreenIsReadyPromise = resolve;
    });
}

function isReportScreenReady() {
    return reportScreenIsReadyPromise;
}

function setIsReportScreenIsReady() {
    resolveReportScreenIsReadyPromise();
}

/**
 * Navigation function with additional logic to dismiss the opened keyboard
 *
 * Navigation events are not fired when we navigate to an existing screen in the navigation stack,
 * that is why we need to manipulate closing keyboard manually
 * @param {string} backRoute - Name of the screen to navigate the user to
 */
function drawerGoBack(backRoute) {
    dismissKeyboardGoingBack();
    if (!backRoute) {
        goBack();
        return;
    }
    navigate(backRoute);
}

export default {
    canNavigate,
    navigate,
    setParams,
    dismissModal,
    isActiveRoute,
    getActiveRoute,
    goBack,
    isNavigationReady,
    setIsNavigationReady,
    getReportIDFromRoute,
    resetIsReportScreenReadyPromise,
    isReportScreenReady,
    setIsReportScreenIsReady,
<<<<<<< HEAD

    // Re-exporting the getTopmostReportId here to fill in default value for state. The getTopmostReportId isn't defined in this file to avoid cyclic dependencies.
    getTopmostReportId: (state = navigationRef.getState()) => getTopmostReportId(state),
=======
    drawerGoBack,
>>>>>>> 4997eaa8
};

export {
    navigationRef,
};<|MERGE_RESOLUTION|>--- conflicted
+++ resolved
@@ -9,13 +9,9 @@
 import ROUTES from '../../ROUTES';
 import linkingConfig from './linkingConfig';
 import navigationRef from './navigationRef';
-<<<<<<< HEAD
 import NAVIGATORS from '../../NAVIGATORS';
 import getTopmostReportId from './getTopmostReportId';
-=======
-import SCREENS from '../../SCREENS';
 import dismissKeyboardGoingBack from './dismissKeyboardGoingBack';
->>>>>>> 4997eaa8
 
 let resolveNavigationIsReadyPromise;
 const navigationIsReadyPromise = new Promise((resolve) => {
@@ -214,13 +210,10 @@
     resetIsReportScreenReadyPromise,
     isReportScreenReady,
     setIsReportScreenIsReady,
-<<<<<<< HEAD
 
     // Re-exporting the getTopmostReportId here to fill in default value for state. The getTopmostReportId isn't defined in this file to avoid cyclic dependencies.
     getTopmostReportId: (state = navigationRef.getState()) => getTopmostReportId(state),
-=======
     drawerGoBack,
->>>>>>> 4997eaa8
 };
 
 export {
