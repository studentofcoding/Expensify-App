--- conflicted
+++ resolved
@@ -67,16 +67,12 @@
 class MainDrawerNavigator extends Component {
     constructor(props) {
         super(props);
-<<<<<<< HEAD
+        this.trackAppStartTiming = this.trackAppStartTiming.bind(this);
         this.initialParams = getInitialReportScreenParams(props.reports, !Permissions.canUseDefaultRooms(props.betas), props.policies, props.route.params.openOnAdminRoom);
-=======
-        this.trackAppStartTiming = this.trackAppStartTiming.bind(this);
-        this.initialParams = getInitialReportScreenParams(props.reports, !Permissions.canUseDefaultRooms(props.betas), props.policies);
 
         // When we have chat reports the moment this component got created
         // we know that the data was served from storage/cache
         this.isFromCache = _.size(props.reports) > 0;
->>>>>>> 5fb0c922
     }
 
     shouldComponentUpdate(nextProps) {
