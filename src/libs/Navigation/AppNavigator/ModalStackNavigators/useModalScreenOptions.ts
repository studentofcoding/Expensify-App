<<<<<<< HEAD
=======
import type {StackCardInterpolationProps, StackNavigationOptions} from '@react-navigation/stack';
import {CardStyleInterpolators} from '@react-navigation/stack';
>>>>>>> d5cfecfc
import {useMemo} from 'react';
import useStyleUtils from '@hooks/useStyleUtils';
import useThemeStyles from '@hooks/useThemeStyles';
<<<<<<< HEAD
import hideKeyboardOnSwipe from '@libs/Navigation/AppNavigator/hideKeyboardOnSwipe';
import type {PlatformStackNavigationOptions} from '@libs/Navigation/PlatformStackNavigation/types';
=======
import useWindowDimensions from '@hooks/useWindowDimensions';
import {isSafari} from '@libs/Browser';
import createModalCardStyleInterpolator from '@navigation/AppNavigator/createModalCardStyleInterpolator';
>>>>>>> d5cfecfc
import type {ThemeStyles} from '@src/styles';
import subRouteOptions from './modalStackNavigatorOptions';

function useModalScreenOptions(getScreenOptions?: (styles: ThemeStyles) => PlatformStackNavigationOptions) {
    const styles = useThemeStyles();
    const styleUtils = useStyleUtils();
    const {isSmallScreenWidth} = useWindowDimensions();

    let cardStyleInterpolator = CardStyleInterpolators.forHorizontalIOS;

    if (isSafari()) {
        const customInterpolator = createModalCardStyleInterpolator(styleUtils);
        cardStyleInterpolator = (props: StackCardInterpolationProps) => customInterpolator(isSmallScreenWidth, false, false, props);
    }

    const defaultSubRouteOptions = useMemo(
<<<<<<< HEAD
        (): PlatformStackNavigationOptions => ({
            ...subRouteOptions,
            ...hideKeyboardOnSwipe,
            webOnly: {
                cardStyle: styles.navigationScreenCardStyle,
            },
=======
        (): StackNavigationOptions => ({
            cardStyle: styles.navigationScreenCardStyle,
            headerShown: false,
            cardStyleInterpolator,
>>>>>>> d5cfecfc
        }),
        [styles, cardStyleInterpolator],
    );

    return getScreenOptions?.(styles) ?? defaultSubRouteOptions;
}

export default useModalScreenOptions;<|MERGE_RESOLUTION|>--- conflicted
+++ resolved
@@ -1,21 +1,14 @@
-<<<<<<< HEAD
-=======
-import type {StackCardInterpolationProps, StackNavigationOptions} from '@react-navigation/stack';
+import type {StackCardInterpolationProps} from '@react-navigation/stack';
 import {CardStyleInterpolators} from '@react-navigation/stack';
->>>>>>> d5cfecfc
 import {useMemo} from 'react';
 import useStyleUtils from '@hooks/useStyleUtils';
 import useThemeStyles from '@hooks/useThemeStyles';
-<<<<<<< HEAD
+import useWindowDimensions from '@hooks/useWindowDimensions';
+import {isSafari} from '@libs/Browser';
 import hideKeyboardOnSwipe from '@libs/Navigation/AppNavigator/hideKeyboardOnSwipe';
 import type {PlatformStackNavigationOptions} from '@libs/Navigation/PlatformStackNavigation/types';
-=======
-import useWindowDimensions from '@hooks/useWindowDimensions';
-import {isSafari} from '@libs/Browser';
 import createModalCardStyleInterpolator from '@navigation/AppNavigator/createModalCardStyleInterpolator';
->>>>>>> d5cfecfc
 import type {ThemeStyles} from '@src/styles';
-import subRouteOptions from './modalStackNavigatorOptions';
 
 function useModalScreenOptions(getScreenOptions?: (styles: ThemeStyles) => PlatformStackNavigationOptions) {
     const styles = useThemeStyles();
@@ -30,21 +23,15 @@
     }
 
     const defaultSubRouteOptions = useMemo(
-<<<<<<< HEAD
         (): PlatformStackNavigationOptions => ({
-            ...subRouteOptions,
             ...hideKeyboardOnSwipe,
+            headerShown: false,
             webOnly: {
                 cardStyle: styles.navigationScreenCardStyle,
+                cardStyleInterpolator,
             },
-=======
-        (): StackNavigationOptions => ({
-            cardStyle: styles.navigationScreenCardStyle,
-            headerShown: false,
-            cardStyleInterpolator,
->>>>>>> d5cfecfc
         }),
-        [styles, cardStyleInterpolator],
+        [cardStyleInterpolator, styles.navigationScreenCardStyle],
     );
 
     return getScreenOptions?.(styles) ?? defaultSubRouteOptions;
