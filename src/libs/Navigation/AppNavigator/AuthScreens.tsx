--- conflicted
+++ resolved
@@ -1,12 +1,6 @@
-<<<<<<< HEAD
-import type {RouteProp} from '@react-navigation/native';
-import React, {memo, useEffect, useMemo, useRef, useState} from 'react';
-import {View} from 'react-native';
-=======
 import {findFocusedRoute} from '@react-navigation/native';
 import React, {memo, useEffect, useRef, useState} from 'react';
 import {NativeModules, View} from 'react-native';
->>>>>>> 3cc88f5a
 import type {OnyxEntry} from 'react-native-onyx';
 import Onyx, {withOnyx} from 'react-native-onyx';
 import ActiveGuidesEventListener from '@components/ActiveGuidesEventListener';
@@ -31,20 +25,11 @@
 import Log from '@libs/Log';
 import NavBarManager from '@libs/NavBarManager';
 import getCurrentUrl from '@libs/Navigation/currentUrl';
-<<<<<<< HEAD
-import getOnboardingModalScreenOptions from '@libs/Navigation/getOnboardingModalScreenOptions';
-import SIDEBAR_TO_SPLIT from '@libs/Navigation/linkingConfig/RELATIONS/SIDEBAR_TO_SPLIT';
-import Navigation from '@libs/Navigation/Navigation';
+import Navigation, {navigationRef} from '@libs/Navigation/Navigation';
+import Presentation from '@libs/Navigation/PlatformStackNavigation/navigationOptions/presentation';
 import shouldOpenOnAdminRoom from '@libs/Navigation/shouldOpenOnAdminRoom';
 import type {AuthScreensParamList} from '@libs/Navigation/types';
-=======
-import Navigation, {navigationRef} from '@libs/Navigation/Navigation';
-import Presentation from '@libs/Navigation/PlatformStackNavigation/navigationOptions/presentation';
-import type {PlatformStackNavigationOptions} from '@libs/Navigation/PlatformStackNavigation/types';
-import shouldOpenOnAdminRoom from '@libs/Navigation/shouldOpenOnAdminRoom';
-import type {AuthScreensParamList, CentralPaneName, CentralPaneScreensParamList} from '@libs/Navigation/types';
 import {isOnboardingFlowName} from '@libs/NavigationUtils';
->>>>>>> 3cc88f5a
 import NetworkConnection from '@libs/NetworkConnection';
 import onyxSubscribe from '@libs/onyxSubscribe';
 import * as Pusher from '@libs/Pusher/pusher';
@@ -74,18 +59,8 @@
 import type {SelectedTimezone, Timezone} from '@src/types/onyx/PersonalDetails';
 import {isEmptyObject} from '@src/types/utils/EmptyObject';
 import type ReactComponentModule from '@src/types/utils/ReactComponentModule';
-<<<<<<< HEAD
-import createCustomStackNavigator from './createCustomStackNavigator';
-import defaultScreenOptions from './defaultScreenOptions';
-import getRootNavigatorScreenOptions from './getRootNavigatorScreenOptions';
-=======
-import beforeRemoveReportOpenedFromSearchRHP from './beforeRemoveReportOpenedFromSearchRHP';
-import CENTRAL_PANE_SCREENS from './CENTRAL_PANE_SCREENS';
 import createResponsiveStackNavigator from './createResponsiveStackNavigator';
 import defaultScreenOptions from './defaultScreenOptions';
-import hideKeyboardOnSwipe from './hideKeyboardOnSwipe';
-import BottomTabNavigator from './Navigators/BottomTabNavigator';
->>>>>>> 3cc88f5a
 import ExplanationModalNavigator from './Navigators/ExplanationModalNavigator';
 import FeatureTrainingModalNavigator from './Navigators/FeatureTrainingModalNavigator';
 import LeftModalNavigator from './Navigators/LeftModalNavigator';
@@ -250,42 +225,9 @@
             return reportIdFromPath;
         }
 
-<<<<<<< HEAD
-        if (!initialReportID) {
-            const initialReport = ReportUtils.findLastAccessedReport(!canUseDefaultRooms, shouldOpenOnAdminRoom(), activeWorkspaceID);
-            initialReportID = initialReport?.reportID ?? '';
-        }
-
-        // eslint-disable-next-line react-compiler/react-compiler
-        isInitialRender.current = false;
-    }
-
-    // Animation is disabled when navigating to the sidebar screen
-    const getSplitNavigatorOptions = (route: RouteProp<AuthScreensParamList>) => {
-        if (!isSmallScreenWidth || !route?.params) {
-            return screenOptions.fullScreen;
-        }
-
-        const screenName = 'screen' in route.params ? route.params.screen : undefined;
-
-        if (!screenName) {
-            return screenOptions.fullScreen;
-        }
-
-        // SETTINGS.WORKSPACES has bottom tab bar so we have to disable animations for it as well.
-        const animationEnabled = !Object.keys(SIDEBAR_TO_SPLIT).includes(screenName) && screenName !== SCREENS.SETTINGS.WORKSPACES;
-
-        return {
-            ...screenOptions.fullScreen,
-            animationEnabled,
-        };
-    };
-    const isOnboardingCompletedRef = useRef(isOnboardingCompleted);
-=======
         const initialReport = ReportUtils.findLastAccessedReport(!canUseDefaultRooms, shouldOpenOnAdminRoom(), activeWorkspaceID);
         return initialReport?.reportID ?? '';
     });
->>>>>>> 3cc88f5a
 
     useEffect(() => {
         NavBarManager.setButtonStyle(theme.navigationBarButtonsStyle);
@@ -439,55 +381,31 @@
         // eslint-disable-next-line react-compiler/react-compiler, react-hooks/exhaustive-deps
     }, []);
 
-<<<<<<< HEAD
-=======
-    const CentralPaneScreenOptions: PlatformStackNavigationOptions = {
-        ...hideKeyboardOnSwipe,
-        headerShown: false,
-        title: 'New Expensify',
-        web: {
-            // Prevent unnecessary scrolling
-            cardStyle: styles.cardStyleNavigator,
-        },
-    };
-
->>>>>>> 3cc88f5a
     return (
         <ComposeProviders components={[OptionsListContextProvider, ActiveWorkspaceContextProvider, ReportIDsContextProvider, SearchContextProvider]}>
             <View style={styles.rootNavigatorContainerStyles(shouldUseNarrowLayout)}>
-<<<<<<< HEAD
-                <RootStack.Navigator
-                    screenOptions={screenOptions.centralPaneNavigator}
-                    isSmallScreenWidth={isSmallScreenWidth}
-                >
+                <RootStack.Navigator screenOptions={rootNavigatorOptions.centralPaneNavigator}>
                     {/* This have to be the first navigator in auth screens. */}
                     <RootStack.Screen
                         name={NAVIGATORS.REPORTS_SPLIT_NAVIGATOR}
-                        options={({route}) => getSplitNavigatorOptions(route)}
+                        options={rootNavigatorOptions.fullScreen}
                         getComponent={loadReportSplitNavigator}
                     />
                     <RootStack.Screen
                         name={NAVIGATORS.SETTINGS_SPLIT_NAVIGATOR}
-                        options={({route}) => getSplitNavigatorOptions(route)}
+                        options={rootNavigatorOptions.fullScreen}
                         getComponent={loadSettingsSplitNavigator}
                     />
                     <RootStack.Screen
                         name={SCREENS.SEARCH.CENTRAL_PANE}
-                        options={screenOptions.fullScreen}
+                        options={rootNavigatorOptions.fullScreen}
                         getComponent={loadSearchPage}
                         initialParams={{q: SearchQueryUtils.buildSearchQueryString()}}
                     />
                     <RootStack.Screen
                         name={NAVIGATORS.WORKSPACE_SPLIT_NAVIGATOR}
-                        options={({route}) => getSplitNavigatorOptions(route)}
+                        options={rootNavigatorOptions.fullScreen}
                         getComponent={loadWorkspaceSplitNavigator}
-=======
-                <RootStack.Navigator screenOptions={rootNavigatorOptions.centralPaneNavigator}>
-                    <RootStack.Screen
-                        name={NAVIGATORS.BOTTOM_TAB_NAVIGATOR}
-                        options={rootNavigatorOptions.bottomTab}
-                        component={BottomTabNavigator}
->>>>>>> 3cc88f5a
                     />
                     <RootStack.Screen
                         name={SCREENS.VALIDATE_LOGIN}
@@ -567,14 +485,6 @@
                         listeners={modalScreenListenersWithCancelSearch}
                     />
                     <RootStack.Screen
-<<<<<<< HEAD
-=======
-                        name={NAVIGATORS.FULL_SCREEN_NAVIGATOR}
-                        options={rootNavigatorOptions.fullScreen}
-                        component={FullScreenNavigator}
-                    />
-                    <RootStack.Screen
->>>>>>> 3cc88f5a
                         name={NAVIGATORS.LEFT_MODAL_NAVIGATOR}
                         options={rootNavigatorOptions.leftModalNavigator}
                         component={LeftModalNavigator}
