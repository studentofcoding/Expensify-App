--- conflicted
+++ resolved
@@ -45,11 +45,8 @@
 import getRootNavigatorScreenOptions from './getRootNavigatorScreenOptions';
 import BottomTabNavigator from './Navigators/BottomTabNavigator';
 import CentralPaneNavigator from './Navigators/CentralPaneNavigator';
-<<<<<<< HEAD
 import ExplanationModalNavigator from './Navigators/ExplanationModalNavigator';
-=======
 import FeatureTrainingModalNavigator from './Navigators/FeatureTrainingModalNavigator';
->>>>>>> f701c3e0
 import FullScreenNavigator from './Navigators/FullScreenNavigator';
 import LeftModalNavigator from './Navigators/LeftModalNavigator';
 import OnboardingModalNavigator from './Navigators/OnboardingModalNavigator';
@@ -385,16 +382,16 @@
                         component={DesktopSignInRedirectPage}
                     />
                     <RootStack.Screen
-<<<<<<< HEAD
                         name={NAVIGATORS.EXPLANATION_MODAL_NAVIGATOR}
                         options={onboardingScreenOptions}
                         component={ExplanationModalNavigator}
-=======
+                        listeners={modalScreenListeners}
+                    />
+                    <RootStack.Screen
                         name={NAVIGATORS.FEATURE_TRANING_MODAL_NAVIGATOR}
                         options={onboardingModalScreenOptions}
                         component={FeatureTrainingModalNavigator}
                         listeners={modalScreenListeners}
->>>>>>> f701c3e0
                     />
                     <RootStack.Screen
                         name={NAVIGATORS.WELCOME_VIDEO_MODAL_NAVIGATOR}
