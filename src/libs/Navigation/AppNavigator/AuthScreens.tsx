import React, {memo, useEffect, useMemo, useRef} from 'react';
import {View} from 'react-native';
import type {OnyxEntry} from 'react-native-onyx';
import Onyx, {withOnyx} from 'react-native-onyx';
import OptionsListContextProvider from '@components/OptionListContextProvider';
import useOnboardingLayout from '@hooks/useOnboardingLayout';
import useStyleUtils from '@hooks/useStyleUtils';
import useThemeStyles from '@hooks/useThemeStyles';
import useWindowDimensions from '@hooks/useWindowDimensions';
import KeyboardShortcut from '@libs/KeyboardShortcut';
import Log from '@libs/Log';
import getCurrentUrl from '@libs/Navigation/currentUrl';
import Navigation from '@libs/Navigation/Navigation';
import type {AuthScreensParamList} from '@libs/Navigation/types';
import NetworkConnection from '@libs/NetworkConnection';
import * as Pusher from '@libs/Pusher/pusher';
import PusherConnectionManager from '@libs/PusherConnectionManager';
import * as SessionUtils from '@libs/SessionUtils';
import NotFoundPage from '@pages/ErrorPage/NotFoundPage';
import DesktopSignInRedirectPage from '@pages/signin/DesktopSignInRedirectPage';
import SearchInputManager from '@pages/workspace/SearchInputManager';
import * as App from '@userActions/App';
import * as Download from '@userActions/Download';
import * as Modal from '@userActions/Modal';
import * as PersonalDetails from '@userActions/PersonalDetails';
import * as PriorityMode from '@userActions/PriorityMode';
import * as Report from '@userActions/Report';
import * as Session from '@userActions/Session';
import Timing from '@userActions/Timing';
import * as User from '@userActions/User';
import CONFIG from '@src/CONFIG';
import CONST from '@src/CONST';
import NAVIGATORS from '@src/NAVIGATORS';
import ONYXKEYS from '@src/ONYXKEYS';
import ROUTES from '@src/ROUTES';
import SCREENS from '@src/SCREENS';
import type * as OnyxTypes from '@src/types/onyx';
import type {SelectedTimezone, Timezone} from '@src/types/onyx/PersonalDetails';
import createCustomStackNavigator from './createCustomStackNavigator';
import defaultScreenOptions from './defaultScreenOptions';
import getRootNavigatorScreenOptions from './getRootNavigatorScreenOptions';
import BottomTabNavigator from './Navigators/BottomTabNavigator';
import CentralPaneNavigator from './Navigators/CentralPaneNavigator';
import FullScreenNavigator from './Navigators/FullScreenNavigator';
import LeftModalNavigator from './Navigators/LeftModalNavigator';
import OnboardingModalNavigator from './Navigators/OnboardingModalNavigator';
import RightModalNavigator from './Navigators/RightModalNavigator';
import WelcomeVideoModalNavigator from './Navigators/WelcomeVideoModalNavigator';

type AuthScreensProps = {
    /** Session of currently logged in user */
    session: OnyxEntry<OnyxTypes.Session>;

    /** The report ID of the last opened public room as anonymous user */
    lastOpenedPublicRoomID: OnyxEntry<string>;

    /** The last Onyx update ID was applied to the client */
    initialLastUpdateIDAppliedToClient: OnyxEntry<number>;
};

const loadReportAttachments = () => require('../../../pages/home/report/ReportAttachments').default as React.ComponentType;
const loadValidateLoginPage = () => require('../../../pages/ValidateLoginPage').default as React.ComponentType;
const loadLogOutPreviousUserPage = () => require('../../../pages/LogOutPreviousUserPage').default as React.ComponentType;
const loadConciergePage = () => require('../../../pages/ConciergePage').default as React.ComponentType;
const loadProfileAvatar = () => require('../../../pages/settings/Profile/ProfileAvatar').default as React.ComponentType;
const loadWorkspaceAvatar = () => require('../../../pages/workspace/WorkspaceAvatar').default as React.ComponentType;
const loadReportAvatar = () => require('../../../pages/ReportAvatar').default as React.ComponentType;
const loadReceiptView = () => require('../../../pages/TransactionReceiptPage').default as React.ComponentType;
const loadWorkspaceJoinUser = () => require('@pages/workspace/WorkspaceJoinUserPage').default as React.ComponentType;

let timezone: Timezone | null;
let currentAccountID = -1;
let isLoadingApp = false;
let lastUpdateIDAppliedToClient: OnyxEntry<number>;

Onyx.connect({
    key: ONYXKEYS.SESSION,
    callback: (value) => {
        // When signed out, val hasn't accountID
        if (!(value && 'accountID' in value)) {
            timezone = null;
            return;
        }

        currentAccountID = value.accountID ?? -1;

        if (Navigation.isActiveRoute(ROUTES.SIGN_IN_MODAL)) {
            // This means sign in in RHP was successful, so we can subscribe to user events
            User.subscribeToUserEvents();
        }
    },
});

Onyx.connect({
    key: ONYXKEYS.PERSONAL_DETAILS_LIST,
    callback: (value) => {
        if (!value || timezone) {
            return;
        }

        timezone = value?.[currentAccountID]?.timezone ?? {};
        const currentTimezone = Intl.DateTimeFormat().resolvedOptions().timeZone as SelectedTimezone;

        // If the current timezone is different than the user's timezone, and their timezone is set to automatic
        // then update their timezone.
        if (timezone?.automatic && timezone?.selected !== currentTimezone) {
            timezone.selected = currentTimezone;
            PersonalDetails.updateAutomaticTimezone({
                automatic: true,
                selected: currentTimezone,
            });
        }
    },
});

Onyx.connect({
    key: ONYXKEYS.IS_LOADING_APP,
    callback: (value) => {
        isLoadingApp = !!value;
    },
});

Onyx.connect({
    key: ONYXKEYS.ONYX_UPDATES_LAST_UPDATE_ID_APPLIED_TO_CLIENT,
    callback: (value: OnyxEntry<number>) => {
        lastUpdateIDAppliedToClient = value;
    },
});

function handleNetworkReconnect() {
    if (isLoadingApp) {
        App.openApp();
    } else {
        Log.info('[handleNetworkReconnect] Sending ReconnectApp');
        App.reconnectApp(lastUpdateIDAppliedToClient);
    }
}

const RootStack = createCustomStackNavigator<AuthScreensParamList>();
// We want to delay the re-rendering for components(e.g. ReportActionCompose)
// that depends on modal visibility until Modal is completely closed and its focused
// When modal screen is focused, update modal visibility in Onyx
// https://reactnavigation.org/docs/navigation-events/

const modalScreenListeners = {
    focus: () => {
        Modal.setModalVisibility(true);
    },
    beforeRemove: () => {
        // Clear search input (WorkspaceInvitePage) when modal is closed
        SearchInputManager.searchInput = '';
        Modal.setModalVisibility(false);
        Modal.willAlertModalBecomeVisible(false);
    },
};

function AuthScreens({session, lastOpenedPublicRoomID, initialLastUpdateIDAppliedToClient}: AuthScreensProps) {
    const styles = useThemeStyles();
    const StyleUtils = useStyleUtils();
    const {isSmallScreenWidth} = useWindowDimensions();
    const {shouldUseNarrowLayout} = useOnboardingLayout();
    const screenOptions = getRootNavigatorScreenOptions(isSmallScreenWidth, styles, StyleUtils);
    const onboardingScreenOptions = useMemo(() => screenOptions.onboardingModalNavigator(shouldUseNarrowLayout), [screenOptions, shouldUseNarrowLayout]);
    const isInitialRender = useRef(true);

    if (isInitialRender.current) {
        Timing.start(CONST.TIMING.HOMEPAGE_INITIAL_RENDER);
        isInitialRender.current = false;
    }

    useEffect(() => {
        const shortcutsOverviewShortcutConfig = CONST.KEYBOARD_SHORTCUTS.SHORTCUTS;
        const searchShortcutConfig = CONST.KEYBOARD_SHORTCUTS.SEARCH;
        const chatShortcutConfig = CONST.KEYBOARD_SHORTCUTS.NEW_CHAT;
        const currentUrl = getCurrentUrl();
        const isLoggingInAsNewUser = !!session?.email && SessionUtils.isLoggingInAsNewUser(currentUrl, session.email);
        // Sign out the current user if we're transitioning with a different user
        const isTransitioning = currentUrl.includes(ROUTES.TRANSITION_BETWEEN_APPS);
        const isSupportalTransition = currentUrl.includes('authTokenType=support');
        if (isLoggingInAsNewUser && isTransitioning) {
            Session.signOutAndRedirectToSignIn(false, isSupportalTransition);
            return;
        }

        NetworkConnection.listenForReconnect();
        NetworkConnection.onReconnect(handleNetworkReconnect);
        PusherConnectionManager.init();
        Pusher.init({
            appKey: CONFIG.PUSHER.APP_KEY,
            cluster: CONFIG.PUSHER.CLUSTER,
            authEndpoint: `${CONFIG.EXPENSIFY.DEFAULT_API_ROOT}api/AuthenticatePusher?`,
        }).then(() => {
            User.subscribeToUserEvents();
        });

        // If we are on this screen then we are "logged in", but the user might not have "just logged in". They could be reopening the app
        // or returning from background. If so, we'll assume they have some app data already and we can call reconnectApp() instead of openApp().
        if (SessionUtils.didUserLogInDuringSession()) {
            App.openApp();
        } else {
            Log.info('[AuthScreens] Sending ReconnectApp');
            App.reconnectApp(initialLastUpdateIDAppliedToClient);
        }

        PriorityMode.autoSwitchToFocusMode();

        App.setUpPoliciesAndNavigate(session);

        App.redirectThirdPartyDesktopSignIn();

        if (lastOpenedPublicRoomID) {
            // Re-open the last opened public room if the user logged in from a public room link
            Report.openLastOpenedPublicRoom(lastOpenedPublicRoomID);
        }
        Download.clearDownloads();

        Timing.end(CONST.TIMING.HOMEPAGE_INITIAL_RENDER);

        // Listen to keyboard shortcuts for opening certain pages
        const unsubscribeShortcutsOverviewShortcut = KeyboardShortcut.subscribe(
            shortcutsOverviewShortcutConfig.shortcutKey,
            () => {
                Modal.close(() => {
                    if (Navigation.isActiveRoute(ROUTES.KEYBOARD_SHORTCUTS)) {
                        return;
                    }
                    return Navigation.navigate(ROUTES.KEYBOARD_SHORTCUTS);
                });
            },
            shortcutsOverviewShortcutConfig.descriptionKey,
            shortcutsOverviewShortcutConfig.modifiers,
            true,
        );

        // Listen for the key K being pressed so that focus can be given to
        // the chat switcher, or new group chat
        // based on the key modifiers pressed and the operating system
        const unsubscribeSearchShortcut = KeyboardShortcut.subscribe(
            searchShortcutConfig.shortcutKey,
            () => {
                Modal.close(Session.checkIfActionIsAllowed(() => Navigation.navigate(ROUTES.SEARCH)));
            },
            shortcutsOverviewShortcutConfig.descriptionKey,
            shortcutsOverviewShortcutConfig.modifiers,
            true,
        );

        const unsubscribeChatShortcut = KeyboardShortcut.subscribe(
            chatShortcutConfig.shortcutKey,
            () => {
                Modal.close(Session.checkIfActionIsAllowed(() => Navigation.navigate(ROUTES.NEW)));
            },
            chatShortcutConfig.descriptionKey,
            chatShortcutConfig.modifiers,
            true,
        );

        return () => {
            unsubscribeShortcutsOverviewShortcut();
            unsubscribeSearchShortcut();
            unsubscribeChatShortcut();
            Session.cleanupSession();
        };

        // Rule disabled because this effect is only for component did mount & will component unmount lifecycle event
        // eslint-disable-next-line react-hooks/exhaustive-deps
    }, []);

    return (
<<<<<<< HEAD
        <View style={styles.rootNavigatorContainerStyles(isSmallScreenWidth)}>
            <RootStack.Navigator isSmallScreenWidth={isSmallScreenWidth}>
                <RootStack.Screen
                    name={NAVIGATORS.BOTTOM_TAB_NAVIGATOR}
                    options={screenOptions.bottomTab}
                    component={BottomTabNavigator}
                />
                <RootStack.Screen
                    name={NAVIGATORS.CENTRAL_PANE_NAVIGATOR}
                    options={screenOptions.centralPaneNavigator}
                    component={CentralPaneNavigator}
                />
                <RootStack.Screen
                    name={SCREENS.VALIDATE_LOGIN}
                    options={{
                        ...screenOptions.fullScreen,
                        headerShown: false,
                        title: 'New Expensify',
                    }}
                    getComponent={loadValidateLoginPage}
                />
                <RootStack.Screen
                    name={SCREENS.TRANSITION_BETWEEN_APPS}
                    options={defaultScreenOptions}
                    getComponent={loadLogOutPreviousUserPage}
                />
                <RootStack.Screen
                    name={SCREENS.CONCIERGE}
                    options={defaultScreenOptions}
                    getComponent={loadConciergePage}
                />
                <RootStack.Screen
                    name={SCREENS.REPORT_ATTACHMENTS}
                    options={{
                        headerShown: false,
                        presentation: 'transparentModal',
                    }}
                    getComponent={loadReportAttachments}
                    listeners={modalScreenListeners}
                />
                <RootStack.Screen
                    name={SCREENS.PROFILE_AVATAR}
                    options={{
                        headerShown: false,
                    }}
                    getComponent={loadProfileAvatar}
                    listeners={modalScreenListeners}
                />
                <RootStack.Screen
                    name={SCREENS.WORKSPACE_AVATAR}
                    options={{
                        headerShown: false,
                        presentation: 'transparentModal',
                    }}
                    getComponent={loadWorkspaceAvatar}
                    listeners={modalScreenListeners}
                />
                <RootStack.Screen
                    name={SCREENS.REPORT_AVATAR}
                    options={{
                        headerShown: false,
                        presentation: 'transparentModal',
                    }}
                    getComponent={loadReportAvatar}
                    listeners={modalScreenListeners}
                />
                <RootStack.Screen
                    name={SCREENS.NOT_FOUND}
                    options={screenOptions.fullScreen}
                    component={NotFoundPage}
                />
                <RootStack.Screen
                    name={NAVIGATORS.RIGHT_MODAL_NAVIGATOR}
                    options={screenOptions.rightModalNavigator}
                    component={RightModalNavigator}
                    listeners={modalScreenListeners}
                />
                <RootStack.Screen
                    name={NAVIGATORS.FULL_SCREEN_NAVIGATOR}
                    options={screenOptions.fullScreen}
                    component={FullScreenNavigator}
                />
                <RootStack.Screen
                    name={NAVIGATORS.LEFT_MODAL_NAVIGATOR}
                    options={screenOptions.leftModalNavigator}
                    component={LeftModalNavigator}
                    listeners={modalScreenListeners}
                />
                <RootStack.Screen
                    name={SCREENS.DESKTOP_SIGN_IN_REDIRECT}
                    options={screenOptions.fullScreen}
                    component={DesktopSignInRedirectPage}
                />
                <RootStack.Screen
                    name={SCREENS.WORKSPACE_JOIN_USER}
                    options={{
                        headerShown: false,
                        presentation: 'transparentModal',
                    }}
                    listeners={modalScreenListeners}
                    getComponent={loadWorkspaceJoinUser}
                />
                <RootStack.Screen
                    name={SCREENS.TRANSACTION_RECEIPT}
                    options={{
                        headerShown: false,
                        presentation: 'transparentModal',
                    }}
                    getComponent={loadReceiptView}
                    listeners={modalScreenListeners}
                />
            </RootStack.Navigator>
        </View>
=======
        <OptionsListContextProvider>
            <View style={styles.rootNavigatorContainerStyles(isSmallScreenWidth)}>
                <RootStack.Navigator isSmallScreenWidth={isSmallScreenWidth}>
                    <RootStack.Screen
                        name={NAVIGATORS.BOTTOM_TAB_NAVIGATOR}
                        options={screenOptions.bottomTab}
                        component={BottomTabNavigator}
                    />
                    <RootStack.Screen
                        name={NAVIGATORS.CENTRAL_PANE_NAVIGATOR}
                        options={screenOptions.centralPaneNavigator}
                        component={CentralPaneNavigator}
                    />
                    <RootStack.Screen
                        name={SCREENS.VALIDATE_LOGIN}
                        options={{
                            ...screenOptions.fullScreen,
                            headerShown: false,
                            title: 'New Expensify',
                        }}
                        getComponent={loadValidateLoginPage}
                    />
                    <RootStack.Screen
                        name={SCREENS.TRANSITION_BETWEEN_APPS}
                        options={defaultScreenOptions}
                        getComponent={loadLogOutPreviousUserPage}
                    />
                    <RootStack.Screen
                        name={SCREENS.CONCIERGE}
                        options={defaultScreenOptions}
                        getComponent={loadConciergePage}
                    />
                    <RootStack.Screen
                        name={SCREENS.REPORT_ATTACHMENTS}
                        options={{
                            headerShown: false,
                            presentation: 'transparentModal',
                        }}
                        getComponent={loadReportAttachments}
                        listeners={modalScreenListeners}
                    />
                    <RootStack.Screen
                        name={SCREENS.PROFILE_AVATAR}
                        options={{
                            headerShown: false,
                            presentation: 'transparentModal',
                        }}
                        getComponent={loadProfileAvatar}
                        listeners={modalScreenListeners}
                    />
                    <RootStack.Screen
                        name={SCREENS.WORKSPACE_AVATAR}
                        options={{
                            headerShown: false,
                            presentation: 'transparentModal',
                        }}
                        getComponent={loadWorkspaceAvatar}
                        listeners={modalScreenListeners}
                    />
                    <RootStack.Screen
                        name={SCREENS.REPORT_AVATAR}
                        options={{
                            headerShown: false,
                            presentation: 'transparentModal',
                        }}
                        getComponent={loadReportAvatar}
                        listeners={modalScreenListeners}
                    />
                    <RootStack.Screen
                        name={SCREENS.NOT_FOUND}
                        options={screenOptions.fullScreen}
                        component={NotFoundPage}
                    />
                    <RootStack.Screen
                        name={NAVIGATORS.RIGHT_MODAL_NAVIGATOR}
                        options={screenOptions.rightModalNavigator}
                        component={RightModalNavigator}
                        listeners={modalScreenListeners}
                    />
                    <RootStack.Screen
                        name={NAVIGATORS.FULL_SCREEN_NAVIGATOR}
                        options={screenOptions.fullScreen}
                        component={FullScreenNavigator}
                    />
                    <RootStack.Screen
                        name={NAVIGATORS.LEFT_MODAL_NAVIGATOR}
                        options={screenOptions.leftModalNavigator}
                        component={LeftModalNavigator}
                        listeners={modalScreenListeners}
                    />
                    <RootStack.Screen
                        name={SCREENS.DESKTOP_SIGN_IN_REDIRECT}
                        options={screenOptions.fullScreen}
                        component={DesktopSignInRedirectPage}
                    />
                    <RootStack.Screen
                        name={NAVIGATORS.WELCOME_VIDEO_MODAL_NAVIGATOR}
                        options={onboardingScreenOptions}
                        component={WelcomeVideoModalNavigator}
                    />
                    <RootStack.Screen
                        name={NAVIGATORS.ONBOARDING_MODAL_NAVIGATOR}
                        options={onboardingScreenOptions}
                        component={OnboardingModalNavigator}
                    />
                    <RootStack.Screen
                        name={SCREENS.WORKSPACE_JOIN_USER}
                        options={{
                            headerShown: false,
                            presentation: 'transparentModal',
                        }}
                        listeners={modalScreenListeners}
                        getComponent={loadWorkspaceJoinUser}
                    />
                    <RootStack.Screen
                        name={SCREENS.TRANSACTION_RECEIPT}
                        options={{
                            headerShown: false,
                            presentation: 'transparentModal',
                        }}
                        getComponent={loadReceiptView}
                        listeners={modalScreenListeners}
                    />
                </RootStack.Navigator>
            </View>
        </OptionsListContextProvider>
>>>>>>> 5f6f9e38
    );
}

AuthScreens.displayName = 'AuthScreens';

const AuthScreensMemoized = memo(AuthScreens, () => true);

export default withOnyx<AuthScreensProps, AuthScreensProps>({
    session: {
        key: ONYXKEYS.SESSION,
    },
    lastOpenedPublicRoomID: {
        key: ONYXKEYS.LAST_OPENED_PUBLIC_ROOM_ID,
    },
    initialLastUpdateIDAppliedToClient: {
        key: ONYXKEYS.ONYX_UPDATES_LAST_UPDATE_ID_APPLIED_TO_CLIENT,
    },
})(AuthScreensMemoized);<|MERGE_RESOLUTION|>--- conflicted
+++ resolved
@@ -267,121 +267,6 @@
     }, []);
 
     return (
-<<<<<<< HEAD
-        <View style={styles.rootNavigatorContainerStyles(isSmallScreenWidth)}>
-            <RootStack.Navigator isSmallScreenWidth={isSmallScreenWidth}>
-                <RootStack.Screen
-                    name={NAVIGATORS.BOTTOM_TAB_NAVIGATOR}
-                    options={screenOptions.bottomTab}
-                    component={BottomTabNavigator}
-                />
-                <RootStack.Screen
-                    name={NAVIGATORS.CENTRAL_PANE_NAVIGATOR}
-                    options={screenOptions.centralPaneNavigator}
-                    component={CentralPaneNavigator}
-                />
-                <RootStack.Screen
-                    name={SCREENS.VALIDATE_LOGIN}
-                    options={{
-                        ...screenOptions.fullScreen,
-                        headerShown: false,
-                        title: 'New Expensify',
-                    }}
-                    getComponent={loadValidateLoginPage}
-                />
-                <RootStack.Screen
-                    name={SCREENS.TRANSITION_BETWEEN_APPS}
-                    options={defaultScreenOptions}
-                    getComponent={loadLogOutPreviousUserPage}
-                />
-                <RootStack.Screen
-                    name={SCREENS.CONCIERGE}
-                    options={defaultScreenOptions}
-                    getComponent={loadConciergePage}
-                />
-                <RootStack.Screen
-                    name={SCREENS.REPORT_ATTACHMENTS}
-                    options={{
-                        headerShown: false,
-                        presentation: 'transparentModal',
-                    }}
-                    getComponent={loadReportAttachments}
-                    listeners={modalScreenListeners}
-                />
-                <RootStack.Screen
-                    name={SCREENS.PROFILE_AVATAR}
-                    options={{
-                        headerShown: false,
-                    }}
-                    getComponent={loadProfileAvatar}
-                    listeners={modalScreenListeners}
-                />
-                <RootStack.Screen
-                    name={SCREENS.WORKSPACE_AVATAR}
-                    options={{
-                        headerShown: false,
-                        presentation: 'transparentModal',
-                    }}
-                    getComponent={loadWorkspaceAvatar}
-                    listeners={modalScreenListeners}
-                />
-                <RootStack.Screen
-                    name={SCREENS.REPORT_AVATAR}
-                    options={{
-                        headerShown: false,
-                        presentation: 'transparentModal',
-                    }}
-                    getComponent={loadReportAvatar}
-                    listeners={modalScreenListeners}
-                />
-                <RootStack.Screen
-                    name={SCREENS.NOT_FOUND}
-                    options={screenOptions.fullScreen}
-                    component={NotFoundPage}
-                />
-                <RootStack.Screen
-                    name={NAVIGATORS.RIGHT_MODAL_NAVIGATOR}
-                    options={screenOptions.rightModalNavigator}
-                    component={RightModalNavigator}
-                    listeners={modalScreenListeners}
-                />
-                <RootStack.Screen
-                    name={NAVIGATORS.FULL_SCREEN_NAVIGATOR}
-                    options={screenOptions.fullScreen}
-                    component={FullScreenNavigator}
-                />
-                <RootStack.Screen
-                    name={NAVIGATORS.LEFT_MODAL_NAVIGATOR}
-                    options={screenOptions.leftModalNavigator}
-                    component={LeftModalNavigator}
-                    listeners={modalScreenListeners}
-                />
-                <RootStack.Screen
-                    name={SCREENS.DESKTOP_SIGN_IN_REDIRECT}
-                    options={screenOptions.fullScreen}
-                    component={DesktopSignInRedirectPage}
-                />
-                <RootStack.Screen
-                    name={SCREENS.WORKSPACE_JOIN_USER}
-                    options={{
-                        headerShown: false,
-                        presentation: 'transparentModal',
-                    }}
-                    listeners={modalScreenListeners}
-                    getComponent={loadWorkspaceJoinUser}
-                />
-                <RootStack.Screen
-                    name={SCREENS.TRANSACTION_RECEIPT}
-                    options={{
-                        headerShown: false,
-                        presentation: 'transparentModal',
-                    }}
-                    getComponent={loadReceiptView}
-                    listeners={modalScreenListeners}
-                />
-            </RootStack.Navigator>
-        </View>
-=======
         <OptionsListContextProvider>
             <View style={styles.rootNavigatorContainerStyles(isSmallScreenWidth)}>
                 <RootStack.Navigator isSmallScreenWidth={isSmallScreenWidth}>
@@ -427,7 +312,6 @@
                         name={SCREENS.PROFILE_AVATAR}
                         options={{
                             headerShown: false,
-                            presentation: 'transparentModal',
                         }}
                         getComponent={loadProfileAvatar}
                         listeners={modalScreenListeners}
@@ -508,7 +392,6 @@
                 </RootStack.Navigator>
             </View>
         </OptionsListContextProvider>
->>>>>>> 5f6f9e38
     );
 }
 
