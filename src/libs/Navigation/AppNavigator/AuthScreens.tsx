--- conflicted
+++ resolved
@@ -201,13 +201,9 @@
     const {isSmallScreenWidth} = useWindowDimensions();
     const {isMediumScreenWidth} = useOnboardingLayout();
     const screenOptions = getRootNavigatorScreenOptions(isSmallScreenWidth, styles, StyleUtils);
-<<<<<<< HEAD
-    const onboardingModalScreenOptions = useMemo(() => screenOptions.onboardingModalNavigator(isMediumScreenWidth), [screenOptions, isMediumScreenWidth]);
-=======
     const {canUseDefaultRooms} = usePermissions();
     const {activeWorkspaceID} = useActiveWorkspace();
-    const onboardingModalScreenOptions = useMemo(() => screenOptions.onboardingModalNavigator(shouldUseNarrowLayout), [screenOptions, shouldUseNarrowLayout]);
->>>>>>> 4f2ebcdc
+    const onboardingModalScreenOptions = useMemo(() => screenOptions.onboardingModalNavigator(isMediumScreenWidth), [screenOptions, isMediumScreenWidth]);
     const onboardingScreenOptions = useMemo(
         () => getOnboardingModalScreenOptions(isSmallScreenWidth, styles, StyleUtils, isMediumScreenWidth),
         [StyleUtils, isSmallScreenWidth, isMediumScreenWidth, styles],
