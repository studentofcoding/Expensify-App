import {findFocusedRoute} from '@react-navigation/native';
import React, {memo, useEffect, useRef, useState} from 'react';
import {NativeModules, View} from 'react-native';
import type {OnyxEntry} from 'react-native-onyx';
import Onyx, {withOnyx} from 'react-native-onyx';
import type {ValueOf} from 'type-fest';
import ActiveGuidesEventListener from '@components/ActiveGuidesEventListener';
import ComposeProviders from '@components/ComposeProviders';
import OptionsListContextProvider from '@components/OptionListContextProvider';
import {SearchContextProvider} from '@components/Search/SearchContext';
import {useSearchRouterContext} from '@components/Search/SearchRouter/SearchRouterContext';
import SearchRouterModal from '@components/Search/SearchRouter/SearchRouterModal';
import TestToolsModal from '@components/TestToolsModal';
import * as TooltipManager from '@components/Tooltip/EducationalTooltip/TooltipManager';
import useActiveWorkspace from '@hooks/useActiveWorkspace';
import useOnboardingFlowRouter from '@hooks/useOnboardingFlow';
import usePermissions from '@hooks/usePermissions';
import useResponsiveLayout from '@hooks/useResponsiveLayout';
import useTheme from '@hooks/useTheme';
import useThemeStyles from '@hooks/useThemeStyles';
import {READ_COMMANDS} from '@libs/API/types';
import HttpUtils from '@libs/HttpUtils';
import KeyboardShortcut from '@libs/KeyboardShortcut';
import Log from '@libs/Log';
import NavBarManager from '@libs/NavBarManager';
import getCurrentUrl from '@libs/Navigation/currentUrl';
import Navigation, {navigationRef} from '@libs/Navigation/Navigation';
import Presentation from '@libs/Navigation/PlatformStackNavigation/navigationOptions/presentation';
import type {PlatformStackNavigationOptions} from '@libs/Navigation/PlatformStackNavigation/types';
import shouldOpenOnAdminRoom from '@libs/Navigation/shouldOpenOnAdminRoom';
import type {AuthScreensParamList, CentralPaneName, CentralPaneScreensParamList} from '@libs/Navigation/types';
import {isOnboardingFlowName} from '@libs/NavigationUtils';
import NetworkConnection from '@libs/NetworkConnection';
import onyxSubscribe from '@libs/onyxSubscribe';
import * as Pusher from '@libs/Pusher/pusher';
import PusherConnectionManager from '@libs/PusherConnectionManager';
import * as ReportUtils from '@libs/ReportUtils';
import * as SearchQueryUtils from '@libs/SearchQueryUtils';
import * as SessionUtils from '@libs/SessionUtils';
import ConnectionCompletePage from '@pages/ConnectionCompletePage';
import NotFoundPage from '@pages/ErrorPage/NotFoundPage';
import DesktopSignInRedirectPage from '@pages/signin/DesktopSignInRedirectPage';
import * as App from '@userActions/App';
import * as Download from '@userActions/Download';
import * as Modal from '@userActions/Modal';
import * as PersonalDetails from '@userActions/PersonalDetails';
import * as PriorityMode from '@userActions/PriorityMode';
import * as Report from '@userActions/Report';
import * as Session from '@userActions/Session';
import toggleTestToolsModal from '@userActions/TestTool';
import * as User from '@userActions/User';
import CONFIG from '@src/CONFIG';
import CONST from '@src/CONST';
import NAVIGATORS from '@src/NAVIGATORS';
import ONYXKEYS from '@src/ONYXKEYS';
import ROUTES from '@src/ROUTES';
import SCREENS from '@src/SCREENS';
import type * as OnyxTypes from '@src/types/onyx';
import type {SelectedTimezone, Timezone} from '@src/types/onyx/PersonalDetails';
import {isEmptyObject} from '@src/types/utils/EmptyObject';
import type ReactComponentModule from '@src/types/utils/ReactComponentModule';
import beforeRemoveReportOpenedFromSearchRHP from './beforeRemoveReportOpenedFromSearchRHP';
import CENTRAL_PANE_SCREENS from './CENTRAL_PANE_SCREENS';
import createResponsiveStackNavigator from './createResponsiveStackNavigator';
import defaultScreenOptions from './defaultScreenOptions';
<<<<<<< HEAD
import getRootNavigatorScreenOptions from './getRootNavigatorScreenOptions';
import {ShareModalStackNavigator} from './ModalStackNavigators';
=======
import hideKeyboardOnSwipe from './hideKeyboardOnSwipe';
>>>>>>> 7180a376
import BottomTabNavigator from './Navigators/BottomTabNavigator';
import ExplanationModalNavigator from './Navigators/ExplanationModalNavigator';
import FeatureTrainingModalNavigator from './Navigators/FeatureTrainingModalNavigator';
import FullScreenNavigator from './Navigators/FullScreenNavigator';
import LeftModalNavigator from './Navigators/LeftModalNavigator';
import MigratedUserWelcomeModalNavigator from './Navigators/MigratedUserWelcomeModalNavigator';
import OnboardingModalNavigator from './Navigators/OnboardingModalNavigator';
import RightModalNavigator from './Navigators/RightModalNavigator';
import WelcomeVideoModalNavigator from './Navigators/WelcomeVideoModalNavigator';
import useRootNavigatorOptions from './useRootNavigatorOptions';

type AuthScreensProps = {
    /** Session of currently logged in user */
    session: OnyxEntry<OnyxTypes.Session>;

    /** The report ID of the last opened public room as anonymous user */
    lastOpenedPublicRoomID: OnyxEntry<string>;

    /** The last Onyx update ID was applied to the client */
    initialLastUpdateIDAppliedToClient: OnyxEntry<number>;
};

const loadReportAttachments = () => require<ReactComponentModule>('../../../pages/home/report/ReportAttachments').default;
const loadValidateLoginPage = () => require<ReactComponentModule>('../../../pages/ValidateLoginPage').default;
const loadLogOutPreviousUserPage = () => require<ReactComponentModule>('../../../pages/LogOutPreviousUserPage').default;
const loadConciergePage = () => require<ReactComponentModule>('../../../pages/ConciergePage').default;
const loadTrackExpensePage = () => require<ReactComponentModule>('../../../pages/TrackExpensePage').default;
const loadSubmitExpensePage = () => require<ReactComponentModule>('../../../pages/SubmitExpensePage').default;
const loadProfileAvatar = () => require<ReactComponentModule>('../../../pages/settings/Profile/ProfileAvatar').default;
const loadWorkspaceAvatar = () => require<ReactComponentModule>('../../../pages/workspace/WorkspaceAvatar').default;
const loadReportAvatar = () => require<ReactComponentModule>('../../../pages/ReportAvatar').default;
const loadReceiptView = () => require<ReactComponentModule>('../../../pages/TransactionReceiptPage').default;
const loadWorkspaceJoinUser = () => require<ReactComponentModule>('@pages/workspace/WorkspaceJoinUserPage').default;

function getCentralPaneScreenInitialParams(screenName: CentralPaneName, initialReportID?: string): Partial<ValueOf<CentralPaneScreensParamList>> {
    if (screenName === SCREENS.SEARCH.CENTRAL_PANE) {
        // Generate default query string with buildSearchQueryString without argument.
        return {q: SearchQueryUtils.buildSearchQueryString()};
    }

    if (screenName === SCREENS.REPORT) {
        return {
            openOnAdminRoom: shouldOpenOnAdminRoom() ? true : undefined,
            reportID: initialReportID,
        };
    }

    return undefined;
}

function getCentralPaneScreenListeners(screenName: CentralPaneName) {
    if (screenName === SCREENS.REPORT) {
        return {beforeRemove: beforeRemoveReportOpenedFromSearchRHP};
    }

    return {};
}

function initializePusher() {
    return Pusher.init({
        appKey: CONFIG.PUSHER.APP_KEY,
        cluster: CONFIG.PUSHER.CLUSTER,
        authEndpoint: `${CONFIG.EXPENSIFY.DEFAULT_API_ROOT}api/AuthenticatePusher?`,
    }).then(() => {
        User.subscribeToUserEvents();
    });
}

let timezone: Timezone | null;
let currentAccountID = -1;
let isLoadingApp = false;
let lastUpdateIDAppliedToClient: OnyxEntry<number>;

Onyx.connect({
    key: ONYXKEYS.SESSION,
    callback: (value) => {
        // When signed out, val hasn't accountID
        if (!(value && 'accountID' in value)) {
            currentAccountID = -1;
            timezone = null;
            return;
        }

        currentAccountID = value.accountID ?? -1;

        if (Navigation.isActiveRoute(ROUTES.SIGN_IN_MODAL)) {
            // This means sign in in RHP was successful, so we can subscribe to user events
            initializePusher();
        }
    },
});

Onyx.connect({
    key: ONYXKEYS.PERSONAL_DETAILS_LIST,
    callback: (value) => {
        if (!value || !isEmptyObject(timezone)) {
            return;
        }

        timezone = value?.[currentAccountID]?.timezone ?? {};
        const currentTimezone = Intl.DateTimeFormat().resolvedOptions().timeZone as SelectedTimezone;

        // If the current timezone is different than the user's timezone, and their timezone is set to automatic
        // then update their timezone.
        if (!isEmptyObject(currentTimezone) && timezone?.automatic && timezone?.selected !== currentTimezone) {
            timezone.selected = currentTimezone;
            PersonalDetails.updateAutomaticTimezone({
                automatic: true,
                selected: currentTimezone,
            });
        }
    },
});

Onyx.connect({
    key: ONYXKEYS.IS_LOADING_APP,
    callback: (value) => {
        isLoadingApp = !!value;
    },
});

Onyx.connect({
    key: ONYXKEYS.ONYX_UPDATES_LAST_UPDATE_ID_APPLIED_TO_CLIENT,
    callback: (value) => {
        lastUpdateIDAppliedToClient = value;
    },
});

function handleNetworkReconnect() {
    if (isLoadingApp) {
        App.openApp();
    } else {
        Log.info('[handleNetworkReconnect] Sending ReconnectApp');
        App.reconnectApp(lastUpdateIDAppliedToClient);
    }
}

const RootStack = createResponsiveStackNavigator<AuthScreensParamList>();
// We want to delay the re-rendering for components(e.g. ReportActionCompose)
// that depends on modal visibility until Modal is completely closed and its focused
// When modal screen is focused, update modal visibility in Onyx
// https://reactnavigation.org/docs/navigation-events/

const modalScreenListeners = {
    focus: () => {
        // Since we don't cancel the tooltip in setModalVisibility, we need to do it here so it will be cancelled when a modal screen is shown.
        TooltipManager.cancelPendingAndActiveTooltips();
        Modal.setModalVisibility(true);
    },
    blur: () => {
        Modal.setModalVisibility(false);
    },
    beforeRemove: () => {
        Modal.setModalVisibility(false);
        Modal.willAlertModalBecomeVisible(false);
    },
};

// Extended modal screen listeners with additional cancellation of pending requests
const modalScreenListenersWithCancelSearch = {
    ...modalScreenListeners,
    beforeRemove: () => {
        modalScreenListeners.beforeRemove();
        HttpUtils.cancelPendingRequests(READ_COMMANDS.SEARCH_FOR_REPORTS);
    },
};

function AuthScreens({session, lastOpenedPublicRoomID, initialLastUpdateIDAppliedToClient}: AuthScreensProps) {
    const theme = useTheme();
    const styles = useThemeStyles();
    const {shouldUseNarrowLayout} = useResponsiveLayout();
    const rootNavigatorOptions = useRootNavigatorOptions();
    const {canUseDefaultRooms} = usePermissions();
    const {activeWorkspaceID} = useActiveWorkspace();
    const {toggleSearch} = useSearchRouterContext();

    const modal = useRef<OnyxTypes.Modal>({});
    const [didPusherInit, setDidPusherInit] = useState(false);
    const {isOnboardingCompleted} = useOnboardingFlowRouter();
    const [initialReportID] = useState(() => {
        const currentURL = getCurrentUrl();
        const reportIdFromPath = currentURL && new URL(currentURL).pathname.match(CONST.REGEX.REPORT_ID_FROM_PATH)?.at(1);
        if (reportIdFromPath) {
            return reportIdFromPath;
        }

        const initialReport = ReportUtils.findLastAccessedReport(!canUseDefaultRooms, shouldOpenOnAdminRoom(), activeWorkspaceID);
        return initialReport?.reportID ?? '';
    });

    useEffect(() => {
        NavBarManager.setButtonStyle(theme.navigationBarButtonsStyle);

        return () => {
            NavBarManager.setButtonStyle(CONST.NAVIGATION_BAR_BUTTONS_STYLE.LIGHT);
        };
    }, [theme]);

    useEffect(() => {
        const shortcutsOverviewShortcutConfig = CONST.KEYBOARD_SHORTCUTS.SHORTCUTS;
        const searchShortcutConfig = CONST.KEYBOARD_SHORTCUTS.SEARCH;
        const chatShortcutConfig = CONST.KEYBOARD_SHORTCUTS.NEW_CHAT;
        const debugShortcutConfig = CONST.KEYBOARD_SHORTCUTS.DEBUG;
        const currentUrl = getCurrentUrl();
        const isLoggingInAsNewUser = !!session?.email && SessionUtils.isLoggingInAsNewUser(currentUrl, session.email);
        // Sign out the current user if we're transitioning with a different user
        const isTransitioning = currentUrl.includes(ROUTES.TRANSITION_BETWEEN_APPS);
        const isSupportalTransition = currentUrl.includes('authTokenType=support');
        if (isLoggingInAsNewUser && isTransitioning) {
            Session.signOutAndRedirectToSignIn(false, isSupportalTransition);
            return;
        }

        NetworkConnection.listenForReconnect();
        NetworkConnection.onReconnect(handleNetworkReconnect);
        PusherConnectionManager.init();
        initializePusher().then(() => {
            setDidPusherInit(true);
        });

        // In Hybrid App we decide to call one of those method when booting ND and we don't want to duplicate calls
        if (!NativeModules.HybridAppModule) {
            // If we are on this screen then we are "logged in", but the user might not have "just logged in". They could be reopening the app
            // or returning from background. If so, we'll assume they have some app data already and we can call reconnectApp() instead of openApp().
            if (SessionUtils.didUserLogInDuringSession()) {
                App.openApp();
            } else {
                Log.info('[AuthScreens] Sending ReconnectApp');
                App.reconnectApp(initialLastUpdateIDAppliedToClient);
            }
        }

        PriorityMode.autoSwitchToFocusMode();

        App.setUpPoliciesAndNavigate(session);

        App.redirectThirdPartyDesktopSignIn();

        if (lastOpenedPublicRoomID) {
            // Re-open the last opened public room if the user logged in from a public room link
            Report.openLastOpenedPublicRoom(lastOpenedPublicRoomID);
        }
        Download.clearDownloads();

        const unsubscribeOnyxModal = onyxSubscribe({
            key: ONYXKEYS.MODAL,
            callback: (modalArg) => {
                if (modalArg === null || typeof modalArg !== 'object') {
                    return;
                }
                modal.current = modalArg;
            },
        });

        const shortcutConfig = CONST.KEYBOARD_SHORTCUTS.ESCAPE;
        const unsubscribeEscapeKey = KeyboardShortcut.subscribe(
            shortcutConfig.shortcutKey,
            () => {
                if (modal.current.willAlertModalBecomeVisible) {
                    return;
                }

                if (modal.current.disableDismissOnEscape) {
                    return;
                }

                Navigation.dismissModal();
            },
            shortcutConfig.descriptionKey,
            shortcutConfig.modifiers,
            true,
            true,
        );

        // Listen to keyboard shortcuts for opening certain pages
        const unsubscribeShortcutsOverviewShortcut = KeyboardShortcut.subscribe(
            shortcutsOverviewShortcutConfig.shortcutKey,
            () => {
                Modal.close(() => {
                    if (Navigation.isActiveRoute(ROUTES.KEYBOARD_SHORTCUTS)) {
                        return;
                    }
                    return Navigation.navigate(ROUTES.KEYBOARD_SHORTCUTS);
                });
            },
            shortcutsOverviewShortcutConfig.descriptionKey,
            shortcutsOverviewShortcutConfig.modifiers,
            true,
        );

        // Listen for the key K being pressed so that focus can be given to
        // Search Router, or new group chat
        // based on the key modifiers pressed and the operating system
        const unsubscribeSearchShortcut = KeyboardShortcut.subscribe(
            searchShortcutConfig.shortcutKey,
            () => {
                Session.checkIfActionIsAllowed(() => {
                    const state = navigationRef.getRootState();
                    const currentFocusedRoute = findFocusedRoute(state);
                    if (isOnboardingFlowName(currentFocusedRoute?.name)) {
                        return;
                    }
                    toggleSearch();
                })();
            },
            shortcutsOverviewShortcutConfig.descriptionKey,
            shortcutsOverviewShortcutConfig.modifiers,
            true,
        );

        const unsubscribeChatShortcut = KeyboardShortcut.subscribe(
            chatShortcutConfig.shortcutKey,
            () => {
                Modal.close(Session.checkIfActionIsAllowed(() => Navigation.navigate(ROUTES.NEW)));
            },
            chatShortcutConfig.descriptionKey,
            chatShortcutConfig.modifiers,
            true,
        );

        const unsubscribeDebugShortcut = KeyboardShortcut.subscribe(
            debugShortcutConfig.shortcutKey,
            () => toggleTestToolsModal(),
            debugShortcutConfig.descriptionKey,
            debugShortcutConfig.modifiers,
            true,
        );

        return () => {
            unsubscribeEscapeKey();
            unsubscribeOnyxModal();
            unsubscribeShortcutsOverviewShortcut();
            unsubscribeSearchShortcut();
            unsubscribeChatShortcut();
            unsubscribeDebugShortcut();
            Session.cleanupSession();
        };

        // Rule disabled because this effect is only for component did mount & will component unmount lifecycle event
        // eslint-disable-next-line react-compiler/react-compiler, react-hooks/exhaustive-deps
    }, []);

    const CentralPaneScreenOptions: PlatformStackNavigationOptions = {
        ...hideKeyboardOnSwipe,
        headerShown: false,
        title: 'New Expensify',
        web: {
            // Prevent unnecessary scrolling
            cardStyle: styles.cardStyleNavigator,
        },
    };

    return (
        <ComposeProviders components={[OptionsListContextProvider, SearchContextProvider]}>
            <View style={styles.rootNavigatorContainerStyles(shouldUseNarrowLayout)}>
                <RootStack.Navigator screenOptions={rootNavigatorOptions.centralPaneNavigator}>
                    <RootStack.Screen
                        name={NAVIGATORS.BOTTOM_TAB_NAVIGATOR}
                        options={rootNavigatorOptions.bottomTab}
                        component={BottomTabNavigator}
                    />
                    <RootStack.Screen
                        name={SCREENS.VALIDATE_LOGIN}
                        options={{
                            ...rootNavigatorOptions.fullScreen,
                            headerShown: false,
                            title: 'New Expensify',
                        }}
                        getComponent={loadValidateLoginPage}
                    />
                    <RootStack.Screen
                        name={SCREENS.TRANSITION_BETWEEN_APPS}
                        options={defaultScreenOptions}
                        getComponent={loadLogOutPreviousUserPage}
                    />
                    <RootStack.Screen
                        name={SCREENS.CONCIERGE}
                        options={defaultScreenOptions}
                        getComponent={loadConciergePage}
                    />
                    <RootStack.Screen
                        name={SCREENS.TRACK_EXPENSE}
                        options={defaultScreenOptions}
                        getComponent={loadTrackExpensePage}
                    />
                    <RootStack.Screen
                        name={SCREENS.SUBMIT_EXPENSE}
                        options={defaultScreenOptions}
                        getComponent={loadSubmitExpensePage}
                    />
                    <RootStack.Screen
                        name={SCREENS.ATTACHMENTS}
                        options={{
                            headerShown: false,
                            presentation: Presentation.TRANSPARENT_MODAL,
                        }}
                        getComponent={loadReportAttachments}
                        listeners={modalScreenListeners}
                    />
                    <RootStack.Screen
                        name={SCREENS.PROFILE_AVATAR}
                        options={{
                            headerShown: false,
                            presentation: Presentation.TRANSPARENT_MODAL,
                            animation: 'none',
                        }}
                        getComponent={loadProfileAvatar}
                        listeners={modalScreenListeners}
                    />
                    <RootStack.Screen
                        name={SCREENS.WORKSPACE_AVATAR}
                        options={{
                            headerShown: false,
                            presentation: Presentation.TRANSPARENT_MODAL,
                        }}
                        getComponent={loadWorkspaceAvatar}
                        listeners={modalScreenListeners}
                    />
                    <RootStack.Screen
                        name={SCREENS.REPORT_AVATAR}
                        options={{
                            headerShown: false,
                            presentation: Presentation.TRANSPARENT_MODAL,
                        }}
                        getComponent={loadReportAvatar}
                        listeners={modalScreenListeners}
                    />
                    <RootStack.Screen
                        name={SCREENS.NOT_FOUND}
                        options={rootNavigatorOptions.fullScreen}
                        component={NotFoundPage}
                    />
                    <RootStack.Screen
                        name={NAVIGATORS.RIGHT_MODAL_NAVIGATOR}
                        options={rootNavigatorOptions.rightModalNavigator}
                        component={RightModalNavigator}
                        listeners={modalScreenListenersWithCancelSearch}
                    />
                    <RootStack.Screen
                        name={NAVIGATORS.FULL_SCREEN_NAVIGATOR}
                        options={rootNavigatorOptions.fullScreen}
                        component={FullScreenNavigator}
                    />
                    <RootStack.Screen
                        name={NAVIGATORS.LEFT_MODAL_NAVIGATOR}
                        options={rootNavigatorOptions.leftModalNavigator}
                        component={LeftModalNavigator}
                        listeners={modalScreenListeners}
                    />
                    <RootStack.Screen
                        name={SCREENS.DESKTOP_SIGN_IN_REDIRECT}
                        options={rootNavigatorOptions.fullScreen}
                        component={DesktopSignInRedirectPage}
                    />
                    <RootStack.Screen
                        name={NAVIGATORS.SHARE_MODAL_NAVIGATOR}
                        options={screenOptions.fullScreen}
                        component={ShareModalStackNavigator}
                        listeners={modalScreenListeners}
                    />
                    <RootStack.Screen
                        name={NAVIGATORS.EXPLANATION_MODAL_NAVIGATOR}
                        options={rootNavigatorOptions.basicModalNavigator}
                        component={ExplanationModalNavigator}
                    />
                    <RootStack.Screen
                        name={NAVIGATORS.MIGRATED_USER_MODAL_NAVIGATOR}
                        options={rootNavigatorOptions.basicModalNavigator}
                        component={MigratedUserWelcomeModalNavigator}
                    />
                    <RootStack.Screen
                        name={NAVIGATORS.FEATURE_TRANING_MODAL_NAVIGATOR}
                        options={rootNavigatorOptions.basicModalNavigator}
                        component={FeatureTrainingModalNavigator}
                        listeners={modalScreenListeners}
                    />
                    <RootStack.Screen
                        name={NAVIGATORS.WELCOME_VIDEO_MODAL_NAVIGATOR}
                        options={rootNavigatorOptions.basicModalNavigator}
                        component={WelcomeVideoModalNavigator}
                    />
                    {isOnboardingCompleted === false && (
                        <RootStack.Screen
                            name={NAVIGATORS.ONBOARDING_MODAL_NAVIGATOR}
                            options={{...rootNavigatorOptions.basicModalNavigator, gestureEnabled: false}}
                            component={OnboardingModalNavigator}
                            listeners={{
                                focus: () => {
                                    Modal.setDisableDismissOnEscape(true);
                                },
                                beforeRemove: () => Modal.setDisableDismissOnEscape(false),
                            }}
                        />
                    )}
                    <RootStack.Screen
                        name={SCREENS.WORKSPACE_JOIN_USER}
                        options={{
                            headerShown: false,
                        }}
                        listeners={modalScreenListeners}
                        getComponent={loadWorkspaceJoinUser}
                    />
                    <RootStack.Screen
                        name={SCREENS.TRANSACTION_RECEIPT}
                        options={{
                            headerShown: false,
                            presentation: Presentation.TRANSPARENT_MODAL,
                        }}
                        getComponent={loadReceiptView}
                        listeners={modalScreenListeners}
                    />
                    <RootStack.Screen
                        name={SCREENS.CONNECTION_COMPLETE}
                        options={defaultScreenOptions}
                        component={ConnectionCompletePage}
                    />
                    {Object.entries(CENTRAL_PANE_SCREENS).map(([screenName, componentGetter]) => {
                        const centralPaneName = screenName as CentralPaneName;
                        return (
                            <RootStack.Screen
                                key={centralPaneName}
                                name={centralPaneName}
                                initialParams={getCentralPaneScreenInitialParams(centralPaneName, initialReportID)}
                                getComponent={componentGetter}
                                options={CentralPaneScreenOptions}
                                listeners={getCentralPaneScreenListeners(centralPaneName)}
                            />
                        );
                    })}
                </RootStack.Navigator>
                <TestToolsModal />
                <SearchRouterModal />
            </View>
            {didPusherInit && <ActiveGuidesEventListener />}
        </ComposeProviders>
    );
}

AuthScreens.displayName = 'AuthScreens';

const AuthScreensMemoized = memo(AuthScreens, () => true);

// Migration to useOnyx cause re-login if logout from deeplinked report in desktop app
// Further analysis required and more details can be seen here:
// https://github.com/Expensify/App/issues/50560
// eslint-disable-next-line
export default withOnyx<AuthScreensProps, AuthScreensProps>({
    session: {
        key: ONYXKEYS.SESSION,
    },
    lastOpenedPublicRoomID: {
        key: ONYXKEYS.LAST_OPENED_PUBLIC_ROOM_ID,
    },
    initialLastUpdateIDAppliedToClient: {
        key: ONYXKEYS.ONYX_UPDATES_LAST_UPDATE_ID_APPLIED_TO_CLIENT,
    },
})(AuthScreensMemoized);<|MERGE_RESOLUTION|>--- conflicted
+++ resolved
@@ -63,12 +63,9 @@
 import CENTRAL_PANE_SCREENS from './CENTRAL_PANE_SCREENS';
 import createResponsiveStackNavigator from './createResponsiveStackNavigator';
 import defaultScreenOptions from './defaultScreenOptions';
-<<<<<<< HEAD
 import getRootNavigatorScreenOptions from './getRootNavigatorScreenOptions';
+import hideKeyboardOnSwipe from './hideKeyboardOnSwipe';
 import {ShareModalStackNavigator} from './ModalStackNavigators';
-=======
-import hideKeyboardOnSwipe from './hideKeyboardOnSwipe';
->>>>>>> 7180a376
 import BottomTabNavigator from './Navigators/BottomTabNavigator';
 import ExplanationModalNavigator from './Navigators/ExplanationModalNavigator';
 import FeatureTrainingModalNavigator from './Navigators/FeatureTrainingModalNavigator';
@@ -525,7 +522,7 @@
                     />
                     <RootStack.Screen
                         name={NAVIGATORS.SHARE_MODAL_NAVIGATOR}
-                        options={screenOptions.fullScreen}
+                        options={rootNavigatorOptions.fullScreen}
                         component={ShareModalStackNavigator}
                         listeners={modalScreenListeners}
                     />
