import React from 'react';
import PropTypes from 'prop-types';
import Onyx, {withOnyx} from 'react-native-onyx';
import moment from 'moment';
import _ from 'underscore';
import lodashGet from 'lodash/get';
import {getNavigationModalCardStyle} from '../../../styles/styles';
import withWindowDimensions, {windowDimensionsPropTypes} from '../../../components/withWindowDimensions';
import CONST from '../../../CONST';
import compose from '../../compose';
import {
    subscribeToUserEvents,
    fetchAllReports,
} from '../../actions/Report';
import * as PersonalDetails from '../../actions/PersonalDetails';
import * as Pusher from '../../Pusher/pusher';
import PusherConnectionManager from '../../PusherConnectionManager';
import UnreadIndicatorUpdater from '../../UnreadIndicatorUpdater';
import ROUTES from '../../../ROUTES';
import ONYXKEYS from '../../../ONYXKEYS';
import Timing from '../../actions/Timing';
import NetworkConnection from '../../NetworkConnection';
import CONFIG from '../../../CONFIG';
import {fetchCountryCodeByRequestIP} from '../../actions/GeoLocation';
import KeyboardShortcut from '../../KeyboardShortcut';
import Navigation from '../Navigation';
import * as User from '../../actions/User';
import {setModalVisibility} from '../../actions/Modal';
import NameValuePair from '../../actions/NameValuePair';
import {getPolicySummaries, getPolicyList} from '../../actions/Policy';
import modalCardStyleInterpolator from './modalCardStyleInterpolator';
import createCustomModalStackNavigator from './createCustomModalStackNavigator';

// Main drawer navigator
import MainDrawerNavigator from './MainDrawerNavigator';

// Validate login page
import ValidateLoginPage from '../../../pages/ValidateLoginPage';

// Modal Stack Navigators
import {
    IOUBillStackNavigator,
    IOURequestModalStackNavigator,
    IOUDetailsModalStackNavigator,
    DetailsModalStackNavigator,
    ReportParticipantsModalStackNavigator,
    SearchModalStackNavigator,
    NewGroupModalStackNavigator,
    NewChatModalStackNavigator,
    SettingsModalStackNavigator,
    EnablePaymentsStackNavigator,
    BusinessBankAccountModalStackNavigator,
    AddPersonalBankAccountModalStackNavigator,
    WorkspaceInviteModalStackNavigator,
} from './ModalStackNavigators';
import SCREENS from '../../../SCREENS';
import Timers from '../../Timers';

Onyx.connect({
    key: ONYXKEYS.MY_PERSONAL_DETAILS,
    callback: (val) => {
        const timezone = lodashGet(val, 'timezone', {});
        const currentTimezone = moment.tz.guess(true);

        // If the current timezone is different than the user's timezone, and their timezone is set to automatic
        // then update their timezone.
        if (_.isObject(timezone) && timezone.automatic && timezone.selected !== currentTimezone) {
            timezone.selected = currentTimezone;
            PersonalDetails.setPersonalDetails({timezone});
        }
    },
});

const RootStack = createCustomModalStackNavigator();

// We want to delay the re-rendering for components(e.g. ReportActionCompose)
// that depends on modal visibility until Modal is completely closed or its transition has ended
// When modal screen is focused and animation transition is ended, update modal visibility in Onyx
// https://reactnavigation.org/docs/navigation-events/
const modalScreenListeners = {
    transitionEnd: () => {
        setModalVisibility(true);
    },
    beforeRemove: () => {
        setModalVisibility(false);
    },
};

const propTypes = {
    /** Information about the network */
    network: PropTypes.shape({
        /** Is the network currently offline or not */
        isOffline: PropTypes.bool,
    }),

    ...windowDimensionsPropTypes,
};

const defaultProps = {
    network: {isOffline: true},
};

class AuthScreens extends React.Component {
    constructor(props) {
        super(props);

        Timing.start(CONST.TIMING.HOMEPAGE_INITIAL_RENDER);
        Timing.start(CONST.TIMING.HOMEPAGE_REPORTS_LOADED);
    }

    componentDidMount() {
        NetworkConnection.listenForReconnect();
        PusherConnectionManager.init();
        Pusher.init({
            appKey: CONFIG.PUSHER.APP_KEY,
            cluster: CONFIG.PUSHER.CLUSTER,
            authEndpoint: `${CONFIG.EXPENSIFY.URL_API_ROOT}api?command=Push_Authenticate`,
        }).then(subscribeToUserEvents);

        // Fetch some data we need on initialization
        NameValuePair.get(CONST.NVP.PRIORITY_MODE, ONYXKEYS.NVP_PRIORITY_MODE, 'default');
        PersonalDetails.fetchPersonalDetails();
        User.getUserDetails();
        User.getBetas();
        PersonalDetails.fetchCurrencyPreferences();
        fetchAllReports(true, true);
        fetchCountryCodeByRequestIP();
        UnreadIndicatorUpdater.listenForReportChanges();
        getPolicySummaries();
        getPolicyList();

        // Refresh the personal details, timezone and betas every 30 minutes
        // There is no pusher event that sends updated personal details data yet
        // See https://github.com/Expensify/ReactNativeChat/issues/468
        this.interval = Timers.register(setInterval(() => {
            if (this.props.network.isOffline) {
                return;
            }
            PersonalDetails.fetchPersonalDetails();
            User.getUserDetails();
            User.getBetas();
        }, 1000 * 60 * 30));

        Timing.end(CONST.TIMING.HOMEPAGE_INITIAL_RENDER);

        // Listen for the Command+K key being pressed so the focus can be given to the chat switcher
        KeyboardShortcut.subscribe('K', () => {
            Navigation.navigate(ROUTES.SEARCH);
        }, ['meta'], true);
    }

    shouldComponentUpdate(nextProps) {
        if (nextProps.isSmallScreenWidth !== this.props.isSmallScreenWidth) {
            return true;
        }

        return false;
    }

    componentWillUnmount() {
        KeyboardShortcut.unsubscribe('K');
        NetworkConnection.stopListeningForReconnect();
        clearInterval(this.interval);
        this.interval = null;
    }

    render() {
        const modalScreenOptions = {
            headerShown: false,
            cardStyle: getNavigationModalCardStyle(this.props.isSmallScreenWidth),
            cardStyleInterpolator: props => modalCardStyleInterpolator(this.props.isSmallScreenWidth, props),
            animationEnabled: true,
            gestureDirection: 'horizontal',
            cardOverlayEnabled: true,

            // This option is required to make previous screen visible underneath the modal screen
            // https://reactnavigation.org/docs/6.x/stack-navigator#transparent-modals
            presentation: 'transparentModal',

            // This is a custom prop we are passing to custom navigator so that we will know to add a Pressable overlay
            // when displaying a modal. This allows us to dismiss by clicking outside on web / large screens.
            isModal: true,
        };
        return (
            <RootStack.Navigator
                mode="modal"

                // We are disabling the default keyboard handling here since the automatic behavior is to close a
                // keyboard that's open when swiping to dismiss a modal. In those cases, pressing the back button on
                // a header will briefly open and close the keyboard and crash Android.
                // eslint-disable-next-line react/jsx-props-no-multi-spaces
                keyboardHandlingEnabled={false}
            >
                {/* The MainDrawerNavigator contains the SidebarScreen and ReportScreen */}
                <RootStack.Screen
                    name={SCREENS.HOME}
                    options={{
                        headerShown: false,
                        title: 'Expensify.cash',
                    }}
                    component={MainDrawerNavigator}
                />
                <RootStack.Screen
                    name="ValidateLogin"
                    options={{
                        headerShown: false,
                        title: 'Expensify.cash',
                    }}
                    component={ValidateLoginPage}
                />

                {/* These are the various modal routes */}
                {/* Note: Each modal must have it's own stack navigator since we want to be able to navigate to any
                modal subscreens e.g. `/settings/profile` and this will allow us to navigate while inside the modal. We
                are also using a custom navigator on web so even if a modal does not have any subscreens it still must
                use a navigator */}
                <RootStack.Screen
                    name="Settings"
                    options={modalScreenOptions}
                    component={SettingsModalStackNavigator}
                    listeners={modalScreenListeners}
                />
                <RootStack.Screen
                    name="NewChat"
                    options={modalScreenOptions}
                    component={NewChatModalStackNavigator}
                    listeners={modalScreenListeners}
                />
                <RootStack.Screen
                    name="NewGroup"
                    options={modalScreenOptions}
                    component={NewGroupModalStackNavigator}
                    listeners={modalScreenListeners}
                />
                <RootStack.Screen
                    name="Search"
                    options={modalScreenOptions}
                    component={SearchModalStackNavigator}
                    listeners={modalScreenListeners}
                />
                <RootStack.Screen
                    name="Details"
                    options={modalScreenOptions}
                    component={DetailsModalStackNavigator}
                    listeners={modalScreenListeners}
                />
                <RootStack.Screen
                    name="Participants"
                    options={modalScreenOptions}
                    component={ReportParticipantsModalStackNavigator}
                />
                <RootStack.Screen
                    name="IOU_Request"
                    options={modalScreenOptions}
                    component={IOURequestModalStackNavigator}
                    listeners={modalScreenListeners}
                />
                <RootStack.Screen
                    name="IOU_Bill"
                    options={modalScreenOptions}
                    component={IOUBillStackNavigator}
                    listeners={modalScreenListeners}
                />
                <RootStack.Screen
                    name="EnablePayments"
                    options={modalScreenOptions}
                    component={EnablePaymentsStackNavigator}
                    listeners={modalScreenListeners}
                />
                <RootStack.Screen
                    name="IOU_Details"
                    options={modalScreenOptions}
                    component={IOUDetailsModalStackNavigator}
                />
                <RootStack.Screen
                    name="AddPersonalBankAccount"
                    options={modalScreenOptions}
                    component={AddPersonalBankAccountModalStackNavigator}
                    listeners={modalScreenListeners}
                />
                <RootStack.Screen
<<<<<<< HEAD
                    name="WorkspaceInvite"
                    options={modalScreenOptions}
                    component={WorkspaceInviteModalStackNavigator}
=======
                    name="BusinessBankAccount"
                    options={modalScreenOptions}
                    component={BusinessBankAccountModalStackNavigator}
>>>>>>> be7fee0d
                    listeners={modalScreenListeners}
                />
            </RootStack.Navigator>
        );
    }
}

AuthScreens.propTypes = propTypes;
AuthScreens.defaultProps = defaultProps;
export default compose(
    withWindowDimensions,
    withOnyx({
        network: {
            key: ONYXKEYS.NETWORK,
        },
    }),
)(AuthScreens);<|MERGE_RESOLUTION|>--- conflicted
+++ resolved
@@ -279,15 +279,15 @@
                     listeners={modalScreenListeners}
                 />
                 <RootStack.Screen
-<<<<<<< HEAD
+                    name="BusinessBankAccount"
+                    options={modalScreenOptions}
+                    component={BusinessBankAccountModalStackNavigator}
+                    listeners={modalScreenListeners}
+                />
+                <RootStack.Screen
                     name="WorkspaceInvite"
                     options={modalScreenOptions}
                     component={WorkspaceInviteModalStackNavigator}
-=======
-                    name="BusinessBankAccount"
-                    options={modalScreenOptions}
-                    component={BusinessBankAccountModalStackNavigator}
->>>>>>> be7fee0d
                     listeners={modalScreenListeners}
                 />
             </RootStack.Navigator>
