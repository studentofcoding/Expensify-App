import React from 'react';
import PropTypes from 'prop-types';
import Onyx, {withOnyx} from 'react-native-onyx';
import moment from 'moment';
import _ from 'underscore';
import lodashGet from 'lodash/get';
import {getNavigationModalCardStyle} from '../../../styles/styles';
import withWindowDimensions, {windowDimensionsPropTypes} from '../../../components/withWindowDimensions';
import CONST from '../../../CONST';
import compose from '../../compose';
import {
    subscribeToUserEvents,
    fetchAllReports,
} from '../../actions/Report';
import * as PersonalDetails from '../../actions/PersonalDetails';
import * as Pusher from '../../Pusher/pusher';
import PusherConnectionManager from '../../PusherConnectionManager';
import UnreadIndicatorUpdater from '../../UnreadIndicatorUpdater';
import ROUTES from '../../../ROUTES';
import ONYXKEYS from '../../../ONYXKEYS';
import Timing from '../../actions/Timing';
import NetworkConnection from '../../NetworkConnection';
import CONFIG from '../../../CONFIG';
import {fetchCountryCodeByRequestIP} from '../../actions/GeoLocation';
import KeyboardShortcut from '../../KeyboardShortcut';
import Navigation from '../Navigation';
import * as User from '../../actions/User';
import {setModalVisibility} from '../../actions/Modal';
import NameValuePair from '../../actions/NameValuePair';
import {getPolicySummaries, getPolicyList} from '../../actions/Policy';
import modalCardStyleInterpolator from './modalCardStyleInterpolator';
import createCustomModalStackNavigator from './createCustomModalStackNavigator';

// Main drawer navigator
import MainDrawerNavigator from './MainDrawerNavigator';

// Validate login page
import ValidateLoginPage from '../../../pages/ValidateLoginPage';

// Modal Stack Navigators
import {
    IOUBillStackNavigator,
    IOURequestModalStackNavigator,
    IOUDetailsModalStackNavigator,
    DetailsModalStackNavigator,
    ReportParticipantsModalStackNavigator,
    SearchModalStackNavigator,
    NewGroupModalStackNavigator,
    NewChatModalStackNavigator,
    SettingsModalStackNavigator,
    EnablePaymentsStackNavigator,
    BusinessBankAccountModalStackNavigator,
    AddPersonalBankAccountModalStackNavigator,
<<<<<<< HEAD
    WorkspaceInviteModalStackNavigator,
=======
    NewWorkspaceStackNavigator,
>>>>>>> 11b78154
} from './ModalStackNavigators';
import SCREENS from '../../../SCREENS';
import Timers from '../../Timers';

Onyx.connect({
    key: ONYXKEYS.MY_PERSONAL_DETAILS,
    callback: (val) => {
        const timezone = lodashGet(val, 'timezone', {});
        const currentTimezone = moment.tz.guess(true);

        // If the current timezone is different than the user's timezone, and their timezone is set to automatic
        // then update their timezone.
        if (_.isObject(timezone) && timezone.automatic && timezone.selected !== currentTimezone) {
            timezone.selected = currentTimezone;
            PersonalDetails.setPersonalDetails({timezone});
        }
    },
});

const RootStack = createCustomModalStackNavigator();

// We want to delay the re-rendering for components(e.g. ReportActionCompose)
// that depends on modal visibility until Modal is completely closed and its focused
// When modal screen is focused, update modal visibility in Onyx
// https://reactnavigation.org/docs/navigation-events/
const modalScreenListeners = {
    focus: () => {
        setModalVisibility(true);
    },
    beforeRemove: () => {
        setModalVisibility(false);
    },
};

const propTypes = {
    /** Information about the network */
    network: PropTypes.shape({
        /** Is the network currently offline or not */
        isOffline: PropTypes.bool,
    }),

    ...windowDimensionsPropTypes,
};

const defaultProps = {
    network: {isOffline: true},
};

class AuthScreens extends React.Component {
    constructor(props) {
        super(props);

        Timing.start(CONST.TIMING.HOMEPAGE_INITIAL_RENDER);
        Timing.start(CONST.TIMING.HOMEPAGE_REPORTS_LOADED);
    }

    componentDidMount() {
        NetworkConnection.listenForReconnect();
        PusherConnectionManager.init();
        Pusher.init({
            appKey: CONFIG.PUSHER.APP_KEY,
            cluster: CONFIG.PUSHER.CLUSTER,
            authEndpoint: `${CONFIG.EXPENSIFY.URL_API_ROOT}api?command=Push_Authenticate`,
        }).then(subscribeToUserEvents);

        // Fetch some data we need on initialization
        NameValuePair.get(CONST.NVP.PRIORITY_MODE, ONYXKEYS.NVP_PRIORITY_MODE, 'default');
        PersonalDetails.fetchPersonalDetails();
        User.getUserDetails();
        User.getBetas();
        User.getPublicDomainInfo();
        PersonalDetails.fetchCurrencyPreferences();
        fetchAllReports(true, true);
        fetchCountryCodeByRequestIP();
        UnreadIndicatorUpdater.listenForReportChanges();
        getPolicySummaries();
        getPolicyList();

        // Refresh the personal details, timezone and betas every 30 minutes
        // There is no pusher event that sends updated personal details data yet
        // See https://github.com/Expensify/ReactNativeChat/issues/468
        this.interval = Timers.register(setInterval(() => {
            if (this.props.network.isOffline) {
                return;
            }
            PersonalDetails.fetchPersonalDetails();
            User.getUserDetails();
            User.getBetas();
        }, 1000 * 60 * 30));

        Timing.end(CONST.TIMING.HOMEPAGE_INITIAL_RENDER);

        // Listen for the Command+K key being pressed so the focus can be given to the chat switcher
        KeyboardShortcut.subscribe('K', () => {
            Navigation.navigate(ROUTES.SEARCH);
        }, ['meta'], true);
    }

    shouldComponentUpdate(nextProps) {
        if (nextProps.isSmallScreenWidth !== this.props.isSmallScreenWidth) {
            return true;
        }

        return false;
    }

    componentWillUnmount() {
        KeyboardShortcut.unsubscribe('K');
        NetworkConnection.stopListeningForReconnect();
        clearInterval(this.interval);
        this.interval = null;
    }

    render() {
        const modalScreenOptions = {
            headerShown: false,
            cardStyle: getNavigationModalCardStyle(this.props.isSmallScreenWidth),
            cardStyleInterpolator: props => modalCardStyleInterpolator(this.props.isSmallScreenWidth, props),
            animationEnabled: true,
            gestureDirection: 'horizontal',
            cardOverlayEnabled: true,

            // This option is required to make previous screen visible underneath the modal screen
            // https://reactnavigation.org/docs/6.x/stack-navigator#transparent-modals
            presentation: 'transparentModal',

            // This is a custom prop we are passing to custom navigator so that we will know to add a Pressable overlay
            // when displaying a modal. This allows us to dismiss by clicking outside on web / large screens.
            isModal: true,
        };
        return (
            <RootStack.Navigator
                mode="modal"

                // We are disabling the default keyboard handling here since the automatic behavior is to close a
                // keyboard that's open when swiping to dismiss a modal. In those cases, pressing the back button on
                // a header will briefly open and close the keyboard and crash Android.
                // eslint-disable-next-line react/jsx-props-no-multi-spaces
                keyboardHandlingEnabled={false}
            >
                {/* The MainDrawerNavigator contains the SidebarScreen and ReportScreen */}
                <RootStack.Screen
                    name={SCREENS.HOME}
                    options={{
                        headerShown: false,
                        title: 'Expensify.cash',
                    }}
                    component={MainDrawerNavigator}
                />
                <RootStack.Screen
                    name="ValidateLogin"
                    options={{
                        headerShown: false,
                        title: 'Expensify.cash',
                    }}
                    component={ValidateLoginPage}
                />

                {/* These are the various modal routes */}
                {/* Note: Each modal must have it's own stack navigator since we want to be able to navigate to any
                modal subscreens e.g. `/settings/profile` and this will allow us to navigate while inside the modal. We
                are also using a custom navigator on web so even if a modal does not have any subscreens it still must
                use a navigator */}
                <RootStack.Screen
                    name="Settings"
                    options={modalScreenOptions}
                    component={SettingsModalStackNavigator}
                    listeners={modalScreenListeners}
                />
                <RootStack.Screen
                    name="NewChat"
                    options={modalScreenOptions}
                    component={NewChatModalStackNavigator}
                    listeners={modalScreenListeners}
                />
                <RootStack.Screen
                    name="NewGroup"
                    options={modalScreenOptions}
                    component={NewGroupModalStackNavigator}
                    listeners={modalScreenListeners}
                />
                <RootStack.Screen
                    name="Search"
                    options={modalScreenOptions}
                    component={SearchModalStackNavigator}
                    listeners={modalScreenListeners}
                />
                <RootStack.Screen
                    name="Details"
                    options={modalScreenOptions}
                    component={DetailsModalStackNavigator}
                    listeners={modalScreenListeners}
                />
                <RootStack.Screen
                    name="Participants"
                    options={modalScreenOptions}
                    component={ReportParticipantsModalStackNavigator}
                />
                <RootStack.Screen
                    name="IOU_Request"
                    options={modalScreenOptions}
                    component={IOURequestModalStackNavigator}
                    listeners={modalScreenListeners}
                />
                <RootStack.Screen
                    name="IOU_Bill"
                    options={modalScreenOptions}
                    component={IOUBillStackNavigator}
                    listeners={modalScreenListeners}
                />
                <RootStack.Screen
                    name="EnablePayments"
                    options={modalScreenOptions}
                    component={EnablePaymentsStackNavigator}
                    listeners={modalScreenListeners}
                />
                <RootStack.Screen
                    name="IOU_Details"
                    options={modalScreenOptions}
                    component={IOUDetailsModalStackNavigator}
                />
                <RootStack.Screen
                    name="AddPersonalBankAccount"
                    options={modalScreenOptions}
                    component={AddPersonalBankAccountModalStackNavigator}
                    listeners={modalScreenListeners}
                />
                <RootStack.Screen
                    name="NewWorkspace"
                    options={modalScreenOptions}
                    component={NewWorkspaceStackNavigator}
                />
                <RootStack.Screen
                    name="BusinessBankAccount"
                    options={modalScreenOptions}
                    component={BusinessBankAccountModalStackNavigator}
                    listeners={modalScreenListeners}
                />
                <RootStack.Screen
                    name="WorkspaceInvite"
                    options={modalScreenOptions}
                    component={WorkspaceInviteModalStackNavigator}
                    listeners={modalScreenListeners}
                />
            </RootStack.Navigator>
        );
    }
}

AuthScreens.propTypes = propTypes;
AuthScreens.defaultProps = defaultProps;
export default compose(
    withWindowDimensions,
    withOnyx({
        network: {
            key: ONYXKEYS.NETWORK,
        },
    }),
)(AuthScreens);<|MERGE_RESOLUTION|>--- conflicted
+++ resolved
@@ -51,11 +51,8 @@
     EnablePaymentsStackNavigator,
     BusinessBankAccountModalStackNavigator,
     AddPersonalBankAccountModalStackNavigator,
-<<<<<<< HEAD
+    NewWorkspaceStackNavigator,
     WorkspaceInviteModalStackNavigator,
-=======
-    NewWorkspaceStackNavigator,
->>>>>>> 11b78154
 } from './ModalStackNavigators';
 import SCREENS from '../../../SCREENS';
 import Timers from '../../Timers';
