--- conflicted
+++ resolved
@@ -154,19 +154,17 @@
     name: 'AddPersonalBankAccount_Root',
 }]);
 
-<<<<<<< HEAD
 const NewWorkspaceStackNavigator = createModalStackNavigator([{
     Component: NewWorkspacePage,
     name: 'NewWorkspace_Root',
 }]);
-=======
+
 const BusinessBankAccountModalStackNavigator = createModalStackNavigator([
     {
         Component: BusinessBankAccountNewPage,
         name: 'BusinessBankAccount_New',
     },
 ]);
->>>>>>> 3284a15c
 
 export {
     IOUBillStackNavigator,
