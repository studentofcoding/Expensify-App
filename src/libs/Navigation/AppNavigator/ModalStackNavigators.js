--- conflicted
+++ resolved
@@ -811,10 +811,7 @@
     WalletStatementStackNavigator,
     FlagCommentStackNavigator,
     EditRequestStackNavigator,
-<<<<<<< HEAD
     PrivateNotesModalStackNavigator,
-=======
     NewTeachersUniteNavigator,
->>>>>>> 6e17b64b
     SignInModalStackNavigator,
 };