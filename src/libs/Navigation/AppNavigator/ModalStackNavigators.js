--- conflicted
+++ resolved
@@ -134,17 +134,17 @@
     },
     {
         getComponent: () => {
-<<<<<<< HEAD
             const EditRequestReceiptPage = require('../../../pages/EditRequestReceiptPage').default;
             return EditRequestReceiptPage;
         },
         name: 'Money_Request_Receipt',
-=======
+    },
+    {
+        getComponent: () => {
             const DistanceRequestEditPage = require('../../../pages/iou/DistanceRequestPage').default;
             return DistanceRequestEditPage;
         },
         name: 'Money_Request_Address',
->>>>>>> a29650fa
     },
 ]);
 
