--- conflicted
+++ resolved
@@ -35,13 +35,8 @@
     return {
         rightModalNavigator: {
             ...commonScreenOptions,
-<<<<<<< HEAD
-            cardStyleInterpolator: (props: StackCardInterpolationProps) => modalCardStyleInterpolator(isSmallScreenWidth, false, props),
+            cardStyleInterpolator: (props: StackCardInterpolationProps) => modalCardStyleInterpolator(isSmallScreenWidth, false, false, props),
             presentation: getModalPresentationStyle(),
-=======
-            cardStyleInterpolator: (props: StackCardInterpolationProps) => modalCardStyleInterpolator(isSmallScreenWidth, false, false, props),
-            presentation: 'transparentModal',
->>>>>>> 8fe465d7
 
             // We want pop in RHP since there are some flows that would work weird otherwise
             animationTypeForReplace: 'pop',
@@ -72,13 +67,8 @@
         }),
         leftModalNavigator: {
             ...commonScreenOptions,
-<<<<<<< HEAD
-            cardStyleInterpolator: (props) => modalCardStyleInterpolator(isSmallScreenWidth, false, props),
+            cardStyleInterpolator: (props) => modalCardStyleInterpolator(isSmallScreenWidth, false, false, props),
             presentation: getModalPresentationStyle(),
-=======
-            cardStyleInterpolator: (props) => modalCardStyleInterpolator(isSmallScreenWidth, false, false, props),
-            presentation: 'transparentModal',
->>>>>>> 8fe465d7
             gestureDirection: 'horizontal-inverted',
 
             // We want pop in LHP since there are some flows that would work weird otherwise
