import {StackCardInterpolationProps, StackNavigationOptions} from '@react-navigation/stack';
import {ThemeStyles} from '@styles/index';
import getNavigationModalCardStyle from '@styles/utils/getNavigationModalCardStyles';
import variables from '@styles/variables';
import CONFIG from '@src/CONFIG';
import modalCardStyleInterpolator from './modalCardStyleInterpolator';

type ScreenOptions = Record<string, StackNavigationOptions>;

const commonScreenOptions: StackNavigationOptions = {
    headerShown: false,
    gestureDirection: 'horizontal',
    animationEnabled: true,
    cardOverlayEnabled: true,
    animationTypeForReplace: 'push',
};

<<<<<<< HEAD
const SLIDE_LEFT_OUTPUT_RANGE_MULTIPLIER = -1;

export default (isSmallScreenWidth: boolean, themeStyles: typeof styles): ScreenOptions => ({
=======
export default (isSmallScreenWidth: boolean, themeStyles: ThemeStyles): ScreenOptions => ({
>>>>>>> 5c0f3e49
    rightModalNavigator: {
        ...commonScreenOptions,
        cardStyleInterpolator: (props: StackCardInterpolationProps) => modalCardStyleInterpolator(isSmallScreenWidth, false, props),
        presentation: 'transparentModal',

        // We want pop in RHP since there are some flows that would work weird otherwise
        animationTypeForReplace: 'pop',
        cardStyle: {
            ...getNavigationModalCardStyle(),

            // This is necessary to cover translated sidebar with overlay.
            width: isSmallScreenWidth ? '100%' : '200%',
            // Excess space should be on the left so we need to position from right.
            right: 0,
        },
    },
    leftModalNavigator: {
        ...commonScreenOptions,
        cardStyleInterpolator: (props) => modalCardStyleInterpolator(isSmallScreenWidth, false, props, SLIDE_LEFT_OUTPUT_RANGE_MULTIPLIER),
        presentation: 'transparentModal',

        // We want pop in RHP since there are some flows that would work weird otherwise
        animationTypeForReplace: 'pop',
        cardStyle: {
            ...getNavigationModalCardStyle(),

            // This is necessary to cover translated sidebar with overlay.
            width: isSmallScreenWidth ? '100%' : '200%',

            transform: [{translateX: isSmallScreenWidth ? 0 : -variables.sideBarWidth}],
            ...(isSmallScreenWidth ? {} : styles.borderRight),
        },
    },
    homeScreen: {
        title: CONFIG.SITE_TITLE,
        ...commonScreenOptions,
        cardStyleInterpolator: (props: StackCardInterpolationProps) => modalCardStyleInterpolator(isSmallScreenWidth, false, props),

        cardStyle: {
            ...getNavigationModalCardStyle(),
            width: isSmallScreenWidth ? '100%' : variables.sideBarWidth,

            // We need to shift the sidebar to not be covered by the StackNavigator so it can be clickable.
            marginLeft: isSmallScreenWidth ? 0 : -variables.sideBarWidth,
            ...(isSmallScreenWidth ? {} : themeStyles.borderRight),
        },
    },

    fullScreen: {
        ...commonScreenOptions,
        cardStyleInterpolator: (props: StackCardInterpolationProps) => modalCardStyleInterpolator(isSmallScreenWidth, true, props),
        cardStyle: {
            ...getNavigationModalCardStyle(),

            // This is necessary to cover whole screen. Including translated sidebar.
            marginLeft: isSmallScreenWidth ? 0 : -variables.sideBarWidth,
        },
    },

    centralPaneNavigator: {
        title: CONFIG.SITE_TITLE,
        ...commonScreenOptions,
        animationEnabled: isSmallScreenWidth,
        cardStyleInterpolator: (props: StackCardInterpolationProps) => modalCardStyleInterpolator(isSmallScreenWidth, true, props),

        cardStyle: {
            ...getNavigationModalCardStyle(),
            paddingRight: isSmallScreenWidth ? 0 : variables.sideBarWidth,
        },
    },
});<|MERGE_RESOLUTION|>--- conflicted
+++ resolved
@@ -15,13 +15,9 @@
     animationTypeForReplace: 'push',
 };
 
-<<<<<<< HEAD
 const SLIDE_LEFT_OUTPUT_RANGE_MULTIPLIER = -1;
 
-export default (isSmallScreenWidth: boolean, themeStyles: typeof styles): ScreenOptions => ({
-=======
 export default (isSmallScreenWidth: boolean, themeStyles: ThemeStyles): ScreenOptions => ({
->>>>>>> 5c0f3e49
     rightModalNavigator: {
         ...commonScreenOptions,
         cardStyleInterpolator: (props: StackCardInterpolationProps) => modalCardStyleInterpolator(isSmallScreenWidth, false, props),
@@ -52,7 +48,7 @@
             width: isSmallScreenWidth ? '100%' : '200%',
 
             transform: [{translateX: isSmallScreenWidth ? 0 : -variables.sideBarWidth}],
-            ...(isSmallScreenWidth ? {} : styles.borderRight),
+            ...(isSmallScreenWidth ? {} : themeStyles.borderRight),
         },
     },
     homeScreen: {
