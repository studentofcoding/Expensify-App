--- conflicted
+++ resolved
@@ -34,10 +34,6 @@
     return {
         rightModalNavigator: {
             ...commonScreenOptions,
-<<<<<<< HEAD
-            ...getRightModalNavigatorOptions(isSmallScreenWidth),
-            cardStyleInterpolator: (props: StackCardInterpolationProps) => modalCardStyleInterpolator(isSmallScreenWidth, false, false, props),
-=======
             cardStyleInterpolator: (props: StackCardInterpolationProps) => modalCardStyleInterpolator(isSmallScreenWidth, false, props),
             presentation: 'transparentModal',
 
@@ -51,10 +47,9 @@
                 // Excess space should be on the left so we need to position from right.
                 right: 0,
             },
->>>>>>> a04481ff
         },
         onboardingModalNavigator: (shouldUseNarrowLayout: boolean) => ({
-            cardStyleInterpolator: (props: StackCardInterpolationProps) => modalCardStyleInterpolator(isSmallScreenWidth, false, shouldUseNarrowLayout, props),
+            cardStyleInterpolator: (props: StackCardInterpolationProps) => modalCardStyleInterpolator(isSmallScreenWidth, false, props),
             headerShown: false,
             animationEnabled: true,
             cardOverlayEnabled: false,
@@ -71,11 +66,7 @@
         }),
         leftModalNavigator: {
             ...commonScreenOptions,
-<<<<<<< HEAD
-            cardStyleInterpolator: (props: StackCardInterpolationProps) => modalCardStyleInterpolator(isSmallScreenWidth, false, false, props, SLIDE_LEFT_OUTPUT_RANGE_MULTIPLIER),
-=======
             cardStyleInterpolator: (props) => modalCardStyleInterpolator(isSmallScreenWidth, false, props),
->>>>>>> a04481ff
             presentation: 'transparentModal',
             gestureDirection: 'horizontal-inverted',
 
@@ -94,13 +85,8 @@
         homeScreen: {
             title: CONFIG.SITE_TITLE,
             ...commonScreenOptions,
-<<<<<<< HEAD
-            // Note: The card* properties won't be applied on mobile platforms, as they use the native defaults.
-            cardStyleInterpolator: (props: StackCardInterpolationProps) => modalCardStyleInterpolator(isSmallScreenWidth, false, false, props),
-=======
             cardStyleInterpolator: (props: StackCardInterpolationProps) => modalCardStyleInterpolator(isSmallScreenWidth, false, props),
 
->>>>>>> a04481ff
             cardStyle: {
                 ...StyleUtils.getNavigationModalCardStyle(),
                 width: isSmallScreenWidth ? '100%' : variables.sideBarWidth,
@@ -113,12 +99,7 @@
 
         fullScreen: {
             ...commonScreenOptions,
-<<<<<<< HEAD
-
-            cardStyleInterpolator: (props: StackCardInterpolationProps) => modalCardStyleInterpolator(isSmallScreenWidth, true, false, props),
-=======
             cardStyleInterpolator: (props: StackCardInterpolationProps) => modalCardStyleInterpolator(isSmallScreenWidth, true, props),
->>>>>>> a04481ff
             cardStyle: {
                 ...StyleUtils.getNavigationModalCardStyle(),
 
@@ -131,15 +112,8 @@
             title: CONFIG.SITE_TITLE,
             ...commonScreenOptions,
             animationEnabled: isSmallScreenWidth,
-<<<<<<< HEAD
-            cardStyleInterpolator: (props: StackCardInterpolationProps) => modalCardStyleInterpolator(isSmallScreenWidth, true, false, props),
-            // temporary solution - better to hide a keyboard than see keyboard flickering
-            // see https://github.com/software-mansion/react-native-screens/issues/2021 for more details
-            keyboardHandlingEnabled: true,
-=======
             cardStyleInterpolator: (props: StackCardInterpolationProps) => modalCardStyleInterpolator(isSmallScreenWidth, true, props),
 
->>>>>>> a04481ff
             cardStyle: {
                 ...StyleUtils.getNavigationModalCardStyle(),
                 paddingRight: isSmallScreenWidth ? 0 : variables.sideBarWidth,
@@ -148,7 +122,7 @@
 
         bottomTab: {
             ...commonScreenOptions,
-            cardStyleInterpolator: (props: StackCardInterpolationProps) => modalCardStyleInterpolator(isSmallScreenWidth, false, false, props),
+            cardStyleInterpolator: (props: StackCardInterpolationProps) => modalCardStyleInterpolator(isSmallScreenWidth, false, props),
 
             cardStyle: {
                 ...StyleUtils.getNavigationModalCardStyle(),
