--- conflicted
+++ resolved
@@ -65,9 +65,9 @@
     const styles = useThemeStyles();
     const {translate} = useLocalize();
     const {activeWorkspaceID} = useActiveWorkspace();
-    const reports = useOnyx(ONYXKEYS.COLLECTION.REPORT);
-    const reportActions = useOnyx(ONYXKEYS.COLLECTION.REPORT_ACTIONS);
-    const transactionViolations = useOnyx(ONYXKEYS.COLLECTION.TRANSACTION_VIOLATIONS);
+    const [reports] = useOnyx(ONYXKEYS.COLLECTION.REPORT);
+    const [reportActions] = useOnyx(ONYXKEYS.COLLECTION.REPORT_ACTIONS);
+    const [transactionViolations] = useOnyx(ONYXKEYS.COLLECTION.TRANSACTION_VIOLATIONS);
     const [chatTabBrickRoad, setChatTabBrickRoad] = useState<BrickRoad>(getChatTabBrickRoad(activeWorkspaceID));
 
     useEffect(() => {
@@ -111,7 +111,6 @@
     }, [activeWorkspaceID, selectedTab]);
 
     return (
-<<<<<<< HEAD
         <>
             <DebugTabView
                 selectedTab={selectedTab}
@@ -119,124 +118,61 @@
                 activeWorkspaceID={activeWorkspaceID}
             />
             <View style={styles.bottomTabBarContainer}>
-                <Tooltip text={translate('common.inbox')}>
-                    <PressableWithFeedback
-                        onPress={navigateToChats}
-                        role={CONST.ROLE.BUTTON}
-                        accessibilityLabel={translate('common.inbox')}
-                        wrapperStyle={styles.flex1}
-                        style={styles.bottomTabBarItem}
+                <PressableWithFeedback
+                    onPress={navigateToChats}
+                    role={CONST.ROLE.BUTTON}
+                    accessibilityLabel={translate('common.inbox')}
+                    wrapperStyle={styles.flex1}
+                    style={styles.bottomTabBarItem}
+                >
+                    <View>
+                        <Icon
+                            src={Expensicons.Inbox}
+                            fill={selectedTab === SCREENS.HOME ? theme.iconMenu : theme.icon}
+                            width={variables.iconBottomBar}
+                            height={variables.iconBottomBar}
+                        />
+                        {chatTabBrickRoad && (
+                            <View style={styles.bottomTabStatusIndicator(chatTabBrickRoad === CONST.BRICK_ROAD_INDICATOR_STATUS.INFO ? theme.iconSuccessFill : theme.danger)} />
+                        )}
+                    </View>
+                    <Text
+                        style={[styles.textSmall, styles.textAlignCenter, styles.mt1Half, selectedTab === SCREENS.HOME ? styles.textBold : styles.textSupporting, styles.bottomTabBarLabel]}
                     >
-                        <View>
-                            <Icon
-                                src={Expensicons.Inbox}
-                                fill={selectedTab === SCREENS.HOME ? theme.iconMenu : theme.icon}
-                                width={variables.iconBottomBar}
-                                height={variables.iconBottomBar}
-                            />
-                            {chatTabBrickRoad && (
-                                <View style={styles.bottomTabStatusIndicator(chatTabBrickRoad === CONST.BRICK_ROAD_INDICATOR_STATUS.INFO ? theme.iconSuccessFill : theme.danger)} />
-                            )}
-                        </View>
-                        <Text
-                            style={[
-                                styles.textSmall,
-                                styles.textAlignCenter,
-                                styles.mt1Half,
-                                selectedTab === SCREENS.HOME ? styles.textBold : styles.textSupporting,
-                                styles.bottomTabBarLabel,
-                            ]}
-                        >
-                            {translate('common.inbox')}
-                        </Text>
-                    </PressableWithFeedback>
-                </Tooltip>
-                <Tooltip text={translate('common.search')}>
-                    <PressableWithFeedback
-                        onPress={navigateToSearch}
-                        role={CONST.ROLE.BUTTON}
-                        accessibilityLabel={translate('common.search')}
-                        wrapperStyle={styles.flex1}
-                        style={styles.bottomTabBarItem}
+                        {translate('common.inbox')}
+                    </Text>
+                </PressableWithFeedback>
+                <PressableWithFeedback
+                    onPress={navigateToSearch}
+                    role={CONST.ROLE.BUTTON}
+                    accessibilityLabel={translate('common.search')}
+                    wrapperStyle={styles.flex1}
+                    style={styles.bottomTabBarItem}
+                >
+                    <View>
+                        <Icon
+                            src={Expensicons.MoneySearch}
+                            fill={selectedTab === SCREENS.SEARCH.BOTTOM_TAB ? theme.iconMenu : theme.icon}
+                            width={variables.iconBottomBar}
+                            height={variables.iconBottomBar}
+                        />
+                    </View>
+                    <Text
+                        style={[
+                            styles.textSmall,
+                            styles.textAlignCenter,
+                            styles.mt1Half,
+                            selectedTab === SCREENS.SEARCH.BOTTOM_TAB ? styles.textBold : styles.textSupporting,
+                            styles.bottomTabBarLabel,
+                        ]}
                     >
-                        <View>
-                            <Icon
-                                src={Expensicons.MoneySearch}
-                                fill={selectedTab === SCREENS.SEARCH.BOTTOM_TAB ? theme.iconMenu : theme.icon}
-                                width={variables.iconBottomBar}
-                                height={variables.iconBottomBar}
-                            />
-                        </View>
-                        <Text
-                            style={[
-                                styles.textSmall,
-                                styles.textAlignCenter,
-                                styles.mt1Half,
-                                selectedTab === SCREENS.SEARCH.BOTTOM_TAB ? styles.textBold : styles.textSupporting,
-                                styles.bottomTabBarLabel,
-                            ]}
-                        >
-                            {translate('common.search')}
-                        </Text>
-                    </PressableWithFeedback>
-                </Tooltip>
+                        {translate('common.search')}
+                    </Text>
+                </PressableWithFeedback>
                 <BottomTabAvatar isSelected={selectedTab === SCREENS.SETTINGS.ROOT} />
                 <View style={[styles.flex1, styles.bottomTabBarItem]}>
                     <BottomTabBarFloatingActionButton />
                 </View>
-=======
-        <View style={styles.bottomTabBarContainer}>
-            <PressableWithFeedback
-                onPress={navigateToChats}
-                role={CONST.ROLE.BUTTON}
-                accessibilityLabel={translate('common.inbox')}
-                wrapperStyle={styles.flex1}
-                style={styles.bottomTabBarItem}
-            >
-                <View>
-                    <Icon
-                        src={Expensicons.Inbox}
-                        fill={selectedTab === SCREENS.HOME ? theme.iconMenu : theme.icon}
-                        width={variables.iconBottomBar}
-                        height={variables.iconBottomBar}
-                    />
-                    {chatTabBrickRoad && <View style={styles.bottomTabStatusIndicator(chatTabBrickRoad === CONST.BRICK_ROAD_INDICATOR_STATUS.INFO ? theme.iconSuccessFill : theme.danger)} />}
-                </View>
-                <Text style={[styles.textSmall, styles.textAlignCenter, styles.mt1Half, selectedTab === SCREENS.HOME ? styles.textBold : styles.textSupporting, styles.bottomTabBarLabel]}>
-                    {translate('common.inbox')}
-                </Text>
-            </PressableWithFeedback>
-            <PressableWithFeedback
-                onPress={navigateToSearch}
-                role={CONST.ROLE.BUTTON}
-                accessibilityLabel={translate('common.search')}
-                wrapperStyle={styles.flex1}
-                style={styles.bottomTabBarItem}
-            >
-                <View>
-                    <Icon
-                        src={Expensicons.MoneySearch}
-                        fill={selectedTab === SCREENS.SEARCH.BOTTOM_TAB ? theme.iconMenu : theme.icon}
-                        width={variables.iconBottomBar}
-                        height={variables.iconBottomBar}
-                    />
-                </View>
-                <Text
-                    style={[
-                        styles.textSmall,
-                        styles.textAlignCenter,
-                        styles.mt1Half,
-                        selectedTab === SCREENS.SEARCH.BOTTOM_TAB ? styles.textBold : styles.textSupporting,
-                        styles.bottomTabBarLabel,
-                    ]}
-                >
-                    {translate('common.search')}
-                </Text>
-            </PressableWithFeedback>
-            <BottomTabAvatar isSelected={selectedTab === SCREENS.SETTINGS.ROOT} />
-            <View style={[styles.flex1, styles.bottomTabBarItem]}>
-                <BottomTabBarFloatingActionButton />
->>>>>>> d1f6190f
             </View>
         </>
     );
