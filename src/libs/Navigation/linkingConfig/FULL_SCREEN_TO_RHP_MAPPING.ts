--- conflicted
+++ resolved
@@ -160,14 +160,8 @@
         SCREENS.WORKSPACE.REPORT_FIELDS_EDIT_INITIAL_VALUE,
     ],
     [SCREENS.WORKSPACE.INVOICES]: [SCREENS.WORKSPACE.INVOICES_COMPANY_NAME, SCREENS.WORKSPACE.INVOICES_COMPANY_WEBSITE],
-<<<<<<< HEAD
-    // TODO: uncomment when SCREENS.WORKSPACE.COMPANY_CARDS is available https://github.com/Expensify/App/pull/47719
-    // [SCREENS.WORKSPACE.COMPANY_CARDS]: [SCREENS.WORKSPACE.COMPANY_CARDS_SELECT_FEED],
-=======
-    [SCREENS.WORKSPACE.COMPANY_CARDS]: [],
->>>>>>> 28fbed61
+    [SCREENS.WORKSPACE.COMPANY_CARDS]: [SCREENS.WORKSPACE.COMPANY_CARDS_SELECT_FEED],
     [SCREENS.WORKSPACE.EXPENSIFY_CARD]: [
-        SCREENS.WORKSPACE.COMPANY_CARDS_SELECT_FEED,
         SCREENS.WORKSPACE.EXPENSIFY_CARD_ISSUE_NEW,
         SCREENS.WORKSPACE.EXPENSIFY_CARD_BANK_ACCOUNT,
         SCREENS.WORKSPACE.EXPENSIFY_CARD_SETTINGS,
