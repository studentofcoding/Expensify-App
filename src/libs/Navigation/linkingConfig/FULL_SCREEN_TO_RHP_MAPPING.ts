import type {FullScreenName} from '@libs/Navigation/types';
import SCREENS from '@src/SCREENS';

const FULL_SCREEN_TO_RHP_MAPPING: Partial<Record<FullScreenName, string[]>> = {
    [SCREENS.WORKSPACE.PROFILE]: [SCREENS.WORKSPACE.NAME, SCREENS.WORKSPACE.ADDRESS, SCREENS.WORKSPACE.CURRENCY, SCREENS.WORKSPACE.DESCRIPTION, SCREENS.WORKSPACE.SHARE],
    [SCREENS.WORKSPACE.REIMBURSE]: [SCREENS.WORKSPACE.RATE_AND_UNIT, SCREENS.WORKSPACE.RATE_AND_UNIT_RATE, SCREENS.WORKSPACE.RATE_AND_UNIT_UNIT],
    [SCREENS.WORKSPACE.MEMBERS]: [
        SCREENS.WORKSPACE.INVITE,
        SCREENS.WORKSPACE.INVITE_MESSAGE,
        SCREENS.WORKSPACE.MEMBER_DETAILS,
        SCREENS.WORKSPACE.OWNER_CHANGE_CHECK,
        SCREENS.WORKSPACE.OWNER_CHANGE_SUCCESS,
        SCREENS.WORKSPACE.OWNER_CHANGE_ERROR,
        SCREENS.WORKSPACE.OWNER_CHANGE_ERROR,
    ],
    [SCREENS.WORKSPACE.WORKFLOWS]: [
        SCREENS.WORKSPACE.WORKFLOWS_APPROVER,
        SCREENS.WORKSPACE.WORKFLOWS_AUTO_REPORTING_FREQUENCY,
        SCREENS.WORKSPACE.WORKFLOWS_AUTO_REPORTING_MONTHLY_OFFSET,
        SCREENS.WORKSPACE.WORKFLOWS_PAYER,
    ],
    [SCREENS.WORKSPACE.ACCOUNTING.ROOT]: [
        SCREENS.WORKSPACE.ACCOUNTING.QUICKBOOKS_ONLINE_IMPORT,
        SCREENS.WORKSPACE.ACCOUNTING.QUICKBOOKS_ONLINE_CHART_OF_ACCOUNTS,
        SCREENS.WORKSPACE.ACCOUNTING.QUICKBOOKS_ONLINE_CLASSES,
        SCREENS.WORKSPACE.ACCOUNTING.QUICKBOOKS_ONLINE_TAXES,
        SCREENS.WORKSPACE.ACCOUNTING.QUICKBOOKS_ONLINE_LOCATIONS,
        SCREENS.WORKSPACE.ACCOUNTING.QUICKBOOKS_ONLINE_CUSTOMERS,
        SCREENS.WORKSPACE.ACCOUNTING.QUICKBOOKS_ONLINE_EXPORT,
        SCREENS.WORKSPACE.ACCOUNTING.QUICKBOOKS_ONLINE_EXPORT_DATE_SELECT,
        SCREENS.WORKSPACE.ACCOUNTING.QUICKBOOKS_ONLINE_EXPORT_INVOICE_ACCOUNT_SELECT,
        SCREENS.WORKSPACE.ACCOUNTING.QUICKBOOKS_ONLINE_EXPORT_OUT_OF_POCKET_EXPENSES_ACCOUNT_SELECT,
        SCREENS.WORKSPACE.ACCOUNTING.QUICKBOOKS_ONLINE_COMPANY_CARD_EXPENSE_ACCOUNT,
        SCREENS.WORKSPACE.ACCOUNTING.QUICKBOOKS_ONLINE_COMPANY_CARD_EXPENSE_ACCOUNT_SELECT,
        SCREENS.WORKSPACE.ACCOUNTING.QUICKBOOKS_ONLINE_COMPANY_CARD_EXPENSE_ACCOUNT_COMPANY_CARD_SELECT,
        SCREENS.WORKSPACE.ACCOUNTING.QUICKBOOKS_ONLINE_EXPORT_PREFERRED_EXPORTER,
        SCREENS.WORKSPACE.ACCOUNTING.QUICKBOOKS_ONLINE_EXPORT_OUT_OF_POCKET_EXPENSES,
        SCREENS.WORKSPACE.ACCOUNTING.QUICKBOOKS_ONLINE_EXPORT_OUT_OF_POCKET_EXPENSES_SELECT,
        SCREENS.WORKSPACE.ACCOUNTING.QUICKBOOKS_ONLINE_NON_REIMBURSABLE_DEFAULT_VENDOR_SELECT,
        SCREENS.WORKSPACE.ACCOUNTING.QUICKBOOKS_ONLINE_ADVANCED,
        SCREENS.WORKSPACE.ACCOUNTING.QUICKBOOKS_ONLINE_ACCOUNT_SELECTOR,
        SCREENS.WORKSPACE.ACCOUNTING.QUICKBOOKS_ONLINE_INVOICE_ACCOUNT_SELECTOR,
        SCREENS.WORKSPACE.ACCOUNTING.XERO_IMPORT,
        SCREENS.WORKSPACE.ACCOUNTING.XERO_CHART_OF_ACCOUNTS,
        SCREENS.WORKSPACE.ACCOUNTING.XERO_ORGANIZATION,
        SCREENS.WORKSPACE.ACCOUNTING.XERO_CUSTOMER,
        SCREENS.WORKSPACE.ACCOUNTING.XERO_TAXES,
        SCREENS.WORKSPACE.ACCOUNTING.XERO_TRACKING_CATEGORIES,
        SCREENS.WORKSPACE.ACCOUNTING.XERO_MAP_TRACKING_CATEGORY,
        SCREENS.WORKSPACE.ACCOUNTING.XERO_EXPORT,
        SCREENS.WORKSPACE.ACCOUNTING.XERO_EXPORT_PURCHASE_BILL_DATE_SELECT,
        SCREENS.WORKSPACE.ACCOUNTING.XERO_ADVANCED,
        SCREENS.WORKSPACE.ACCOUNTING.XERO_BILL_STATUS_SELECTOR,
        SCREENS.WORKSPACE.ACCOUNTING.XERO_INVOICE_ACCOUNT_SELECTOR,
        SCREENS.WORKSPACE.ACCOUNTING.XERO_EXPORT_PREFERRED_EXPORTER_SELECT,
        SCREENS.WORKSPACE.ACCOUNTING.XERO_BILL_PAYMENT_ACCOUNT_SELECTOR,
        SCREENS.WORKSPACE.ACCOUNTING.XERO_EXPORT_BANK_ACCOUNT_SELECT,
        SCREENS.WORKSPACE.ACCOUNTING.NETSUITE_SUBSIDIARY_SELECTOR,
<<<<<<< HEAD
        SCREENS.WORKSPACE.ACCOUNTING.NETSUITE_TOKEN_INPUT,
=======
        SCREENS.WORKSPACE.ACCOUNTING.NETSUITE_EXPORT,
        SCREENS.WORKSPACE.ACCOUNTING.NETSUITE_PREFERRED_EXPORTER_SELECT,
        SCREENS.WORKSPACE.ACCOUNTING.NETSUITE_DATE_SELECT,
        SCREENS.WORKSPACE.ACCOUNTING.NETSUITE_EXPORT_EXPENSES,
        SCREENS.WORKSPACE.ACCOUNTING.NETSUITE_EXPORT_EXPENSES_DESTINATION_SELECT,
        SCREENS.WORKSPACE.ACCOUNTING.NETSUITE_EXPORT_EXPENSES_VENDOR_SELECT,
        SCREENS.WORKSPACE.ACCOUNTING.NETSUITE_EXPORT_EXPENSES_PAYABLE_ACCOUNT_SELECT,
        SCREENS.WORKSPACE.ACCOUNTING.NETSUITE_EXPORT_EXPENSES_JOURNAL_POSTING_PREFERENCE_SELECT,
        SCREENS.WORKSPACE.ACCOUNTING.NETSUITE_RECEIVABLE_ACCOUNT_SELECT,
        SCREENS.WORKSPACE.ACCOUNTING.NETSUITE_INVOICE_ITEM_PREFERENCE_SELECT,
        SCREENS.WORKSPACE.ACCOUNTING.NETSUITE_INVOICE_ITEM_SELECT,
        SCREENS.WORKSPACE.ACCOUNTING.NETSUITE_TAX_POSTING_ACCOUNT_SELECT,
        SCREENS.WORKSPACE.ACCOUNTING.NETSUITE_PROVINCIAL_TAX_POSTING_ACCOUNT_SELECT,
>>>>>>> 8c2a8c55
        SCREENS.WORKSPACE.ACCOUNTING.SAGE_INTACCT_PREREQUISITES,
        SCREENS.WORKSPACE.ACCOUNTING.ENTER_SAGE_INTACCT_CREDENTIALS,
        SCREENS.WORKSPACE.ACCOUNTING.EXISTING_SAGE_INTACCT_CONNECTIONS,
    ],
    [SCREENS.WORKSPACE.TAXES]: [
        SCREENS.WORKSPACE.TAXES_SETTINGS,
        SCREENS.WORKSPACE.TAX_CREATE,
        SCREENS.WORKSPACE.TAXES_SETTINGS_CUSTOM_TAX_NAME,
        SCREENS.WORKSPACE.TAXES_SETTINGS_FOREIGN_CURRENCY_DEFAULT,
        SCREENS.WORKSPACE.TAXES_SETTINGS_WORKSPACE_CURRENCY_DEFAULT,
        SCREENS.WORKSPACE.TAX_CREATE,
        SCREENS.WORKSPACE.TAX_EDIT,
        SCREENS.WORKSPACE.TAX_NAME,
        SCREENS.WORKSPACE.TAX_VALUE,
    ],
    [SCREENS.WORKSPACE.TAGS]: [
        SCREENS.WORKSPACE.TAGS_SETTINGS,
        SCREENS.WORKSPACE.TAGS_EDIT,
        SCREENS.WORKSPACE.TAG_CREATE,
        SCREENS.WORKSPACE.TAG_SETTINGS,
        SCREENS.WORKSPACE.TAG_EDIT,
        SCREENS.WORKSPACE.TAG_LIST_VIEW,
    ],
    [SCREENS.WORKSPACE.CATEGORIES]: [SCREENS.WORKSPACE.CATEGORY_CREATE, SCREENS.WORKSPACE.CATEGORY_SETTINGS, SCREENS.WORKSPACE.CATEGORIES_SETTINGS, SCREENS.WORKSPACE.CATEGORY_EDIT],
    [SCREENS.WORKSPACE.DISTANCE_RATES]: [
        SCREENS.WORKSPACE.CREATE_DISTANCE_RATE,
        SCREENS.WORKSPACE.DISTANCE_RATES_SETTINGS,
        SCREENS.WORKSPACE.DISTANCE_RATE_EDIT,
        SCREENS.WORKSPACE.DISTANCE_RATE_TAX_RECLAIMABLE_ON_EDIT,
        SCREENS.WORKSPACE.DISTANCE_RATE_TAX_RATE_EDIT,
        SCREENS.WORKSPACE.DISTANCE_RATE_DETAILS,
    ],
    [SCREENS.WORKSPACE.REPORT_FIELDS]: [],
    [SCREENS.WORKSPACE.EXPENSIFY_CARD]: [],
};

export default FULL_SCREEN_TO_RHP_MAPPING;<|MERGE_RESOLUTION|>--- conflicted
+++ resolved
@@ -56,9 +56,7 @@
         SCREENS.WORKSPACE.ACCOUNTING.XERO_BILL_PAYMENT_ACCOUNT_SELECTOR,
         SCREENS.WORKSPACE.ACCOUNTING.XERO_EXPORT_BANK_ACCOUNT_SELECT,
         SCREENS.WORKSPACE.ACCOUNTING.NETSUITE_SUBSIDIARY_SELECTOR,
-<<<<<<< HEAD
         SCREENS.WORKSPACE.ACCOUNTING.NETSUITE_TOKEN_INPUT,
-=======
         SCREENS.WORKSPACE.ACCOUNTING.NETSUITE_EXPORT,
         SCREENS.WORKSPACE.ACCOUNTING.NETSUITE_PREFERRED_EXPORTER_SELECT,
         SCREENS.WORKSPACE.ACCOUNTING.NETSUITE_DATE_SELECT,
@@ -72,7 +70,6 @@
         SCREENS.WORKSPACE.ACCOUNTING.NETSUITE_INVOICE_ITEM_SELECT,
         SCREENS.WORKSPACE.ACCOUNTING.NETSUITE_TAX_POSTING_ACCOUNT_SELECT,
         SCREENS.WORKSPACE.ACCOUNTING.NETSUITE_PROVINCIAL_TAX_POSTING_ACCOUNT_SELECT,
->>>>>>> 8c2a8c55
         SCREENS.WORKSPACE.ACCOUNTING.SAGE_INTACCT_PREREQUISITES,
         SCREENS.WORKSPACE.ACCOUNTING.ENTER_SAGE_INTACCT_CREDENTIALS,
         SCREENS.WORKSPACE.ACCOUNTING.EXISTING_SAGE_INTACCT_CONNECTIONS,
