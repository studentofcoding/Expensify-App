import type {FullScreenName} from '@libs/Navigation/types';
import SCREENS from '@src/SCREENS';

const FULL_SCREEN_TO_RHP_MAPPING: Partial<Record<FullScreenName, string[]>> = {
    [SCREENS.WORKSPACE.PROFILE]: [SCREENS.WORKSPACE.NAME, SCREENS.WORKSPACE.ADDRESS, SCREENS.WORKSPACE.CURRENCY, SCREENS.WORKSPACE.DESCRIPTION, SCREENS.WORKSPACE.SHARE],
    [SCREENS.WORKSPACE.REIMBURSE]: [SCREENS.WORKSPACE.RATE_AND_UNIT, SCREENS.WORKSPACE.RATE_AND_UNIT_RATE, SCREENS.WORKSPACE.RATE_AND_UNIT_UNIT],
    [SCREENS.WORKSPACE.MEMBERS]: [
        SCREENS.WORKSPACE.INVITE,
        SCREENS.WORKSPACE.INVITE_MESSAGE,
        SCREENS.WORKSPACE.MEMBER_DETAILS,
        SCREENS.WORKSPACE.OWNER_CHANGE_CHECK,
        SCREENS.WORKSPACE.OWNER_CHANGE_SUCCESS,
        SCREENS.WORKSPACE.OWNER_CHANGE_ERROR,
    ],
    [SCREENS.WORKSPACE.WORKFLOWS]: [
        SCREENS.WORKSPACE.WORKFLOWS_APPROVER,
        SCREENS.WORKSPACE.WORKFLOWS_AUTO_REPORTING_FREQUENCY,
        SCREENS.WORKSPACE.WORKFLOWS_AUTO_REPORTING_MONTHLY_OFFSET,
        SCREENS.WORKSPACE.WORKFLOWS_PAYER,
    ],
    [SCREENS.WORKSPACE.ACCOUNTING.ROOT]: [
        SCREENS.WORKSPACE.ACCOUNTING.QUICKBOOKS_ONLINE_IMPORT,
        SCREENS.WORKSPACE.ACCOUNTING.QUICKBOOKS_ONLINE_CHART_OF_ACCOUNTS,
        SCREENS.WORKSPACE.ACCOUNTING.QUICKBOOKS_ONLINE_CLASSES,
        SCREENS.WORKSPACE.ACCOUNTING.QUICKBOOKS_ONLINE_TAXES,
        SCREENS.WORKSPACE.ACCOUNTING.QUICKBOOKS_ONLINE_LOCATIONS,
        SCREENS.WORKSPACE.ACCOUNTING.QUICKBOOKS_ONLINE_CUSTOMERS,
        SCREENS.WORKSPACE.ACCOUNTING.QUICKBOOKS_ONLINE_EXPORT,
        SCREENS.WORKSPACE.ACCOUNTING.QUICKBOOKS_ONLINE_EXPORT_DATE_SELECT,
        SCREENS.WORKSPACE.ACCOUNTING.QUICKBOOKS_ONLINE_EXPORT_INVOICE_ACCOUNT_SELECT,
        SCREENS.WORKSPACE.ACCOUNTING.QUICKBOOKS_ONLINE_COMPANY_CARD_EXPENSE_ACCOUNT_PAYABLE_SELECT,
        SCREENS.WORKSPACE.ACCOUNTING.QUICKBOOKS_ONLINE_EXPORT_OUT_OF_POCKET_EXPENSES_ACCOUNT_SELECT,
        SCREENS.WORKSPACE.ACCOUNTING.QUICKBOOKS_ONLINE_COMPANY_CARD_EXPENSE_ACCOUNT,
        SCREENS.WORKSPACE.ACCOUNTING.QUICKBOOKS_ONLINE_COMPANY_CARD_EXPENSE_ACCOUNT_SELECT,
        SCREENS.WORKSPACE.ACCOUNTING.QUICKBOOKS_ONLINE_COMPANY_CARD_EXPENSE_ACCOUNT_COMPANY_CARD_SELECT,
        SCREENS.WORKSPACE.ACCOUNTING.QUICKBOOKS_ONLINE_EXPORT_PREFERRED_EXPORTER,
        SCREENS.WORKSPACE.ACCOUNTING.QUICKBOOKS_ONLINE_EXPORT_OUT_OF_POCKET_EXPENSES,
        SCREENS.WORKSPACE.ACCOUNTING.QUICKBOOKS_ONLINE_EXPORT_OUT_OF_POCKET_EXPENSES_SELECT,
        SCREENS.WORKSPACE.ACCOUNTING.QUICKBOOKS_ONLINE_NON_REIMBURSABLE_DEFAULT_VENDOR_SELECT,
        SCREENS.WORKSPACE.ACCOUNTING.QUICKBOOKS_ONLINE_ADVANCED,
        SCREENS.WORKSPACE.ACCOUNTING.QUICKBOOKS_ONLINE_ACCOUNT_SELECTOR,
        SCREENS.WORKSPACE.ACCOUNTING.QUICKBOOKS_ONLINE_INVOICE_ACCOUNT_SELECTOR,
        SCREENS.WORKSPACE.ACCOUNTING.XERO_IMPORT,
        SCREENS.WORKSPACE.ACCOUNTING.XERO_ORGANIZATION,
        SCREENS.WORKSPACE.ACCOUNTING.XERO_CUSTOMER,
        SCREENS.WORKSPACE.ACCOUNTING.XERO_TAXES,
        SCREENS.WORKSPACE.ACCOUNTING.XERO_TRACKING_CATEGORIES,
        SCREENS.WORKSPACE.ACCOUNTING.XERO_MAP_COST_CENTERS,
        SCREENS.WORKSPACE.ACCOUNTING.XERO_MAP_REGION,
        SCREENS.WORKSPACE.ACCOUNTING.XERO_EXPORT,
        SCREENS.WORKSPACE.ACCOUNTING.XERO_EXPORT_PURCHASE_BILL_DATE_SELECT,
        SCREENS.WORKSPACE.ACCOUNTING.XERO_ADVANCED,
        SCREENS.WORKSPACE.ACCOUNTING.XERO_INVOICE_ACCOUNT_SELECTOR,
<<<<<<< HEAD
        SCREENS.WORKSPACE.ACCOUNTING.XERO_EXPORT_PREFERRED_EXPORTER_SELECT,
=======
        SCREENS.WORKSPACE.ACCOUNTING.XERO_BILL_PAYMENT_ACCOUNT_SELECTOR,
>>>>>>> a8da9fda
    ],
    [SCREENS.WORKSPACE.TAXES]: [
        SCREENS.WORKSPACE.TAXES_SETTINGS,
        SCREENS.WORKSPACE.TAX_CREATE,
        SCREENS.WORKSPACE.TAXES_SETTINGS_CUSTOM_TAX_NAME,
        SCREENS.WORKSPACE.TAXES_SETTINGS_FOREIGN_CURRENCY_DEFAULT,
        SCREENS.WORKSPACE.TAXES_SETTINGS_WORKSPACE_CURRENCY_DEFAULT,
        SCREENS.WORKSPACE.TAX_CREATE,
        SCREENS.WORKSPACE.TAX_EDIT,
        SCREENS.WORKSPACE.TAX_NAME,
        SCREENS.WORKSPACE.TAX_VALUE,
    ],
    [SCREENS.WORKSPACE.TAGS]: [SCREENS.WORKSPACE.TAGS_SETTINGS, SCREENS.WORKSPACE.TAGS_EDIT, SCREENS.WORKSPACE.TAG_CREATE, SCREENS.WORKSPACE.TAG_SETTINGS, SCREENS.WORKSPACE.TAG_EDIT],
    [SCREENS.WORKSPACE.CATEGORIES]: [SCREENS.WORKSPACE.CATEGORY_CREATE, SCREENS.WORKSPACE.CATEGORY_SETTINGS, SCREENS.WORKSPACE.CATEGORIES_SETTINGS, SCREENS.WORKSPACE.CATEGORY_EDIT],
    [SCREENS.WORKSPACE.DISTANCE_RATES]: [
        SCREENS.WORKSPACE.CREATE_DISTANCE_RATE,
        SCREENS.WORKSPACE.DISTANCE_RATES_SETTINGS,
        SCREENS.WORKSPACE.DISTANCE_RATE_EDIT,
        SCREENS.WORKSPACE.DISTANCE_RATE_DETAILS,
    ],
};

export default FULL_SCREEN_TO_RHP_MAPPING;<|MERGE_RESOLUTION|>--- conflicted
+++ resolved
@@ -51,11 +51,8 @@
         SCREENS.WORKSPACE.ACCOUNTING.XERO_EXPORT_PURCHASE_BILL_DATE_SELECT,
         SCREENS.WORKSPACE.ACCOUNTING.XERO_ADVANCED,
         SCREENS.WORKSPACE.ACCOUNTING.XERO_INVOICE_ACCOUNT_SELECTOR,
-<<<<<<< HEAD
         SCREENS.WORKSPACE.ACCOUNTING.XERO_EXPORT_PREFERRED_EXPORTER_SELECT,
-=======
         SCREENS.WORKSPACE.ACCOUNTING.XERO_BILL_PAYMENT_ACCOUNT_SELECTOR,
->>>>>>> a8da9fda
     ],
     [SCREENS.WORKSPACE.TAXES]: [
         SCREENS.WORKSPACE.TAXES_SETTINGS,
