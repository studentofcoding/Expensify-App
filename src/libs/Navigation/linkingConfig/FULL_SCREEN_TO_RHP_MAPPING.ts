--- conflicted
+++ resolved
@@ -102,17 +102,14 @@
         SCREENS.WORKSPACE.DISTANCE_RATE_TAX_RATE_EDIT,
         SCREENS.WORKSPACE.DISTANCE_RATE_DETAILS,
     ],
-<<<<<<< HEAD
-    [SCREENS.WORKSPACE.REPORT_FIELDS]: [SCREENS.WORKSPACE.REPORT_FIELD_SETTINGS],
-=======
     [SCREENS.WORKSPACE.REPORT_FIELDS]: [
+        SCREENS.WORKSPACE.REPORT_FIELD_SETTINGS,
         SCREENS.WORKSPACE.REPORT_FIELDS_CREATE,
         SCREENS.WORKSPACE.REPORT_FIELDS_LIST_VALUES,
         SCREENS.WORKSPACE.REPORT_FIELDS_ADD_VALUE,
         SCREENS.WORKSPACE.REPORT_FIELDS_VALUE_SETTINGS,
         SCREENS.WORKSPACE.REPORT_FIELDS_EDIT_VALUE,
     ],
->>>>>>> a84f68ee
     [SCREENS.WORKSPACE.EXPENSIFY_CARD]: [],
 };
 
