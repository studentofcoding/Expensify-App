/* eslint-disable @typescript-eslint/naming-convention */
import type {LinkingOptions} from '@react-navigation/native';
import type {RootStackParamList} from '@navigation/types';
import NAVIGATORS from '@src/NAVIGATORS';
import ROUTES from '@src/ROUTES';
import SCREENS from '@src/SCREENS';

// Moved to a separate file to avoid cyclic dependencies.
const config: LinkingOptions<RootStackParamList>['config'] = {
    initialRouteName: NAVIGATORS.BOTTOM_TAB_NAVIGATOR,
    screens: {
        // Main Routes
        [SCREENS.VALIDATE_LOGIN]: ROUTES.VALIDATE_LOGIN,
        [SCREENS.UNLINK_LOGIN]: ROUTES.UNLINK_LOGIN,
        [SCREENS.TRANSITION_BETWEEN_APPS]: ROUTES.TRANSITION_BETWEEN_APPS,
        [SCREENS.CONCIERGE]: ROUTES.CONCIERGE,
        [SCREENS.SIGN_IN_WITH_APPLE_DESKTOP]: ROUTES.APPLE_SIGN_IN,
        [SCREENS.SIGN_IN_WITH_GOOGLE_DESKTOP]: ROUTES.GOOGLE_SIGN_IN,
        [SCREENS.SAML_SIGN_IN]: ROUTES.SAML_SIGN_IN,
        [SCREENS.DESKTOP_SIGN_IN_REDIRECT]: ROUTES.DESKTOP_SIGN_IN_REDIRECT,
        [SCREENS.REPORT_ATTACHMENTS]: ROUTES.REPORT_ATTACHMENTS.route,
        [SCREENS.PROFILE_AVATAR]: ROUTES.PROFILE_AVATAR.route,
        [SCREENS.WORKSPACE_AVATAR]: ROUTES.WORKSPACE_AVATAR.route,
        [SCREENS.REPORT_AVATAR]: ROUTES.REPORT_AVATAR.route,
        [SCREENS.TRANSACTION_RECEIPT]: ROUTES.TRANSACTION_RECEIPT.route,
        [SCREENS.WORKSPACE_JOIN_USER]: ROUTES.WORKSPACE_JOIN_USER.route,

        // Sidebar
        [NAVIGATORS.BOTTOM_TAB_NAVIGATOR]: {
            path: ROUTES.ROOT,
            initialRouteName: SCREENS.HOME,
            screens: {
                [SCREENS.HOME]: ROUTES.HOME,
                [SCREENS.SETTINGS.ROOT]: {
                    path: ROUTES.SETTINGS,
                },
            },
        },

        [NAVIGATORS.CENTRAL_PANE_NAVIGATOR]: {
            screens: {
                [SCREENS.REPORT]: ROUTES.REPORT_WITH_ID.route,
                [SCREENS.SETTINGS.PROFILE.ROOT]: {
                    path: ROUTES.SETTINGS_PROFILE,
                    exact: true,
                },
                [SCREENS.SETTINGS.PREFERENCES.ROOT]: {
                    path: ROUTES.SETTINGS_PREFERENCES,
                    exact: true,
                },
                [SCREENS.SETTINGS.SECURITY]: {
                    path: ROUTES.SETTINGS_SECURITY,
                    exact: true,
                },
                [SCREENS.SETTINGS.WALLET.ROOT]: {
                    path: ROUTES.SETTINGS_WALLET,
                    exact: true,
                },
                [SCREENS.SETTINGS.ABOUT]: {
                    path: ROUTES.SETTINGS_ABOUT,
                    exact: true,
                },
                [SCREENS.SETTINGS.WORKSPACES]: ROUTES.SETTINGS_WORKSPACES,
            },
        },
        [SCREENS.NOT_FOUND]: '*',
        [NAVIGATORS.LEFT_MODAL_NAVIGATOR]: {
            screens: {
                [SCREENS.LEFT_MODAL.SEARCH]: {
                    screens: {
                        [SCREENS.SEARCH_ROOT]: ROUTES.SEARCH,
                    },
                },
                [SCREENS.LEFT_MODAL.WORKSPACE_SWITCHER]: {
                    screens: {
                        [SCREENS.WORKSPACE_SWITCHER.ROOT]: {
                            path: ROUTES.WORKSPACE_SWITCHER,
                        },
                    },
                },
            },
        },
        [NAVIGATORS.RIGHT_MODAL_NAVIGATOR]: {
            screens: {
                [SCREENS.RIGHT_MODAL.SETTINGS]: {
                    screens: {
                        [SCREENS.SETTINGS.PREFERENCES.PRIORITY_MODE]: {
                            path: ROUTES.SETTINGS_PRIORITY_MODE,
                            exact: true,
                        },
                        [SCREENS.SETTINGS.PREFERENCES.LANGUAGE]: {
                            path: ROUTES.SETTINGS_LANGUAGE,
                            exact: true,
                        },
                        [SCREENS.SETTINGS.PREFERENCES.THEME]: {
                            path: ROUTES.SETTINGS_THEME,
                            exact: true,
                        },
                        [SCREENS.SETTINGS.CLOSE]: {
                            path: ROUTES.SETTINGS_CLOSE,
                            exact: true,
                        },
                        [SCREENS.SETTINGS.WALLET.DOMAIN_CARD]: {
                            path: ROUTES.SETTINGS_WALLET_DOMAINCARD.route,
                            exact: true,
                        },
                        [SCREENS.SETTINGS.WALLET.REPORT_VIRTUAL_CARD_FRAUD]: {
                            path: ROUTES.SETTINGS_REPORT_FRAUD.route,
                            exact: true,
                        },
                        [SCREENS.SETTINGS.WALLET.CARD_GET_PHYSICAL.NAME]: {
                            path: ROUTES.SETTINGS_WALLET_CARD_GET_PHYSICAL_NAME.route,
                            exact: true,
                        },
                        [SCREENS.SETTINGS.WALLET.CARD_GET_PHYSICAL.PHONE]: {
                            path: ROUTES.SETTINGS_WALLET_CARD_GET_PHYSICAL_PHONE.route,
                            exact: true,
                        },
                        [SCREENS.SETTINGS.WALLET.CARD_GET_PHYSICAL.ADDRESS]: {
                            path: ROUTES.SETTINGS_WALLET_CARD_GET_PHYSICAL_ADDRESS.route,
                            exact: true,
                        },
                        [SCREENS.SETTINGS.WALLET.CARD_GET_PHYSICAL.CONFIRM]: {
                            path: ROUTES.SETTINGS_WALLET_CARD_GET_PHYSICAL_CONFIRM.route,
                            exact: true,
                        },
                        [SCREENS.SETTINGS.WALLET.ENABLE_PAYMENTS]: {
                            path: ROUTES.SETTINGS_ENABLE_PAYMENTS,
                            exact: true,
                        },
                        [SCREENS.SETTINGS.WALLET.TRANSFER_BALANCE]: {
                            path: ROUTES.SETTINGS_WALLET_TRANSFER_BALANCE,
                            exact: true,
                        },
                        [SCREENS.SETTINGS.WALLET.CHOOSE_TRANSFER_ACCOUNT]: {
                            path: ROUTES.SETTINGS_WALLET_CHOOSE_TRANSFER_ACCOUNT,
                            exact: true,
                        },
                        [SCREENS.SETTINGS.REPORT_CARD_LOST_OR_DAMAGED]: {
                            path: ROUTES.SETTINGS_WALLET_REPORT_CARD_LOST_OR_DAMAGED.route,
                            exact: true,
                        },
                        [SCREENS.SETTINGS.WALLET.CARD_ACTIVATE]: {
                            path: ROUTES.SETTINGS_WALLET_CARD_ACTIVATE.route,
                            exact: true,
                        },
                        [SCREENS.SETTINGS.WALLET.CARDS_DIGITAL_DETAILS_UPDATE_ADDRESS]: {
                            path: ROUTES.SETTINGS_WALLET_CARD_DIGITAL_DETAILS_UPDATE_ADDRESS.route,
                            exact: true,
                        },
                        [SCREENS.SETTINGS.ADD_DEBIT_CARD]: {
                            path: ROUTES.SETTINGS_ADD_DEBIT_CARD,
                            exact: true,
                        },
                        [SCREENS.SETTINGS.ADD_BANK_ACCOUNT]: {
                            path: ROUTES.SETTINGS_ADD_BANK_ACCOUNT,
                            exact: true,
                        },
                        [SCREENS.SETTINGS.PROFILE.PRONOUNS]: {
                            path: ROUTES.SETTINGS_PRONOUNS,
                            exact: true,
                        },
                        [SCREENS.SETTINGS.PROFILE.DISPLAY_NAME]: {
                            path: ROUTES.SETTINGS_DISPLAY_NAME,
                            exact: true,
                        },
                        [SCREENS.SETTINGS.PROFILE.TIMEZONE]: {
                            path: ROUTES.SETTINGS_TIMEZONE,
                            exact: true,
                        },
                        [SCREENS.SETTINGS.PROFILE.TIMEZONE_SELECT]: {
                            path: ROUTES.SETTINGS_TIMEZONE_SELECT,
                            exact: true,
                        },
                        [SCREENS.SETTINGS.APP_DOWNLOAD_LINKS]: {
                            path: ROUTES.SETTINGS_APP_DOWNLOAD_LINKS,
                            exact: true,
                        },
                        [SCREENS.SETTINGS.TROUBLESHOOT]: {
                            path: ROUTES.SETTINGS_TROUBLESHOOT,
                            exact: true,
                        },
                        [SCREENS.SETTINGS.CONSOLE]: {
                            path: ROUTES.SETTINGS_CONSOLE,
                            exact: true,
                        },
                        [SCREENS.SETTINGS.SHARE_LOG]: ROUTES.SETTINGS_SHARE_LOG.route,
                        [SCREENS.SETTINGS.PROFILE.CONTACT_METHODS]: {
                            path: ROUTES.SETTINGS_CONTACT_METHODS.route,
                            exact: true,
                        },
                        [SCREENS.SETTINGS.PROFILE.CONTACT_METHOD_DETAILS]: {
                            path: ROUTES.SETTINGS_CONTACT_METHOD_DETAILS.route,
                        },
                        [SCREENS.SETTINGS.PROFILE.NEW_CONTACT_METHOD]: {
                            path: ROUTES.SETTINGS_NEW_CONTACT_METHOD.route,
                            exact: true,
                        },
                        [SCREENS.SETTINGS.PROFILE.LEGAL_NAME]: {
                            path: ROUTES.SETTINGS_LEGAL_NAME,
                            exact: true,
                        },
                        [SCREENS.SETTINGS.PROFILE.DATE_OF_BIRTH]: {
                            path: ROUTES.SETTINGS_DATE_OF_BIRTH,
                            exact: true,
                        },
                        [SCREENS.SETTINGS.PROFILE.ADDRESS]: {
                            path: ROUTES.SETTINGS_ADDRESS,
                            exact: true,
                        },
                        [SCREENS.SETTINGS.PROFILE.ADDRESS_COUNTRY]: {
                            path: ROUTES.SETTINGS_ADDRESS_COUNTRY.route,
                            exact: true,
                        },
                        [SCREENS.SETTINGS.TWO_FACTOR_AUTH]: {
                            path: ROUTES.SETTINGS_2FA.route,
                            exact: true,
                        },
                        [SCREENS.SETTINGS.PROFILE.STATUS]: {
                            path: ROUTES.SETTINGS_STATUS,
                            exact: true,
                        },
                        [SCREENS.SETTINGS.PROFILE.STATUS_CLEAR_AFTER]: {
                            path: ROUTES.SETTINGS_STATUS_CLEAR_AFTER,
                        },
                        [SCREENS.SETTINGS.PROFILE.STATUS_CLEAR_AFTER_DATE]: {
                            path: ROUTES.SETTINGS_STATUS_CLEAR_AFTER_DATE,
                        },
                        [SCREENS.SETTINGS.PROFILE.STATUS_CLEAR_AFTER_TIME]: {
                            path: ROUTES.SETTINGS_STATUS_CLEAR_AFTER_TIME,
                        },
                        [SCREENS.WORKSPACE.CURRENCY]: {
                            path: ROUTES.WORKSPACE_PROFILE_CURRENCY.route,
                        },
                        [SCREENS.WORKSPACE.DESCRIPTION]: {
                            path: ROUTES.WORKSPACE_PROFILE_DESCRIPTION.route,
                        },
                        [SCREENS.WORKSPACE.WORKFLOWS_AUTO_REPORTING_FREQUENCY]: {
                            path: ROUTES.WORKSPACE_WORKFLOWS_AUTOREPORTING_FREQUENCY.route,
                        },
                        [SCREENS.WORKSPACE.WORKFLOWS_AUTO_REPORTING_MONTHLY_OFFSET]: {
                            path: ROUTES.WORKSPACE_WORKFLOWS_AUTOREPORTING_MONTHLY_OFFSET.route,
                        },
                        [SCREENS.WORKSPACE.SHARE]: {
                            path: ROUTES.WORKSPACE_PROFILE_SHARE.route,
                        },
                        [SCREENS.WORKSPACE.RATE_AND_UNIT]: {
                            path: ROUTES.WORKSPACE_RATE_AND_UNIT.route,
                        },
                        [SCREENS.WORKSPACE.RATE_AND_UNIT_RATE]: {
                            path: ROUTES.WORKSPACE_RATE_AND_UNIT_RATE.route,
                        },
                        [SCREENS.WORKSPACE.RATE_AND_UNIT_UNIT]: {
                            path: ROUTES.WORKSPACE_RATE_AND_UNIT_UNIT.route,
                        },
                        [SCREENS.WORKSPACE.INVITE]: {
                            path: ROUTES.WORKSPACE_INVITE.route,
                        },
                        [SCREENS.WORKSPACE.WORKFLOWS_APPROVER]: {
                            path: ROUTES.WORKSPACE_WORKFLOWS_APPROVER.route,
                        },
                        [SCREENS.WORKSPACE.INVITE_MESSAGE]: {
                            path: ROUTES.WORKSPACE_INVITE_MESSAGE.route,
                        },
                        [SCREENS.WORKSPACE.CATEGORY_SETTINGS]: {
                            path: ROUTES.WORKSPACE_CATEGORY_SETTINGS.route,
                            parse: {
                                categoryName: (categoryName: string) => decodeURIComponent(categoryName),
                            },
                        },
                        [SCREENS.WORKSPACE.CATEGORIES_SETTINGS]: {
                            path: ROUTES.WORKSPACE_CATEGORIES_SETTINGS.route,
                        },
                        [SCREENS.WORKSPACE.WORKFLOWS_PAYER]: {
                            path: ROUTES.WORKSPACE_WORKFLOWS_PAYER.route,
                        },
                        [SCREENS.WORKSPACE.MEMBER_DETAILS]: {
                            path: ROUTES.WORKSPACE_MEMBER_DETAILS.route,
                        },
                        [SCREENS.WORKSPACE.MEMBER_DETAILS_ROLE_SELECTION]: {
                            path: ROUTES.WORKSPACE_MEMBER_ROLE_SELECTION.route,
                        },
                        [SCREENS.WORKSPACE.CATEGORY_CREATE]: {
                            path: ROUTES.WORKSPACE_CATEGORY_CREATE.route,
                        },
                        [SCREENS.WORKSPACE.CATEGORY_EDIT]: {
                            path: ROUTES.WORKSPACE_CATEGORY_EDIT.route,
                            parse: {
                                categoryName: (categoryName: string) => decodeURIComponent(categoryName),
                            },
                        },
                        [SCREENS.WORKSPACE.CREATE_DISTANCE_RATE]: {
                            path: ROUTES.WORKSPACE_CREATE_DISTANCE_RATE.route,
                        },
                        [SCREENS.WORKSPACE.TAGS_SETTINGS]: {
                            path: ROUTES.WORKSPACE_TAGS_SETTINGS.route,
                        },
                        [SCREENS.WORKSPACE.TAGS_EDIT]: {
                            path: ROUTES.WORKSPACE_EDIT_TAGS.route,
                        },
                        [SCREENS.WORKSPACE.TAG_CREATE]: {
                            path: ROUTES.WORKSPACE_TAG_CREATE.route,
                        },
<<<<<<< HEAD
                        [SCREENS.WORKSPACE.TAG_EDIT]: {
                            path: ROUTES.WORKSPACE_TAG_EDIT.route,
=======
                        [SCREENS.WORKSPACE.TAG_SETTINGS]: {
                            path: ROUTES.WORKSPACE_TAG_SETTINGS.route,
>>>>>>> 37cde713
                            parse: {
                                tagName: (tagName: string) => decodeURIComponent(tagName),
                            },
                        },
                        [SCREENS.REIMBURSEMENT_ACCOUNT]: {
                            path: ROUTES.BANK_ACCOUNT_WITH_STEP_TO_OPEN.route,
                            exact: true,
                        },
                        [SCREENS.GET_ASSISTANCE]: {
                            path: ROUTES.GET_ASSISTANCE.route,
                        },
                        [SCREENS.KEYBOARD_SHORTCUTS]: {
                            path: ROUTES.KEYBOARD_SHORTCUTS,
                        },
                        [SCREENS.WORKSPACE.NAME]: ROUTES.WORKSPACE_PROFILE_NAME.route,
                        [SCREENS.SETTINGS.SHARE_CODE]: {
                            path: ROUTES.SETTINGS_SHARE_CODE,
                        },
                        [SCREENS.SETTINGS.EXIT_SURVEY.REASON]: {
                            path: ROUTES.SETTINGS_EXIT_SURVEY_REASON,
                        },
                        [SCREENS.SETTINGS.EXIT_SURVEY.RESPONSE]: {
                            path: ROUTES.SETTINGS_EXIT_SURVEY_RESPONSE.route,
                        },
                        [SCREENS.SETTINGS.EXIT_SURVEY.CONFIRM]: {
                            path: ROUTES.SETTINGS_EXIT_SURVEY_CONFIRM.route,
                        },
                    },
                },
                [SCREENS.RIGHT_MODAL.PRIVATE_NOTES]: {
                    screens: {
                        [SCREENS.PRIVATE_NOTES.LIST]: ROUTES.PRIVATE_NOTES_LIST.route,
                        [SCREENS.PRIVATE_NOTES.EDIT]: ROUTES.PRIVATE_NOTES_EDIT.route,
                    },
                },
                [SCREENS.RIGHT_MODAL.REPORT_DETAILS]: {
                    screens: {
                        [SCREENS.REPORT_DETAILS.ROOT]: ROUTES.REPORT_WITH_ID_DETAILS.route,
                        [SCREENS.REPORT_DETAILS.SHARE_CODE]: ROUTES.REPORT_WITH_ID_DETAILS_SHARE_CODE.route,
                    },
                },
                [SCREENS.RIGHT_MODAL.REPORT_SETTINGS]: {
                    screens: {
                        [SCREENS.REPORT_SETTINGS.ROOT]: {
                            path: ROUTES.REPORT_SETTINGS.route,
                        },
                        [SCREENS.REPORT_SETTINGS.ROOM_NAME]: {
                            path: ROUTES.REPORT_SETTINGS_ROOM_NAME.route,
                        },
                        [SCREENS.REPORT_SETTINGS.NOTIFICATION_PREFERENCES]: {
                            path: ROUTES.REPORT_SETTINGS_NOTIFICATION_PREFERENCES.route,
                        },
                        [SCREENS.REPORT_SETTINGS.WRITE_CAPABILITY]: {
                            path: ROUTES.REPORT_SETTINGS_WRITE_CAPABILITY.route,
                        },
                        [SCREENS.REPORT_SETTINGS.VISIBILITY]: {
                            path: ROUTES.REPORT_SETTINGS_VISIBILITY.route,
                        },
                    },
                },
                [SCREENS.RIGHT_MODAL.REPORT_DESCRIPTION]: {
                    screens: {
                        [SCREENS.REPORT_DESCRIPTION_ROOT]: ROUTES.REPORT_DESCRIPTION.route,
                    },
                },
                [SCREENS.RIGHT_MODAL.NEW_CHAT]: {
                    screens: {
                        [SCREENS.NEW_CHAT.ROOT]: {
                            path: ROUTES.NEW,
                            exact: true,
                            screens: {
                                [SCREENS.NEW_CHAT.NEW_CHAT]: {
                                    path: ROUTES.NEW_CHAT,
                                    exact: true,
                                },
                                [SCREENS.NEW_CHAT.NEW_ROOM]: {
                                    path: ROUTES.NEW_ROOM,
                                    exact: true,
                                },
                            },
                        },
                    },
                },
                [SCREENS.RIGHT_MODAL.NEW_TASK]: {
                    screens: {
                        [SCREENS.NEW_TASK.ROOT]: ROUTES.NEW_TASK,
                        [SCREENS.NEW_TASK.TASK_ASSIGNEE_SELECTOR]: ROUTES.NEW_TASK_ASSIGNEE,
                        [SCREENS.NEW_TASK.TASK_SHARE_DESTINATION_SELECTOR]: ROUTES.NEW_TASK_SHARE_DESTINATION,
                        [SCREENS.NEW_TASK.DETAILS]: ROUTES.NEW_TASK_DETAILS,
                        [SCREENS.NEW_TASK.TITLE]: ROUTES.NEW_TASK_TITLE,
                        [SCREENS.NEW_TASK.DESCRIPTION]: ROUTES.NEW_TASK_DESCRIPTION,
                    },
                },
                [SCREENS.RIGHT_MODAL.ONBOARD_ENGAGEMENT]: {
                    screens: {
                        [SCREENS.ONBOARD_ENGAGEMENT.ROOT]: ROUTES.ONBOARD,
                        [SCREENS.ONBOARD_ENGAGEMENT.MANAGE_TEAMS_EXPENSES]: ROUTES.ONBOARD_MANAGE_EXPENSES,
                        [SCREENS.ONBOARD_ENGAGEMENT.EXPENSIFY_CLASSIC]: ROUTES.ONBOARD_EXPENSIFY_CLASSIC,
                    },
                },
                [SCREENS.RIGHT_MODAL.TEACHERS_UNITE]: {
                    screens: {
                        [SCREENS.SAVE_THE_WORLD.ROOT]: ROUTES.TEACHERS_UNITE,
                        [SCREENS.I_KNOW_A_TEACHER]: ROUTES.I_KNOW_A_TEACHER,
                        [SCREENS.INTRO_SCHOOL_PRINCIPAL]: ROUTES.INTRO_SCHOOL_PRINCIPAL,
                        [SCREENS.I_AM_A_TEACHER]: ROUTES.I_AM_A_TEACHER,
                    },
                },
                [SCREENS.RIGHT_MODAL.DETAILS]: {
                    screens: {
                        [SCREENS.DETAILS_ROOT]: ROUTES.DETAILS.route,
                    },
                },
                [SCREENS.RIGHT_MODAL.PROFILE]: {
                    screens: {
                        [SCREENS.PROFILE_ROOT]: ROUTES.PROFILE.route,
                    },
                },
                [SCREENS.RIGHT_MODAL.PARTICIPANTS]: {
                    screens: {
                        [SCREENS.REPORT_PARTICIPANTS_ROOT]: ROUTES.REPORT_PARTICIPANTS.route,
                    },
                },
                [SCREENS.RIGHT_MODAL.ROOM_INVITE]: {
                    screens: {
                        [SCREENS.ROOM_INVITE_ROOT]: ROUTES.ROOM_INVITE.route,
                    },
                },
                [SCREENS.RIGHT_MODAL.ROOM_MEMBERS]: {
                    screens: {
                        [SCREENS.ROOM_MEMBERS_ROOT]: ROUTES.ROOM_MEMBERS.route,
                    },
                },
                [SCREENS.RIGHT_MODAL.MONEY_REQUEST]: {
                    screens: {
                        [SCREENS.MONEY_REQUEST.START]: ROUTES.MONEY_REQUEST_START.route,
                        [SCREENS.MONEY_REQUEST.CREATE]: {
                            path: ROUTES.MONEY_REQUEST_CREATE.route,
                            exact: true,
                            screens: {
                                distance: {
                                    path: ROUTES.MONEY_REQUEST_CREATE_TAB_DISTANCE.route,
                                    exact: true,
                                },
                                manual: {
                                    path: ROUTES.MONEY_REQUEST_CREATE_TAB_MANUAL.route,
                                    exact: true,
                                },
                                scan: {
                                    path: ROUTES.MONEY_REQUEST_CREATE_TAB_SCAN.route,
                                    exact: true,
                                },
                            },
                        },
                        [SCREENS.MONEY_REQUEST.STEP_AMOUNT]: ROUTES.MONEY_REQUEST_STEP_AMOUNT.route,
                        [SCREENS.MONEY_REQUEST.STEP_CATEGORY]: ROUTES.MONEY_REQUEST_STEP_CATEGORY.route,
                        [SCREENS.MONEY_REQUEST.STEP_CONFIRMATION]: ROUTES.MONEY_REQUEST_STEP_CONFIRMATION.route,
                        [SCREENS.MONEY_REQUEST.STEP_CURRENCY]: ROUTES.MONEY_REQUEST_STEP_CURRENCY.route,
                        [SCREENS.MONEY_REQUEST.STEP_DATE]: ROUTES.MONEY_REQUEST_STEP_DATE.route,
                        [SCREENS.MONEY_REQUEST.STEP_DESCRIPTION]: ROUTES.MONEY_REQUEST_STEP_DESCRIPTION.route,
                        [SCREENS.MONEY_REQUEST.STEP_DISTANCE]: ROUTES.MONEY_REQUEST_STEP_DISTANCE.route,
                        [SCREENS.MONEY_REQUEST.HOLD]: ROUTES.MONEY_REQUEST_HOLD_REASON.route,
                        [SCREENS.MONEY_REQUEST.STEP_MERCHANT]: ROUTES.MONEY_REQUEST_STEP_MERCHANT.route,
                        [SCREENS.MONEY_REQUEST.STEP_PARTICIPANTS]: ROUTES.MONEY_REQUEST_STEP_PARTICIPANTS.route,
                        [SCREENS.MONEY_REQUEST.STEP_SCAN]: ROUTES.MONEY_REQUEST_STEP_SCAN.route,
                        [SCREENS.MONEY_REQUEST.STEP_TAG]: ROUTES.MONEY_REQUEST_STEP_TAG.route,
                        [SCREENS.MONEY_REQUEST.STEP_WAYPOINT]: ROUTES.MONEY_REQUEST_STEP_WAYPOINT.route,
                        [SCREENS.MONEY_REQUEST.AMOUNT]: ROUTES.MONEY_REQUEST_AMOUNT.route,
                        [SCREENS.MONEY_REQUEST.STEP_TAX_AMOUNT]: ROUTES.MONEY_REQUEST_STEP_TAX_AMOUNT.route,
                        [SCREENS.MONEY_REQUEST.STEP_TAX_RATE]: ROUTES.MONEY_REQUEST_STEP_TAX_RATE.route,
                        [SCREENS.MONEY_REQUEST.PARTICIPANTS]: ROUTES.MONEY_REQUEST_PARTICIPANTS.route,
                        [SCREENS.MONEY_REQUEST.CONFIRMATION]: ROUTES.MONEY_REQUEST_CONFIRMATION.route,
                        [SCREENS.MONEY_REQUEST.CURRENCY]: ROUTES.MONEY_REQUEST_CURRENCY.route,
                        [SCREENS.MONEY_REQUEST.RECEIPT]: ROUTES.MONEY_REQUEST_RECEIPT.route,
                        [SCREENS.MONEY_REQUEST.DISTANCE]: ROUTES.MONEY_REQUEST_DISTANCE.route,
                        [SCREENS.IOU_SEND.ENABLE_PAYMENTS]: ROUTES.IOU_SEND_ENABLE_PAYMENTS,
                        [SCREENS.IOU_SEND.ADD_BANK_ACCOUNT]: ROUTES.IOU_SEND_ADD_BANK_ACCOUNT,
                        [SCREENS.IOU_SEND.ADD_DEBIT_CARD]: ROUTES.IOU_SEND_ADD_DEBIT_CARD,
                    },
                },
                [SCREENS.RIGHT_MODAL.SPLIT_DETAILS]: {
                    screens: {
                        [SCREENS.SPLIT_DETAILS.ROOT]: ROUTES.SPLIT_BILL_DETAILS.route,
                        [SCREENS.SPLIT_DETAILS.EDIT_REQUEST]: ROUTES.EDIT_SPLIT_BILL.route,
                        [SCREENS.SPLIT_DETAILS.EDIT_CURRENCY]: ROUTES.EDIT_SPLIT_BILL_CURRENCY.route,
                    },
                },
                [SCREENS.RIGHT_MODAL.TASK_DETAILS]: {
                    screens: {
                        [SCREENS.TASK.TITLE]: ROUTES.TASK_TITLE.route,
                        [SCREENS.TASK.ASSIGNEE]: ROUTES.TASK_ASSIGNEE.route,
                    },
                },
                [SCREENS.RIGHT_MODAL.ADD_PERSONAL_BANK_ACCOUNT]: {
                    screens: {
                        [SCREENS.ADD_PERSONAL_BANK_ACCOUNT_ROOT]: ROUTES.BANK_ACCOUNT_PERSONAL,
                    },
                },
                [SCREENS.RIGHT_MODAL.ENABLE_PAYMENTS]: {
                    screens: {
                        [SCREENS.ENABLE_PAYMENTS_ROOT]: ROUTES.ENABLE_PAYMENTS,
                    },
                },
                [SCREENS.RIGHT_MODAL.WALLET_STATEMENT]: {
                    screens: {
                        [SCREENS.WALLET_STATEMENT_ROOT]: ROUTES.WALLET_STATEMENT_WITH_DATE,
                    },
                },
                [SCREENS.RIGHT_MODAL.FLAG_COMMENT]: {
                    screens: {
                        [SCREENS.FLAG_COMMENT_ROOT]: ROUTES.FLAG_COMMENT.route,
                    },
                },
                [SCREENS.RIGHT_MODAL.EDIT_REQUEST]: {
                    screens: {
                        [SCREENS.EDIT_REQUEST.ROOT]: ROUTES.EDIT_REQUEST.route,
                        [SCREENS.EDIT_REQUEST.CURRENCY]: ROUTES.EDIT_CURRENCY_REQUEST.route,
                        [SCREENS.EDIT_REQUEST.REPORT_FIELD]: ROUTES.EDIT_REPORT_FIELD_REQUEST.route,
                    },
                },
                [SCREENS.RIGHT_MODAL.SIGN_IN]: {
                    screens: {
                        [SCREENS.SIGN_IN_ROOT]: ROUTES.SIGN_IN_MODAL,
                    },
                },
                [SCREENS.RIGHT_MODAL.REFERRAL]: {
                    screens: {
                        [SCREENS.REFERRAL_DETAILS]: ROUTES.REFERRAL_DETAILS_MODAL.route,
                    },
                },
                [SCREENS.RIGHT_MODAL.PROCESS_MONEY_REQUEST_HOLD]: {
                    screens: {
                        [SCREENS.PROCESS_MONEY_REQUEST_HOLD_ROOT]: ROUTES.PROCESS_MONEY_REQUEST_HOLD,
                    },
                },
            },
        },

        [NAVIGATORS.FULL_SCREEN_NAVIGATOR]: {
            screens: {
                [SCREENS.WORKSPACE.INITIAL]: {
                    path: ROUTES.WORKSPACE_INITIAL.route,
                },
                [SCREENS.WORKSPACES_CENTRAL_PANE]: {
                    screens: {
                        [SCREENS.WORKSPACE.PROFILE]: ROUTES.WORKSPACE_PROFILE.route,
                        [SCREENS.WORKSPACE.CARD]: {
                            path: ROUTES.WORKSPACE_CARD.route,
                        },
                        [SCREENS.WORKSPACE.WORKFLOWS]: {
                            path: ROUTES.WORKSPACE_WORKFLOWS.route,
                        },
                        [SCREENS.WORKSPACE.REIMBURSE]: {
                            path: ROUTES.WORKSPACE_REIMBURSE.route,
                        },
                        [SCREENS.WORKSPACE.BILLS]: {
                            path: ROUTES.WORKSPACE_BILLS.route,
                        },
                        [SCREENS.WORKSPACE.INVOICES]: {
                            path: ROUTES.WORKSPACE_INVOICES.route,
                        },
                        [SCREENS.WORKSPACE.TRAVEL]: {
                            path: ROUTES.WORKSPACE_TRAVEL.route,
                        },
                        [SCREENS.WORKSPACE.MEMBERS]: {
                            path: ROUTES.WORKSPACE_MEMBERS.route,
                        },
                        [SCREENS.WORKSPACE.CATEGORIES]: {
                            path: ROUTES.WORKSPACE_CATEGORIES.route,
                        },
                        [SCREENS.WORKSPACE.MORE_FEATURES]: {
                            path: ROUTES.WORKSPACE_MORE_FEATURES.route,
                        },
                        [SCREENS.WORKSPACE.TAGS]: {
                            path: ROUTES.WORKSPACE_TAGS.route,
                        },
                        [SCREENS.WORKSPACE.TAXES]: {
                            path: ROUTES.WORKSPACE_TAXES.route,
                        },
                        [SCREENS.WORKSPACE.DISTANCE_RATES]: {
                            path: ROUTES.WORKSPACE_DISTANCE_RATES.route,
                        },
                    },
                },
            },
        },
    },
};

export default config;<|MERGE_RESOLUTION|>--- conflicted
+++ resolved
@@ -301,13 +301,11 @@
                         [SCREENS.WORKSPACE.TAG_CREATE]: {
                             path: ROUTES.WORKSPACE_TAG_CREATE.route,
                         },
-<<<<<<< HEAD
                         [SCREENS.WORKSPACE.TAG_EDIT]: {
                             path: ROUTES.WORKSPACE_TAG_EDIT.route,
-=======
+                        },
                         [SCREENS.WORKSPACE.TAG_SETTINGS]: {
                             path: ROUTES.WORKSPACE_TAG_SETTINGS.route,
->>>>>>> 37cde713
                             parse: {
                                 tagName: (tagName: string) => decodeURIComponent(tagName),
                             },
