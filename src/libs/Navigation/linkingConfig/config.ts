--- conflicted
+++ resolved
@@ -406,11 +406,6 @@
                         [SCREENS.MONEY_REQUEST.CURRENCY]: ROUTES.MONEY_REQUEST_CURRENCY.route,
                         [SCREENS.MONEY_REQUEST.DESCRIPTION]: ROUTES.MONEY_REQUEST_DESCRIPTION.route,
                         [SCREENS.MONEY_REQUEST.CATEGORY]: ROUTES.MONEY_REQUEST_CATEGORY.route,
-<<<<<<< HEAD
-                        [SCREENS.MONEY_REQUEST.TAG]: ROUTES.MONEY_REQUEST_TAG.route,
-=======
-                        [SCREENS.MONEY_REQUEST.MERCHANT]: ROUTES.MONEY_REQUEST_MERCHANT.route,
->>>>>>> 34330e26
                         [SCREENS.MONEY_REQUEST.RECEIPT]: ROUTES.MONEY_REQUEST_RECEIPT.route,
                         [SCREENS.MONEY_REQUEST.DISTANCE]: ROUTES.MONEY_REQUEST_DISTANCE.route,
                         [SCREENS.IOU_SEND.ENABLE_PAYMENTS]: ROUTES.IOU_SEND_ENABLE_PAYMENTS,
