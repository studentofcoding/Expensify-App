import type {LinkingOptions} from '@react-navigation/native';
import type {RootStackParamList} from '@navigation/types';
import NAVIGATORS from '@src/NAVIGATORS';
import ROUTES from '@src/ROUTES';
import type {Screen} from '@src/SCREENS';
import SCREENS from '@src/SCREENS';
import type {RouteConfig} from './createNormalizedConfigs';
import createNormalizedConfigs from './createNormalizedConfigs';

// Moved to a separate file to avoid cyclic dependencies.
const config: LinkingOptions<RootStackParamList>['config'] = {
    initialRouteName: NAVIGATORS.BOTTOM_TAB_NAVIGATOR,
    screens: {
        // Main Routes
        [SCREENS.VALIDATE_LOGIN]: ROUTES.VALIDATE_LOGIN,
        [SCREENS.UNLINK_LOGIN]: ROUTES.UNLINK_LOGIN,
        [SCREENS.TRANSITION_BETWEEN_APPS]: ROUTES.TRANSITION_BETWEEN_APPS,
        [SCREENS.CONNECTION_COMPLETE]: ROUTES.CONNECTION_COMPLETE,
        [SCREENS.CONCIERGE]: ROUTES.CONCIERGE,
        [SCREENS.TRACK_EXPENSE]: ROUTES.TRACK_EXPENSE,
        [SCREENS.SUBMIT_EXPENSE]: ROUTES.SUBMIT_EXPENSE,
        [SCREENS.SIGN_IN_WITH_APPLE_DESKTOP]: ROUTES.APPLE_SIGN_IN,
        [SCREENS.SIGN_IN_WITH_GOOGLE_DESKTOP]: ROUTES.GOOGLE_SIGN_IN,
        [SCREENS.SAML_SIGN_IN]: ROUTES.SAML_SIGN_IN,
        [SCREENS.DESKTOP_SIGN_IN_REDIRECT]: ROUTES.DESKTOP_SIGN_IN_REDIRECT,
        [SCREENS.ATTACHMENTS]: ROUTES.ATTACHMENTS.route,
        [SCREENS.PROFILE_AVATAR]: ROUTES.PROFILE_AVATAR.route,
        [SCREENS.WORKSPACE_AVATAR]: ROUTES.WORKSPACE_AVATAR.route,
        [SCREENS.REPORT_AVATAR]: ROUTES.REPORT_AVATAR.route,
        [SCREENS.TRANSACTION_RECEIPT]: ROUTES.TRANSACTION_RECEIPT.route,
        [SCREENS.WORKSPACE_JOIN_USER]: ROUTES.WORKSPACE_JOIN_USER.route,
        [SCREENS.REPORT]: ROUTES.REPORT_WITH_ID.route,
        [SCREENS.SETTINGS.PROFILE.ROOT]: {
            path: ROUTES.SETTINGS_PROFILE,
            exact: true,
        },
        [SCREENS.SETTINGS.PREFERENCES.ROOT]: {
            path: ROUTES.SETTINGS_PREFERENCES,
            exact: true,
        },
        [SCREENS.SETTINGS.SECURITY]: {
            path: ROUTES.SETTINGS_SECURITY,
            exact: true,
        },
        [SCREENS.SETTINGS.WALLET.ROOT]: {
            path: ROUTES.SETTINGS_WALLET,
            exact: true,
        },
        [SCREENS.SETTINGS.ABOUT]: {
            path: ROUTES.SETTINGS_ABOUT,
            exact: true,
        },
        [SCREENS.SETTINGS.TROUBLESHOOT]: {
            path: ROUTES.SETTINGS_TROUBLESHOOT,
            exact: true,
        },
        [SCREENS.SETTINGS.WORKSPACES]: ROUTES.SETTINGS_WORKSPACES,
        [SCREENS.SEARCH.CENTRAL_PANE]: {
            path: ROUTES.SEARCH_CENTRAL_PANE.route,
        },
        [SCREENS.SETTINGS.SAVE_THE_WORLD]: ROUTES.SETTINGS_SAVE_THE_WORLD,
        [SCREENS.SETTINGS.SUBSCRIPTION.ROOT]: ROUTES.SETTINGS_SUBSCRIPTION,

        // Sidebar
        [NAVIGATORS.BOTTOM_TAB_NAVIGATOR]: {
            path: ROUTES.ROOT,
            initialRouteName: SCREENS.HOME,
            screens: {
                [SCREENS.HOME]: ROUTES.HOME,
                [SCREENS.SETTINGS.ROOT]: {
                    path: ROUTES.SETTINGS,
                },
            },
        },

        [SCREENS.NOT_FOUND]: '*',
        [NAVIGATORS.LEFT_MODAL_NAVIGATOR]: {
            screens: {
                [SCREENS.LEFT_MODAL.CHAT_FINDER]: ROUTES.CHAT_FINDER,
                [SCREENS.LEFT_MODAL.WORKSPACE_SWITCHER]: {
                    path: ROUTES.WORKSPACE_SWITCHER,
                },
            },
        },
        [NAVIGATORS.FEATURE_TRANING_MODAL_NAVIGATOR]: {
            screens: {
                [SCREENS.FEATURE_TRAINING_ROOT]: {
                    path: ROUTES.TRACK_TRAINING_MODAL,
                    exact: true,
                },
            },
        },
        [NAVIGATORS.WELCOME_VIDEO_MODAL_NAVIGATOR]: {
            screens: {
                [SCREENS.WELCOME_VIDEO.ROOT]: {
                    path: ROUTES.WELCOME_VIDEO_ROOT,
                    exact: true,
                },
            },
        },
        [NAVIGATORS.EXPLANATION_MODAL_NAVIGATOR]: {
            screens: {
                [SCREENS.EXPLANATION_MODAL.ROOT]: {
                    path: ROUTES.EXPLANATION_MODAL_ROOT,
                    exact: true,
                },
            },
        },
        [NAVIGATORS.ONBOARDING_MODAL_NAVIGATOR]: {
            // Don't set the initialRouteName, because when the user continues from the last visited onboarding page,
            // the onboarding purpose page will be briefly visible.
            path: ROUTES.ONBOARDING_ROOT.route,
            screens: {
                [SCREENS.ONBOARDING.PURPOSE]: {
                    path: ROUTES.ONBOARDING_PURPOSE.route,
                    exact: true,
                },
                [SCREENS.ONBOARDING.PERSONAL_DETAILS]: {
                    path: ROUTES.ONBOARDING_PERSONAL_DETAILS.route,
                    exact: true,
                },
                [SCREENS.ONBOARDING.WORK]: {
                    path: ROUTES.ONBOARDING_WORK.route,
                    exact: true,
                },
            },
        },
        [NAVIGATORS.RIGHT_MODAL_NAVIGATOR]: {
            screens: {
                [SCREENS.RIGHT_MODAL.SETTINGS]: {
                    screens: {
                        [SCREENS.SETTINGS.PREFERENCES.PRIORITY_MODE]: {
                            path: ROUTES.SETTINGS_PRIORITY_MODE,
                            exact: true,
                        },
                        [SCREENS.SETTINGS.PREFERENCES.LANGUAGE]: {
                            path: ROUTES.SETTINGS_LANGUAGE,
                            exact: true,
                        },
                        [SCREENS.SETTINGS.SUBSCRIPTION.ADD_PAYMENT_CARD]: {
                            path: ROUTES.SETTINGS_SUBSCRIPTION_ADD_PAYMENT_CARD,
                            exact: true,
                        },
                        [SCREENS.SETTINGS.SUBSCRIPTION.CHANGE_BILLING_CURRENCY]: {
                            path: ROUTES.SETTINGS_SUBSCRIPTION_CHANGE_BILLING_CURRENCY,
                            exact: true,
                        },
                        [SCREENS.SETTINGS.SUBSCRIPTION.CHANGE_PAYMENT_CURRENCY]: {
                            path: ROUTES.SETTINGS_SUBSCRIPTION_CHANGE_PAYMENT_CURRENCY,
                            exact: true,
                        },
                        [SCREENS.SETTINGS.ADD_PAYMENT_CARD_CHANGE_CURRENCY]: {
                            path: ROUTES.SETTINGS_CHANGE_CURRENCY,
                            exact: true,
                        },
                        [SCREENS.SETTINGS.PREFERENCES.THEME]: {
                            path: ROUTES.SETTINGS_THEME,
                            exact: true,
                        },
                        [SCREENS.SETTINGS.CLOSE]: {
                            path: ROUTES.SETTINGS_CLOSE,
                            exact: true,
                        },
                        [SCREENS.SETTINGS.WALLET.VERIFY_ACCOUNT]: {
                            path: ROUTES.SETTINGS_WALLET_VERIFY_ACCOUNT.route,
                            exact: true,
                        },
                        [SCREENS.SETTINGS.WALLET.DOMAIN_CARD]: {
                            path: ROUTES.SETTINGS_WALLET_DOMAINCARD.route,
                            exact: true,
                        },
                        [SCREENS.SETTINGS.WALLET.REPORT_VIRTUAL_CARD_FRAUD]: {
                            path: ROUTES.SETTINGS_REPORT_FRAUD.route,
                            exact: true,
                        },
                        [SCREENS.SETTINGS.WALLET.CARD_GET_PHYSICAL.NAME]: {
                            path: ROUTES.SETTINGS_WALLET_CARD_GET_PHYSICAL_NAME.route,
                            exact: true,
                        },
                        [SCREENS.SETTINGS.WALLET.CARD_GET_PHYSICAL.PHONE]: {
                            path: ROUTES.SETTINGS_WALLET_CARD_GET_PHYSICAL_PHONE.route,
                            exact: true,
                        },
                        [SCREENS.SETTINGS.WALLET.CARD_GET_PHYSICAL.ADDRESS]: {
                            path: ROUTES.SETTINGS_WALLET_CARD_GET_PHYSICAL_ADDRESS.route,
                            exact: true,
                        },
                        [SCREENS.SETTINGS.WALLET.CARD_GET_PHYSICAL.CONFIRM]: {
                            path: ROUTES.SETTINGS_WALLET_CARD_GET_PHYSICAL_CONFIRM.route,
                            exact: true,
                        },
                        [SCREENS.SETTINGS.WALLET.ENABLE_PAYMENTS]: {
                            path: ROUTES.SETTINGS_ENABLE_PAYMENTS,
                            exact: true,
                        },
                        [SCREENS.SETTINGS.WALLET.TRANSFER_BALANCE]: {
                            path: ROUTES.SETTINGS_WALLET_TRANSFER_BALANCE,
                            exact: true,
                        },
                        [SCREENS.SETTINGS.WALLET.CHOOSE_TRANSFER_ACCOUNT]: {
                            path: ROUTES.SETTINGS_WALLET_CHOOSE_TRANSFER_ACCOUNT,
                            exact: true,
                        },
                        [SCREENS.SETTINGS.REPORT_CARD_LOST_OR_DAMAGED]: {
                            path: ROUTES.SETTINGS_WALLET_REPORT_CARD_LOST_OR_DAMAGED.route,
                            exact: true,
                        },
                        [SCREENS.SETTINGS.WALLET.CARD_ACTIVATE]: {
                            path: ROUTES.SETTINGS_WALLET_CARD_ACTIVATE.route,
                            exact: true,
                        },
                        [SCREENS.SETTINGS.WALLET.CARDS_DIGITAL_DETAILS_UPDATE_ADDRESS]: {
                            path: ROUTES.SETTINGS_WALLET_CARD_DIGITAL_DETAILS_UPDATE_ADDRESS.route,
                            exact: true,
                        },
                        [SCREENS.SETTINGS.ADD_DEBIT_CARD]: {
                            path: ROUTES.SETTINGS_ADD_DEBIT_CARD,
                            exact: true,
                        },
                        [SCREENS.SETTINGS.ADD_BANK_ACCOUNT]: {
                            path: ROUTES.SETTINGS_ADD_BANK_ACCOUNT,
                            exact: true,
                        },
                        [SCREENS.SETTINGS.PROFILE.PRONOUNS]: {
                            path: ROUTES.SETTINGS_PRONOUNS,
                            exact: true,
                        },
                        [SCREENS.SETTINGS.PROFILE.DISPLAY_NAME]: {
                            path: ROUTES.SETTINGS_DISPLAY_NAME,
                            exact: true,
                        },
                        [SCREENS.SETTINGS.PROFILE.TIMEZONE]: {
                            path: ROUTES.SETTINGS_TIMEZONE,
                            exact: true,
                        },
                        [SCREENS.SETTINGS.PROFILE.TIMEZONE_SELECT]: {
                            path: ROUTES.SETTINGS_TIMEZONE_SELECT,
                            exact: true,
                        },
                        [SCREENS.SETTINGS.APP_DOWNLOAD_LINKS]: {
                            path: ROUTES.SETTINGS_APP_DOWNLOAD_LINKS,
                            exact: true,
                        },
                        [SCREENS.SETTINGS.CONSOLE]: {
                            path: ROUTES.SETTINGS_CONSOLE.route,
                            exact: true,
                        },
                        [SCREENS.SETTINGS.SHARE_LOG]: ROUTES.SETTINGS_SHARE_LOG.route,
                        [SCREENS.SETTINGS.PROFILE.CONTACT_METHODS]: {
                            path: ROUTES.SETTINGS_CONTACT_METHODS.route,
                            exact: true,
                        },
                        [SCREENS.SETTINGS.PROFILE.CONTACT_METHOD_DETAILS]: {
                            path: ROUTES.SETTINGS_CONTACT_METHOD_DETAILS.route,
                        },
                        [SCREENS.SETTINGS.PROFILE.CONTACT_METHOD_VALIDATE_ACTION]: {
                            path: ROUTES.SETINGS_CONTACT_METHOD_VALIDATE_ACTION,
                        },
                        [SCREENS.SETTINGS.PROFILE.NEW_CONTACT_METHOD]: {
                            path: ROUTES.SETTINGS_NEW_CONTACT_METHOD.route,
                            exact: true,
                        },
                        [SCREENS.SETTINGS.PROFILE.LEGAL_NAME]: {
                            path: ROUTES.SETTINGS_LEGAL_NAME,
                            exact: true,
                        },
                        [SCREENS.SETTINGS.PROFILE.DATE_OF_BIRTH]: {
                            path: ROUTES.SETTINGS_DATE_OF_BIRTH,
                            exact: true,
                        },
                        [SCREENS.SETTINGS.PROFILE.ADDRESS]: {
                            path: ROUTES.SETTINGS_ADDRESS,
                            exact: true,
                        },
                        [SCREENS.SETTINGS.PROFILE.ADDRESS_COUNTRY]: {
                            path: ROUTES.SETTINGS_ADDRESS_COUNTRY.route,
                            exact: true,
                        },
                        [SCREENS.SETTINGS.PROFILE.ADDRESS_STATE]: {
                            path: ROUTES.SETTINGS_ADDRESS_STATE.route,
                            exact: true,
                        },
                        [SCREENS.SETTINGS.TWO_FACTOR_AUTH]: {
                            path: ROUTES.SETTINGS_2FA.route,
                            exact: true,
                        },
                        [SCREENS.SETTINGS.DELEGATE.ADD_DELEGATE]: {
                            path: ROUTES.SETTINGS_ADD_DELEGATE,
                            exact: true,
                        },
                        [SCREENS.SETTINGS.DELEGATE.DELEGATE_ROLE]: {
                            path: ROUTES.SETTINGS_DELEGATE_ROLE.route,
                            parse: {
                                login: (login: string) => decodeURIComponent(login),
                            },
                        },
                        [SCREENS.SETTINGS.DELEGATE.DELEGATE_CONFIRM]: {
                            path: ROUTES.SETTINGS_DELEGATE_CONFIRM.route,
                            parse: {
                                login: (login: string) => decodeURIComponent(login),
                            },
                        },
                        [SCREENS.SETTINGS.DELEGATE.DELEGATE_MAGIC_CODE]: {
                            path: ROUTES.SETTINGS_DELEGATE_MAGIC_CODE.route,
                            parse: {
                                login: (login: string) => decodeURIComponent(login),
                            },
                        },
                        [SCREENS.SETTINGS.PROFILE.STATUS]: {
                            path: ROUTES.SETTINGS_STATUS,
                            exact: true,
                        },
                        [SCREENS.SETTINGS.PROFILE.STATUS_CLEAR_AFTER]: {
                            path: ROUTES.SETTINGS_STATUS_CLEAR_AFTER,
                        },
                        [SCREENS.SETTINGS.PROFILE.STATUS_CLEAR_AFTER_DATE]: {
                            path: ROUTES.SETTINGS_STATUS_CLEAR_AFTER_DATE,
                        },
                        [SCREENS.SETTINGS.PROFILE.STATUS_CLEAR_AFTER_TIME]: {
                            path: ROUTES.SETTINGS_STATUS_CLEAR_AFTER_TIME,
                        },
                        [SCREENS.SETTINGS.SUBSCRIPTION.SIZE]: {
                            path: ROUTES.SETTINGS_SUBSCRIPTION_SIZE.route,
                            parse: {
                                canChangeSize: Number,
                            },
                        },
                        [SCREENS.SETTINGS.SUBSCRIPTION.DISABLE_AUTO_RENEW_SURVEY]: {
                            path: ROUTES.SETTINGS_SUBSCRIPTION_DISABLE_AUTO_RENEW_SURVEY,
                        },
                        [SCREENS.SETTINGS.SUBSCRIPTION.REQUEST_EARLY_CANCELLATION]: {
                            path: ROUTES.SETTINGS_SUBSCRIPTION_REQUEST_EARLY_CANCELLATION,
                        },
                        [SCREENS.WORKSPACE.CURRENCY]: {
                            path: ROUTES.WORKSPACE_PROFILE_CURRENCY.route,
                        },
                        [SCREENS.WORKSPACE.ADDRESS]: {
                            path: ROUTES.WORKSPACE_PROFILE_ADDRESS.route,
                        },
                        [SCREENS.WORKSPACE.ACCOUNTING.QUICKBOOKS_ONLINE_IMPORT]: {path: ROUTES.POLICY_ACCOUNTING_QUICKBOOKS_ONLINE_IMPORT.route},
                        [SCREENS.WORKSPACE.ACCOUNTING.QUICKBOOKS_ONLINE_CHART_OF_ACCOUNTS]: {path: ROUTES.POLICY_ACCOUNTING_QUICKBOOKS_ONLINE_CHART_OF_ACCOUNTS.route},
                        [SCREENS.WORKSPACE.ACCOUNTING.QUICKBOOKS_ONLINE_CLASSES]: {path: ROUTES.POLICY_ACCOUNTING_QUICKBOOKS_ONLINE_CLASSES.route},
                        [SCREENS.WORKSPACE.ACCOUNTING.QUICKBOOKS_ONLINE_CUSTOMERS]: {path: ROUTES.POLICY_ACCOUNTING_QUICKBOOKS_ONLINE_CUSTOMERS.route},
                        [SCREENS.WORKSPACE.ACCOUNTING.QUICKBOOKS_ONLINE_LOCATIONS]: {path: ROUTES.POLICY_ACCOUNTING_QUICKBOOKS_ONLINE_LOCATIONS.route},
                        [SCREENS.WORKSPACE.ACCOUNTING.QUICKBOOKS_ONLINE_TAXES]: {path: ROUTES.POLICY_ACCOUNTING_QUICKBOOKS_ONLINE_TAXES.route},
                        [SCREENS.WORKSPACE.ACCOUNTING.QUICKBOOKS_ONLINE_EXPORT]: {path: ROUTES.POLICY_ACCOUNTING_QUICKBOOKS_ONLINE_EXPORT.route},
                        [SCREENS.WORKSPACE.ACCOUNTING.QUICKBOOKS_ONLINE_EXPORT_DATE_SELECT]: {path: ROUTES.POLICY_ACCOUNTING_QUICKBOOKS_ONLINE_EXPORT_DATE_SELECT.route},
                        [SCREENS.WORKSPACE.ACCOUNTING.QUICKBOOKS_ONLINE_EXPORT_INVOICE_ACCOUNT_SELECT]: {path: ROUTES.POLICY_ACCOUNTING_QUICKBOOKS_ONLINE_INVOICE_ACCOUNT_SELECT.route},
                        [SCREENS.WORKSPACE.ACCOUNTING.QUICKBOOKS_ONLINE_EXPORT_OUT_OF_POCKET_EXPENSES_ACCOUNT_SELECT]: {
                            path: ROUTES.POLICY_ACCOUNTING_QUICKBOOKS_ONLINE_EXPORT_OUT_OF_POCKET_EXPENSES_ACCOUNT_SELECT.route,
                        },
                        [SCREENS.WORKSPACE.ACCOUNTING.QUICKBOOKS_ONLINE_EXPORT_OUT_OF_POCKET_EXPENSES]: {
                            path: ROUTES.POLICY_ACCOUNTING_QUICKBOOKS_ONLINE_EXPORT_OUT_OF_POCKET_EXPENSES.route,
                        },
                        [SCREENS.WORKSPACE.ACCOUNTING.QUICKBOOKS_ONLINE_EXPORT_OUT_OF_POCKET_EXPENSES_SELECT]: {
                            path: ROUTES.POLICY_ACCOUNTING_QUICKBOOKS_ONLINE_EXPORT_OUT_OF_POCKET_EXPENSES_SELECT.route,
                        },
                        [SCREENS.WORKSPACE.ACCOUNTING.QUICKBOOKS_ONLINE_COMPANY_CARD_EXPENSE_ACCOUNT_SELECT]: {
                            path: ROUTES.POLICY_ACCOUNTING_QUICKBOOKS_ONLINE_COMPANY_CARD_EXPENSE_ACCOUNT_SELECT.route,
                        },
                        [SCREENS.WORKSPACE.ACCOUNTING.QUICKBOOKS_ONLINE_NON_REIMBURSABLE_DEFAULT_VENDOR_SELECT]: {
                            path: ROUTES.POLICY_ACCOUNTING_QUICKBOOKS_ONLINE_NON_REIMBURSABLE_DEFAULT_VENDOR_SELECT.route,
                        },
                        [SCREENS.WORKSPACE.ACCOUNTING.QUICKBOOKS_ONLINE_COMPANY_CARD_EXPENSE_ACCOUNT]: {
                            path: ROUTES.POLICY_ACCOUNTING_QUICKBOOKS_ONLINE_COMPANY_CARD_EXPENSE_ACCOUNT.route,
                        },
                        [SCREENS.WORKSPACE.ACCOUNTING.QUICKBOOKS_ONLINE_COMPANY_CARD_EXPENSE_ACCOUNT_COMPANY_CARD_SELECT]: {
                            path: ROUTES.POLICY_ACCOUNTING_QUICKBOOKS_ONLINE_COMPANY_CARD_EXPENSE_SELECT.route,
                        },
                        [SCREENS.WORKSPACE.ACCOUNTING.QUICKBOOKS_ONLINE_EXPORT_PREFERRED_EXPORTER]: {path: ROUTES.POLICY_ACCOUNTING_QUICKBOOKS_ONLINE_PREFERRED_EXPORTER.route},
                        [SCREENS.WORKSPACE.ACCOUNTING.QUICKBOOKS_ONLINE_ADVANCED]: {
                            path: ROUTES.WORKSPACE_ACCOUNTING_QUICKBOOKS_ONLINE_ADVANCED.route,
                        },
                        [SCREENS.WORKSPACE.ACCOUNTING.QUICKBOOKS_ONLINE_ACCOUNT_SELECTOR]: {
                            path: ROUTES.WORKSPACE_ACCOUNTING_QUICKBOOKS_ONLINE_ACCOUNT_SELECTOR.route,
                        },
                        [SCREENS.WORKSPACE.ACCOUNTING.QUICKBOOKS_ONLINE_INVOICE_ACCOUNT_SELECTOR]: {
                            path: ROUTES.WORKSPACE_ACCOUNTING_QUICKBOOKS_ONLINE_INVOICE_ACCOUNT_SELECTOR.route,
                        },
                        [SCREENS.WORKSPACE.ACCOUNTING.QUICKBOOKS_DESKTOP_EXPORT]: {path: ROUTES.POLICY_ACCOUNTING_QUICKBOOKS_DESKTOP_EXPORT.route},
                        [SCREENS.WORKSPACE.ACCOUNTING.XERO_IMPORT]: {path: ROUTES.POLICY_ACCOUNTING_XERO_IMPORT.route},
                        [SCREENS.WORKSPACE.ACCOUNTING.XERO_CHART_OF_ACCOUNTS]: {path: ROUTES.POLICY_ACCOUNTING_XERO_CHART_OF_ACCOUNTS.route},
                        [SCREENS.WORKSPACE.ACCOUNTING.XERO_ORGANIZATION]: {path: ROUTES.POLICY_ACCOUNTING_XERO_ORGANIZATION.route},
                        [SCREENS.WORKSPACE.ACCOUNTING.XERO_TRACKING_CATEGORIES]: {path: ROUTES.POLICY_ACCOUNTING_XERO_TRACKING_CATEGORIES.route},
                        [SCREENS.WORKSPACE.ACCOUNTING.XERO_MAP_TRACKING_CATEGORY]: {path: ROUTES.POLICY_ACCOUNTING_XERO_TRACKING_CATEGORIES_MAP.route},
                        [SCREENS.WORKSPACE.ACCOUNTING.XERO_CUSTOMER]: {path: ROUTES.POLICY_ACCOUNTING_XERO_CUSTOMER.route},
                        [SCREENS.WORKSPACE.ACCOUNTING.XERO_TAXES]: {path: ROUTES.POLICY_ACCOUNTING_XERO_TAXES.route},
                        [SCREENS.WORKSPACE.ACCOUNTING.XERO_EXPORT]: {path: ROUTES.POLICY_ACCOUNTING_XERO_EXPORT.route},
                        [SCREENS.WORKSPACE.ACCOUNTING.XERO_EXPORT_PURCHASE_BILL_DATE_SELECT]: {path: ROUTES.POLICY_ACCOUNTING_XERO_EXPORT_PURCHASE_BILL_DATE_SELECT.route},
                        [SCREENS.WORKSPACE.ACCOUNTING.XERO_EXPORT_BANK_ACCOUNT_SELECT]: {path: ROUTES.POLICY_ACCOUNTING_XERO_EXPORT_BANK_ACCOUNT_SELECT.route},
                        [SCREENS.WORKSPACE.ACCOUNTING.XERO_ADVANCED]: {path: ROUTES.POLICY_ACCOUNTING_XERO_ADVANCED.route},
                        [SCREENS.WORKSPACE.ACCOUNTING.XERO_BILL_STATUS_SELECTOR]: {path: ROUTES.POLICY_ACCOUNTING_XERO_BILL_STATUS_SELECTOR.route},
                        [SCREENS.WORKSPACE.ACCOUNTING.XERO_INVOICE_ACCOUNT_SELECTOR]: {path: ROUTES.POLICY_ACCOUNTING_XERO_INVOICE_SELECTOR.route},
                        [SCREENS.WORKSPACE.ACCOUNTING.XERO_EXPORT_PREFERRED_EXPORTER_SELECT]: {path: ROUTES.POLICY_ACCOUNTING_XERO_PREFERRED_EXPORTER_SELECT.route},
                        [SCREENS.WORKSPACE.ACCOUNTING.XERO_BILL_PAYMENT_ACCOUNT_SELECTOR]: {path: ROUTES.POLICY_ACCOUNTING_XERO_BILL_PAYMENT_ACCOUNT_SELECTOR.route},
                        [SCREENS.WORKSPACE.ACCOUNTING.NETSUITE_SUBSIDIARY_SELECTOR]: {path: ROUTES.POLICY_ACCOUNTING_NETSUITE_SUBSIDIARY_SELECTOR.route},
                        [SCREENS.WORKSPACE.ACCOUNTING.NETSUITE_TOKEN_INPUT]: {path: ROUTES.POLICY_ACCOUNTING_NETSUITE_TOKEN_INPUT.route},
                        [SCREENS.WORKSPACE.ACCOUNTING.NETSUITE_REUSE_EXISTING_CONNECTIONS]: {path: ROUTES.POLICY_ACCOUNTING_NETSUITE_EXISTING_CONNECTIONS.route},
                        [SCREENS.WORKSPACE.ACCOUNTING.NETSUITE_IMPORT]: {path: ROUTES.POLICY_ACCOUNTING_NETSUITE_IMPORT.route},
                        [SCREENS.WORKSPACE.ACCOUNTING.NETSUITE_IMPORT_MAPPING]: {path: ROUTES.POLICY_ACCOUNTING_NETSUITE_IMPORT_MAPPING.route},
                        [SCREENS.WORKSPACE.ACCOUNTING.NETSUITE_IMPORT_CUSTOM_FIELD]: {path: ROUTES.POLICY_ACCOUNTING_NETSUITE_IMPORT_CUSTOM_FIELD_MAPPING.route},
                        [SCREENS.WORKSPACE.ACCOUNTING.NETSUITE_IMPORT_CUSTOM_FIELD_VIEW]: {path: ROUTES.POLICY_ACCOUNTING_NETSUITE_IMPORT_CUSTOM_FIELD_VIEW.route},
                        [SCREENS.WORKSPACE.ACCOUNTING.NETSUITE_IMPORT_CUSTOM_FIELD_EDIT]: {path: ROUTES.POLICY_ACCOUNTING_NETSUITE_IMPORT_CUSTOM_FIELD_EDIT.route},
                        [SCREENS.WORKSPACE.ACCOUNTING.NETSUITE_IMPORT_CUSTOM_LIST_ADD]: {path: ROUTES.POLICY_ACCOUNTING_NETSUITE_IMPORT_CUSTOM_LIST_ADD.route},
                        [SCREENS.WORKSPACE.ACCOUNTING.NETSUITE_IMPORT_CUSTOM_SEGMENT_ADD]: {path: ROUTES.POLICY_ACCOUNTING_NETSUITE_IMPORT_CUSTOM_SEGMENT_ADD.route},
                        [SCREENS.WORKSPACE.ACCOUNTING.NETSUITE_IMPORT_CUSTOMERS_OR_PROJECTS]: {path: ROUTES.POLICY_ACCOUNTING_NETSUITE_IMPORT_CUSTOMERS_OR_PROJECTS.route},
                        [SCREENS.WORKSPACE.ACCOUNTING.NETSUITE_IMPORT_CUSTOMERS_OR_PROJECTS_SELECT]: {path: ROUTES.POLICY_ACCOUNTING_NETSUITE_IMPORT_CUSTOMERS_OR_PROJECTS_SELECT.route},
                        [SCREENS.WORKSPACE.ACCOUNTING.NETSUITE_EXPORT]: {
                            path: ROUTES.POLICY_ACCOUNTING_NETSUITE_EXPORT.route,
                        },
                        [SCREENS.WORKSPACE.ACCOUNTING.NETSUITE_PREFERRED_EXPORTER_SELECT]: {
                            path: ROUTES.POLICY_ACCOUNTING_NETSUITE_PREFERRED_EXPORTER_SELECT.route,
                        },
                        [SCREENS.WORKSPACE.ACCOUNTING.NETSUITE_DATE_SELECT]: {
                            path: ROUTES.POLICY_ACCOUNTING_NETSUITE_DATE_SELECT.route,
                        },
                        [SCREENS.WORKSPACE.ACCOUNTING.NETSUITE_EXPORT_EXPENSES]: {
                            path: ROUTES.POLICY_ACCOUNTING_NETSUITE_EXPORT_EXPENSES.route,
                        },
                        [SCREENS.WORKSPACE.ACCOUNTING.NETSUITE_EXPORT_EXPENSES_DESTINATION_SELECT]: {
                            path: ROUTES.POLICY_ACCOUNTING_NETSUITE_EXPORT_EXPENSES_DESTINATION_SELECT.route,
                        },
                        [SCREENS.WORKSPACE.ACCOUNTING.NETSUITE_EXPORT_EXPENSES_VENDOR_SELECT]: {
                            path: ROUTES.POLICY_ACCOUNTING_NETSUITE_EXPORT_EXPENSES_VENDOR_SELECT.route,
                        },
                        [SCREENS.WORKSPACE.ACCOUNTING.NETSUITE_EXPORT_EXPENSES_PAYABLE_ACCOUNT_SELECT]: {
                            path: ROUTES.POLICY_ACCOUNTING_NETSUITE_EXPORT_EXPENSES_PAYABLE_ACCOUNT_SELECT.route,
                        },
                        [SCREENS.WORKSPACE.ACCOUNTING.NETSUITE_EXPORT_EXPENSES_JOURNAL_POSTING_PREFERENCE_SELECT]: {
                            path: ROUTES.POLICY_ACCOUNTING_NETSUITE_EXPORT_EXPENSES_JOURNAL_POSTING_PREFERENCE_SELECT.route,
                        },
                        [SCREENS.WORKSPACE.ACCOUNTING.NETSUITE_RECEIVABLE_ACCOUNT_SELECT]: {
                            path: ROUTES.POLICY_ACCOUNTING_NETSUITE_RECEIVABLE_ACCOUNT_SELECT.route,
                        },
                        [SCREENS.WORKSPACE.ACCOUNTING.NETSUITE_INVOICE_ITEM_PREFERENCE_SELECT]: {
                            path: ROUTES.POLICY_ACCOUNTING_NETSUITE_INVOICE_ITEM_PREFERENCE_SELECT.route,
                        },
                        [SCREENS.WORKSPACE.ACCOUNTING.NETSUITE_INVOICE_ITEM_SELECT]: {
                            path: ROUTES.POLICY_ACCOUNTING_NETSUITE_INVOICE_ITEM_SELECT.route,
                        },
                        [SCREENS.WORKSPACE.ACCOUNTING.NETSUITE_TAX_POSTING_ACCOUNT_SELECT]: {
                            path: ROUTES.POLICY_ACCOUNTING_NETSUITE_TAX_POSTING_ACCOUNT_SELECT.route,
                        },
                        [SCREENS.WORKSPACE.ACCOUNTING.NETSUITE_PROVINCIAL_TAX_POSTING_ACCOUNT_SELECT]: {
                            path: ROUTES.POLICY_ACCOUNTING_NETSUITE_PROVINCIAL_TAX_POSTING_ACCOUNT_SELECT.route,
                        },
                        [SCREENS.WORKSPACE.ACCOUNTING.NETSUITE_ADVANCED]: {
                            path: ROUTES.POLICY_ACCOUNTING_NETSUITE_ADVANCED.route,
                        },
                        [SCREENS.WORKSPACE.ACCOUNTING.NETSUITE_REIMBURSEMENT_ACCOUNT_SELECT]: {
                            path: ROUTES.POLICY_ACCOUNTING_NETSUITE_REIMBURSEMENT_ACCOUNT_SELECT.route,
                        },
                        [SCREENS.WORKSPACE.ACCOUNTING.NETSUITE_COLLECTION_ACCOUNT_SELECT]: {
                            path: ROUTES.POLICY_ACCOUNTING_NETSUITE_COLLECTION_ACCOUNT_SELECT.route,
                        },
                        [SCREENS.WORKSPACE.ACCOUNTING.NETSUITE_EXPENSE_REPORT_APPROVAL_LEVEL_SELECT]: {
                            path: ROUTES.POLICY_ACCOUNTING_NETSUITE_EXPENSE_REPORT_APPROVAL_LEVEL_SELECT.route,
                        },
                        [SCREENS.WORKSPACE.ACCOUNTING.NETSUITE_VENDOR_BILL_APPROVAL_LEVEL_SELECT]: {
                            path: ROUTES.POLICY_ACCOUNTING_NETSUITE_VENDOR_BILL_APPROVAL_LEVEL_SELECT.route,
                        },
                        [SCREENS.WORKSPACE.ACCOUNTING.NETSUITE_JOURNAL_ENTRY_APPROVAL_LEVEL_SELECT]: {
                            path: ROUTES.POLICY_ACCOUNTING_NETSUITE_JOURNAL_ENTRY_APPROVAL_LEVEL_SELECT.route,
                        },
                        [SCREENS.WORKSPACE.ACCOUNTING.NETSUITE_APPROVAL_ACCOUNT_SELECT]: {
                            path: ROUTES.POLICY_ACCOUNTING_NETSUITE_APPROVAL_ACCOUNT_SELECT.route,
                        },
                        [SCREENS.WORKSPACE.ACCOUNTING.NETSUITE_CUSTOM_FORM_ID]: {
                            path: ROUTES.POLICY_ACCOUNTING_NETSUITE_CUSTOM_FORM_ID.route,
                        },
                        [SCREENS.WORKSPACE.ACCOUNTING.SAGE_INTACCT_PREREQUISITES]: {path: ROUTES.POLICY_ACCOUNTING_SAGE_INTACCT_PREREQUISITES.route},
                        [SCREENS.WORKSPACE.ACCOUNTING.ENTER_SAGE_INTACCT_CREDENTIALS]: {path: ROUTES.POLICY_ACCOUNTING_SAGE_INTACCT_ENTER_CREDENTIALS.route},
                        [SCREENS.WORKSPACE.ACCOUNTING.EXISTING_SAGE_INTACCT_CONNECTIONS]: {path: ROUTES.POLICY_ACCOUNTING_SAGE_INTACCT_EXISTING_CONNECTIONS.route},
                        [SCREENS.WORKSPACE.ACCOUNTING.SAGE_INTACCT_ENTITY]: {path: ROUTES.POLICY_ACCOUNTING_SAGE_INTACCT_ENTITY.route},
                        [SCREENS.WORKSPACE.ACCOUNTING.SAGE_INTACCT_IMPORT]: {path: ROUTES.POLICY_ACCOUNTING_SAGE_INTACCT_IMPORT.route},
                        [SCREENS.WORKSPACE.ACCOUNTING.SAGE_INTACCT_MAPPING_TYPE]: {path: ROUTES.POLICY_ACCOUNTING_SAGE_INTACCT_MAPPINGS_TYPE.route},
                        [SCREENS.WORKSPACE.ACCOUNTING.SAGE_INTACCT_TOGGLE_MAPPING]: {path: ROUTES.POLICY_ACCOUNTING_SAGE_INTACCT_TOGGLE_MAPPINGS.route},
                        [SCREENS.WORKSPACE.ACCOUNTING.SAGE_INTACCT_USER_DIMENSIONS]: {path: ROUTES.POLICY_ACCOUNTING_SAGE_INTACCT_USER_DIMENSIONS.route},
                        [SCREENS.WORKSPACE.ACCOUNTING.SAGE_INTACCT_ADD_USER_DIMENSION]: {path: ROUTES.POLICY_ACCOUNTING_SAGE_INTACCT_ADD_USER_DIMENSION.route},
                        [SCREENS.WORKSPACE.ACCOUNTING.SAGE_INTACCT_EDIT_USER_DIMENSION]: {path: ROUTES.POLICY_ACCOUNTING_SAGE_INTACCT_EDIT_USER_DIMENSION.route},
                        [SCREENS.WORKSPACE.ACCOUNTING.SAGE_INTACCT_EXPORT]: {path: ROUTES.POLICY_ACCOUNTING_SAGE_INTACCT_EXPORT.route},
                        [SCREENS.WORKSPACE.ACCOUNTING.SAGE_INTACCT_PREFERRED_EXPORTER]: {path: ROUTES.POLICY_ACCOUNTING_SAGE_INTACCT_PREFERRED_EXPORTER.route},
                        [SCREENS.WORKSPACE.ACCOUNTING.SAGE_INTACCT_EXPORT_DATE]: {path: ROUTES.POLICY_ACCOUNTING_SAGE_INTACCT_EXPORT_DATE.route},
                        [SCREENS.WORKSPACE.ACCOUNTING.SAGE_INTACCT_REIMBURSABLE_EXPENSES]: {path: ROUTES.POLICY_ACCOUNTING_SAGE_INTACCT_REIMBURSABLE_EXPENSES.route},
                        [SCREENS.WORKSPACE.ACCOUNTING.SAGE_INTACCT_NON_REIMBURSABLE_EXPENSES]: {path: ROUTES.POLICY_ACCOUNTING_SAGE_INTACCT_NON_REIMBURSABLE_EXPENSES.route},
                        [SCREENS.WORKSPACE.ACCOUNTING.SAGE_INTACCT_REIMBURSABLE_DESTINATION]: {path: ROUTES.POLICY_ACCOUNTING_SAGE_INTACCT_REIMBURSABLE_DESTINATION.route},
                        [SCREENS.WORKSPACE.ACCOUNTING.SAGE_INTACCT_NON_REIMBURSABLE_DESTINATION]: {path: ROUTES.POLICY_ACCOUNTING_SAGE_INTACCT_NON_REIMBURSABLE_DESTINATION.route},
                        [SCREENS.WORKSPACE.ACCOUNTING.SAGE_INTACCT_DEFAULT_VENDOR]: {path: ROUTES.POLICY_ACCOUNTING_SAGE_INTACCT_DEFAULT_VENDOR.route},
                        [SCREENS.WORKSPACE.ACCOUNTING.SAGE_INTACCT_NON_REIMBURSABLE_CREDIT_CARD_ACCOUNT]: {
                            path: ROUTES.POLICY_ACCOUNTING_SAGE_INTACCT_NON_REIMBURSABLE_CREDIT_CARD_ACCOUNT.route,
                        },
                        [SCREENS.WORKSPACE.ACCOUNTING.SAGE_INTACCT_ADVANCED]: {path: ROUTES.POLICY_ACCOUNTING_SAGE_INTACCT_ADVANCED.route},
                        [SCREENS.WORKSPACE.ACCOUNTING.SAGE_INTACCT_PAYMENT_ACCOUNT]: {path: ROUTES.POLICY_ACCOUNTING_SAGE_INTACCT_PAYMENT_ACCOUNT.route},
                        [SCREENS.WORKSPACE.ACCOUNTING.CARD_RECONCILIATION]: {path: ROUTES.WORKSPACE_ACCOUNTING_CARD_RECONCILIATION.route},
                        [SCREENS.WORKSPACE.ACCOUNTING.RECONCILIATION_ACCOUNT_SETTINGS]: {path: ROUTES.WORKSPACE_ACCOUNTING_RECONCILIATION_ACCOUNT_SETTINGS.route},
                        [SCREENS.WORKSPACE.DESCRIPTION]: {
                            path: ROUTES.WORKSPACE_PROFILE_DESCRIPTION.route,
                        },
                        [SCREENS.WORKSPACE.WORKFLOWS_AUTO_REPORTING_FREQUENCY]: {
                            path: ROUTES.WORKSPACE_WORKFLOWS_AUTOREPORTING_FREQUENCY.route,
                        },
                        [SCREENS.WORKSPACE.WORKFLOWS_AUTO_REPORTING_MONTHLY_OFFSET]: {
                            path: ROUTES.WORKSPACE_WORKFLOWS_AUTOREPORTING_MONTHLY_OFFSET.route,
                        },
                        [SCREENS.WORKSPACE.SHARE]: {
                            path: ROUTES.WORKSPACE_PROFILE_SHARE.route,
                        },
                        [SCREENS.WORKSPACE.INVOICES_COMPANY_NAME]: {
                            path: ROUTES.WORKSPACE_INVOICES_COMPANY_NAME.route,
                        },
                        [SCREENS.WORKSPACE.INVOICES_COMPANY_WEBSITE]: {
                            path: ROUTES.WORKSPACE_INVOICES_COMPANY_WEBSITE.route,
                        },
                        [SCREENS.WORKSPACE.COMPANY_CARDS_SELECT_FEED]: {
                            path: ROUTES.WORKSPACE_COMPANY_CARDS_SELECT_FEED.route,
                        },
                        [SCREENS.WORKSPACE.COMPANY_CARD_DETAILS]: {
                            path: ROUTES.WORKSPACE_COMPANY_CARD_DETAILS.route,
                        },
                        [SCREENS.WORKSPACE.COMPANY_CARD_NAME]: {
                            path: ROUTES.WORKSPACE_COMPANY_CARD_NAME.route,
                        },
                        [SCREENS.WORKSPACE.COMPANY_CARD_EXPORT]: {
                            path: ROUTES.WORKSPACE_COMPANY_CARD_EXPORT.route,
                        },
                        [SCREENS.WORKSPACE.EXPENSIFY_CARD_LIMIT]: {
                            path: ROUTES.WORKSPACE_EXPENSIFY_CARD_LIMIT.route,
                        },
                        [SCREENS.WORKSPACE.EXPENSIFY_CARD_ISSUE_NEW]: {
                            path: ROUTES.WORKSPACE_EXPENSIFY_CARD_ISSUE_NEW.route,
                        },
                        [SCREENS.WORKSPACE.EXPENSIFY_CARD_NAME]: {
                            path: ROUTES.WORKSPACE_EXPENSIFY_CARD_NAME.route,
                        },
                        [SCREENS.WORKSPACE.EXPENSIFY_CARD_LIMIT_TYPE]: {
                            path: ROUTES.WORKSPACE_EXPENSIFY_CARD_LIMIT_TYPE.route,
                        },
                        [SCREENS.WORKSPACE.EXPENSIFY_CARD_BANK_ACCOUNT]: {
                            path: ROUTES.WORKSPACE_EXPENSIFY_CARD_BANK_ACCOUNT.route,
                        },
                        [SCREENS.WORKSPACE.EXPENSIFY_CARD_SETTINGS]: {
                            path: ROUTES.WORKSPACE_EXPENSIFY_CARD_SETTINGS.route,
                        },
                        [SCREENS.WORKSPACE.EXPENSIFY_CARD_SETTINGS_FREQUENCY]: {
                            path: ROUTES.WORKSPACE_EXPENSIFY_CARD_SETTINGS_FREQUENCY.route,
                        },
                        [SCREENS.WORKSPACE.EXPENSIFY_CARD_SETTINGS_ACCOUNT]: {
                            path: ROUTES.WORKSPACE_EXPENSIFY_CARD_SETTINGS_ACCOUNT.route,
                        },
                        [SCREENS.WORKSPACE.COMPANY_CARDS_SETTINGS]: {
                            path: ROUTES.WORKSPACE_COMPANY_CARDS_SETTINGS.route,
                        },
                        [SCREENS.WORKSPACE.COMPANY_CARDS_SETTINGS_FEED_NAME]: {
                            path: ROUTES.WORKSPACE_COMPANY_CARDS_SETTINGS_FEED_NAME.route,
                        },
                        [SCREENS.WORKSPACE.EXPENSIFY_CARD_DETAILS]: {
                            path: ROUTES.WORKSPACE_EXPENSIFY_CARD_DETAILS.route,
                        },
                        [SCREENS.WORKSPACE.COMPANY_CARDS_ADD_NEW]: {
                            path: ROUTES.WORKSPACE_COMPANY_CARDS_ADD_NEW.route,
                        },
                        [SCREENS.WORKSPACE.COMPANY_CARDS_ASSIGN_CARD]: {
                            path: ROUTES.WORKSPACE_COMPANY_CARDS_ASSIGN_CARD.route,
                        },
                        [SCREENS.WORKSPACE.INVITE]: {
                            path: ROUTES.WORKSPACE_INVITE.route,
                        },
                        [SCREENS.WORKSPACE.MEMBERS_IMPORT]: {
                            path: ROUTES.WORKSPACE_MEMBERS_IMPORT.route,
                        },
                        [SCREENS.WORKSPACE.MEMBERS_IMPORTED]: {
                            path: ROUTES.WORKSPACE_MEMBERS_IMPORTED.route,
                        },
                        [SCREENS.WORKSPACE.WORKFLOWS_APPROVALS_NEW]: {
                            path: ROUTES.WORKSPACE_WORKFLOWS_APPROVALS_NEW.route,
                        },
                        [SCREENS.WORKSPACE.WORKFLOWS_APPROVALS_EDIT]: {
                            path: ROUTES.WORKSPACE_WORKFLOWS_APPROVALS_EDIT.route,
                            parse: {
                                firstApproverEmail: (firstApproverEmail: string) => decodeURIComponent(firstApproverEmail),
                            },
                        },
                        [SCREENS.WORKSPACE.WORKFLOWS_APPROVALS_EXPENSES_FROM]: {
                            path: ROUTES.WORKSPACE_WORKFLOWS_APPROVALS_EXPENSES_FROM.route,
                        },
                        [SCREENS.WORKSPACE.WORKFLOWS_APPROVALS_APPROVER]: {
                            path: ROUTES.WORKSPACE_WORKFLOWS_APPROVALS_APPROVER.route,
                        },
                        [SCREENS.WORKSPACE.INVITE_MESSAGE]: {
                            path: ROUTES.WORKSPACE_INVITE_MESSAGE.route,
                        },
                        [SCREENS.WORKSPACE.CATEGORY_SETTINGS]: {
                            path: ROUTES.WORKSPACE_CATEGORY_SETTINGS.route,
                            parse: {
                                categoryName: (categoryName: string) => decodeURIComponent(categoryName),
                            },
                        },
                        [SCREENS.WORKSPACE.UPGRADE]: {
                            path: ROUTES.WORKSPACE_UPGRADE.route,
                            parse: {
                                featureName: (featureName: string) => decodeURIComponent(featureName),
                            },
                        },
                        [SCREENS.WORKSPACE.CATEGORIES_SETTINGS]: {
                            path: ROUTES.WORKSPACE_CATEGORIES_SETTINGS.route,
                        },
                        [SCREENS.WORKSPACE.CATEGORIES_IMPORT]: {
                            path: ROUTES.WORKSPACE_CATEGORIES_IMPORT.route,
                        },
                        [SCREENS.WORKSPACE.CATEGORIES_IMPORTED]: {
                            path: ROUTES.WORKSPACE_CATEGORIES_IMPORTED.route,
                        },
                        [SCREENS.WORKSPACE.WORKFLOWS_PAYER]: {
                            path: ROUTES.WORKSPACE_WORKFLOWS_PAYER.route,
                        },
                        [SCREENS.WORKSPACE.MEMBER_DETAILS]: {
                            path: ROUTES.WORKSPACE_MEMBER_DETAILS.route,
                        },
                        [SCREENS.WORKSPACE.MEMBER_NEW_CARD]: {
                            path: ROUTES.WORKSPACE_MEMBER_NEW_CARD.route,
                        },
                        [SCREENS.WORKSPACE.OWNER_CHANGE_SUCCESS]: {
                            path: ROUTES.WORKSPACE_OWNER_CHANGE_SUCCESS.route,
                        },
                        [SCREENS.WORKSPACE.OWNER_CHANGE_ERROR]: {
                            path: ROUTES.WORKSPACE_OWNER_CHANGE_ERROR.route,
                        },
                        [SCREENS.WORKSPACE.OWNER_CHANGE_CHECK]: {
                            path: ROUTES.WORKSPACE_OWNER_CHANGE_CHECK.route,
                        },
                        [SCREENS.WORKSPACE.CATEGORY_CREATE]: {
                            path: ROUTES.WORKSPACE_CATEGORY_CREATE.route,
                        },
                        [SCREENS.WORKSPACE.CATEGORY_EDIT]: {
                            path: ROUTES.WORKSPACE_CATEGORY_EDIT.route,
                            parse: {
                                categoryName: (categoryName: string) => decodeURIComponent(categoryName),
                            },
                        },
                        [SCREENS.WORKSPACE.CATEGORY_PAYROLL_CODE]: {
                            path: ROUTES.WORKSPACE_CATEGORY_PAYROLL_CODE.route,
                            parse: {
                                categoryName: (categoryName: string) => decodeURIComponent(categoryName),
                            },
                        },
                        [SCREENS.WORKSPACE.CATEGORY_GL_CODE]: {
                            path: ROUTES.WORKSPACE_CATEGORY_GL_CODE.route,
                            parse: {
                                categoryName: (categoryName: string) => decodeURIComponent(categoryName),
                            },
                        },
                        [SCREENS.WORKSPACE.CATEGORY_DEFAULT_TAX_RATE]: {
                            path: ROUTES.WORSKPACE_CATEGORY_DEFAULT_TAX_RATE.route,
                            parse: {
                                categoryName: (categoryName: string) => decodeURIComponent(categoryName),
                            },
                        },
                        [SCREENS.WORKSPACE.CATEGORY_FLAG_AMOUNTS_OVER]: {
                            path: ROUTES.WORSKPACE_CATEGORY_FLAG_AMOUNTS_OVER.route,
                            parse: {
                                categoryName: (categoryName: string) => decodeURIComponent(categoryName),
                            },
                        },
                        [SCREENS.WORKSPACE.CATEGORY_DESCRIPTION_HINT]: {
                            path: ROUTES.WORSKPACE_CATEGORY_DESCRIPTION_HINT.route,
                            parse: {
                                categoryName: (categoryName: string) => decodeURIComponent(categoryName),
                            },
                        },
                        [SCREENS.WORKSPACE.CATEGORY_APPROVER]: {
                            path: ROUTES.WORSKPACE_CATEGORY_APPROVER.route,
                            parse: {
                                categoryName: (categoryName: string) => decodeURIComponent(categoryName),
                            },
                        },
                        [SCREENS.WORKSPACE.CATEGORY_REQUIRE_RECEIPTS_OVER]: {
                            path: ROUTES.WORSKPACE_CATEGORY_REQUIRE_RECEIPTS_OVER.route,
                            parse: {
                                categoryName: (categoryName: string) => decodeURIComponent(categoryName),
                            },
                        },
                        [SCREENS.WORKSPACE.CREATE_DISTANCE_RATE]: {
                            path: ROUTES.WORKSPACE_CREATE_DISTANCE_RATE.route,
                        },
                        [SCREENS.WORKSPACE.DISTANCE_RATES_SETTINGS]: {
                            path: ROUTES.WORKSPACE_DISTANCE_RATES_SETTINGS.route,
                        },
                        [SCREENS.WORKSPACE.DISTANCE_RATE_DETAILS]: {
                            path: ROUTES.WORKSPACE_DISTANCE_RATE_DETAILS.route,
                        },
                        [SCREENS.WORKSPACE.DISTANCE_RATE_EDIT]: {
                            path: ROUTES.WORKSPACE_DISTANCE_RATE_EDIT.route,
                        },
                        [SCREENS.WORKSPACE.DISTANCE_RATE_TAX_RECLAIMABLE_ON_EDIT]: {
                            path: ROUTES.WORKSPACE_DISTANCE_RATE_TAX_RECLAIMABLE_ON_EDIT.route,
                        },
                        [SCREENS.WORKSPACE.DISTANCE_RATE_TAX_RATE_EDIT]: {
                            path: ROUTES.WORKSPACE_DISTANCE_RATE_TAX_RATE_EDIT.route,
                        },
                        [SCREENS.WORKSPACE.TAGS_SETTINGS]: {
                            path: ROUTES.WORKSPACE_TAGS_SETTINGS.route,
                        },
                        [SCREENS.WORKSPACE.TAGS_EDIT]: {
                            path: ROUTES.WORKSPACE_EDIT_TAGS.route,
                            parse: {
                                orderWeight: Number,
                            },
                        },
                        [SCREENS.WORKSPACE.TAGS_IMPORT]: {
                            path: ROUTES.WORKSPACE_TAGS_IMPORT.route,
                        },
                        [SCREENS.WORKSPACE.TAGS_IMPORTED]: {
                            path: ROUTES.WORKSPACE_TAGS_IMPORTED.route,
                        },
                        [SCREENS.WORKSPACE.TAG_CREATE]: {
                            path: ROUTES.WORKSPACE_TAG_CREATE.route,
                        },
                        [SCREENS.WORKSPACE.TAG_EDIT]: {
                            path: ROUTES.WORKSPACE_TAG_EDIT.route,
                            parse: {
                                orderWeight: Number,
                                tagName: (tagName: string) => decodeURIComponent(tagName),
                            },
                        },
                        [SCREENS.WORKSPACE.TAG_APPROVER]: {
                            path: ROUTES.WORKSPACE_TAG_APPROVER.route,
                            parse: {
                                orderWeight: Number,
                                tagName: (tagName: string) => decodeURIComponent(tagName),
                            },
                        },
                        [SCREENS.WORKSPACE.TAG_GL_CODE]: {
                            path: ROUTES.WORKSPACE_TAG_GL_CODE.route,
                            parse: {
                                orderWeight: Number,
                                tagName: (tagName: string) => decodeURIComponent(tagName),
                            },
                        },
                        [SCREENS.WORKSPACE.TAG_SETTINGS]: {
                            path: ROUTES.WORKSPACE_TAG_SETTINGS.route,
                            parse: {
                                orderWeight: Number,
                                tagName: (tagName: string) => decodeURIComponent(tagName),
                            },
                        },
                        [SCREENS.WORKSPACE.TAG_LIST_VIEW]: {
                            path: ROUTES.WORKSPACE_TAG_LIST_VIEW.route,
                            parse: {
                                orderWeight: Number,
                            },
                        },
                        [SCREENS.WORKSPACE.TAXES_SETTINGS]: {
                            path: ROUTES.WORKSPACE_TAXES_SETTINGS.route,
                        },
                        [SCREENS.WORKSPACE.TAXES_SETTINGS_CUSTOM_TAX_NAME]: {
                            path: ROUTES.WORKSPACE_TAXES_SETTINGS_CUSTOM_TAX_NAME.route,
                        },
                        [SCREENS.WORKSPACE.TAXES_SETTINGS_FOREIGN_CURRENCY_DEFAULT]: {
                            path: ROUTES.WORKSPACE_TAXES_SETTINGS_FOREIGN_CURRENCY_DEFAULT.route,
                        },
                        [SCREENS.WORKSPACE.TAXES_SETTINGS_WORKSPACE_CURRENCY_DEFAULT]: {
                            path: ROUTES.WORKSPACE_TAXES_SETTINGS_WORKSPACE_CURRENCY_DEFAULT.route,
                        },
                        [SCREENS.WORKSPACE.REPORT_FIELDS_CREATE]: {
                            path: ROUTES.WORKSPACE_CREATE_REPORT_FIELD.route,
                        },
                        [SCREENS.WORKSPACE.REPORT_FIELDS_LIST_VALUES]: {
                            path: ROUTES.WORKSPACE_REPORT_FIELDS_LIST_VALUES.route,
                            parse: {
                                reportFieldID: (reportFieldID: string) => decodeURIComponent(reportFieldID),
                            },
                        },
                        [SCREENS.WORKSPACE.REPORT_FIELDS_ADD_VALUE]: {
                            path: ROUTES.WORKSPACE_REPORT_FIELDS_ADD_VALUE.route,
                            parse: {
                                reportFieldID: (reportFieldID: string) => decodeURIComponent(reportFieldID),
                            },
                        },
                        [SCREENS.WORKSPACE.REPORT_FIELDS_VALUE_SETTINGS]: {
                            path: ROUTES.WORKSPACE_REPORT_FIELDS_VALUE_SETTINGS.route,
                            parse: {
                                reportFieldID: (reportFieldID: string) => decodeURIComponent(reportFieldID),
                            },
                        },
                        [SCREENS.WORKSPACE.REPORT_FIELDS_EDIT_VALUE]: {
                            path: ROUTES.WORKSPACE_REPORT_FIELDS_EDIT_VALUE.route,
                        },
                        [SCREENS.WORKSPACE.REPORT_FIELDS_SETTINGS]: {
                            path: ROUTES.WORKSPACE_REPORT_FIELDS_SETTINGS.route,
                            parse: {
                                reportFieldID: (reportFieldID: string) => decodeURIComponent(reportFieldID),
                            },
                        },
                        [SCREENS.WORKSPACE.REPORT_FIELDS_EDIT_INITIAL_VALUE]: {
                            path: ROUTES.WORKSPACE_EDIT_REPORT_FIELDS_INITIAL_VALUE.route,
                            parse: {
                                reportFieldID: (reportFieldID: string) => decodeURIComponent(reportFieldID),
                            },
                        },
                        [SCREENS.REIMBURSEMENT_ACCOUNT]: {
                            path: ROUTES.BANK_ACCOUNT_WITH_STEP_TO_OPEN.route,
                            exact: true,
                        },
                        [SCREENS.GET_ASSISTANCE]: {
                            path: ROUTES.GET_ASSISTANCE.route,
                        },
                        [SCREENS.KEYBOARD_SHORTCUTS]: {
                            path: ROUTES.KEYBOARD_SHORTCUTS,
                        },
                        [SCREENS.WORKSPACE.NAME]: ROUTES.WORKSPACE_PROFILE_NAME.route,
                        [SCREENS.SETTINGS.SHARE_CODE]: {
                            path: ROUTES.SETTINGS_SHARE_CODE,
                        },
                        [SCREENS.SETTINGS.EXIT_SURVEY.REASON]: {
                            path: ROUTES.SETTINGS_EXIT_SURVEY_REASON,
                        },
                        [SCREENS.SETTINGS.EXIT_SURVEY.RESPONSE]: {
                            path: ROUTES.SETTINGS_EXIT_SURVEY_RESPONSE.route,
                        },
                        [SCREENS.SETTINGS.EXIT_SURVEY.CONFIRM]: {
                            path: ROUTES.SETTINGS_EXIT_SURVEY_CONFIRM.route,
                        },
                        [SCREENS.WORKSPACE.TAX_CREATE]: {
                            path: ROUTES.WORKSPACE_TAX_CREATE.route,
                        },
                        [SCREENS.WORKSPACE.TAX_EDIT]: {
                            path: ROUTES.WORKSPACE_TAX_EDIT.route,
                            parse: {
                                taxID: (taxID: string) => decodeURIComponent(taxID),
                            },
                        },
                        [SCREENS.WORKSPACE.TAX_CODE]: {
                            path: ROUTES.WORKSPACE_TAX_CODE.route,
                            parse: {
                                taxID: (taxID: string) => decodeURIComponent(taxID),
                            },
                        },
                        [SCREENS.WORKSPACE.TAX_NAME]: {
                            path: ROUTES.WORKSPACE_TAX_NAME.route,
                            parse: {
                                taxID: (taxID: string) => decodeURIComponent(taxID),
                            },
                        },
                        [SCREENS.WORKSPACE.TAX_VALUE]: {
                            path: ROUTES.WORKSPACE_TAX_VALUE.route,
                            parse: {
                                taxID: (taxID: string) => decodeURIComponent(taxID),
                            },
                        },
                        [SCREENS.WORKSPACE.RULES_CUSTOM_NAME]: {
                            path: ROUTES.RULES_CUSTOM_NAME.route,
                        },
                        [SCREENS.WORKSPACE.RULES_AUTO_APPROVE_REPORTS_UNDER]: {
                            path: ROUTES.RULES_AUTO_APPROVE_REPORTS_UNDER.route,
                        },
                        [SCREENS.WORKSPACE.RULES_RANDOM_REPORT_AUDIT]: {
                            path: ROUTES.RULES_RANDOM_REPORT_AUDIT.route,
                        },
                        [SCREENS.WORKSPACE.RULES_AUTO_PAY_REPORTS_UNDER]: {
                            path: ROUTES.RULES_AUTO_PAY_REPORTS_UNDER.route,
                        },
                        [SCREENS.WORKSPACE.RULES_RECEIPT_REQUIRED_AMOUNT]: {
                            path: ROUTES.RULES_RECEIPT_REQUIRED_AMOUNT.route,
                        },
                        [SCREENS.WORKSPACE.RULES_MAX_EXPENSE_AMOUNT]: {
                            path: ROUTES.RULES_MAX_EXPENSE_AMOUNT.route,
                        },
                        [SCREENS.WORKSPACE.RULES_MAX_EXPENSE_AGE]: {
                            path: ROUTES.RULES_MAX_EXPENSE_AGE.route,
                        },
                        [SCREENS.WORKSPACE.RULES_BILLABLE_DEFAULT]: {
                            path: ROUTES.RULES_BILLABLE_DEFAULT.route,
                        },
                    },
                },
                [SCREENS.RIGHT_MODAL.PRIVATE_NOTES]: {
                    screens: {
                        [SCREENS.PRIVATE_NOTES.LIST]: ROUTES.PRIVATE_NOTES_LIST.route,
                        [SCREENS.PRIVATE_NOTES.EDIT]: ROUTES.PRIVATE_NOTES_EDIT.route,
                    },
                },
                [SCREENS.RIGHT_MODAL.REPORT_DETAILS]: {
                    screens: {
                        [SCREENS.REPORT_DETAILS.ROOT]: ROUTES.REPORT_WITH_ID_DETAILS.route,
                        [SCREENS.REPORT_DETAILS.SHARE_CODE]: ROUTES.REPORT_WITH_ID_DETAILS_SHARE_CODE.route,
                        [SCREENS.REPORT_DETAILS.EXPORT]: ROUTES.REPORT_WITH_ID_DETAILS_EXPORT.route,
                    },
                },
                [SCREENS.RIGHT_MODAL.REPORT_SETTINGS]: {
                    screens: {
                        [SCREENS.REPORT_SETTINGS.ROOT]: {
                            path: ROUTES.REPORT_SETTINGS.route,
                        },
                        [SCREENS.REPORT_SETTINGS.NAME]: {
                            path: ROUTES.REPORT_SETTINGS_NAME.route,
                        },
                        [SCREENS.REPORT_SETTINGS.NOTIFICATION_PREFERENCES]: {
                            path: ROUTES.REPORT_SETTINGS_NOTIFICATION_PREFERENCES.route,
                        },
                        [SCREENS.REPORT_SETTINGS.WRITE_CAPABILITY]: {
                            path: ROUTES.REPORT_SETTINGS_WRITE_CAPABILITY.route,
                        },
                        [SCREENS.REPORT_SETTINGS.VISIBILITY]: {
                            path: ROUTES.REPORT_SETTINGS_VISIBILITY.route,
                        },
                    },
                },
                [SCREENS.RIGHT_MODAL.SETTINGS_CATEGORIES]: {
                    screens: {
                        [SCREENS.SETTINGS_CATEGORIES.SETTINGS_CATEGORY_SETTINGS]: {
                            path: ROUTES.SETTINGS_CATEGORY_SETTINGS.route,
                            parse: {
                                categoryName: (categoryName: string) => decodeURIComponent(categoryName),
                            },
                        },
                        [SCREENS.SETTINGS_CATEGORIES.SETTINGS_CATEGORIES_SETTINGS]: {
                            path: ROUTES.SETTINGS_CATEGORIES_SETTINGS.route,
                        },
                        [SCREENS.SETTINGS_CATEGORIES.SETTINGS_CATEGORY_CREATE]: {
                            path: ROUTES.SETTINGS_CATEGORY_CREATE.route,
                        },
                        [SCREENS.SETTINGS_CATEGORIES.SETTINGS_CATEGORY_EDIT]: {
                            path: ROUTES.SETTINGS_CATEGORY_EDIT.route,
                            parse: {
                                categoryName: (categoryName: string) => decodeURIComponent(categoryName),
                            },
                        },
                    },
                },
<<<<<<< HEAD
                [SCREENS.RIGHT_MODAL.SETTINGS_TAGS]: {
                    screens: {
                        [SCREENS.SETTINGS_TAGS.SETTINGS_TAGS_SETTINGS]: {
                            path: ROUTES.SETTINGS_TAGS_SETTINGS.route,
                        },
                        [SCREENS.SETTINGS_TAGS.SETTINGS_TAGS_EDIT]: {
                            path: ROUTES.SETTINGS_TAGS_EDIT.route,
                            parse: {
                                orderWeight: Number,
                                tagName: (tagName: string) => decodeURIComponent(tagName),
                            },
                        },
                        [SCREENS.SETTINGS_TAGS.SETTINGS_TAG_CREATE]: {
                            path: ROUTES.SETTINGS_TAG_CREATE.route,
                        },
                        [SCREENS.SETTINGS_TAGS.SETTINGS_TAG_EDIT]: {
                            path: ROUTES.SETTINGS_TAG_EDIT.route,
                            parse: {
                                orderWeight: Number,
                                tagName: (tagName: string) => decodeURIComponent(tagName),
                            },
                        },
                        [SCREENS.SETTINGS_TAGS.SETTINGS_TAG_SETTINGS]: {
                            path: ROUTES.SETTINGS_TAG_SETTINGS.route,
                            parse: {
                                orderWeight: Number,
                                tagName: (tagName: string) => decodeURIComponent(tagName),
                            },
                        },
                        [SCREENS.SETTINGS_TAGS.SETTINGS_TAG_APPROVER]: {
                            path: ROUTES.SETTINGS_TAG_APPROVER.route,
                            parse: {
                                orderWeight: Number,
                                tagName: (tagName: string) => decodeURIComponent(tagName),
                            },
                        },
                        [SCREENS.SETTINGS_TAGS.SETTINGS_TAG_LIST_VIEW]: {
                            path: ROUTES.SETTINGS_TAG_LIST_VIEW.route,
                            parse: {
                                orderWeight: Number,
                            },
                        },
                        [SCREENS.SETTINGS_TAGS.SETTINGS_TAG_GL_CODE]: {
                            path: ROUTES.SETTINGS_TAG_GL_CODE.route,
                            parse: {
                                orderWeight: Number,
                                tagName: (tagName: string) => decodeURIComponent(tagName),
                            },
                        },
                        [SCREENS.SETTINGS_TAGS.SETTINGS_TAGS_IMPORT]: {
                            path: ROUTES.SETTINGS_TAGS_IMPORT.route,
                        },
                        [SCREENS.SETTINGS_TAGS.SETTINGS_TAGS_IMPORTED]: {
                            path: ROUTES.SETTINGS_TAGS_IMPORTED.route,
                        },
                    },
                },

=======
>>>>>>> d65bc0e8
                [SCREENS.RIGHT_MODAL.EXPENSIFY_CARD]: {
                    screens: {
                        [SCREENS.EXPENSIFY_CARD.EXPENSIFY_CARD_DETAILS]: {
                            path: ROUTES.EXPENSIFY_CARD_DETAILS.route,
                        },
                        [SCREENS.EXPENSIFY_CARD.EXPENSIFY_CARD_NAME]: {
                            path: ROUTES.EXPENSIFY_CARD_NAME.route,
                        },
                        [SCREENS.EXPENSIFY_CARD.EXPENSIFY_CARD_LIMIT]: {
                            path: ROUTES.EXPENSIFY_CARD_LIMIT.route,
                        },
                        [SCREENS.EXPENSIFY_CARD.EXPENSIFY_CARD_LIMIT_TYPE]: {
                            path: ROUTES.EXPENSIFY_CARD_LIMIT_TYPE.route,
                        },
                    },
                },
                [SCREENS.RIGHT_MODAL.DOMAIN_CARD]: {
                    screens: {
                        [SCREENS.DOMAIN_CARD.DOMAIN_CARD_DETAIL]: {
                            path: ROUTES.SETTINGS_DOMAINCARD_DETAIL.route,
                        },
                        [SCREENS.DOMAIN_CARD.DOMAIN_CARD_REPORT_FRAUD]: {
                            path: ROUTES.SETTINGS_DOMAINCARD_REPORT_FRAUD.route,
                        },
                    },
                },
                [SCREENS.RIGHT_MODAL.REPORT_DESCRIPTION]: {
                    screens: {
                        [SCREENS.REPORT_DESCRIPTION_ROOT]: ROUTES.REPORT_DESCRIPTION.route,
                    },
                },
                [SCREENS.RIGHT_MODAL.NEW_CHAT]: {
                    screens: {
                        [SCREENS.NEW_CHAT.ROOT]: {
                            path: ROUTES.NEW,
                            exact: true,
                            screens: {
                                [SCREENS.NEW_CHAT.NEW_CHAT]: {
                                    path: ROUTES.NEW_CHAT,
                                    exact: true,
                                },
                                [SCREENS.NEW_CHAT.NEW_ROOM]: {
                                    path: ROUTES.NEW_ROOM,
                                    exact: true,
                                },
                            },
                        },
                        [SCREENS.NEW_CHAT.NEW_CHAT_CONFIRM]: {
                            path: ROUTES.NEW_CHAT_CONFIRM,
                            exact: true,
                        },
                        [SCREENS.NEW_CHAT.NEW_CHAT_EDIT_NAME]: {
                            path: ROUTES.NEW_CHAT_EDIT_NAME,
                            exact: true,
                        },
                    },
                },
                [SCREENS.RIGHT_MODAL.NEW_TASK]: {
                    screens: {
                        [SCREENS.NEW_TASK.ROOT]: ROUTES.NEW_TASK.route,
                        [SCREENS.NEW_TASK.TASK_ASSIGNEE_SELECTOR]: ROUTES.NEW_TASK_ASSIGNEE.route,
                        [SCREENS.NEW_TASK.TASK_SHARE_DESTINATION_SELECTOR]: ROUTES.NEW_TASK_SHARE_DESTINATION,
                        [SCREENS.NEW_TASK.DETAILS]: ROUTES.NEW_TASK_DETAILS.route,
                        [SCREENS.NEW_TASK.TITLE]: ROUTES.NEW_TASK_TITLE.route,
                        [SCREENS.NEW_TASK.DESCRIPTION]: ROUTES.NEW_TASK_DESCRIPTION.route,
                    },
                },
                [SCREENS.RIGHT_MODAL.TEACHERS_UNITE]: {
                    screens: {
                        [SCREENS.I_KNOW_A_TEACHER]: ROUTES.I_KNOW_A_TEACHER,
                        [SCREENS.INTRO_SCHOOL_PRINCIPAL]: ROUTES.INTRO_SCHOOL_PRINCIPAL,
                        [SCREENS.I_AM_A_TEACHER]: ROUTES.I_AM_A_TEACHER,
                    },
                },
                [SCREENS.RIGHT_MODAL.PROFILE]: {
                    screens: {
                        [SCREENS.PROFILE_ROOT]: ROUTES.PROFILE.route,
                    },
                },
                [SCREENS.RIGHT_MODAL.PARTICIPANTS]: {
                    screens: {
                        [SCREENS.REPORT_PARTICIPANTS.ROOT]: ROUTES.REPORT_PARTICIPANTS.route,
                        [SCREENS.REPORT_PARTICIPANTS.INVITE]: ROUTES.REPORT_PARTICIPANTS_INVITE.route,
                        [SCREENS.REPORT_PARTICIPANTS.DETAILS]: ROUTES.REPORT_PARTICIPANTS_DETAILS.route,
                        [SCREENS.REPORT_PARTICIPANTS.ROLE]: ROUTES.REPORT_PARTICIPANTS_ROLE_SELECTION.route,
                    },
                },
                [SCREENS.RIGHT_MODAL.ROOM_MEMBERS]: {
                    screens: {
                        [SCREENS.ROOM_MEMBERS.ROOT]: ROUTES.ROOM_MEMBERS.route,
                        [SCREENS.ROOM_MEMBERS.INVITE]: ROUTES.ROOM_INVITE.route,
                        [SCREENS.ROOM_MEMBERS.DETAILS]: ROUTES.ROOM_MEMBER_DETAILS.route,
                    },
                },
                [SCREENS.RIGHT_MODAL.MONEY_REQUEST]: {
                    screens: {
                        [SCREENS.MONEY_REQUEST.START]: ROUTES.MONEY_REQUEST_START.route,
                        [SCREENS.MONEY_REQUEST.CREATE]: {
                            path: ROUTES.MONEY_REQUEST_CREATE.route,
                            exact: true,
                            screens: {
                                distance: {
                                    path: ROUTES.MONEY_REQUEST_CREATE_TAB_DISTANCE.route,
                                    exact: true,
                                },
                                manual: {
                                    path: ROUTES.MONEY_REQUEST_CREATE_TAB_MANUAL.route,
                                    exact: true,
                                },
                                scan: {
                                    path: ROUTES.MONEY_REQUEST_CREATE_TAB_SCAN.route,
                                    exact: true,
                                },
                            },
                        },
                        [SCREENS.SETTINGS_CATEGORIES.SETTINGS_CATEGORIES_ROOT]: ROUTES.SETTINGS_CATEGORIES_ROOT.route,
                        [SCREENS.SETTINGS_TAGS.SETTINGS_TAGS_ROOT]: ROUTES.SETTINGS_TAGS_ROOT.route,
                        [SCREENS.MONEY_REQUEST.STEP_SEND_FROM]: ROUTES.MONEY_REQUEST_STEP_SEND_FROM.route,
                        [SCREENS.MONEY_REQUEST.STEP_COMPANY_INFO]: ROUTES.MONEY_REQUEST_STEP_COMPANY_INFO.route,
                        [SCREENS.MONEY_REQUEST.STEP_AMOUNT]: ROUTES.MONEY_REQUEST_STEP_AMOUNT.route,
                        [SCREENS.MONEY_REQUEST.STEP_CATEGORY]: ROUTES.MONEY_REQUEST_STEP_CATEGORY.route,
                        [SCREENS.MONEY_REQUEST.STEP_CONFIRMATION]: ROUTES.MONEY_REQUEST_STEP_CONFIRMATION.route,
                        [SCREENS.MONEY_REQUEST.STEP_CURRENCY]: ROUTES.MONEY_REQUEST_STEP_CURRENCY.route,
                        [SCREENS.MONEY_REQUEST.STEP_DATE]: ROUTES.MONEY_REQUEST_STEP_DATE.route,
                        [SCREENS.MONEY_REQUEST.STEP_DESCRIPTION]: ROUTES.MONEY_REQUEST_STEP_DESCRIPTION.route,
                        [SCREENS.MONEY_REQUEST.STEP_DISTANCE]: ROUTES.MONEY_REQUEST_STEP_DISTANCE.route,
                        [SCREENS.MONEY_REQUEST.STEP_DISTANCE_RATE]: ROUTES.MONEY_REQUEST_STEP_DISTANCE_RATE.route,
                        [SCREENS.MONEY_REQUEST.HOLD]: ROUTES.MONEY_REQUEST_HOLD_REASON.route,
                        [SCREENS.MONEY_REQUEST.STEP_MERCHANT]: ROUTES.MONEY_REQUEST_STEP_MERCHANT.route,
                        [SCREENS.MONEY_REQUEST.STEP_PARTICIPANTS]: ROUTES.MONEY_REQUEST_STEP_PARTICIPANTS.route,
                        [SCREENS.MONEY_REQUEST.STEP_SCAN]: ROUTES.MONEY_REQUEST_STEP_SCAN.route,
                        [SCREENS.MONEY_REQUEST.STEP_TAG]: ROUTES.MONEY_REQUEST_STEP_TAG.route,
                        [SCREENS.MONEY_REQUEST.STEP_WAYPOINT]: ROUTES.MONEY_REQUEST_STEP_WAYPOINT.route,
                        [SCREENS.MONEY_REQUEST.STEP_TAX_AMOUNT]: ROUTES.MONEY_REQUEST_STEP_TAX_AMOUNT.route,
                        [SCREENS.MONEY_REQUEST.STEP_TAX_RATE]: ROUTES.MONEY_REQUEST_STEP_TAX_RATE.route,
                        [SCREENS.MONEY_REQUEST.STATE_SELECTOR]: {path: ROUTES.MONEY_REQUEST_STATE_SELECTOR.route, exact: true},
                        [SCREENS.MONEY_REQUEST.STEP_SPLIT_PAYER]: ROUTES.MONEY_REQUEST_STEP_SPLIT_PAYER.route,
                        [SCREENS.IOU_SEND.ENABLE_PAYMENTS]: ROUTES.IOU_SEND_ENABLE_PAYMENTS,
                        [SCREENS.IOU_SEND.ADD_BANK_ACCOUNT]: ROUTES.IOU_SEND_ADD_BANK_ACCOUNT,
                        [SCREENS.IOU_SEND.ADD_DEBIT_CARD]: ROUTES.IOU_SEND_ADD_DEBIT_CARD,
                    },
                },
                [SCREENS.RIGHT_MODAL.TRANSACTION_DUPLICATE]: {
                    screens: {
                        [SCREENS.TRANSACTION_DUPLICATE.REVIEW]: {
                            path: ROUTES.TRANSACTION_DUPLICATE_REVIEW_PAGE.route,
                            exact: true,
                        },
                        [SCREENS.TRANSACTION_DUPLICATE.MERCHANT]: {
                            path: ROUTES.TRANSACTION_DUPLICATE_REVIEW_MERCHANT_PAGE.route,
                            exact: true,
                        },
                        [SCREENS.TRANSACTION_DUPLICATE.CATEGORY]: {
                            path: ROUTES.TRANSACTION_DUPLICATE_REVIEW_CATEGORY_PAGE.route,
                            exact: true,
                        },
                        [SCREENS.TRANSACTION_DUPLICATE.TAG]: {
                            path: ROUTES.TRANSACTION_DUPLICATE_REVIEW_TAG_PAGE.route,
                            exact: true,
                        },
                        [SCREENS.TRANSACTION_DUPLICATE.DESCRIPTION]: {
                            path: ROUTES.TRANSACTION_DUPLICATE_REVIEW_DESCRIPTION_PAGE.route,
                            exact: true,
                        },
                        [SCREENS.TRANSACTION_DUPLICATE.TAX_CODE]: {
                            path: ROUTES.TRANSACTION_DUPLICATE_REVIEW_TAX_CODE_PAGE.route,
                            exact: true,
                        },
                        [SCREENS.TRANSACTION_DUPLICATE.REIMBURSABLE]: {
                            path: ROUTES.TRANSACTION_DUPLICATE_REVIEW_REIMBURSABLE_PAGE.route,
                            exact: true,
                        },
                        [SCREENS.TRANSACTION_DUPLICATE.BILLABLE]: {
                            path: ROUTES.TRANSACTION_DUPLICATE_REVIEW_BILLABLE_PAGE.route,
                            exact: true,
                        },
                        [SCREENS.TRANSACTION_DUPLICATE.CONFIRMATION]: {
                            path: ROUTES.TRANSACTION_DUPLICATE_CONFIRMATION_PAGE.route,
                            exact: true,
                        },
                    },
                },
                [SCREENS.RIGHT_MODAL.SPLIT_DETAILS]: {
                    screens: {
                        [SCREENS.SPLIT_DETAILS.ROOT]: ROUTES.SPLIT_BILL_DETAILS.route,
                    },
                },
                [SCREENS.RIGHT_MODAL.TASK_DETAILS]: {
                    screens: {
                        [SCREENS.TASK.TITLE]: ROUTES.TASK_TITLE.route,
                        [SCREENS.TASK.ASSIGNEE]: ROUTES.TASK_ASSIGNEE.route,
                    },
                },
                [SCREENS.RIGHT_MODAL.ADD_PERSONAL_BANK_ACCOUNT]: {
                    screens: {
                        [SCREENS.ADD_PERSONAL_BANK_ACCOUNT_ROOT]: ROUTES.BANK_ACCOUNT_PERSONAL,
                    },
                },
                [SCREENS.RIGHT_MODAL.ENABLE_PAYMENTS]: {
                    screens: {
                        [SCREENS.ENABLE_PAYMENTS_ROOT]: ROUTES.ENABLE_PAYMENTS,
                    },
                },
                [SCREENS.RIGHT_MODAL.WALLET_STATEMENT]: {
                    screens: {
                        [SCREENS.WALLET_STATEMENT_ROOT]: ROUTES.WALLET_STATEMENT_WITH_DATE,
                    },
                },
                [SCREENS.RIGHT_MODAL.FLAG_COMMENT]: {
                    screens: {
                        [SCREENS.FLAG_COMMENT_ROOT]: ROUTES.FLAG_COMMENT.route,
                    },
                },
                [SCREENS.RIGHT_MODAL.EDIT_REQUEST]: {
                    screens: {
                        [SCREENS.EDIT_REQUEST.REPORT_FIELD]: {
                            path: ROUTES.EDIT_REPORT_FIELD_REQUEST.route,
                            parse: {
                                fieldID: (fieldID: string) => decodeURIComponent(fieldID),
                            },
                        },
                    },
                },
                [SCREENS.RIGHT_MODAL.SIGN_IN]: {
                    screens: {
                        [SCREENS.SIGN_IN_ROOT]: ROUTES.SIGN_IN_MODAL,
                    },
                },
                [SCREENS.RIGHT_MODAL.REFERRAL]: {
                    screens: {
                        [SCREENS.REFERRAL_DETAILS]: ROUTES.REFERRAL_DETAILS_MODAL.route,
                    },
                },
                [SCREENS.RIGHT_MODAL.PROCESS_MONEY_REQUEST_HOLD]: {
                    screens: {
                        [SCREENS.PROCESS_MONEY_REQUEST_HOLD_ROOT]: ROUTES.PROCESS_MONEY_REQUEST_HOLD.route,
                    },
                },
                [SCREENS.RIGHT_MODAL.TRAVEL]: {
                    screens: {
                        [SCREENS.TRAVEL.MY_TRIPS]: ROUTES.TRAVEL_MY_TRIPS,
                        [SCREENS.TRAVEL.TCS]: ROUTES.TRAVEL_TCS,
                    },
                },
                [SCREENS.RIGHT_MODAL.SEARCH_REPORT]: {
                    screens: {
                        [SCREENS.SEARCH.REPORT_RHP]: ROUTES.SEARCH_REPORT.route,
                        [SCREENS.SEARCH.TRANSACTION_HOLD_REASON_RHP]: ROUTES.TRANSACTION_HOLD_REASON_RHP,
                    },
                },
                [SCREENS.RIGHT_MODAL.SEARCH_ADVANCED_FILTERS]: {
                    screens: {
                        [SCREENS.SEARCH.ADVANCED_FILTERS_RHP]: ROUTES.SEARCH_ADVANCED_FILTERS,
                        [SCREENS.SEARCH.ADVANCED_FILTERS_DATE_RHP]: ROUTES.SEARCH_ADVANCED_FILTERS_DATE,
                        [SCREENS.SEARCH.ADVANCED_FILTERS_CURRENCY_RHP]: ROUTES.SEARCH_ADVANCED_FILTERS_CURRENCY,
                        [SCREENS.SEARCH.ADVANCED_FILTERS_MERCHANT_RHP]: ROUTES.SEARCH_ADVANCED_FILTERS_MERCHANT,
                        [SCREENS.SEARCH.ADVANCED_FILTERS_DESCRIPTION_RHP]: ROUTES.SEARCH_ADVANCED_FILTERS_DESCRIPTION,
                        [SCREENS.SEARCH.ADVANCED_FILTERS_REPORT_ID_RHP]: ROUTES.SEARCH_ADVANCED_FILTERS_REPORT_ID,
                        [SCREENS.SEARCH.ADVANCED_FILTERS_AMOUNT_RHP]: ROUTES.SEARCH_ADVANCED_FILTERS_AMOUNT,
                        [SCREENS.SEARCH.ADVANCED_FILTERS_CATEGORY_RHP]: ROUTES.SEARCH_ADVANCED_FILTERS_CATEGORY,
                        [SCREENS.SEARCH.ADVANCED_FILTERS_KEYWORD_RHP]: ROUTES.SEARCH_ADVANCED_FILTERS_KEYWORD,
                        [SCREENS.SEARCH.ADVANCED_FILTERS_CARD_RHP]: ROUTES.SEARCH_ADVANCED_FILTERS_CARD,
                        [SCREENS.SEARCH.ADVANCED_FILTERS_TAX_RATE_RHP]: ROUTES.SEARCH_ADVANCED_FILTERS_TAX_RATE,
                        [SCREENS.SEARCH.ADVANCED_FILTERS_EXPENSE_TYPE_RHP]: ROUTES.SEARCH_ADVANCED_FILTERS_EXPENSE_TYPE,
                        [SCREENS.SEARCH.ADVANCED_FILTERS_TAG_RHP]: ROUTES.SEARCH_ADVANCED_FILTERS_TAG,
                        [SCREENS.SEARCH.ADVANCED_FILTERS_FROM_RHP]: ROUTES.SEARCH_ADVANCED_FILTERS_FROM,
                        [SCREENS.SEARCH.ADVANCED_FILTERS_TO_RHP]: ROUTES.SEARCH_ADVANCED_FILTERS_TO,
                        [SCREENS.SEARCH.ADVANCED_FILTERS_IN_RHP]: ROUTES.SEARCH_ADVANCED_FILTERS_IN,
                    },
                },
                [SCREENS.RIGHT_MODAL.SEARCH_SAVED_SEARCH]: {
                    screens: {
                        [SCREENS.SEARCH.SAVED_SEARCH_RENAME_RHP]: ROUTES.SEARCH_SAVED_SEARCH_RENAME.route,
                    },
                },
                [SCREENS.RIGHT_MODAL.RESTRICTED_ACTION]: {
                    screens: {
                        [SCREENS.RESTRICTED_ACTION_ROOT]: ROUTES.RESTRICTED_ACTION.route,
                    },
                },
                [SCREENS.RIGHT_MODAL.MISSING_PERSONAL_DETAILS]: {
                    screens: {
                        [SCREENS.MISSING_PERSONAL_DETAILS_ROOT]: ROUTES.MISSING_PERSONAL_DETAILS,
                    },
                },
                [SCREENS.RIGHT_MODAL.DEBUG]: {
                    screens: {
                        [SCREENS.DEBUG.REPORT]: {
                            path: ROUTES.DEBUG_REPORT.route,
                            exact: true,
                            screens: {
                                details: {
                                    path: ROUTES.DEBUG_REPORT_TAB_DETAILS.route,
                                    exact: true,
                                },
                                json: {
                                    path: ROUTES.DEBUG_REPORT_TAB_JSON.route,
                                    exact: true,
                                },
                                actions: {
                                    path: ROUTES.DEBUG_REPORT_TAB_ACTIONS.route,
                                    exact: true,
                                },
                            },
                        },
                        [SCREENS.DEBUG.REPORT_ACTION]: {
                            path: ROUTES.DEBUG_REPORT_ACTION.route,
                            exact: true,
                            screens: {
                                details: {
                                    path: ROUTES.DEBUG_REPORT_ACTION_TAB_DETAILS.route,
                                    exact: true,
                                },
                                json: {
                                    path: ROUTES.DEBUG_REPORT_ACTION_TAB_JSON.route,
                                    exact: true,
                                },
                                preview: {
                                    path: ROUTES.DEBUG_REPORT_ACTION_TAB_PREVIEW.route,
                                    exact: true,
                                },
                            },
                        },
                        [SCREENS.DEBUG.REPORT_ACTION_CREATE]: {
                            path: ROUTES.DEBUG_REPORT_ACTION_CREATE.route,
                            exact: true,
                        },
                        [SCREENS.DEBUG.DETAILS_CONSTANT_PICKER_PAGE]: {
                            path: ROUTES.DETAILS_CONSTANT_PICKER_PAGE.route,
                            exact: true,
                        },
                        [SCREENS.DEBUG.DETAILS_DATE_TIME_PICKER_PAGE]: {
                            path: ROUTES.DETAILS_DATE_TIME_PICKER_PAGE.route,
                            exact: true,
                        },
                    },
                },
            },
        },

        [NAVIGATORS.FULL_SCREEN_NAVIGATOR]: {
            screens: {
                [SCREENS.WORKSPACE.INITIAL]: {
                    path: ROUTES.WORKSPACE_INITIAL.route,
                },
                [SCREENS.WORKSPACE.PROFILE]: ROUTES.WORKSPACE_PROFILE.route,
                [SCREENS.WORKSPACE.EXPENSIFY_CARD]: {
                    path: ROUTES.WORKSPACE_EXPENSIFY_CARD.route,
                },
                [SCREENS.WORKSPACE.COMPANY_CARDS]: {
                    path: ROUTES.WORKSPACE_COMPANY_CARDS.route,
                },
                [SCREENS.WORKSPACE.WORKFLOWS]: {
                    path: ROUTES.WORKSPACE_WORKFLOWS.route,
                },
                [SCREENS.WORKSPACE.INVOICES]: {
                    path: ROUTES.WORKSPACE_INVOICES.route,
                },
                [SCREENS.WORKSPACE.MEMBERS]: {
                    path: ROUTES.WORKSPACE_MEMBERS.route,
                },
                [SCREENS.WORKSPACE.ACCOUNTING.ROOT]: {
                    path: ROUTES.POLICY_ACCOUNTING.route,
                },
                [SCREENS.WORKSPACE.CATEGORIES]: {
                    path: ROUTES.WORKSPACE_CATEGORIES.route,
                },
                [SCREENS.WORKSPACE.MORE_FEATURES]: {
                    path: ROUTES.WORKSPACE_MORE_FEATURES.route,
                },
                [SCREENS.WORKSPACE.TAGS]: {
                    path: ROUTES.WORKSPACE_TAGS.route,
                },
                [SCREENS.WORKSPACE.TAXES]: {
                    path: ROUTES.WORKSPACE_TAXES.route,
                },
                [SCREENS.WORKSPACE.REPORT_FIELDS]: {
                    path: ROUTES.WORKSPACE_REPORT_FIELDS.route,
                },
                [SCREENS.WORKSPACE.DISTANCE_RATES]: {
                    path: ROUTES.WORKSPACE_DISTANCE_RATES.route,
                },
                [SCREENS.WORKSPACE.RULES]: {
                    path: ROUTES.WORKSPACE_RULES.route,
                },
            },
        },
    },
};

const normalizedConfigs = Object.keys(config.screens)
    .map((key) =>
        createNormalizedConfigs(
            key,
            config.screens,
            [],
            config.initialRouteName
                ? [
                      {
                          initialRouteName: config.initialRouteName,
                          parentScreens: [],
                      },
                  ]
                : [],
            [],
        ),
    )
    .flat()
    .reduce((acc, route) => {
        acc[route.screen as Screen] = route;
        return acc;
    }, {} as Record<Screen, RouteConfig>);

export {normalizedConfigs};
export default config;<|MERGE_RESOLUTION|>--- conflicted
+++ resolved
@@ -927,7 +927,6 @@
                         },
                     },
                 },
-<<<<<<< HEAD
                 [SCREENS.RIGHT_MODAL.SETTINGS_TAGS]: {
                     screens: {
                         [SCREENS.SETTINGS_TAGS.SETTINGS_TAGS_SETTINGS]: {
@@ -985,9 +984,6 @@
                         },
                     },
                 },
-
-=======
->>>>>>> d65bc0e8
                 [SCREENS.RIGHT_MODAL.EXPENSIFY_CARD]: {
                     screens: {
                         [SCREENS.EXPENSIFY_CARD.EXPENSIFY_CARD_DETAILS]: {
