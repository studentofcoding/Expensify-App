import type {LinkingOptions} from '@react-navigation/native';
import type {RootStackParamList} from '@navigation/types';
import NAVIGATORS from '@src/NAVIGATORS';
import ROUTES from '@src/ROUTES';
import type {Screen} from '@src/SCREENS';
import SCREENS from '@src/SCREENS';
import type {RouteConfig} from './createNormalizedConfigs';
import createNormalizedConfigs from './createNormalizedConfigs';

// Moved to a separate file to avoid cyclic dependencies.
const config: LinkingOptions<RootStackParamList>['config'] = {
    initialRouteName: NAVIGATORS.BOTTOM_TAB_NAVIGATOR,
    screens: {
        // Main Routes
        [SCREENS.VALIDATE_LOGIN]: ROUTES.VALIDATE_LOGIN,
        [SCREENS.UNLINK_LOGIN]: ROUTES.UNLINK_LOGIN,
        [SCREENS.TRANSITION_BETWEEN_APPS]: ROUTES.TRANSITION_BETWEEN_APPS,
        [SCREENS.CONNECTION_COMPLETE]: ROUTES.CONNECTION_COMPLETE,
        [SCREENS.BANK_CONNECTION_COMPLETE]: ROUTES.BANK_CONNECTION_COMPLETE,
        [SCREENS.CONCIERGE]: ROUTES.CONCIERGE,
        [SCREENS.TRACK_EXPENSE]: ROUTES.TRACK_EXPENSE,
        [SCREENS.SUBMIT_EXPENSE]: ROUTES.SUBMIT_EXPENSE,
        [SCREENS.SIGN_IN_WITH_APPLE_DESKTOP]: ROUTES.APPLE_SIGN_IN,
        [SCREENS.SIGN_IN_WITH_GOOGLE_DESKTOP]: ROUTES.GOOGLE_SIGN_IN,
        [SCREENS.SAML_SIGN_IN]: ROUTES.SAML_SIGN_IN,
        [SCREENS.DESKTOP_SIGN_IN_REDIRECT]: ROUTES.DESKTOP_SIGN_IN_REDIRECT,
        [SCREENS.ATTACHMENTS]: ROUTES.ATTACHMENTS.route,
        [SCREENS.PROFILE_AVATAR]: ROUTES.PROFILE_AVATAR.route,
        [SCREENS.WORKSPACE_AVATAR]: ROUTES.WORKSPACE_AVATAR.route,
        [SCREENS.REPORT_AVATAR]: ROUTES.REPORT_AVATAR.route,
        [SCREENS.TRANSACTION_RECEIPT]: ROUTES.TRANSACTION_RECEIPT.route,
        [SCREENS.WORKSPACE_JOIN_USER]: ROUTES.WORKSPACE_JOIN_USER.route,
        [SCREENS.REPORT]: ROUTES.REPORT_WITH_ID.route,
        [SCREENS.SETTINGS.PROFILE.ROOT]: {
            path: ROUTES.SETTINGS_PROFILE,
            exact: true,
        },
        [SCREENS.SETTINGS.PREFERENCES.ROOT]: {
            path: ROUTES.SETTINGS_PREFERENCES,
            exact: true,
        },
        [SCREENS.SETTINGS.SECURITY]: {
            path: ROUTES.SETTINGS_SECURITY,
            exact: true,
        },
        [SCREENS.SETTINGS.WALLET.ROOT]: {
            path: ROUTES.SETTINGS_WALLET,
            exact: true,
        },
        [SCREENS.SETTINGS.ABOUT]: {
            path: ROUTES.SETTINGS_ABOUT,
            exact: true,
        },
        [SCREENS.SETTINGS.TROUBLESHOOT]: {
            path: ROUTES.SETTINGS_TROUBLESHOOT,
            exact: true,
        },
        [SCREENS.SETTINGS.WORKSPACES]: ROUTES.SETTINGS_WORKSPACES,
        [SCREENS.SEARCH.CENTRAL_PANE]: {
            path: ROUTES.SEARCH_CENTRAL_PANE.route,
        },
        [SCREENS.SETTINGS.SAVE_THE_WORLD]: ROUTES.SETTINGS_SAVE_THE_WORLD,
        [SCREENS.SETTINGS.SUBSCRIPTION.ROOT]: ROUTES.SETTINGS_SUBSCRIPTION,

        // Sidebar
        [NAVIGATORS.BOTTOM_TAB_NAVIGATOR]: {
            path: ROUTES.ROOT,
            initialRouteName: SCREENS.HOME,
            screens: {
                [SCREENS.HOME]: ROUTES.HOME,
                [SCREENS.SETTINGS.ROOT]: {
                    path: ROUTES.SETTINGS,
                },
            },
        },

        [SCREENS.NOT_FOUND]: '*',
        [NAVIGATORS.LEFT_MODAL_NAVIGATOR]: {
            screens: {
                [SCREENS.LEFT_MODAL.WORKSPACE_SWITCHER]: {
                    path: ROUTES.WORKSPACE_SWITCHER,
                },
            },
        },
        [NAVIGATORS.FEATURE_TRANING_MODAL_NAVIGATOR]: {
            screens: {
                [SCREENS.FEATURE_TRAINING_ROOT]: {
                    path: ROUTES.TRACK_TRAINING_MODAL,
                    exact: true,
                },
                [SCREENS.PROCESS_MONEY_REQUEST_HOLD_ROOT]: ROUTES.PROCESS_MONEY_REQUEST_HOLD.route,
            },
        },
        [NAVIGATORS.WELCOME_VIDEO_MODAL_NAVIGATOR]: {
            screens: {
                [SCREENS.WELCOME_VIDEO.ROOT]: {
                    path: ROUTES.WELCOME_VIDEO_ROOT,
                    exact: true,
                },
            },
        },
        [NAVIGATORS.EXPLANATION_MODAL_NAVIGATOR]: {
            screens: {
                [SCREENS.EXPLANATION_MODAL.ROOT]: {
                    path: ROUTES.EXPLANATION_MODAL_ROOT,
                    exact: true,
                },
            },
        },

        [NAVIGATORS.MIGRATED_USER_MODAL_NAVIGATOR]: {
            screens: {
                [SCREENS.MIGRATED_USER_WELCOME_MODAL.ROOT]: {
                    path: ROUTES.MIGRATED_USER_WELCOME_MODAL,
                    exact: true,
                },
            },
        },

        [NAVIGATORS.ONBOARDING_MODAL_NAVIGATOR]: {
            // Don't set the initialRouteName, because when the user continues from the last visited onboarding page,
            // the onboarding purpose page will be briefly visible.
            path: ROUTES.ONBOARDING_ROOT.route,
            screens: {
                [SCREENS.ONBOARDING.PURPOSE]: {
                    path: ROUTES.ONBOARDING_PURPOSE.route,
                    exact: true,
                },
                [SCREENS.ONBOARDING.PERSONAL_DETAILS]: {
                    path: ROUTES.ONBOARDING_PERSONAL_DETAILS.route,
                    exact: true,
                },
                [SCREENS.ONBOARDING.PRIVATE_DOMAIN]: {
                    path: ROUTES.ONBOARDING_PRIVATE_DOMAIN.route,
                    exact: true,
                },
                [SCREENS.ONBOARDING.EMPLOYEES]: {
                    path: ROUTES.ONBOARDING_EMPLOYEES.route,
                    exact: true,
                },
                [SCREENS.ONBOARDING.ACCOUNTING]: {
                    path: ROUTES.ONBOARDING_ACCOUNTING.route,
                    exact: true,
                },
                [SCREENS.ONBOARDING.WORKSPACES]: {
                    path: ROUTES.ONBOARDING_WORKSPACES.route,
                    exact: true,
                },
            },
        },
        [NAVIGATORS.RIGHT_MODAL_NAVIGATOR]: {
            screens: {
                [SCREENS.RIGHT_MODAL.SETTINGS]: {
                    screens: {
                        [SCREENS.SETTINGS.PREFERENCES.PRIORITY_MODE]: {
                            path: ROUTES.SETTINGS_PRIORITY_MODE,
                            exact: true,
                        },
                        [SCREENS.SETTINGS.PREFERENCES.LANGUAGE]: {
                            path: ROUTES.SETTINGS_LANGUAGE,
                            exact: true,
                        },
                        [SCREENS.SETTINGS.SUBSCRIPTION.ADD_PAYMENT_CARD]: {
                            path: ROUTES.SETTINGS_SUBSCRIPTION_ADD_PAYMENT_CARD,
                            exact: true,
                        },
                        [SCREENS.SETTINGS.SUBSCRIPTION.CHANGE_BILLING_CURRENCY]: {
                            path: ROUTES.SETTINGS_SUBSCRIPTION_CHANGE_BILLING_CURRENCY,
                            exact: true,
                        },
                        [SCREENS.SETTINGS.SUBSCRIPTION.CHANGE_PAYMENT_CURRENCY]: {
                            path: ROUTES.SETTINGS_SUBSCRIPTION_CHANGE_PAYMENT_CURRENCY,
                            exact: true,
                        },
                        [SCREENS.SETTINGS.ADD_PAYMENT_CARD_CHANGE_CURRENCY]: {
                            path: ROUTES.SETTINGS_CHANGE_CURRENCY,
                            exact: true,
                        },
                        [SCREENS.SETTINGS.PREFERENCES.THEME]: {
                            path: ROUTES.SETTINGS_THEME,
                            exact: true,
                        },
                        [SCREENS.SETTINGS.CLOSE]: {
                            path: ROUTES.SETTINGS_CLOSE,
                            exact: true,
                        },
                        [SCREENS.SETTINGS.WALLET.VERIFY_ACCOUNT]: {
                            path: ROUTES.SETTINGS_WALLET_VERIFY_ACCOUNT.route,
                            exact: true,
                        },
                        [SCREENS.SETTINGS.WALLET.DOMAIN_CARD]: {
                            path: ROUTES.SETTINGS_WALLET_DOMAINCARD.route,
                            exact: true,
                        },
                        [SCREENS.SETTINGS.WALLET.REPORT_VIRTUAL_CARD_FRAUD]: {
                            path: ROUTES.SETTINGS_REPORT_FRAUD.route,
                            exact: true,
                        },
                        [SCREENS.SETTINGS.WALLET.CARD_GET_PHYSICAL.NAME]: {
                            path: ROUTES.SETTINGS_WALLET_CARD_GET_PHYSICAL_NAME.route,
                            exact: true,
                        },
                        [SCREENS.SETTINGS.WALLET.CARD_GET_PHYSICAL.PHONE]: {
                            path: ROUTES.SETTINGS_WALLET_CARD_GET_PHYSICAL_PHONE.route,
                            exact: true,
                        },
                        [SCREENS.SETTINGS.WALLET.CARD_GET_PHYSICAL.ADDRESS]: {
                            path: ROUTES.SETTINGS_WALLET_CARD_GET_PHYSICAL_ADDRESS.route,
                            exact: true,
                        },
                        [SCREENS.SETTINGS.WALLET.CARD_GET_PHYSICAL.CONFIRM]: {
                            path: ROUTES.SETTINGS_WALLET_CARD_GET_PHYSICAL_CONFIRM.route,
                            exact: true,
                        },
                        [SCREENS.SETTINGS.WALLET.ENABLE_PAYMENTS]: {
                            path: ROUTES.SETTINGS_ENABLE_PAYMENTS,
                            exact: true,
                        },
                        [SCREENS.SETTINGS.WALLET.TRANSFER_BALANCE]: {
                            path: ROUTES.SETTINGS_WALLET_TRANSFER_BALANCE,
                            exact: true,
                        },
                        [SCREENS.SETTINGS.WALLET.CHOOSE_TRANSFER_ACCOUNT]: {
                            path: ROUTES.SETTINGS_WALLET_CHOOSE_TRANSFER_ACCOUNT,
                            exact: true,
                        },
                        [SCREENS.SETTINGS.REPORT_CARD_LOST_OR_DAMAGED]: {
                            path: ROUTES.SETTINGS_WALLET_REPORT_CARD_LOST_OR_DAMAGED.route,
                            exact: true,
                        },
                        [SCREENS.SETTINGS.WALLET.CARD_ACTIVATE]: {
                            path: ROUTES.SETTINGS_WALLET_CARD_ACTIVATE.route,
                            exact: true,
                        },
                        [SCREENS.SETTINGS.WALLET.CARDS_DIGITAL_DETAILS_UPDATE_ADDRESS]: {
                            path: ROUTES.SETTINGS_WALLET_CARD_DIGITAL_DETAILS_UPDATE_ADDRESS.route,
                            exact: true,
                        },
                        [SCREENS.SETTINGS.ADD_DEBIT_CARD]: {
                            path: ROUTES.SETTINGS_ADD_DEBIT_CARD,
                            exact: true,
                        },
                        [SCREENS.SETTINGS.ADD_BANK_ACCOUNT]: {
                            path: ROUTES.SETTINGS_ADD_BANK_ACCOUNT,
                            exact: true,
                        },
                        [SCREENS.SETTINGS.ADD_US_BANK_ACCOUNT]: {
                            path: ROUTES.SETTINGS_ADD_US_BANK_ACCOUNT,
                            exact: true,
                        },
                        [SCREENS.SETTINGS.PROFILE.PRONOUNS]: {
                            path: ROUTES.SETTINGS_PRONOUNS,
                            exact: true,
                        },
                        [SCREENS.SETTINGS.PROFILE.DISPLAY_NAME]: {
                            path: ROUTES.SETTINGS_DISPLAY_NAME,
                            exact: true,
                        },
                        [SCREENS.SETTINGS.PROFILE.TIMEZONE]: {
                            path: ROUTES.SETTINGS_TIMEZONE,
                            exact: true,
                        },
                        [SCREENS.SETTINGS.PROFILE.TIMEZONE_SELECT]: {
                            path: ROUTES.SETTINGS_TIMEZONE_SELECT,
                            exact: true,
                        },
                        [SCREENS.SETTINGS.APP_DOWNLOAD_LINKS]: {
                            path: ROUTES.SETTINGS_APP_DOWNLOAD_LINKS,
                            exact: true,
                        },
                        [SCREENS.SETTINGS.CONSOLE]: {
                            path: ROUTES.SETTINGS_CONSOLE.route,
                            exact: true,
                        },
                        [SCREENS.SETTINGS.SHARE_LOG]: ROUTES.SETTINGS_SHARE_LOG.route,
                        [SCREENS.SETTINGS.PROFILE.CONTACT_METHODS]: {
                            path: ROUTES.SETTINGS_CONTACT_METHODS.route,
                            exact: true,
                        },
                        [SCREENS.SETTINGS.PROFILE.CONTACT_METHOD_DETAILS]: {
                            path: ROUTES.SETTINGS_CONTACT_METHOD_DETAILS.route,
                        },
                        [SCREENS.SETTINGS.PROFILE.NEW_CONTACT_METHOD]: {
                            path: ROUTES.SETTINGS_NEW_CONTACT_METHOD.route,
                            exact: true,
                        },
                        [SCREENS.SETTINGS.PROFILE.LEGAL_NAME]: {
                            path: ROUTES.SETTINGS_LEGAL_NAME,
                            exact: true,
                        },
                        [SCREENS.SETTINGS.PROFILE.PHONE_NUMBER]: {
                            path: ROUTES.SETTINGS_PHONE_NUMBER,
                            exact: true,
                        },
                        [SCREENS.SETTINGS.PROFILE.DATE_OF_BIRTH]: {
                            path: ROUTES.SETTINGS_DATE_OF_BIRTH,
                            exact: true,
                        },
                        [SCREENS.SETTINGS.PROFILE.ADDRESS]: {
                            path: ROUTES.SETTINGS_ADDRESS,
                            exact: true,
                        },
                        [SCREENS.SETTINGS.PROFILE.ADDRESS_COUNTRY]: {
                            path: ROUTES.SETTINGS_ADDRESS_COUNTRY.route,
                            exact: true,
                        },
                        [SCREENS.SETTINGS.PROFILE.ADDRESS_STATE]: {
                            path: ROUTES.SETTINGS_ADDRESS_STATE.route,
                            exact: true,
                        },
                        [SCREENS.SETTINGS.TWO_FACTOR_AUTH]: {
                            path: ROUTES.SETTINGS_2FA.route,
                            exact: true,
                        },
                        [SCREENS.SETTINGS.DELEGATE.ADD_DELEGATE]: {
                            path: ROUTES.SETTINGS_ADD_DELEGATE,
                            exact: true,
                        },
                        [SCREENS.SETTINGS.DELEGATE.DELEGATE_ROLE]: {
                            path: ROUTES.SETTINGS_DELEGATE_ROLE.route,
                            parse: {
                                login: (login: string) => decodeURIComponent(login),
                            },
                        },
                        [SCREENS.SETTINGS.DELEGATE.UPDATE_DELEGATE_ROLE]: {
                            path: ROUTES.SETTINGS_UPDATE_DELEGATE_ROLE.route,
                            parse: {
                                login: (login: string) => decodeURIComponent(login),
                            },
                        },
                        [SCREENS.SETTINGS.DELEGATE.DELEGATE_CONFIRM]: {
                            path: ROUTES.SETTINGS_DELEGATE_CONFIRM.route,
                            parse: {
                                login: (login: string) => decodeURIComponent(login),
                            },
                        },
                        [SCREENS.SETTINGS.DELEGATE.UPDATE_DELEGATE_ROLE_MAGIC_CODE]: {
                            path: ROUTES.SETTINGS_UPDATE_DELEGATE_ROLE_MAGIC_CODE.route,
                            parse: {
                                login: (login: string) => decodeURIComponent(login),
                            },
                        },
                        [SCREENS.SETTINGS.PROFILE.STATUS]: {
                            path: ROUTES.SETTINGS_STATUS,
                            exact: true,
                        },
                        [SCREENS.SETTINGS.PROFILE.STATUS_CLEAR_AFTER]: {
                            path: ROUTES.SETTINGS_STATUS_CLEAR_AFTER,
                        },
                        [SCREENS.SETTINGS.PROFILE.STATUS_CLEAR_AFTER_DATE]: {
                            path: ROUTES.SETTINGS_STATUS_CLEAR_AFTER_DATE,
                        },
                        [SCREENS.SETTINGS.PROFILE.STATUS_CLEAR_AFTER_TIME]: {
                            path: ROUTES.SETTINGS_STATUS_CLEAR_AFTER_TIME,
                        },
                        [SCREENS.SETTINGS.SUBSCRIPTION.SIZE]: {
                            path: ROUTES.SETTINGS_SUBSCRIPTION_SIZE.route,
                            parse: {
                                canChangeSize: Number,
                            },
                        },
                        [SCREENS.SETTINGS.SUBSCRIPTION.DISABLE_AUTO_RENEW_SURVEY]: {
                            path: ROUTES.SETTINGS_SUBSCRIPTION_DISABLE_AUTO_RENEW_SURVEY,
                        },
                        [SCREENS.SETTINGS.SUBSCRIPTION.REQUEST_EARLY_CANCELLATION]: {
                            path: ROUTES.SETTINGS_SUBSCRIPTION_REQUEST_EARLY_CANCELLATION,
                        },
                        [SCREENS.WORKSPACE.CURRENCY]: {
                            path: ROUTES.WORKSPACE_PROFILE_CURRENCY.route,
                        },
                        [SCREENS.WORKSPACE.ADDRESS]: {
                            path: ROUTES.WORKSPACE_PROFILE_ADDRESS.route,
                        },
                        [SCREENS.WORKSPACE.PLAN]: {
                            path: ROUTES.WORKSPACE_PROFILE_PLAN.route,
                        },
                        [SCREENS.WORKSPACE.ACCOUNTING.QUICKBOOKS_ONLINE_IMPORT]: {path: ROUTES.POLICY_ACCOUNTING_QUICKBOOKS_ONLINE_IMPORT.route},
                        [SCREENS.WORKSPACE.ACCOUNTING.QUICKBOOKS_ONLINE_CHART_OF_ACCOUNTS]: {path: ROUTES.POLICY_ACCOUNTING_QUICKBOOKS_ONLINE_CHART_OF_ACCOUNTS.route},
                        [SCREENS.WORKSPACE.ACCOUNTING.QUICKBOOKS_ONLINE_CLASSES]: {path: ROUTES.POLICY_ACCOUNTING_QUICKBOOKS_ONLINE_CLASSES.route},
                        [SCREENS.WORKSPACE.ACCOUNTING.QUICKBOOKS_ONLINE_CUSTOMERS]: {path: ROUTES.POLICY_ACCOUNTING_QUICKBOOKS_ONLINE_CUSTOMERS.route},
                        [SCREENS.WORKSPACE.ACCOUNTING.QUICKBOOKS_ONLINE_LOCATIONS]: {path: ROUTES.POLICY_ACCOUNTING_QUICKBOOKS_ONLINE_LOCATIONS.route},
                        [SCREENS.WORKSPACE.ACCOUNTING.QUICKBOOKS_ONLINE_TAXES]: {path: ROUTES.POLICY_ACCOUNTING_QUICKBOOKS_ONLINE_TAXES.route},
                        [SCREENS.WORKSPACE.ACCOUNTING.QUICKBOOKS_ONLINE_EXPORT]: {path: ROUTES.POLICY_ACCOUNTING_QUICKBOOKS_ONLINE_EXPORT.route},
                        [SCREENS.WORKSPACE.ACCOUNTING.QUICKBOOKS_ONLINE_EXPORT_DATE_SELECT]: {path: ROUTES.POLICY_ACCOUNTING_QUICKBOOKS_ONLINE_EXPORT_DATE_SELECT.route},
                        [SCREENS.WORKSPACE.ACCOUNTING.QUICKBOOKS_ONLINE_EXPORT_INVOICE_ACCOUNT_SELECT]: {path: ROUTES.POLICY_ACCOUNTING_QUICKBOOKS_ONLINE_INVOICE_ACCOUNT_SELECT.route},
                        [SCREENS.WORKSPACE.ACCOUNTING.QUICKBOOKS_ONLINE_EXPORT_OUT_OF_POCKET_EXPENSES_ACCOUNT_SELECT]: {
                            path: ROUTES.POLICY_ACCOUNTING_QUICKBOOKS_ONLINE_EXPORT_OUT_OF_POCKET_EXPENSES_ACCOUNT_SELECT.route,
                        },
                        [SCREENS.WORKSPACE.ACCOUNTING.QUICKBOOKS_ONLINE_EXPORT_OUT_OF_POCKET_EXPENSES]: {
                            path: ROUTES.POLICY_ACCOUNTING_QUICKBOOKS_ONLINE_EXPORT_OUT_OF_POCKET_EXPENSES.route,
                        },
                        [SCREENS.WORKSPACE.ACCOUNTING.QUICKBOOKS_ONLINE_EXPORT_OUT_OF_POCKET_EXPENSES_SELECT]: {
                            path: ROUTES.POLICY_ACCOUNTING_QUICKBOOKS_ONLINE_EXPORT_OUT_OF_POCKET_EXPENSES_SELECT.route,
                        },
                        [SCREENS.WORKSPACE.ACCOUNTING.QUICKBOOKS_ONLINE_COMPANY_CARD_EXPENSE_ACCOUNT_SELECT]: {
                            path: ROUTES.POLICY_ACCOUNTING_QUICKBOOKS_ONLINE_COMPANY_CARD_EXPENSE_ACCOUNT_SELECT.route,
                        },
                        [SCREENS.WORKSPACE.ACCOUNTING.QUICKBOOKS_ONLINE_NON_REIMBURSABLE_DEFAULT_VENDOR_SELECT]: {
                            path: ROUTES.POLICY_ACCOUNTING_QUICKBOOKS_ONLINE_NON_REIMBURSABLE_DEFAULT_VENDOR_SELECT.route,
                        },
                        [SCREENS.WORKSPACE.ACCOUNTING.QUICKBOOKS_ONLINE_COMPANY_CARD_EXPENSE_ACCOUNT]: {
                            path: ROUTES.POLICY_ACCOUNTING_QUICKBOOKS_ONLINE_COMPANY_CARD_EXPENSE_ACCOUNT.route,
                        },
                        [SCREENS.WORKSPACE.ACCOUNTING.QUICKBOOKS_ONLINE_COMPANY_CARD_EXPENSE_ACCOUNT_COMPANY_CARD_SELECT]: {
                            path: ROUTES.POLICY_ACCOUNTING_QUICKBOOKS_ONLINE_COMPANY_CARD_EXPENSE_SELECT.route,
                        },
                        [SCREENS.WORKSPACE.ACCOUNTING.QUICKBOOKS_ONLINE_EXPORT_PREFERRED_EXPORTER]: {path: ROUTES.POLICY_ACCOUNTING_QUICKBOOKS_ONLINE_PREFERRED_EXPORTER.route},
                        [SCREENS.WORKSPACE.ACCOUNTING.QUICKBOOKS_ONLINE_ADVANCED]: {
                            path: ROUTES.WORKSPACE_ACCOUNTING_QUICKBOOKS_ONLINE_ADVANCED.route,
                        },
                        [SCREENS.WORKSPACE.ACCOUNTING.QUICKBOOKS_ONLINE_ACCOUNT_SELECTOR]: {
                            path: ROUTES.WORKSPACE_ACCOUNTING_QUICKBOOKS_ONLINE_ACCOUNT_SELECTOR.route,
                        },
                        [SCREENS.WORKSPACE.ACCOUNTING.QUICKBOOKS_ONLINE_INVOICE_ACCOUNT_SELECTOR]: {
                            path: ROUTES.WORKSPACE_ACCOUNTING_QUICKBOOKS_ONLINE_INVOICE_ACCOUNT_SELECTOR.route,
                        },
                        [SCREENS.WORKSPACE.ACCOUNTING.QUICKBOOKS_ONLINE_CLASSES_DISPLAYED_AS]: {
                            path: ROUTES.POLICY_ACCOUNTING_QUICKBOOKS_ONLINE_CLASSES_DISPLAYED_AS.route,
                        },
                        [SCREENS.WORKSPACE.ACCOUNTING.QUICKBOOKS_ONLINE_CUSTOMERS_DISPLAYED_AS]: {
                            path: ROUTES.POLICY_ACCOUNTING_QUICKBOOKS_ONLINE_CUSTOMERS_DISPLAYED_AS.route,
                        },
                        [SCREENS.WORKSPACE.ACCOUNTING.QUICKBOOKS_ONLINE_LOCATIONS_DISPLAYED_AS]: {
                            path: ROUTES.POLICY_ACCOUNTING_QUICKBOOKS_ONLINE_LOCATIONS_DISPLAYED_AS.route,
                        },
                        [SCREENS.WORKSPACE.ACCOUNTING.QUICKBOOKS_DESKTOP_COMPANY_CARD_EXPENSE_ACCOUNT_SELECT]: {
                            path: ROUTES.POLICY_ACCOUNTING_QUICKBOOKS_DESKTOP_COMPANY_CARD_EXPENSE_ACCOUNT_SELECT.route,
                        },
                        [SCREENS.WORKSPACE.ACCOUNTING.QUICKBOOKS_DESKTOP_NON_REIMBURSABLE_DEFAULT_VENDOR_SELECT]: {
                            path: ROUTES.POLICY_ACCOUNTING_QUICKBOOKS_DESKTOP_NON_REIMBURSABLE_DEFAULT_VENDOR_SELECT.route,
                        },
                        [SCREENS.WORKSPACE.ACCOUNTING.QUICKBOOKS_DESKTOP_COMPANY_CARD_EXPENSE_ACCOUNT_COMPANY_CARD_SELECT]: {
                            path: ROUTES.POLICY_ACCOUNTING_QUICKBOOKS_DESKTOP_COMPANY_CARD_EXPENSE_SELECT.route,
                        },
                        [SCREENS.WORKSPACE.ACCOUNTING.QUICKBOOKS_DESKTOP_COMPANY_CARD_EXPENSE_ACCOUNT]: {
                            path: ROUTES.POLICY_ACCOUNTING_QUICKBOOKS_DESKTOP_COMPANY_CARD_EXPENSE_ACCOUNT.route,
                        },
                        [SCREENS.WORKSPACE.ACCOUNTING.QUICKBOOKS_DESKTOP_ADVANCED]: {
                            path: ROUTES.WORKSPACE_ACCOUNTING_QUICKBOOKS_DESKTOP_ADVANCED.route,
                        },
                        [SCREENS.WORKSPACE.ACCOUNTING.QUICKBOOKS_DESKTOP_EXPORT_DATE_SELECT]: {path: ROUTES.POLICY_ACCOUNTING_QUICKBOOKS_DESKTOP_EXPORT_DATE_SELECT.route},
                        [SCREENS.WORKSPACE.ACCOUNTING.QUICKBOOKS_DESKTOP_EXPORT_PREFERRED_EXPORTER]: {path: ROUTES.POLICY_ACCOUNTING_QUICKBOOKS_DESKTOP_PREFERRED_EXPORTER.route},
                        [SCREENS.WORKSPACE.ACCOUNTING.QUICKBOOKS_DESKTOP_EXPORT_OUT_OF_POCKET_EXPENSES_ACCOUNT_SELECT]: {
                            path: ROUTES.POLICY_ACCOUNTING_QUICKBOOKS_DESKTOP_EXPORT_OUT_OF_POCKET_EXPENSES_ACCOUNT_SELECT.route,
                        },
                        [SCREENS.WORKSPACE.ACCOUNTING.QUICKBOOKS_DESKTOP_EXPORT_OUT_OF_POCKET_EXPENSES]: {
                            path: ROUTES.POLICY_ACCOUNTING_QUICKBOOKS_DESKTOP_EXPORT_OUT_OF_POCKET_EXPENSES.route,
                        },
                        [SCREENS.WORKSPACE.ACCOUNTING.QUICKBOOKS_DESKTOP_EXPORT_OUT_OF_POCKET_EXPENSES_SELECT]: {
                            path: ROUTES.POLICY_ACCOUNTING_QUICKBOOKS_DESKTOP_EXPORT_OUT_OF_POCKET_EXPENSES_SELECT.route,
                        },
                        [SCREENS.WORKSPACE.ACCOUNTING.QUICKBOOKS_DESKTOP_EXPORT]: {path: ROUTES.POLICY_ACCOUNTING_QUICKBOOKS_DESKTOP_EXPORT.route},
                        [SCREENS.WORKSPACE.ACCOUNTING.QUICKBOOKS_DESKTOP_SETUP_MODAL]: {
                            path: ROUTES.POLICY_ACCOUNTING_QUICKBOOKS_DESKTOP_SETUP_MODAL.route,
                        },
                        [SCREENS.WORKSPACE.ACCOUNTING.QUICKBOOKS_DESKTOP_SETUP_REQUIRED_DEVICE_MODAL]: {
                            path: ROUTES.POLICY_ACCOUNTING_QUICKBOOKS_DESKTOP_SETUP_REQUIRED_DEVICE_MODAL.route,
                        },
                        [SCREENS.WORKSPACE.ACCOUNTING.QUICKBOOKS_DESKTOP_TRIGGER_FIRST_SYNC]: {
                            path: ROUTES.POLICY_ACCOUNTING_QUICKBOOKS_DESKTOP_TRIGGER_FIRST_SYNC.route,
                        },
                        [SCREENS.WORKSPACE.ACCOUNTING.QUICKBOOKS_DESKTOP_IMPORT]: {path: ROUTES.POLICY_ACCOUNTING_QUICKBOOKS_DESKTOP_IMPORT.route},
                        [SCREENS.WORKSPACE.ACCOUNTING.QUICKBOOKS_DESKTOP_CHART_OF_ACCOUNTS]: {path: ROUTES.POLICY_ACCOUNTING_QUICKBOOKS_DESKTOP_CHART_OF_ACCOUNTS.route},
                        [SCREENS.WORKSPACE.ACCOUNTING.QUICKBOOKS_DESKTOP_CLASSES]: {path: ROUTES.POLICY_ACCOUNTING_QUICKBOOKS_DESKTOP_CLASSES.route},
                        [SCREENS.WORKSPACE.ACCOUNTING.QUICKBOOKS_DESKTOP_CLASSES_DISPLAYED_AS]: {path: ROUTES.POLICY_ACCOUNTING_QUICKBOOKS_DESKTOP_CLASSES_DISPLAYED_AS.route},
                        [SCREENS.WORKSPACE.ACCOUNTING.QUICKBOOKS_DESKTOP_CUSTOMERS]: {path: ROUTES.POLICY_ACCOUNTING_QUICKBOOKS_DESKTOP_CUSTOMERS.route},
                        [SCREENS.WORKSPACE.ACCOUNTING.QUICKBOOKS_DESKTOP_CUSTOMERS_DISPLAYED_AS]: {path: ROUTES.POLICY_ACCOUNTING_QUICKBOOKS_DESKTOP_CUSTOMERS_DISPLAYED_AS.route},
                        [SCREENS.WORKSPACE.ACCOUNTING.QUICKBOOKS_DESKTOP_ITEMS]: {path: ROUTES.POLICY_ACCOUNTING_QUICKBOOKS_DESKTOP_ITEMS.route},
                        [SCREENS.WORKSPACE.ACCOUNTING.XERO_IMPORT]: {path: ROUTES.POLICY_ACCOUNTING_XERO_IMPORT.route},
                        [SCREENS.WORKSPACE.ACCOUNTING.XERO_CHART_OF_ACCOUNTS]: {path: ROUTES.POLICY_ACCOUNTING_XERO_CHART_OF_ACCOUNTS.route},
                        [SCREENS.WORKSPACE.ACCOUNTING.XERO_ORGANIZATION]: {path: ROUTES.POLICY_ACCOUNTING_XERO_ORGANIZATION.route},
                        [SCREENS.WORKSPACE.ACCOUNTING.XERO_TRACKING_CATEGORIES]: {path: ROUTES.POLICY_ACCOUNTING_XERO_TRACKING_CATEGORIES.route},
                        [SCREENS.WORKSPACE.ACCOUNTING.XERO_MAP_TRACKING_CATEGORY]: {path: ROUTES.POLICY_ACCOUNTING_XERO_TRACKING_CATEGORIES_MAP.route},
                        [SCREENS.WORKSPACE.ACCOUNTING.XERO_CUSTOMER]: {path: ROUTES.POLICY_ACCOUNTING_XERO_CUSTOMER.route},
                        [SCREENS.WORKSPACE.ACCOUNTING.XERO_TAXES]: {path: ROUTES.POLICY_ACCOUNTING_XERO_TAXES.route},
                        [SCREENS.WORKSPACE.ACCOUNTING.XERO_EXPORT]: {path: ROUTES.POLICY_ACCOUNTING_XERO_EXPORT.route},
                        [SCREENS.WORKSPACE.ACCOUNTING.XERO_EXPORT_PURCHASE_BILL_DATE_SELECT]: {path: ROUTES.POLICY_ACCOUNTING_XERO_EXPORT_PURCHASE_BILL_DATE_SELECT.route},
                        [SCREENS.WORKSPACE.ACCOUNTING.XERO_EXPORT_BANK_ACCOUNT_SELECT]: {path: ROUTES.POLICY_ACCOUNTING_XERO_EXPORT_BANK_ACCOUNT_SELECT.route},
                        [SCREENS.WORKSPACE.ACCOUNTING.XERO_ADVANCED]: {path: ROUTES.POLICY_ACCOUNTING_XERO_ADVANCED.route},
                        [SCREENS.WORKSPACE.ACCOUNTING.XERO_BILL_STATUS_SELECTOR]: {path: ROUTES.POLICY_ACCOUNTING_XERO_BILL_STATUS_SELECTOR.route},
                        [SCREENS.WORKSPACE.ACCOUNTING.XERO_INVOICE_ACCOUNT_SELECTOR]: {path: ROUTES.POLICY_ACCOUNTING_XERO_INVOICE_SELECTOR.route},
                        [SCREENS.WORKSPACE.ACCOUNTING.XERO_EXPORT_PREFERRED_EXPORTER_SELECT]: {path: ROUTES.POLICY_ACCOUNTING_XERO_PREFERRED_EXPORTER_SELECT.route},
                        [SCREENS.WORKSPACE.ACCOUNTING.XERO_BILL_PAYMENT_ACCOUNT_SELECTOR]: {path: ROUTES.POLICY_ACCOUNTING_XERO_BILL_PAYMENT_ACCOUNT_SELECTOR.route},
                        [SCREENS.WORKSPACE.ACCOUNTING.NETSUITE_SUBSIDIARY_SELECTOR]: {path: ROUTES.POLICY_ACCOUNTING_NETSUITE_SUBSIDIARY_SELECTOR.route},
                        [SCREENS.WORKSPACE.ACCOUNTING.NETSUITE_TOKEN_INPUT]: {path: ROUTES.POLICY_ACCOUNTING_NETSUITE_TOKEN_INPUT.route},
                        [SCREENS.WORKSPACE.ACCOUNTING.NETSUITE_REUSE_EXISTING_CONNECTIONS]: {path: ROUTES.POLICY_ACCOUNTING_NETSUITE_EXISTING_CONNECTIONS.route},
                        [SCREENS.WORKSPACE.ACCOUNTING.NETSUITE_IMPORT]: {path: ROUTES.POLICY_ACCOUNTING_NETSUITE_IMPORT.route},
                        [SCREENS.WORKSPACE.ACCOUNTING.NETSUITE_IMPORT_MAPPING]: {path: ROUTES.POLICY_ACCOUNTING_NETSUITE_IMPORT_MAPPING.route},
                        [SCREENS.WORKSPACE.ACCOUNTING.NETSUITE_IMPORT_CUSTOM_FIELD]: {path: ROUTES.POLICY_ACCOUNTING_NETSUITE_IMPORT_CUSTOM_FIELD_MAPPING.route},
                        [SCREENS.WORKSPACE.ACCOUNTING.NETSUITE_IMPORT_CUSTOM_FIELD_VIEW]: {path: ROUTES.POLICY_ACCOUNTING_NETSUITE_IMPORT_CUSTOM_FIELD_VIEW.route},
                        [SCREENS.WORKSPACE.ACCOUNTING.NETSUITE_IMPORT_CUSTOM_FIELD_EDIT]: {path: ROUTES.POLICY_ACCOUNTING_NETSUITE_IMPORT_CUSTOM_FIELD_EDIT.route},
                        [SCREENS.WORKSPACE.ACCOUNTING.NETSUITE_IMPORT_CUSTOM_LIST_ADD]: {path: ROUTES.POLICY_ACCOUNTING_NETSUITE_IMPORT_CUSTOM_LIST_ADD.route},
                        [SCREENS.WORKSPACE.ACCOUNTING.NETSUITE_IMPORT_CUSTOM_SEGMENT_ADD]: {path: ROUTES.POLICY_ACCOUNTING_NETSUITE_IMPORT_CUSTOM_SEGMENT_ADD.route},
                        [SCREENS.WORKSPACE.ACCOUNTING.NETSUITE_IMPORT_CUSTOMERS_OR_PROJECTS]: {path: ROUTES.POLICY_ACCOUNTING_NETSUITE_IMPORT_CUSTOMERS_OR_PROJECTS.route},
                        [SCREENS.WORKSPACE.ACCOUNTING.NETSUITE_IMPORT_CUSTOMERS_OR_PROJECTS_SELECT]: {path: ROUTES.POLICY_ACCOUNTING_NETSUITE_IMPORT_CUSTOMERS_OR_PROJECTS_SELECT.route},
                        [SCREENS.WORKSPACE.ACCOUNTING.NETSUITE_EXPORT]: {
                            path: ROUTES.POLICY_ACCOUNTING_NETSUITE_EXPORT.route,
                        },
                        [SCREENS.WORKSPACE.ACCOUNTING.NETSUITE_PREFERRED_EXPORTER_SELECT]: {
                            path: ROUTES.POLICY_ACCOUNTING_NETSUITE_PREFERRED_EXPORTER_SELECT.route,
                        },
                        [SCREENS.WORKSPACE.ACCOUNTING.NETSUITE_DATE_SELECT]: {
                            path: ROUTES.POLICY_ACCOUNTING_NETSUITE_DATE_SELECT.route,
                        },
                        [SCREENS.WORKSPACE.ACCOUNTING.NETSUITE_EXPORT_EXPENSES]: {
                            path: ROUTES.POLICY_ACCOUNTING_NETSUITE_EXPORT_EXPENSES.route,
                        },
                        [SCREENS.WORKSPACE.ACCOUNTING.NETSUITE_EXPORT_EXPENSES_DESTINATION_SELECT]: {
                            path: ROUTES.POLICY_ACCOUNTING_NETSUITE_EXPORT_EXPENSES_DESTINATION_SELECT.route,
                        },
                        [SCREENS.WORKSPACE.ACCOUNTING.NETSUITE_EXPORT_EXPENSES_VENDOR_SELECT]: {
                            path: ROUTES.POLICY_ACCOUNTING_NETSUITE_EXPORT_EXPENSES_VENDOR_SELECT.route,
                        },
                        [SCREENS.WORKSPACE.ACCOUNTING.NETSUITE_EXPORT_EXPENSES_PAYABLE_ACCOUNT_SELECT]: {
                            path: ROUTES.POLICY_ACCOUNTING_NETSUITE_EXPORT_EXPENSES_PAYABLE_ACCOUNT_SELECT.route,
                        },
                        [SCREENS.WORKSPACE.ACCOUNTING.NETSUITE_EXPORT_EXPENSES_JOURNAL_POSTING_PREFERENCE_SELECT]: {
                            path: ROUTES.POLICY_ACCOUNTING_NETSUITE_EXPORT_EXPENSES_JOURNAL_POSTING_PREFERENCE_SELECT.route,
                        },
                        [SCREENS.WORKSPACE.ACCOUNTING.NETSUITE_RECEIVABLE_ACCOUNT_SELECT]: {
                            path: ROUTES.POLICY_ACCOUNTING_NETSUITE_RECEIVABLE_ACCOUNT_SELECT.route,
                        },
                        [SCREENS.WORKSPACE.ACCOUNTING.NETSUITE_INVOICE_ITEM_PREFERENCE_SELECT]: {
                            path: ROUTES.POLICY_ACCOUNTING_NETSUITE_INVOICE_ITEM_PREFERENCE_SELECT.route,
                        },
                        [SCREENS.WORKSPACE.ACCOUNTING.NETSUITE_INVOICE_ITEM_SELECT]: {
                            path: ROUTES.POLICY_ACCOUNTING_NETSUITE_INVOICE_ITEM_SELECT.route,
                        },
                        [SCREENS.WORKSPACE.ACCOUNTING.NETSUITE_TAX_POSTING_ACCOUNT_SELECT]: {
                            path: ROUTES.POLICY_ACCOUNTING_NETSUITE_TAX_POSTING_ACCOUNT_SELECT.route,
                        },
                        [SCREENS.WORKSPACE.ACCOUNTING.NETSUITE_PROVINCIAL_TAX_POSTING_ACCOUNT_SELECT]: {
                            path: ROUTES.POLICY_ACCOUNTING_NETSUITE_PROVINCIAL_TAX_POSTING_ACCOUNT_SELECT.route,
                        },
                        [SCREENS.WORKSPACE.ACCOUNTING.NETSUITE_ADVANCED]: {
                            path: ROUTES.POLICY_ACCOUNTING_NETSUITE_ADVANCED.route,
                        },
                        [SCREENS.WORKSPACE.ACCOUNTING.NETSUITE_REIMBURSEMENT_ACCOUNT_SELECT]: {
                            path: ROUTES.POLICY_ACCOUNTING_NETSUITE_REIMBURSEMENT_ACCOUNT_SELECT.route,
                        },
                        [SCREENS.WORKSPACE.ACCOUNTING.NETSUITE_COLLECTION_ACCOUNT_SELECT]: {
                            path: ROUTES.POLICY_ACCOUNTING_NETSUITE_COLLECTION_ACCOUNT_SELECT.route,
                        },
                        [SCREENS.WORKSPACE.ACCOUNTING.NETSUITE_EXPENSE_REPORT_APPROVAL_LEVEL_SELECT]: {
                            path: ROUTES.POLICY_ACCOUNTING_NETSUITE_EXPENSE_REPORT_APPROVAL_LEVEL_SELECT.route,
                        },
                        [SCREENS.WORKSPACE.ACCOUNTING.NETSUITE_VENDOR_BILL_APPROVAL_LEVEL_SELECT]: {
                            path: ROUTES.POLICY_ACCOUNTING_NETSUITE_VENDOR_BILL_APPROVAL_LEVEL_SELECT.route,
                        },
                        [SCREENS.WORKSPACE.ACCOUNTING.NETSUITE_JOURNAL_ENTRY_APPROVAL_LEVEL_SELECT]: {
                            path: ROUTES.POLICY_ACCOUNTING_NETSUITE_JOURNAL_ENTRY_APPROVAL_LEVEL_SELECT.route,
                        },
                        [SCREENS.WORKSPACE.ACCOUNTING.NETSUITE_APPROVAL_ACCOUNT_SELECT]: {
                            path: ROUTES.POLICY_ACCOUNTING_NETSUITE_APPROVAL_ACCOUNT_SELECT.route,
                        },
                        [SCREENS.WORKSPACE.ACCOUNTING.NETSUITE_CUSTOM_FORM_ID]: {
                            path: ROUTES.POLICY_ACCOUNTING_NETSUITE_CUSTOM_FORM_ID.route,
                        },
                        [SCREENS.WORKSPACE.ACCOUNTING.NETSUITE_AUTO_SYNC]: {
                            path: ROUTES.POLICY_ACCOUNTING_NETSUITE_AUTO_SYNC.route,
                        },
                        [SCREENS.WORKSPACE.ACCOUNTING.NETSUITE_ACCOUNTING_METHOD]: {
                            path: ROUTES.POLICY_ACCOUNTING_NETSUITE_ACCOUNTING_METHOD.route,
                        },
                        [SCREENS.WORKSPACE.ACCOUNTING.SAGE_INTACCT_PREREQUISITES]: {path: ROUTES.POLICY_ACCOUNTING_SAGE_INTACCT_PREREQUISITES.route},
                        [SCREENS.WORKSPACE.ACCOUNTING.ENTER_SAGE_INTACCT_CREDENTIALS]: {path: ROUTES.POLICY_ACCOUNTING_SAGE_INTACCT_ENTER_CREDENTIALS.route},
                        [SCREENS.WORKSPACE.ACCOUNTING.EXISTING_SAGE_INTACCT_CONNECTIONS]: {path: ROUTES.POLICY_ACCOUNTING_SAGE_INTACCT_EXISTING_CONNECTIONS.route},
                        [SCREENS.WORKSPACE.ACCOUNTING.SAGE_INTACCT_ENTITY]: {path: ROUTES.POLICY_ACCOUNTING_SAGE_INTACCT_ENTITY.route},
                        [SCREENS.WORKSPACE.ACCOUNTING.SAGE_INTACCT_IMPORT]: {path: ROUTES.POLICY_ACCOUNTING_SAGE_INTACCT_IMPORT.route},
                        [SCREENS.WORKSPACE.ACCOUNTING.SAGE_INTACCT_MAPPING_TYPE]: {path: ROUTES.POLICY_ACCOUNTING_SAGE_INTACCT_MAPPINGS_TYPE.route},
                        [SCREENS.WORKSPACE.ACCOUNTING.SAGE_INTACCT_TOGGLE_MAPPING]: {path: ROUTES.POLICY_ACCOUNTING_SAGE_INTACCT_TOGGLE_MAPPINGS.route},
                        [SCREENS.WORKSPACE.ACCOUNTING.SAGE_INTACCT_USER_DIMENSIONS]: {path: ROUTES.POLICY_ACCOUNTING_SAGE_INTACCT_USER_DIMENSIONS.route},
                        [SCREENS.WORKSPACE.ACCOUNTING.SAGE_INTACCT_ADD_USER_DIMENSION]: {path: ROUTES.POLICY_ACCOUNTING_SAGE_INTACCT_ADD_USER_DIMENSION.route},
                        [SCREENS.WORKSPACE.ACCOUNTING.SAGE_INTACCT_EDIT_USER_DIMENSION]: {path: ROUTES.POLICY_ACCOUNTING_SAGE_INTACCT_EDIT_USER_DIMENSION.route},
                        [SCREENS.WORKSPACE.ACCOUNTING.SAGE_INTACCT_EXPORT]: {path: ROUTES.POLICY_ACCOUNTING_SAGE_INTACCT_EXPORT.route},
                        [SCREENS.WORKSPACE.ACCOUNTING.SAGE_INTACCT_PREFERRED_EXPORTER]: {path: ROUTES.POLICY_ACCOUNTING_SAGE_INTACCT_PREFERRED_EXPORTER.route},
                        [SCREENS.WORKSPACE.ACCOUNTING.SAGE_INTACCT_EXPORT_DATE]: {path: ROUTES.POLICY_ACCOUNTING_SAGE_INTACCT_EXPORT_DATE.route},
                        [SCREENS.WORKSPACE.ACCOUNTING.SAGE_INTACCT_REIMBURSABLE_EXPENSES]: {path: ROUTES.POLICY_ACCOUNTING_SAGE_INTACCT_REIMBURSABLE_EXPENSES.route},
                        [SCREENS.WORKSPACE.ACCOUNTING.SAGE_INTACCT_NON_REIMBURSABLE_EXPENSES]: {path: ROUTES.POLICY_ACCOUNTING_SAGE_INTACCT_NON_REIMBURSABLE_EXPENSES.route},
                        [SCREENS.WORKSPACE.ACCOUNTING.SAGE_INTACCT_REIMBURSABLE_DESTINATION]: {path: ROUTES.POLICY_ACCOUNTING_SAGE_INTACCT_REIMBURSABLE_DESTINATION.route},
                        [SCREENS.WORKSPACE.ACCOUNTING.SAGE_INTACCT_NON_REIMBURSABLE_DESTINATION]: {path: ROUTES.POLICY_ACCOUNTING_SAGE_INTACCT_NON_REIMBURSABLE_DESTINATION.route},
                        [SCREENS.WORKSPACE.ACCOUNTING.SAGE_INTACCT_DEFAULT_VENDOR]: {path: ROUTES.POLICY_ACCOUNTING_SAGE_INTACCT_DEFAULT_VENDOR.route},
                        [SCREENS.WORKSPACE.ACCOUNTING.SAGE_INTACCT_NON_REIMBURSABLE_CREDIT_CARD_ACCOUNT]: {
                            path: ROUTES.POLICY_ACCOUNTING_SAGE_INTACCT_NON_REIMBURSABLE_CREDIT_CARD_ACCOUNT.route,
                        },
                        [SCREENS.WORKSPACE.ACCOUNTING.SAGE_INTACCT_ADVANCED]: {path: ROUTES.POLICY_ACCOUNTING_SAGE_INTACCT_ADVANCED.route},
                        [SCREENS.WORKSPACE.ACCOUNTING.SAGE_INTACCT_PAYMENT_ACCOUNT]: {path: ROUTES.POLICY_ACCOUNTING_SAGE_INTACCT_PAYMENT_ACCOUNT.route},
                        [SCREENS.WORKSPACE.ACCOUNTING.CARD_RECONCILIATION]: {path: ROUTES.WORKSPACE_ACCOUNTING_CARD_RECONCILIATION.route},
                        [SCREENS.WORKSPACE.ACCOUNTING.RECONCILIATION_ACCOUNT_SETTINGS]: {path: ROUTES.WORKSPACE_ACCOUNTING_RECONCILIATION_ACCOUNT_SETTINGS.route},
                        [SCREENS.WORKSPACE.DESCRIPTION]: {
                            path: ROUTES.WORKSPACE_PROFILE_DESCRIPTION.route,
                        },
                        [SCREENS.WORKSPACE.WORKFLOWS_AUTO_REPORTING_FREQUENCY]: {
                            path: ROUTES.WORKSPACE_WORKFLOWS_AUTOREPORTING_FREQUENCY.route,
                        },
                        [SCREENS.WORKSPACE.WORKFLOWS_AUTO_REPORTING_MONTHLY_OFFSET]: {
                            path: ROUTES.WORKSPACE_WORKFLOWS_AUTOREPORTING_MONTHLY_OFFSET.route,
                        },
                        [SCREENS.WORKSPACE.SHARE]: {
                            path: ROUTES.WORKSPACE_PROFILE_SHARE.route,
                        },
                        [SCREENS.WORKSPACE.INVOICES_COMPANY_NAME]: {
                            path: ROUTES.WORKSPACE_INVOICES_COMPANY_NAME.route,
                        },
                        [SCREENS.WORKSPACE.INVOICES_COMPANY_WEBSITE]: {
                            path: ROUTES.WORKSPACE_INVOICES_COMPANY_WEBSITE.route,
                        },
                        [SCREENS.WORKSPACE.COMPANY_CARDS_SELECT_FEED]: {
                            path: ROUTES.WORKSPACE_COMPANY_CARDS_SELECT_FEED.route,
                        },
                        [SCREENS.WORKSPACE.COMPANY_CARDS_BANK_CONNECTION]: {
                            path: ROUTES.WORKSPACE_COMPANY_CARDS_BANK_CONNECTION.route,
                        },
                        [SCREENS.WORKSPACE.COMPANY_CARD_DETAILS]: {
                            path: ROUTES.WORKSPACE_COMPANY_CARD_DETAILS.route,
                        },
                        [SCREENS.WORKSPACE.COMPANY_CARD_NAME]: {
                            path: ROUTES.WORKSPACE_COMPANY_CARD_NAME.route,
                        },
                        [SCREENS.WORKSPACE.COMPANY_CARD_EXPORT]: {
                            path: ROUTES.WORKSPACE_COMPANY_CARD_EXPORT.route,
                        },
                        [SCREENS.WORKSPACE.EXPENSIFY_CARD_LIMIT]: {
                            path: ROUTES.WORKSPACE_EXPENSIFY_CARD_LIMIT.route,
                        },
                        [SCREENS.WORKSPACE.EXPENSIFY_CARD_ISSUE_NEW]: {
                            path: ROUTES.WORKSPACE_EXPENSIFY_CARD_ISSUE_NEW.route,
                        },
                        [SCREENS.WORKSPACE.EXPENSIFY_CARD_NAME]: {
                            path: ROUTES.WORKSPACE_EXPENSIFY_CARD_NAME.route,
                        },
                        [SCREENS.WORKSPACE.EXPENSIFY_CARD_LIMIT_TYPE]: {
                            path: ROUTES.WORKSPACE_EXPENSIFY_CARD_LIMIT_TYPE.route,
                        },
                        [SCREENS.WORKSPACE.EXPENSIFY_CARD_BANK_ACCOUNT]: {
                            path: ROUTES.WORKSPACE_EXPENSIFY_CARD_BANK_ACCOUNT.route,
                        },
                        [SCREENS.WORKSPACE.EXPENSIFY_CARD_SETTINGS]: {
                            path: ROUTES.WORKSPACE_EXPENSIFY_CARD_SETTINGS.route,
                        },
                        [SCREENS.WORKSPACE.EXPENSIFY_CARD_SETTINGS_FREQUENCY]: {
                            path: ROUTES.WORKSPACE_EXPENSIFY_CARD_SETTINGS_FREQUENCY.route,
                        },
                        [SCREENS.WORKSPACE.EXPENSIFY_CARD_SETTINGS_ACCOUNT]: {
                            path: ROUTES.WORKSPACE_EXPENSIFY_CARD_SETTINGS_ACCOUNT.route,
                        },
                        [SCREENS.WORKSPACE.COMPANY_CARDS_SETTINGS]: {
                            path: ROUTES.WORKSPACE_COMPANY_CARDS_SETTINGS.route,
                        },
                        [SCREENS.WORKSPACE.COMPANY_CARDS_SETTINGS_FEED_NAME]: {
                            path: ROUTES.WORKSPACE_COMPANY_CARDS_SETTINGS_FEED_NAME.route,
                        },
                        [SCREENS.WORKSPACE.EXPENSIFY_CARD_DETAILS]: {
                            path: ROUTES.WORKSPACE_EXPENSIFY_CARD_DETAILS.route,
                        },
                        [SCREENS.WORKSPACE.COMPANY_CARDS_ADD_NEW]: {
                            path: ROUTES.WORKSPACE_COMPANY_CARDS_ADD_NEW.route,
                        },
                        [SCREENS.WORKSPACE.COMPANY_CARDS_ASSIGN_CARD]: {
                            path: ROUTES.WORKSPACE_COMPANY_CARDS_ASSIGN_CARD.route,
                        },
                        [SCREENS.WORKSPACE.INVITE]: {
                            path: ROUTES.WORKSPACE_INVITE.route,
                        },
                        [SCREENS.WORKSPACE.MEMBERS_IMPORT]: {
                            path: ROUTES.WORKSPACE_MEMBERS_IMPORT.route,
                        },
                        [SCREENS.WORKSPACE.MEMBERS_IMPORTED]: {
                            path: ROUTES.WORKSPACE_MEMBERS_IMPORTED.route,
                        },
                        [SCREENS.WORKSPACE.WORKFLOWS_APPROVALS_NEW]: {
                            path: ROUTES.WORKSPACE_WORKFLOWS_APPROVALS_NEW.route,
                        },
                        [SCREENS.WORKSPACE.WORKFLOWS_APPROVALS_EDIT]: {
                            path: ROUTES.WORKSPACE_WORKFLOWS_APPROVALS_EDIT.route,
                            parse: {
                                firstApproverEmail: (firstApproverEmail: string) => decodeURIComponent(firstApproverEmail),
                            },
                        },
                        [SCREENS.WORKSPACE.WORKFLOWS_APPROVALS_EXPENSES_FROM]: {
                            path: ROUTES.WORKSPACE_WORKFLOWS_APPROVALS_EXPENSES_FROM.route,
                        },
                        [SCREENS.WORKSPACE.WORKFLOWS_APPROVALS_APPROVER]: {
                            path: ROUTES.WORKSPACE_WORKFLOWS_APPROVALS_APPROVER.route,
                        },
                        [SCREENS.WORKSPACE.INVITE_MESSAGE]: {
                            path: ROUTES.WORKSPACE_INVITE_MESSAGE.route,
                        },
                        [SCREENS.WORKSPACE.CATEGORY_SETTINGS]: {
                            path: ROUTES.WORKSPACE_CATEGORY_SETTINGS.route,
                            parse: {
                                categoryName: (categoryName: string) => decodeURIComponent(categoryName),
                            },
                        },
                        [SCREENS.WORKSPACE.UPGRADE]: {
                            path: ROUTES.WORKSPACE_UPGRADE.route,
                            parse: {
                                featureName: (featureName: string) => decodeURIComponent(featureName),
                            },
                        },
                        [SCREENS.WORKSPACE.DOWNGRADE]: {
                            path: ROUTES.WORKSPACE_DOWNGRADE.route,
                        },
                        [SCREENS.WORKSPACE.CATEGORIES_SETTINGS]: {
                            path: ROUTES.WORKSPACE_CATEGORIES_SETTINGS.route,
                        },
                        [SCREENS.WORKSPACE.CATEGORIES_IMPORT]: {
                            path: ROUTES.WORKSPACE_CATEGORIES_IMPORT.route,
                        },
                        [SCREENS.WORKSPACE.CATEGORIES_IMPORTED]: {
                            path: ROUTES.WORKSPACE_CATEGORIES_IMPORTED.route,
                        },
                        [SCREENS.WORKSPACE.WORKFLOWS_PAYER]: {
                            path: ROUTES.WORKSPACE_WORKFLOWS_PAYER.route,
                        },
                        [SCREENS.WORKSPACE.MEMBER_DETAILS]: {
                            path: ROUTES.WORKSPACE_MEMBER_DETAILS.route,
                        },
                        [SCREENS.WORKSPACE.MEMBER_NEW_CARD]: {
                            path: ROUTES.WORKSPACE_MEMBER_NEW_CARD.route,
                        },
                        [SCREENS.WORKSPACE.OWNER_CHANGE_SUCCESS]: {
                            path: ROUTES.WORKSPACE_OWNER_CHANGE_SUCCESS.route,
                        },
                        [SCREENS.WORKSPACE.OWNER_CHANGE_ERROR]: {
                            path: ROUTES.WORKSPACE_OWNER_CHANGE_ERROR.route,
                        },
                        [SCREENS.WORKSPACE.OWNER_CHANGE_CHECK]: {
                            path: ROUTES.WORKSPACE_OWNER_CHANGE_CHECK.route,
                        },
                        [SCREENS.WORKSPACE.CATEGORY_CREATE]: {
                            path: ROUTES.WORKSPACE_CATEGORY_CREATE.route,
                        },
                        [SCREENS.WORKSPACE.CATEGORY_EDIT]: {
                            path: ROUTES.WORKSPACE_CATEGORY_EDIT.route,
                            parse: {
                                categoryName: (categoryName: string) => decodeURIComponent(categoryName),
                            },
                        },
                        [SCREENS.WORKSPACE.CATEGORY_PAYROLL_CODE]: {
                            path: ROUTES.WORKSPACE_CATEGORY_PAYROLL_CODE.route,
                            parse: {
                                categoryName: (categoryName: string) => decodeURIComponent(categoryName),
                            },
                        },
                        [SCREENS.WORKSPACE.CATEGORY_GL_CODE]: {
                            path: ROUTES.WORKSPACE_CATEGORY_GL_CODE.route,
                            parse: {
                                categoryName: (categoryName: string) => decodeURIComponent(categoryName),
                            },
                        },
                        [SCREENS.WORKSPACE.CATEGORY_DEFAULT_TAX_RATE]: {
                            path: ROUTES.WORSKPACE_CATEGORY_DEFAULT_TAX_RATE.route,
                            parse: {
                                categoryName: (categoryName: string) => decodeURIComponent(categoryName),
                            },
                        },
                        [SCREENS.WORKSPACE.CATEGORY_FLAG_AMOUNTS_OVER]: {
                            path: ROUTES.WORSKPACE_CATEGORY_FLAG_AMOUNTS_OVER.route,
                            parse: {
                                categoryName: (categoryName: string) => decodeURIComponent(categoryName),
                            },
                        },
                        [SCREENS.WORKSPACE.CATEGORY_DESCRIPTION_HINT]: {
                            path: ROUTES.WORSKPACE_CATEGORY_DESCRIPTION_HINT.route,
                            parse: {
                                categoryName: (categoryName: string) => decodeURIComponent(categoryName),
                            },
                        },
                        [SCREENS.WORKSPACE.CATEGORY_APPROVER]: {
                            path: ROUTES.WORSKPACE_CATEGORY_APPROVER.route,
                            parse: {
                                categoryName: (categoryName: string) => decodeURIComponent(categoryName),
                            },
                        },
                        [SCREENS.WORKSPACE.CATEGORY_REQUIRE_RECEIPTS_OVER]: {
                            path: ROUTES.WORSKPACE_CATEGORY_REQUIRE_RECEIPTS_OVER.route,
                            parse: {
                                categoryName: (categoryName: string) => decodeURIComponent(categoryName),
                            },
                        },
                        [SCREENS.WORKSPACE.CREATE_DISTANCE_RATE]: {
                            path: ROUTES.WORKSPACE_CREATE_DISTANCE_RATE.route,
                        },
                        [SCREENS.WORKSPACE.DISTANCE_RATES_SETTINGS]: {
                            path: ROUTES.WORKSPACE_DISTANCE_RATES_SETTINGS.route,
                        },
                        [SCREENS.WORKSPACE.DISTANCE_RATE_DETAILS]: {
                            path: ROUTES.WORKSPACE_DISTANCE_RATE_DETAILS.route,
                        },
                        [SCREENS.WORKSPACE.DISTANCE_RATE_EDIT]: {
                            path: ROUTES.WORKSPACE_DISTANCE_RATE_EDIT.route,
                        },
                        [SCREENS.WORKSPACE.DISTANCE_RATE_TAX_RECLAIMABLE_ON_EDIT]: {
                            path: ROUTES.WORKSPACE_DISTANCE_RATE_TAX_RECLAIMABLE_ON_EDIT.route,
                        },
                        [SCREENS.WORKSPACE.DISTANCE_RATE_TAX_RATE_EDIT]: {
                            path: ROUTES.WORKSPACE_DISTANCE_RATE_TAX_RATE_EDIT.route,
                        },
                        [SCREENS.WORKSPACE.TAGS_SETTINGS]: {
                            path: ROUTES.WORKSPACE_TAGS_SETTINGS.route,
                        },
                        [SCREENS.WORKSPACE.TAGS_EDIT]: {
                            path: ROUTES.WORKSPACE_EDIT_TAGS.route,
                            parse: {
                                orderWeight: Number,
                            },
                        },
                        [SCREENS.WORKSPACE.TAGS_IMPORT]: {
                            path: ROUTES.WORKSPACE_TAGS_IMPORT.route,
                        },
                        [SCREENS.WORKSPACE.TAGS_IMPORTED]: {
                            path: ROUTES.WORKSPACE_TAGS_IMPORTED.route,
                        },
                        [SCREENS.WORKSPACE.TAG_CREATE]: {
                            path: ROUTES.WORKSPACE_TAG_CREATE.route,
                        },
                        [SCREENS.WORKSPACE.TAG_EDIT]: {
                            path: ROUTES.WORKSPACE_TAG_EDIT.route,
                            parse: {
                                orderWeight: Number,
                                tagName: (tagName: string) => decodeURIComponent(tagName),
                            },
                        },
                        [SCREENS.WORKSPACE.TAG_APPROVER]: {
                            path: ROUTES.WORKSPACE_TAG_APPROVER.route,
                            parse: {
                                orderWeight: Number,
                                tagName: (tagName: string) => decodeURIComponent(tagName),
                            },
                        },
                        [SCREENS.WORKSPACE.TAG_GL_CODE]: {
                            path: ROUTES.WORKSPACE_TAG_GL_CODE.route,
                            parse: {
                                orderWeight: Number,
                                tagName: (tagName: string) => decodeURIComponent(tagName),
                            },
                        },
                        [SCREENS.WORKSPACE.TAG_SETTINGS]: {
                            path: ROUTES.WORKSPACE_TAG_SETTINGS.route,
                            parse: {
                                orderWeight: Number,
                                tagName: (tagName: string) => decodeURIComponent(tagName),
                            },
                        },
                        [SCREENS.WORKSPACE.TAG_LIST_VIEW]: {
                            path: ROUTES.WORKSPACE_TAG_LIST_VIEW.route,
                            parse: {
                                orderWeight: Number,
                            },
                        },
                        [SCREENS.WORKSPACE.TAXES_SETTINGS]: {
                            path: ROUTES.WORKSPACE_TAXES_SETTINGS.route,
                        },
                        [SCREENS.WORKSPACE.TAXES_SETTINGS_CUSTOM_TAX_NAME]: {
                            path: ROUTES.WORKSPACE_TAXES_SETTINGS_CUSTOM_TAX_NAME.route,
                        },
                        [SCREENS.WORKSPACE.TAXES_SETTINGS_FOREIGN_CURRENCY_DEFAULT]: {
                            path: ROUTES.WORKSPACE_TAXES_SETTINGS_FOREIGN_CURRENCY_DEFAULT.route,
                        },
                        [SCREENS.WORKSPACE.TAXES_SETTINGS_WORKSPACE_CURRENCY_DEFAULT]: {
                            path: ROUTES.WORKSPACE_TAXES_SETTINGS_WORKSPACE_CURRENCY_DEFAULT.route,
                        },
                        [SCREENS.WORKSPACE.REPORT_FIELDS_CREATE]: {
                            path: ROUTES.WORKSPACE_CREATE_REPORT_FIELD.route,
                        },
                        [SCREENS.WORKSPACE.REPORT_FIELDS_LIST_VALUES]: {
                            path: ROUTES.WORKSPACE_REPORT_FIELDS_LIST_VALUES.route,
                            parse: {
                                reportFieldID: (reportFieldID: string) => decodeURIComponent(reportFieldID),
                            },
                        },
                        [SCREENS.WORKSPACE.REPORT_FIELDS_ADD_VALUE]: {
                            path: ROUTES.WORKSPACE_REPORT_FIELDS_ADD_VALUE.route,
                            parse: {
                                reportFieldID: (reportFieldID: string) => decodeURIComponent(reportFieldID),
                            },
                        },
                        [SCREENS.WORKSPACE.REPORT_FIELDS_VALUE_SETTINGS]: {
                            path: ROUTES.WORKSPACE_REPORT_FIELDS_VALUE_SETTINGS.route,
                            parse: {
                                reportFieldID: (reportFieldID: string) => decodeURIComponent(reportFieldID),
                            },
                        },
                        [SCREENS.WORKSPACE.REPORT_FIELDS_EDIT_VALUE]: {
                            path: ROUTES.WORKSPACE_REPORT_FIELDS_EDIT_VALUE.route,
                        },
                        [SCREENS.WORKSPACE.REPORT_FIELDS_SETTINGS]: {
                            path: ROUTES.WORKSPACE_REPORT_FIELDS_SETTINGS.route,
                            parse: {
                                reportFieldID: (reportFieldID: string) => decodeURIComponent(reportFieldID),
                            },
                        },
                        [SCREENS.WORKSPACE.REPORT_FIELDS_EDIT_INITIAL_VALUE]: {
                            path: ROUTES.WORKSPACE_EDIT_REPORT_FIELDS_INITIAL_VALUE.route,
                            parse: {
                                reportFieldID: (reportFieldID: string) => decodeURIComponent(reportFieldID),
                            },
                        },
                        [SCREENS.REIMBURSEMENT_ACCOUNT]: {
                            path: ROUTES.BANK_ACCOUNT_WITH_STEP_TO_OPEN.route,
                            exact: true,
                        },
                        [SCREENS.GET_ASSISTANCE]: {
                            path: ROUTES.GET_ASSISTANCE.route,
                        },
                        [SCREENS.KEYBOARD_SHORTCUTS]: {
                            path: ROUTES.KEYBOARD_SHORTCUTS,
                        },
                        [SCREENS.WORKSPACE.NAME]: ROUTES.WORKSPACE_PROFILE_NAME.route,
                        [SCREENS.SETTINGS.SHARE_CODE]: {
                            path: ROUTES.SETTINGS_SHARE_CODE,
                        },
                        [SCREENS.SETTINGS.EXIT_SURVEY.REASON]: {
                            path: ROUTES.SETTINGS_EXIT_SURVEY_REASON.route,
                        },
                        [SCREENS.SETTINGS.EXIT_SURVEY.BOOK_CALL]: {
                            path: ROUTES.SETTINGS_EXIT_SURVERY_BOOK_CALL.route,
                        },
                        [SCREENS.SETTINGS.EXIT_SURVEY.RESPONSE]: {
                            path: ROUTES.SETTINGS_EXIT_SURVEY_RESPONSE.route,
                        },
                        [SCREENS.SETTINGS.EXIT_SURVEY.CONFIRM]: {
                            path: ROUTES.SETTINGS_EXIT_SURVEY_CONFIRM.route,
                        },
                        [SCREENS.WORKSPACE.TAX_CREATE]: {
                            path: ROUTES.WORKSPACE_TAX_CREATE.route,
                        },
                        [SCREENS.WORKSPACE.TAX_EDIT]: {
                            path: ROUTES.WORKSPACE_TAX_EDIT.route,
                            parse: {
                                taxID: (taxID: string) => decodeURIComponent(taxID),
                            },
                        },
                        [SCREENS.WORKSPACE.TAX_CODE]: {
                            path: ROUTES.WORKSPACE_TAX_CODE.route,
                            parse: {
                                taxID: (taxID: string) => decodeURIComponent(taxID),
                            },
                        },
                        [SCREENS.WORKSPACE.TAX_NAME]: {
                            path: ROUTES.WORKSPACE_TAX_NAME.route,
                            parse: {
                                taxID: (taxID: string) => decodeURIComponent(taxID),
                            },
                        },
                        [SCREENS.WORKSPACE.TAX_VALUE]: {
                            path: ROUTES.WORKSPACE_TAX_VALUE.route,
                            parse: {
                                taxID: (taxID: string) => decodeURIComponent(taxID),
                            },
                        },
                        [SCREENS.WORKSPACE.RULES_CUSTOM_NAME]: {
                            path: ROUTES.RULES_CUSTOM_NAME.route,
                        },
                        [SCREENS.WORKSPACE.RULES_AUTO_APPROVE_REPORTS_UNDER]: {
                            path: ROUTES.RULES_AUTO_APPROVE_REPORTS_UNDER.route,
                        },
                        [SCREENS.WORKSPACE.RULES_RANDOM_REPORT_AUDIT]: {
                            path: ROUTES.RULES_RANDOM_REPORT_AUDIT.route,
                        },
                        [SCREENS.WORKSPACE.RULES_AUTO_PAY_REPORTS_UNDER]: {
                            path: ROUTES.RULES_AUTO_PAY_REPORTS_UNDER.route,
                        },
                        [SCREENS.WORKSPACE.RULES_RECEIPT_REQUIRED_AMOUNT]: {
                            path: ROUTES.RULES_RECEIPT_REQUIRED_AMOUNT.route,
                        },
                        [SCREENS.WORKSPACE.RULES_MAX_EXPENSE_AMOUNT]: {
                            path: ROUTES.RULES_MAX_EXPENSE_AMOUNT.route,
                        },
                        [SCREENS.WORKSPACE.RULES_MAX_EXPENSE_AGE]: {
                            path: ROUTES.RULES_MAX_EXPENSE_AGE.route,
                        },
                        [SCREENS.WORKSPACE.RULES_BILLABLE_DEFAULT]: {
                            path: ROUTES.RULES_BILLABLE_DEFAULT.route,
                        },
                        [SCREENS.WORKSPACE.PER_DIEM_IMPORT]: {
                            path: ROUTES.WORKSPACE_PER_DIEM_IMPORT.route,
                        },
                        [SCREENS.WORKSPACE.PER_DIEM_IMPORTED]: {
                            path: ROUTES.WORKSPACE_PER_DIEM_IMPORTED.route,
                        },
                        [SCREENS.WORKSPACE.PER_DIEM_SETTINGS]: {
                            path: ROUTES.WORKSPACE_PER_DIEM_SETTINGS.route,
                        },
                        [SCREENS.WORKSPACE.PER_DIEM_DETAILS]: {
                            path: ROUTES.WORKSPACE_PER_DIEM_DETAILS.route,
                        },
                        [SCREENS.WORKSPACE.PER_DIEM_EDIT_DESTINATION]: {
                            path: ROUTES.WORKSPACE_PER_DIEM_EDIT_DESTINATION.route,
                        },
                        [SCREENS.WORKSPACE.PER_DIEM_EDIT_SUBRATE]: {
                            path: ROUTES.WORKSPACE_PER_DIEM_EDIT_SUBRATE.route,
                        },
                        [SCREENS.WORKSPACE.PER_DIEM_EDIT_AMOUNT]: {
                            path: ROUTES.WORKSPACE_PER_DIEM_EDIT_AMOUNT.route,
                        },
                        [SCREENS.WORKSPACE.PER_DIEM_EDIT_CURRENCY]: {
                            path: ROUTES.WORKSPACE_PER_DIEM_EDIT_CURRENCY.route,
                        },
                    },
                },
                [SCREENS.RIGHT_MODAL.PRIVATE_NOTES]: {
                    screens: {
                        [SCREENS.PRIVATE_NOTES.LIST]: ROUTES.PRIVATE_NOTES_LIST.route,
                        [SCREENS.PRIVATE_NOTES.EDIT]: ROUTES.PRIVATE_NOTES_EDIT.route,
                    },
                },
                [SCREENS.RIGHT_MODAL.REPORT_DETAILS]: {
                    screens: {
                        [SCREENS.REPORT_DETAILS.ROOT]: ROUTES.REPORT_WITH_ID_DETAILS.route,
                        [SCREENS.REPORT_DETAILS.SHARE_CODE]: ROUTES.REPORT_WITH_ID_DETAILS_SHARE_CODE.route,
                        [SCREENS.REPORT_DETAILS.EXPORT]: ROUTES.REPORT_WITH_ID_DETAILS_EXPORT.route,
                    },
                },
                [SCREENS.RIGHT_MODAL.REPORT_SETTINGS]: {
                    screens: {
                        [SCREENS.REPORT_SETTINGS.ROOT]: {
                            path: ROUTES.REPORT_SETTINGS.route,
                        },
                        [SCREENS.REPORT_SETTINGS.NAME]: {
                            path: ROUTES.REPORT_SETTINGS_NAME.route,
                        },
                        [SCREENS.REPORT_SETTINGS.NOTIFICATION_PREFERENCES]: {
                            path: ROUTES.REPORT_SETTINGS_NOTIFICATION_PREFERENCES.route,
                        },
                        [SCREENS.REPORT_SETTINGS.WRITE_CAPABILITY]: {
                            path: ROUTES.REPORT_SETTINGS_WRITE_CAPABILITY.route,
                        },
                        [SCREENS.REPORT_SETTINGS.VISIBILITY]: {
                            path: ROUTES.REPORT_SETTINGS_VISIBILITY.route,
                        },
                    },
                },
                [SCREENS.RIGHT_MODAL.SETTINGS_CATEGORIES]: {
                    screens: {
                        [SCREENS.SETTINGS_CATEGORIES.SETTINGS_CATEGORY_SETTINGS]: {
                            path: ROUTES.SETTINGS_CATEGORY_SETTINGS.route,
                            parse: {
                                categoryName: (categoryName: string) => decodeURIComponent(categoryName),
                            },
                        },
                        [SCREENS.SETTINGS_CATEGORIES.SETTINGS_CATEGORIES_SETTINGS]: {
                            path: ROUTES.SETTINGS_CATEGORIES_SETTINGS.route,
                        },
                        [SCREENS.SETTINGS_CATEGORIES.SETTINGS_CATEGORY_CREATE]: {
                            path: ROUTES.SETTINGS_CATEGORY_CREATE.route,
                        },
                        [SCREENS.SETTINGS_CATEGORIES.SETTINGS_CATEGORY_EDIT]: {
                            path: ROUTES.SETTINGS_CATEGORY_EDIT.route,
                            parse: {
                                categoryName: (categoryName: string) => decodeURIComponent(categoryName),
                            },
                        },
                        [SCREENS.SETTINGS_CATEGORIES.SETTINGS_CATEGORIES_IMPORT]: {
                            path: ROUTES.SETTINGS_CATEGORIES_IMPORT.route,
                        },
                        [SCREENS.SETTINGS_CATEGORIES.SETTINGS_CATEGORIES_IMPORTED]: {
                            path: ROUTES.SETTINGS_CATEGORIES_IMPORTED.route,
                        },
                        [SCREENS.SETTINGS_CATEGORIES.SETTINGS_CATEGORY_PAYROLL_CODE]: {
                            path: ROUTES.SETTINGS_CATEGORY_PAYROLL_CODE.route,
                            parse: {
                                categoryName: (categoryName: string) => decodeURIComponent(categoryName),
                            },
                        },
                        [SCREENS.SETTINGS_CATEGORIES.SETTINGS_CATEGORY_GL_CODE]: {
                            path: ROUTES.SETTINGS_CATEGORY_GL_CODE.route,
                            parse: {
                                categoryName: (categoryName: string) => decodeURIComponent(categoryName),
                            },
                        },
                    },
                },
                [SCREENS.RIGHT_MODAL.SETTINGS_TAGS]: {
                    screens: {
                        [SCREENS.SETTINGS_TAGS.SETTINGS_TAGS_SETTINGS]: {
                            path: ROUTES.SETTINGS_TAGS_SETTINGS.route,
                        },
                        [SCREENS.SETTINGS_TAGS.SETTINGS_TAGS_EDIT]: {
                            path: ROUTES.SETTINGS_TAGS_EDIT.route,
                            parse: {
                                orderWeight: Number,
                            },
                        },
                        [SCREENS.SETTINGS_TAGS.SETTINGS_TAG_CREATE]: {
                            path: ROUTES.SETTINGS_TAG_CREATE.route,
                        },
                        [SCREENS.SETTINGS_TAGS.SETTINGS_TAG_EDIT]: {
                            path: ROUTES.SETTINGS_TAG_EDIT.route,
                            parse: {
                                orderWeight: Number,
                                tagName: (tagName: string) => decodeURIComponent(tagName),
                            },
                        },
                        [SCREENS.SETTINGS_TAGS.SETTINGS_TAG_SETTINGS]: {
                            path: ROUTES.SETTINGS_TAG_SETTINGS.route,
                            parse: {
                                orderWeight: Number,
                                tagName: (tagName: string) => decodeURIComponent(tagName),
                            },
                        },
                        [SCREENS.SETTINGS_TAGS.SETTINGS_TAG_APPROVER]: {
                            path: ROUTES.SETTINGS_TAG_APPROVER.route,
                            parse: {
                                orderWeight: Number,
                                tagName: (tagName: string) => decodeURIComponent(tagName),
                            },
                        },
                        [SCREENS.SETTINGS_TAGS.SETTINGS_TAG_LIST_VIEW]: {
                            path: ROUTES.SETTINGS_TAG_LIST_VIEW.route,
                            parse: {
                                orderWeight: Number,
                            },
                        },
                        [SCREENS.SETTINGS_TAGS.SETTINGS_TAG_GL_CODE]: {
                            path: ROUTES.SETTINGS_TAG_GL_CODE.route,
                            parse: {
                                orderWeight: Number,
                                tagName: (tagName: string) => decodeURIComponent(tagName),
                            },
                        },
                        [SCREENS.SETTINGS_TAGS.SETTINGS_TAGS_IMPORT]: {
                            path: ROUTES.SETTINGS_TAGS_IMPORT.route,
                        },
                        [SCREENS.SETTINGS_TAGS.SETTINGS_TAGS_IMPORTED]: {
                            path: ROUTES.SETTINGS_TAGS_IMPORTED.route,
                        },
                    },
                },
                [SCREENS.RIGHT_MODAL.EXPENSIFY_CARD]: {
                    screens: {
                        [SCREENS.EXPENSIFY_CARD.EXPENSIFY_CARD_DETAILS]: {
                            path: ROUTES.EXPENSIFY_CARD_DETAILS.route,
                        },
                        [SCREENS.EXPENSIFY_CARD.EXPENSIFY_CARD_NAME]: {
                            path: ROUTES.EXPENSIFY_CARD_NAME.route,
                        },
                        [SCREENS.EXPENSIFY_CARD.EXPENSIFY_CARD_LIMIT]: {
                            path: ROUTES.EXPENSIFY_CARD_LIMIT.route,
                        },
                        [SCREENS.EXPENSIFY_CARD.EXPENSIFY_CARD_LIMIT_TYPE]: {
                            path: ROUTES.EXPENSIFY_CARD_LIMIT_TYPE.route,
                        },
                    },
                },
                [SCREENS.RIGHT_MODAL.DOMAIN_CARD]: {
                    screens: {
                        [SCREENS.DOMAIN_CARD.DOMAIN_CARD_DETAIL]: {
                            path: ROUTES.SETTINGS_DOMAINCARD_DETAIL.route,
                        },
                        [SCREENS.DOMAIN_CARD.DOMAIN_CARD_REPORT_FRAUD]: {
                            path: ROUTES.SETTINGS_DOMAINCARD_REPORT_FRAUD.route,
                        },
                    },
                },
                [SCREENS.RIGHT_MODAL.REPORT_DESCRIPTION]: {
                    screens: {
                        [SCREENS.REPORT_DESCRIPTION_ROOT]: ROUTES.REPORT_DESCRIPTION.route,
                    },
                },
                [SCREENS.RIGHT_MODAL.NEW_CHAT]: {
                    screens: {
                        [SCREENS.NEW_CHAT.ROOT]: {
                            path: ROUTES.NEW,
                            exact: true,
                            screens: {
                                [SCREENS.NEW_CHAT.NEW_CHAT]: {
                                    path: ROUTES.NEW_CHAT,
                                    exact: true,
                                },
                                [SCREENS.NEW_CHAT.NEW_ROOM]: {
                                    path: ROUTES.NEW_ROOM,
                                    exact: true,
                                },
                            },
                        },
                        [SCREENS.NEW_CHAT.NEW_CHAT_CONFIRM]: {
                            path: ROUTES.NEW_CHAT_CONFIRM,
                            exact: true,
                        },
                        [SCREENS.NEW_CHAT.NEW_CHAT_EDIT_NAME]: {
                            path: ROUTES.NEW_CHAT_EDIT_NAME,
                            exact: true,
                        },
                    },
                },
                [SCREENS.RIGHT_MODAL.WORKSPACE_CONFIRMATION]: {
                    screens: {
                        [SCREENS.WORKSPACE_CONFIRMATION.ROOT]: ROUTES.WORKSPACE_CONFIRMATION.route,
                    },
                },
                [SCREENS.RIGHT_MODAL.NEW_TASK]: {
                    screens: {
                        [SCREENS.NEW_TASK.ROOT]: ROUTES.NEW_TASK.route,
                        [SCREENS.NEW_TASK.TASK_ASSIGNEE_SELECTOR]: ROUTES.NEW_TASK_ASSIGNEE.route,
                        [SCREENS.NEW_TASK.TASK_SHARE_DESTINATION_SELECTOR]: ROUTES.NEW_TASK_SHARE_DESTINATION,
                        [SCREENS.NEW_TASK.DETAILS]: ROUTES.NEW_TASK_DETAILS.route,
                        [SCREENS.NEW_TASK.TITLE]: ROUTES.NEW_TASK_TITLE.route,
                        [SCREENS.NEW_TASK.DESCRIPTION]: ROUTES.NEW_TASK_DESCRIPTION.route,
                    },
                },
                [SCREENS.RIGHT_MODAL.TEACHERS_UNITE]: {
                    screens: {
                        [SCREENS.I_KNOW_A_TEACHER]: ROUTES.I_KNOW_A_TEACHER,
                        [SCREENS.INTRO_SCHOOL_PRINCIPAL]: ROUTES.INTRO_SCHOOL_PRINCIPAL,
                        [SCREENS.I_AM_A_TEACHER]: ROUTES.I_AM_A_TEACHER,
                    },
                },
                [SCREENS.RIGHT_MODAL.PROFILE]: {
                    screens: {
                        [SCREENS.PROFILE_ROOT]: ROUTES.PROFILE.route,
                    },
                },
                [SCREENS.RIGHT_MODAL.PARTICIPANTS]: {
                    screens: {
                        [SCREENS.REPORT_PARTICIPANTS.ROOT]: ROUTES.REPORT_PARTICIPANTS.route,
                        [SCREENS.REPORT_PARTICIPANTS.INVITE]: ROUTES.REPORT_PARTICIPANTS_INVITE.route,
                        [SCREENS.REPORT_PARTICIPANTS.DETAILS]: ROUTES.REPORT_PARTICIPANTS_DETAILS.route,
                        [SCREENS.REPORT_PARTICIPANTS.ROLE]: ROUTES.REPORT_PARTICIPANTS_ROLE_SELECTION.route,
                    },
                },
                [SCREENS.RIGHT_MODAL.ROOM_MEMBERS]: {
                    screens: {
                        [SCREENS.ROOM_MEMBERS.ROOT]: ROUTES.ROOM_MEMBERS.route,
                        [SCREENS.ROOM_MEMBERS.INVITE]: ROUTES.ROOM_INVITE.route,
                        [SCREENS.ROOM_MEMBERS.DETAILS]: ROUTES.ROOM_MEMBER_DETAILS.route,
                    },
                },
                [SCREENS.RIGHT_MODAL.MONEY_REQUEST]: {
                    screens: {
                        [SCREENS.MONEY_REQUEST.START]: ROUTES.MONEY_REQUEST_START.route,
                        [SCREENS.MONEY_REQUEST.CREATE]: {
                            path: ROUTES.MONEY_REQUEST_CREATE.route,
                            exact: true,
                            screens: {
                                distance: {
                                    path: ROUTES.MONEY_REQUEST_CREATE_TAB_DISTANCE.route,
                                    exact: true,
                                },
                                manual: {
                                    path: ROUTES.MONEY_REQUEST_CREATE_TAB_MANUAL.route,
                                    exact: true,
                                },
                                scan: {
                                    path: ROUTES.MONEY_REQUEST_CREATE_TAB_SCAN.route,
                                    exact: true,
                                },
                                // eslint-disable-next-line @typescript-eslint/naming-convention
                                'per-diem': {
                                    path: ROUTES.MONEY_REQUEST_CREATE_TAB_PER_DIEM.route,
                                    exact: true,
                                },
                            },
                        },
                        [SCREENS.SETTINGS_CATEGORIES.SETTINGS_CATEGORIES_ROOT]: ROUTES.SETTINGS_CATEGORIES_ROOT.route,
                        [SCREENS.SETTINGS_TAGS.SETTINGS_TAGS_ROOT]: ROUTES.SETTINGS_TAGS_ROOT.route,
                        [SCREENS.MONEY_REQUEST.STEP_SEND_FROM]: ROUTES.MONEY_REQUEST_STEP_SEND_FROM.route,
                        [SCREENS.MONEY_REQUEST.STEP_COMPANY_INFO]: ROUTES.MONEY_REQUEST_STEP_COMPANY_INFO.route,
                        [SCREENS.MONEY_REQUEST.STEP_AMOUNT]: ROUTES.MONEY_REQUEST_STEP_AMOUNT.route,
                        [SCREENS.MONEY_REQUEST.STEP_CATEGORY]: ROUTES.MONEY_REQUEST_STEP_CATEGORY.route,
                        [SCREENS.MONEY_REQUEST.STEP_CONFIRMATION]: ROUTES.MONEY_REQUEST_STEP_CONFIRMATION.route,
                        [SCREENS.MONEY_REQUEST.STEP_CURRENCY]: ROUTES.MONEY_REQUEST_STEP_CURRENCY.route,
                        [SCREENS.MONEY_REQUEST.STEP_DATE]: ROUTES.MONEY_REQUEST_STEP_DATE.route,
                        [SCREENS.MONEY_REQUEST.STEP_DESCRIPTION]: ROUTES.MONEY_REQUEST_STEP_DESCRIPTION.route,
                        [SCREENS.MONEY_REQUEST.STEP_DISTANCE]: ROUTES.MONEY_REQUEST_STEP_DISTANCE.route,
                        [SCREENS.MONEY_REQUEST.STEP_DISTANCE_RATE]: ROUTES.MONEY_REQUEST_STEP_DISTANCE_RATE.route,
                        [SCREENS.MONEY_REQUEST.HOLD]: ROUTES.MONEY_REQUEST_HOLD_REASON.route,
                        [SCREENS.MONEY_REQUEST.STEP_MERCHANT]: ROUTES.MONEY_REQUEST_STEP_MERCHANT.route,
                        [SCREENS.MONEY_REQUEST.STEP_PARTICIPANTS]: ROUTES.MONEY_REQUEST_STEP_PARTICIPANTS.route,
                        [SCREENS.MONEY_REQUEST.STEP_SCAN]: ROUTES.MONEY_REQUEST_STEP_SCAN.route,
                        [SCREENS.MONEY_REQUEST.STEP_TAG]: ROUTES.MONEY_REQUEST_STEP_TAG.route,
                        [SCREENS.MONEY_REQUEST.STEP_WAYPOINT]: ROUTES.MONEY_REQUEST_STEP_WAYPOINT.route,
                        [SCREENS.MONEY_REQUEST.STEP_TAX_AMOUNT]: ROUTES.MONEY_REQUEST_STEP_TAX_AMOUNT.route,
                        [SCREENS.MONEY_REQUEST.STEP_TAX_RATE]: ROUTES.MONEY_REQUEST_STEP_TAX_RATE.route,
                        [SCREENS.MONEY_REQUEST.STATE_SELECTOR]: {path: ROUTES.MONEY_REQUEST_STATE_SELECTOR.route, exact: true},
                        [SCREENS.MONEY_REQUEST.STEP_SPLIT_PAYER]: ROUTES.MONEY_REQUEST_STEP_SPLIT_PAYER.route,
                        [SCREENS.MONEY_REQUEST.STEP_ATTENDEES]: ROUTES.MONEY_REQUEST_ATTENDEE.route,
                        [SCREENS.MONEY_REQUEST.STEP_UPGRADE]: ROUTES.MONEY_REQUEST_UPGRADE.route,
                        [SCREENS.MONEY_REQUEST.STEP_DESTINATION]: ROUTES.MONEY_REQUEST_STEP_DESTINATION.route,
                        [SCREENS.MONEY_REQUEST.STEP_TIME]: ROUTES.MONEY_REQUEST_STEP_TIME.route,
                        [SCREENS.MONEY_REQUEST.STEP_SUBRATE]: ROUTES.MONEY_REQUEST_STEP_SUBRATE.route,
                        [SCREENS.MONEY_REQUEST.STEP_DESTINATION_EDIT]: ROUTES.MONEY_REQUEST_STEP_DESTINATION_EDIT.route,
                        [SCREENS.MONEY_REQUEST.STEP_TIME_EDIT]: ROUTES.MONEY_REQUEST_STEP_TIME_EDIT.route,
                        [SCREENS.MONEY_REQUEST.STEP_SUBRATE_EDIT]: ROUTES.MONEY_REQUEST_STEP_SUBRATE_EDIT.route,
                        [SCREENS.IOU_SEND.ENABLE_PAYMENTS]: ROUTES.IOU_SEND_ENABLE_PAYMENTS,
                        [SCREENS.IOU_SEND.ADD_BANK_ACCOUNT]: ROUTES.IOU_SEND_ADD_BANK_ACCOUNT,
                        [SCREENS.IOU_SEND.ADD_DEBIT_CARD]: ROUTES.IOU_SEND_ADD_DEBIT_CARD,
                    },
                },
                [SCREENS.RIGHT_MODAL.TRANSACTION_DUPLICATE]: {
                    screens: {
                        [SCREENS.TRANSACTION_DUPLICATE.REVIEW]: {
                            path: ROUTES.TRANSACTION_DUPLICATE_REVIEW_PAGE.route,
                            exact: true,
                        },
                        [SCREENS.TRANSACTION_DUPLICATE.MERCHANT]: {
                            path: ROUTES.TRANSACTION_DUPLICATE_REVIEW_MERCHANT_PAGE.route,
                            exact: true,
                        },
                        [SCREENS.TRANSACTION_DUPLICATE.CATEGORY]: {
                            path: ROUTES.TRANSACTION_DUPLICATE_REVIEW_CATEGORY_PAGE.route,
                            exact: true,
                        },
                        [SCREENS.TRANSACTION_DUPLICATE.TAG]: {
                            path: ROUTES.TRANSACTION_DUPLICATE_REVIEW_TAG_PAGE.route,
                            exact: true,
                        },
                        [SCREENS.TRANSACTION_DUPLICATE.DESCRIPTION]: {
                            path: ROUTES.TRANSACTION_DUPLICATE_REVIEW_DESCRIPTION_PAGE.route,
                            exact: true,
                        },
                        [SCREENS.TRANSACTION_DUPLICATE.TAX_CODE]: {
                            path: ROUTES.TRANSACTION_DUPLICATE_REVIEW_TAX_CODE_PAGE.route,
                            exact: true,
                        },
                        [SCREENS.TRANSACTION_DUPLICATE.REIMBURSABLE]: {
                            path: ROUTES.TRANSACTION_DUPLICATE_REVIEW_REIMBURSABLE_PAGE.route,
                            exact: true,
                        },
                        [SCREENS.TRANSACTION_DUPLICATE.BILLABLE]: {
                            path: ROUTES.TRANSACTION_DUPLICATE_REVIEW_BILLABLE_PAGE.route,
                            exact: true,
                        },
                        [SCREENS.TRANSACTION_DUPLICATE.CONFIRMATION]: {
                            path: ROUTES.TRANSACTION_DUPLICATE_CONFIRMATION_PAGE.route,
                            exact: true,
                        },
                    },
                },
                [SCREENS.RIGHT_MODAL.SPLIT_DETAILS]: {
                    screens: {
                        [SCREENS.SPLIT_DETAILS.ROOT]: ROUTES.SPLIT_BILL_DETAILS.route,
                    },
                },
                [SCREENS.RIGHT_MODAL.TASK_DETAILS]: {
                    screens: {
                        [SCREENS.TASK.TITLE]: ROUTES.TASK_TITLE.route,
                        [SCREENS.TASK.ASSIGNEE]: ROUTES.TASK_ASSIGNEE.route,
                    },
                },
                [SCREENS.RIGHT_MODAL.ADD_PERSONAL_BANK_ACCOUNT]: {
                    screens: {
                        [SCREENS.ADD_PERSONAL_BANK_ACCOUNT_ROOT]: ROUTES.BANK_ACCOUNT_PERSONAL,
                    },
                },
                [SCREENS.RIGHT_MODAL.ENABLE_PAYMENTS]: {
                    screens: {
                        [SCREENS.ENABLE_PAYMENTS_ROOT]: ROUTES.ENABLE_PAYMENTS,
                    },
                },
                [SCREENS.RIGHT_MODAL.WALLET_STATEMENT]: {
                    screens: {
                        [SCREENS.WALLET_STATEMENT_ROOT]: ROUTES.WALLET_STATEMENT_WITH_DATE,
                    },
                },
                [SCREENS.RIGHT_MODAL.FLAG_COMMENT]: {
                    screens: {
                        [SCREENS.FLAG_COMMENT_ROOT]: ROUTES.FLAG_COMMENT.route,
                    },
                },
                [SCREENS.RIGHT_MODAL.EDIT_REQUEST]: {
                    screens: {
                        [SCREENS.EDIT_REQUEST.REPORT_FIELD]: {
                            path: ROUTES.EDIT_REPORT_FIELD_REQUEST.route,
                            parse: {
                                fieldID: (fieldID: string) => decodeURIComponent(fieldID),
                            },
                        },
                    },
                },
                [SCREENS.RIGHT_MODAL.SIGN_IN]: {
                    screens: {
                        [SCREENS.SIGN_IN_ROOT]: ROUTES.SIGN_IN_MODAL,
                    },
                },
                [SCREENS.RIGHT_MODAL.REFERRAL]: {
                    screens: {
                        [SCREENS.REFERRAL_DETAILS]: ROUTES.REFERRAL_DETAILS_MODAL.route,
                    },
                },
                [SCREENS.RIGHT_MODAL.TRAVEL]: {
                    screens: {
                        [SCREENS.TRAVEL.MY_TRIPS]: ROUTES.TRAVEL_MY_TRIPS,
<<<<<<< HEAD
                        [SCREENS.TRAVEL.TCS]: ROUTES.TRAVEL_TCS,
                        [SCREENS.TRAVEL.UPGRADE]: ROUTES.TRAVEL_UPGRADE,
=======
                        [SCREENS.TRAVEL.TCS]: ROUTES.TRAVEL_TCS.route,
>>>>>>> 1f03e8d0
                        [SCREENS.TRAVEL.TRIP_SUMMARY]: ROUTES.TRAVEL_TRIP_SUMMARY.route,
                        [SCREENS.TRAVEL.TRIP_DETAILS]: {
                            path: ROUTES.TRAVEL_TRIP_DETAILS.route,
                            parse: {
                                reservationIndex: (reservationIndex: string) => parseInt(reservationIndex, 10),
                            },
                        },
                        [SCREENS.TRAVEL.DOMAIN_SELECTOR]: ROUTES.TRAVEL_DOMAIN_SELECTOR,
                        [SCREENS.TRAVEL.DOMAIN_PERMISSION_INFO]: ROUTES.TRAVEL_DOMAIN_PERMISSION_INFO.route,
                        [SCREENS.TRAVEL.PUBLIC_DOMAIN_ERROR]: ROUTES.TRAVEL_PUBLIC_DOMAIN_ERROR,
                    },
                },
                [SCREENS.RIGHT_MODAL.SEARCH_REPORT]: {
                    screens: {
                        [SCREENS.SEARCH.REPORT_RHP]: ROUTES.SEARCH_REPORT.route,
                        [SCREENS.SEARCH.TRANSACTION_HOLD_REASON_RHP]: ROUTES.TRANSACTION_HOLD_REASON_RHP,
                    },
                },
                [SCREENS.RIGHT_MODAL.SEARCH_ADVANCED_FILTERS]: {
                    screens: {
                        [SCREENS.SEARCH.ADVANCED_FILTERS_RHP]: ROUTES.SEARCH_ADVANCED_FILTERS,
                        [SCREENS.SEARCH.ADVANCED_FILTERS_DATE_RHP]: ROUTES.SEARCH_ADVANCED_FILTERS_DATE,
                        [SCREENS.SEARCH.ADVANCED_FILTERS_SUBMITTED_RHP]: ROUTES.SEARCH_ADVANCED_FILTERS_SUBMITTED,
                        [SCREENS.SEARCH.ADVANCED_FILTERS_APPROVED_RHP]: ROUTES.SEARCH_ADVANCED_FILTERS_APPROVED,
                        [SCREENS.SEARCH.ADVANCED_FILTERS_PAID_RHP]: ROUTES.SEARCH_ADVANCED_FILTERS_PAID,
                        [SCREENS.SEARCH.ADVANCED_FILTERS_EXPORTED_RHP]: ROUTES.SEARCH_ADVANCED_FILTERS_EXPORTED,
                        [SCREENS.SEARCH.ADVANCED_FILTERS_POSTED_RHP]: ROUTES.SEARCH_ADVANCED_FILTERS_POSTED,
                        [SCREENS.SEARCH.ADVANCED_FILTERS_CURRENCY_RHP]: ROUTES.SEARCH_ADVANCED_FILTERS_CURRENCY,
                        [SCREENS.SEARCH.ADVANCED_FILTERS_MERCHANT_RHP]: ROUTES.SEARCH_ADVANCED_FILTERS_MERCHANT,
                        [SCREENS.SEARCH.ADVANCED_FILTERS_DESCRIPTION_RHP]: ROUTES.SEARCH_ADVANCED_FILTERS_DESCRIPTION,
                        [SCREENS.SEARCH.ADVANCED_FILTERS_REPORT_ID_RHP]: ROUTES.SEARCH_ADVANCED_FILTERS_REPORT_ID,
                        [SCREENS.SEARCH.ADVANCED_FILTERS_AMOUNT_RHP]: ROUTES.SEARCH_ADVANCED_FILTERS_AMOUNT,
                        [SCREENS.SEARCH.ADVANCED_FILTERS_CATEGORY_RHP]: ROUTES.SEARCH_ADVANCED_FILTERS_CATEGORY,
                        [SCREENS.SEARCH.ADVANCED_FILTERS_KEYWORD_RHP]: ROUTES.SEARCH_ADVANCED_FILTERS_KEYWORD,
                        [SCREENS.SEARCH.ADVANCED_FILTERS_CARD_RHP]: ROUTES.SEARCH_ADVANCED_FILTERS_CARD,
                        [SCREENS.SEARCH.ADVANCED_FILTERS_TAX_RATE_RHP]: ROUTES.SEARCH_ADVANCED_FILTERS_TAX_RATE,
                        [SCREENS.SEARCH.ADVANCED_FILTERS_EXPENSE_TYPE_RHP]: ROUTES.SEARCH_ADVANCED_FILTERS_EXPENSE_TYPE,
                        [SCREENS.SEARCH.ADVANCED_FILTERS_TAG_RHP]: ROUTES.SEARCH_ADVANCED_FILTERS_TAG,
                        [SCREENS.SEARCH.ADVANCED_FILTERS_FROM_RHP]: ROUTES.SEARCH_ADVANCED_FILTERS_FROM,
                        [SCREENS.SEARCH.ADVANCED_FILTERS_TO_RHP]: ROUTES.SEARCH_ADVANCED_FILTERS_TO,
                        [SCREENS.SEARCH.ADVANCED_FILTERS_IN_RHP]: ROUTES.SEARCH_ADVANCED_FILTERS_IN,
                    },
                },
                [SCREENS.RIGHT_MODAL.SEARCH_SAVED_SEARCH]: {
                    screens: {
                        [SCREENS.SEARCH.SAVED_SEARCH_RENAME_RHP]: ROUTES.SEARCH_SAVED_SEARCH_RENAME.route,
                    },
                },
                [SCREENS.RIGHT_MODAL.RESTRICTED_ACTION]: {
                    screens: {
                        [SCREENS.RESTRICTED_ACTION_ROOT]: ROUTES.RESTRICTED_ACTION.route,
                    },
                },
                [SCREENS.RIGHT_MODAL.MISSING_PERSONAL_DETAILS]: {
                    screens: {
                        [SCREENS.MISSING_PERSONAL_DETAILS_ROOT]: ROUTES.MISSING_PERSONAL_DETAILS,
                    },
                },
                [SCREENS.RIGHT_MODAL.DEBUG]: {
                    screens: {
                        [SCREENS.DEBUG.REPORT]: {
                            path: ROUTES.DEBUG_REPORT.route,
                            exact: true,
                            screens: {
                                details: {
                                    path: ROUTES.DEBUG_REPORT_TAB_DETAILS.route,
                                    exact: true,
                                },
                                json: {
                                    path: ROUTES.DEBUG_REPORT_TAB_JSON.route,
                                    exact: true,
                                },
                                actions: {
                                    path: ROUTES.DEBUG_REPORT_TAB_ACTIONS.route,
                                    exact: true,
                                },
                            },
                        },
                        [SCREENS.DEBUG.REPORT_ACTION]: {
                            path: ROUTES.DEBUG_REPORT_ACTION.route,
                            exact: true,
                            screens: {
                                details: {
                                    path: ROUTES.DEBUG_REPORT_ACTION_TAB_DETAILS.route,
                                    exact: true,
                                },
                                json: {
                                    path: ROUTES.DEBUG_REPORT_ACTION_TAB_JSON.route,
                                    exact: true,
                                },
                                preview: {
                                    path: ROUTES.DEBUG_REPORT_ACTION_TAB_PREVIEW.route,
                                    exact: true,
                                },
                            },
                        },
                        [SCREENS.DEBUG.REPORT_ACTION_CREATE]: {
                            path: ROUTES.DEBUG_REPORT_ACTION_CREATE.route,
                            exact: true,
                        },
                        [SCREENS.DEBUG.DETAILS_CONSTANT_PICKER_PAGE]: {
                            path: ROUTES.DETAILS_CONSTANT_PICKER_PAGE.route,
                            exact: true,
                        },
                        [SCREENS.DEBUG.DETAILS_DATE_TIME_PICKER_PAGE]: {
                            path: ROUTES.DETAILS_DATE_TIME_PICKER_PAGE.route,
                            exact: true,
                        },
                        [SCREENS.DEBUG.TRANSACTION]: {
                            path: ROUTES.DEBUG_TRANSACTION.route,
                            exact: true,
                            screens: {
                                details: {
                                    path: ROUTES.DEBUG_TRANSACTION_TAB_DETAILS.route,
                                    exact: true,
                                },
                                json: {
                                    path: ROUTES.DEBUG_TRANSACTION_TAB_JSON.route,
                                    exact: true,
                                },
                                violations: {
                                    path: ROUTES.DEBUG_TRANSACTION_TAB_VIOLATIONS.route,
                                    exact: true,
                                },
                            },
                        },
                        [SCREENS.DEBUG.TRANSACTION_VIOLATION_CREATE]: {
                            path: ROUTES.DEBUG_TRANSACTION_VIOLATION_CREATE.route,
                            exact: true,
                        },
                        [SCREENS.DEBUG.TRANSACTION_VIOLATION]: {
                            path: ROUTES.DEBUG_TRANSACTION_VIOLATION.route,
                            exact: true,
                            screens: {
                                details: {
                                    path: ROUTES.DEBUG_TRANSACTION_VIOLATION_TAB_DETAILS.route,
                                    exact: true,
                                },
                                json: {
                                    path: ROUTES.DEBUG_TRANSACTION_VIOLATION_TAB_JSON.route,
                                    exact: true,
                                },
                            },
                        },
                    },
                },
            },
        },

        [NAVIGATORS.FULL_SCREEN_NAVIGATOR]: {
            screens: {
                [SCREENS.WORKSPACE.INITIAL]: {
                    path: ROUTES.WORKSPACE_INITIAL.route,
                },
                [SCREENS.WORKSPACE.PROFILE]: ROUTES.WORKSPACE_PROFILE.route,
                [SCREENS.WORKSPACE.EXPENSIFY_CARD]: {
                    path: ROUTES.WORKSPACE_EXPENSIFY_CARD.route,
                },
                [SCREENS.WORKSPACE.COMPANY_CARDS]: {
                    path: ROUTES.WORKSPACE_COMPANY_CARDS.route,
                },
                [SCREENS.WORKSPACE.PER_DIEM]: {
                    path: ROUTES.WORKSPACE_PER_DIEM.route,
                },
                [SCREENS.WORKSPACE.WORKFLOWS]: {
                    path: ROUTES.WORKSPACE_WORKFLOWS.route,
                },
                [SCREENS.WORKSPACE.INVOICES]: {
                    path: ROUTES.WORKSPACE_INVOICES.route,
                },
                [SCREENS.WORKSPACE.MEMBERS]: {
                    path: ROUTES.WORKSPACE_MEMBERS.route,
                },
                [SCREENS.WORKSPACE.ACCOUNTING.ROOT]: {
                    path: ROUTES.POLICY_ACCOUNTING.route,
                },
                [SCREENS.WORKSPACE.CATEGORIES]: {
                    path: ROUTES.WORKSPACE_CATEGORIES.route,
                },
                [SCREENS.WORKSPACE.MORE_FEATURES]: {
                    path: ROUTES.WORKSPACE_MORE_FEATURES.route,
                },
                [SCREENS.WORKSPACE.TAGS]: {
                    path: ROUTES.WORKSPACE_TAGS.route,
                },
                [SCREENS.WORKSPACE.TAXES]: {
                    path: ROUTES.WORKSPACE_TAXES.route,
                },
                [SCREENS.WORKSPACE.REPORT_FIELDS]: {
                    path: ROUTES.WORKSPACE_REPORT_FIELDS.route,
                },
                [SCREENS.WORKSPACE.DISTANCE_RATES]: {
                    path: ROUTES.WORKSPACE_DISTANCE_RATES.route,
                },
                [SCREENS.WORKSPACE.RULES]: {
                    path: ROUTES.WORKSPACE_RULES.route,
                },
            },
        },
    },
};

const normalizedConfigs = Object.keys(config.screens)
    .map((key) =>
        createNormalizedConfigs(
            key,
            config.screens,
            [],
            config.initialRouteName
                ? [
                      {
                          initialRouteName: config.initialRouteName,
                          parentScreens: [],
                      },
                  ]
                : [],
            [],
        ),
    )
    .flat()
    .reduce((acc, route) => {
        acc[route.screen as Screen] = route;
        return acc;
    }, {} as Record<Screen, RouteConfig>);

export {normalizedConfigs, config};<|MERGE_RESOLUTION|>--- conflicted
+++ resolved
@@ -1382,12 +1382,8 @@
                 [SCREENS.RIGHT_MODAL.TRAVEL]: {
                     screens: {
                         [SCREENS.TRAVEL.MY_TRIPS]: ROUTES.TRAVEL_MY_TRIPS,
-<<<<<<< HEAD
-                        [SCREENS.TRAVEL.TCS]: ROUTES.TRAVEL_TCS,
                         [SCREENS.TRAVEL.UPGRADE]: ROUTES.TRAVEL_UPGRADE,
-=======
                         [SCREENS.TRAVEL.TCS]: ROUTES.TRAVEL_TCS.route,
->>>>>>> 1f03e8d0
                         [SCREENS.TRAVEL.TRIP_SUMMARY]: ROUTES.TRAVEL_TRIP_SUMMARY.route,
                         [SCREENS.TRAVEL.TRIP_DETAILS]: {
                             path: ROUTES.TRAVEL_TRIP_DETAILS.route,
