--- conflicted
+++ resolved
@@ -40,25 +40,10 @@
         [NAVIGATORS.CENTRAL_PANE_NAVIGATOR]: {
             screens: {
                 [SCREENS.REPORT]: ROUTES.REPORT_WITH_ID.route,
-<<<<<<< HEAD
-                [SCREENS.SETTINGS.WORKSPACES]: ROUTES.SETTINGS_WORKSPACES,
-                [SCREENS.WORKSPACE.PROFILE]: ROUTES.WORKSPACE_PROFILE.route,
-                [SCREENS.WORKSPACE.CARD]: {
-                    path: ROUTES.WORKSPACE_CARD.route,
-                },
-                [SCREENS.WORKSPACE.WORKFLOWS]: {
-                    path: ROUTES.WORKSPACE_WORKFLOWS.route,
-                },
-                [SCREENS.WORKSPACE.REIMBURSE]: {
-                    path: ROUTES.WORKSPACE_REIMBURSE.route,
-                },
-                [SCREENS.WORKSPACE.BILLS]: {
-                    path: ROUTES.WORKSPACE_BILLS.route,
-=======
+
                 [SCREENS.SETTINGS.PROFILE.ROOT]: {
                     path: ROUTES.SETTINGS_PROFILE,
                     exact: true,
->>>>>>> b0c41789
                 },
                 [SCREENS.SETTINGS.PREFERENCES.ROOT]: {
                     path: ROUTES.SETTINGS_PREFERENCES,
