/* eslint-disable @typescript-eslint/naming-convention */
import type {LinkingOptions} from '@react-navigation/native';
import type {RootStackParamList} from '@navigation/types';
import NAVIGATORS from '@src/NAVIGATORS';
import ROUTES from '@src/ROUTES';
import SCREENS from '@src/SCREENS';

// Moved to a separate file to avoid cyclic dependencies.
const config: LinkingOptions<RootStackParamList>['config'] = {
    initialRouteName: NAVIGATORS.BOTTOM_TAB_NAVIGATOR,
    screens: {
        // Main Routes
        [SCREENS.VALIDATE_LOGIN]: ROUTES.VALIDATE_LOGIN,
        [SCREENS.UNLINK_LOGIN]: ROUTES.UNLINK_LOGIN,
        [SCREENS.TRANSITION_BETWEEN_APPS]: ROUTES.TRANSITION_BETWEEN_APPS,
        [SCREENS.CONNECTION_COMPLETE]: ROUTES.CONNECTION_COMPLETE,
        [SCREENS.CONCIERGE]: ROUTES.CONCIERGE,
        [SCREENS.SIGN_IN_WITH_APPLE_DESKTOP]: ROUTES.APPLE_SIGN_IN,
        [SCREENS.SIGN_IN_WITH_GOOGLE_DESKTOP]: ROUTES.GOOGLE_SIGN_IN,
        [SCREENS.SAML_SIGN_IN]: ROUTES.SAML_SIGN_IN,
        [SCREENS.DESKTOP_SIGN_IN_REDIRECT]: ROUTES.DESKTOP_SIGN_IN_REDIRECT,
        [SCREENS.REPORT_ATTACHMENTS]: ROUTES.REPORT_ATTACHMENTS.route,
        [SCREENS.PROFILE_AVATAR]: ROUTES.PROFILE_AVATAR.route,
        [SCREENS.WORKSPACE_AVATAR]: ROUTES.WORKSPACE_AVATAR.route,
        [SCREENS.REPORT_AVATAR]: ROUTES.REPORT_AVATAR.route,
        [SCREENS.TRANSACTION_RECEIPT]: ROUTES.TRANSACTION_RECEIPT.route,
        [SCREENS.WORKSPACE_JOIN_USER]: ROUTES.WORKSPACE_JOIN_USER.route,

        // Sidebar
        [NAVIGATORS.BOTTOM_TAB_NAVIGATOR]: {
            path: ROUTES.ROOT,
            initialRouteName: SCREENS.HOME,
            screens: {
                [SCREENS.HOME]: ROUTES.HOME,
                [SCREENS.SETTINGS.ROOT]: {
                    path: ROUTES.SETTINGS,
                },
            },
        },

        [NAVIGATORS.CENTRAL_PANE_NAVIGATOR]: {
            screens: {
                [SCREENS.REPORT]: ROUTES.REPORT_WITH_ID.route,
                [SCREENS.SETTINGS.PROFILE.ROOT]: {
                    path: ROUTES.SETTINGS_PROFILE,
                    exact: true,
                },
                [SCREENS.SETTINGS.PREFERENCES.ROOT]: {
                    path: ROUTES.SETTINGS_PREFERENCES,
                    exact: true,
                },
                [SCREENS.SETTINGS.SECURITY]: {
                    path: ROUTES.SETTINGS_SECURITY,
                    exact: true,
                },
                [SCREENS.SETTINGS.WALLET.ROOT]: {
                    path: ROUTES.SETTINGS_WALLET,
                    exact: true,
                },
                [SCREENS.SETTINGS.ABOUT]: {
                    path: ROUTES.SETTINGS_ABOUT,
                    exact: true,
                },
                [SCREENS.SETTINGS.TROUBLESHOOT]: {
                    path: ROUTES.SETTINGS_TROUBLESHOOT,
                    exact: true,
                },
                [SCREENS.SETTINGS.WORKSPACES]: ROUTES.SETTINGS_WORKSPACES,
                [SCREENS.SEARCH.CENTRAL_PANE]: ROUTES.SEARCH.route,
                [SCREENS.SETTINGS.SAVE_THE_WORLD]: ROUTES.SETTINGS_SAVE_THE_WORLD,
            },
        },
        [SCREENS.NOT_FOUND]: '*',
        [NAVIGATORS.LEFT_MODAL_NAVIGATOR]: {
            screens: {
                [SCREENS.LEFT_MODAL.CHAT_FINDER]: {
                    screens: {
                        [SCREENS.CHAT_FINDER_ROOT]: ROUTES.CHAT_FINDER,
                    },
                },
                [SCREENS.LEFT_MODAL.WORKSPACE_SWITCHER]: {
                    screens: {
                        [SCREENS.WORKSPACE_SWITCHER.ROOT]: {
                            path: ROUTES.WORKSPACE_SWITCHER,
                        },
                    },
                },
            },
        },
        [NAVIGATORS.FEATURE_TRANING_MODAL_NAVIGATOR]: {
            screens: {
                [SCREENS.FEATURE_TRAINING_ROOT]: {
                    path: ROUTES.TRACK_TRAINING_MODAL,
                    exact: true,
                },
            },
        },
        [NAVIGATORS.WELCOME_VIDEO_MODAL_NAVIGATOR]: {
            screens: {
                [SCREENS.WELCOME_VIDEO.ROOT]: {
                    path: ROUTES.WELCOME_VIDEO_ROOT,
                    exact: true,
                },
            },
        },
        [NAVIGATORS.ONBOARDING_MODAL_NAVIGATOR]: {
            path: ROUTES.ONBOARDING_ROOT,
            initialRouteName: SCREENS.ONBOARDING.PURPOSE,
            screens: {
                [SCREENS.ONBOARDING.PURPOSE]: {
                    path: ROUTES.ONBOARDING_PURPOSE,
                    exact: true,
                },
                [SCREENS.ONBOARDING.PERSONAL_DETAILS]: {
                    path: ROUTES.ONBOARDING_PERSONAL_DETAILS,
                    exact: true,
                },
                [SCREENS.ONBOARDING.WORK]: {
                    path: ROUTES.ONBOARDING_WORK,
                    exact: true,
                },
            },
        },
        [NAVIGATORS.RIGHT_MODAL_NAVIGATOR]: {
            screens: {
                [SCREENS.RIGHT_MODAL.SETTINGS]: {
                    screens: {
                        [SCREENS.SETTINGS.PREFERENCES.PRIORITY_MODE]: {
                            path: ROUTES.SETTINGS_PRIORITY_MODE,
                            exact: true,
                        },
                        [SCREENS.SETTINGS.PREFERENCES.LANGUAGE]: {
                            path: ROUTES.SETTINGS_LANGUAGE,
                            exact: true,
                        },
                        [SCREENS.SETTINGS.PREFERENCES.THEME]: {
                            path: ROUTES.SETTINGS_THEME,
                            exact: true,
                        },
                        [SCREENS.SETTINGS.CLOSE]: {
                            path: ROUTES.SETTINGS_CLOSE,
                            exact: true,
                        },
                        [SCREENS.SETTINGS.WALLET.DOMAIN_CARD]: {
                            path: ROUTES.SETTINGS_WALLET_DOMAINCARD.route,
                            exact: true,
                        },
                        [SCREENS.SETTINGS.WALLET.REPORT_VIRTUAL_CARD_FRAUD]: {
                            path: ROUTES.SETTINGS_REPORT_FRAUD.route,
                            exact: true,
                        },
                        [SCREENS.SETTINGS.WALLET.CARD_GET_PHYSICAL.NAME]: {
                            path: ROUTES.SETTINGS_WALLET_CARD_GET_PHYSICAL_NAME.route,
                            exact: true,
                        },
                        [SCREENS.SETTINGS.WALLET.CARD_GET_PHYSICAL.PHONE]: {
                            path: ROUTES.SETTINGS_WALLET_CARD_GET_PHYSICAL_PHONE.route,
                            exact: true,
                        },
                        [SCREENS.SETTINGS.WALLET.CARD_GET_PHYSICAL.ADDRESS]: {
                            path: ROUTES.SETTINGS_WALLET_CARD_GET_PHYSICAL_ADDRESS.route,
                            exact: true,
                        },
                        [SCREENS.SETTINGS.WALLET.CARD_GET_PHYSICAL.CONFIRM]: {
                            path: ROUTES.SETTINGS_WALLET_CARD_GET_PHYSICAL_CONFIRM.route,
                            exact: true,
                        },
                        [SCREENS.SETTINGS.WALLET.ENABLE_PAYMENTS]: {
                            path: ROUTES.SETTINGS_ENABLE_PAYMENTS,
                            exact: true,
                        },
                        [SCREENS.SETTINGS.WALLET.ENABLE_PAYMENTS_REFACTOR]: {
                            path: ROUTES.SETTINGS_ENABLE_PAYMENTS_REFACTOR,
                            exact: true,
                        },
                        [SCREENS.SETTINGS.WALLET.TRANSFER_BALANCE]: {
                            path: ROUTES.SETTINGS_WALLET_TRANSFER_BALANCE,
                            exact: true,
                        },
                        [SCREENS.SETTINGS.WALLET.CHOOSE_TRANSFER_ACCOUNT]: {
                            path: ROUTES.SETTINGS_WALLET_CHOOSE_TRANSFER_ACCOUNT,
                            exact: true,
                        },
                        [SCREENS.SETTINGS.REPORT_CARD_LOST_OR_DAMAGED]: {
                            path: ROUTES.SETTINGS_WALLET_REPORT_CARD_LOST_OR_DAMAGED.route,
                            exact: true,
                        },
                        [SCREENS.SETTINGS.WALLET.CARD_ACTIVATE]: {
                            path: ROUTES.SETTINGS_WALLET_CARD_ACTIVATE.route,
                            exact: true,
                        },
                        [SCREENS.SETTINGS.WALLET.CARDS_DIGITAL_DETAILS_UPDATE_ADDRESS]: {
                            path: ROUTES.SETTINGS_WALLET_CARD_DIGITAL_DETAILS_UPDATE_ADDRESS.route,
                            exact: true,
                        },
                        [SCREENS.SETTINGS.ADD_DEBIT_CARD]: {
                            path: ROUTES.SETTINGS_ADD_DEBIT_CARD,
                            exact: true,
                        },
                        [SCREENS.SETTINGS.ADD_BANK_ACCOUNT]: {
                            path: ROUTES.SETTINGS_ADD_BANK_ACCOUNT,
                            exact: true,
                        },
                        [SCREENS.SETTINGS.ADD_BANK_ACCOUNT_REFACTOR]: {
                            path: ROUTES.SETTINGS_ADD_BANK_ACCOUNT_REFACTOR,
                            exact: true,
                        },
                        [SCREENS.SETTINGS.PROFILE.PRONOUNS]: {
                            path: ROUTES.SETTINGS_PRONOUNS,
                            exact: true,
                        },
                        [SCREENS.SETTINGS.PROFILE.DISPLAY_NAME]: {
                            path: ROUTES.SETTINGS_DISPLAY_NAME,
                            exact: true,
                        },
                        [SCREENS.SETTINGS.PROFILE.TIMEZONE]: {
                            path: ROUTES.SETTINGS_TIMEZONE,
                            exact: true,
                        },
                        [SCREENS.SETTINGS.PROFILE.TIMEZONE_SELECT]: {
                            path: ROUTES.SETTINGS_TIMEZONE_SELECT,
                            exact: true,
                        },
                        [SCREENS.SETTINGS.APP_DOWNLOAD_LINKS]: {
                            path: ROUTES.SETTINGS_APP_DOWNLOAD_LINKS,
                            exact: true,
                        },
                        [SCREENS.SETTINGS.CONSOLE]: {
                            path: ROUTES.SETTINGS_CONSOLE,
                            exact: true,
                        },
                        [SCREENS.SETTINGS.SHARE_LOG]: ROUTES.SETTINGS_SHARE_LOG.route,
                        [SCREENS.SETTINGS.PROFILE.CONTACT_METHODS]: {
                            path: ROUTES.SETTINGS_CONTACT_METHODS.route,
                            exact: true,
                        },
                        [SCREENS.SETTINGS.PROFILE.CONTACT_METHOD_DETAILS]: {
                            path: ROUTES.SETTINGS_CONTACT_METHOD_DETAILS.route,
                        },
                        [SCREENS.SETTINGS.PROFILE.NEW_CONTACT_METHOD]: {
                            path: ROUTES.SETTINGS_NEW_CONTACT_METHOD.route,
                            exact: true,
                        },
                        [SCREENS.SETTINGS.PROFILE.LEGAL_NAME]: {
                            path: ROUTES.SETTINGS_LEGAL_NAME,
                            exact: true,
                        },
                        [SCREENS.SETTINGS.PROFILE.DATE_OF_BIRTH]: {
                            path: ROUTES.SETTINGS_DATE_OF_BIRTH,
                            exact: true,
                        },
                        [SCREENS.SETTINGS.PROFILE.ADDRESS]: {
                            path: ROUTES.SETTINGS_ADDRESS,
                            exact: true,
                        },
                        [SCREENS.SETTINGS.PROFILE.ADDRESS_COUNTRY]: {
                            path: ROUTES.SETTINGS_ADDRESS_COUNTRY.route,
                            exact: true,
                        },
                        [SCREENS.SETTINGS.PROFILE.ADDRESS_STATE]: {
                            path: ROUTES.SETTINGS_ADDRESS_STATE.route,
                            exact: true,
                        },
                        [SCREENS.SETTINGS.TWO_FACTOR_AUTH]: {
                            path: ROUTES.SETTINGS_2FA.route,
                            exact: true,
                        },
                        [SCREENS.SETTINGS.PROFILE.STATUS]: {
                            path: ROUTES.SETTINGS_STATUS,
                            exact: true,
                        },
                        [SCREENS.SETTINGS.PROFILE.STATUS_CLEAR_AFTER]: {
                            path: ROUTES.SETTINGS_STATUS_CLEAR_AFTER,
                        },
                        [SCREENS.SETTINGS.PROFILE.STATUS_CLEAR_AFTER_DATE]: {
                            path: ROUTES.SETTINGS_STATUS_CLEAR_AFTER_DATE,
                        },
                        [SCREENS.SETTINGS.PROFILE.STATUS_CLEAR_AFTER_TIME]: {
                            path: ROUTES.SETTINGS_STATUS_CLEAR_AFTER_TIME,
                        },
                        [SCREENS.WORKSPACE.CURRENCY]: {
                            path: ROUTES.WORKSPACE_PROFILE_CURRENCY.route,
                        },
                        [SCREENS.WORKSPACE.ADDRESS]: {
                            path: ROUTES.WORKSPACE_PROFILE_ADDRESS.route,
                        },
                        [SCREENS.WORKSPACE.ACCOUNTING.QUICKBOOKS_ONLINE_IMPORT]: {path: ROUTES.POLICY_ACCOUNTING_QUICKBOOKS_ONLINE_IMPORT.route},
                        [SCREENS.WORKSPACE.ACCOUNTING.QUICKBOOKS_ONLINE_CHART_OF_ACCOUNTS]: {path: ROUTES.POLICY_ACCOUNTING_QUICKBOOKS_ONLINE_CHART_OF_ACCOUNTS.route},
                        [SCREENS.WORKSPACE.ACCOUNTING.QUICKBOOKS_ONLINE_CLASSES]: {path: ROUTES.POLICY_ACCOUNTING_QUICKBOOKS_ONLINE_CLASSES.route},
                        [SCREENS.WORKSPACE.ACCOUNTING.QUICKBOOKS_ONLINE_CUSTOMERS]: {path: ROUTES.POLICY_ACCOUNTING_QUICKBOOKS_ONLINE_CUSTOMERS.route},
                        [SCREENS.WORKSPACE.ACCOUNTING.QUICKBOOKS_ONLINE_LOCATIONS]: {path: ROUTES.POLICY_ACCOUNTING_QUICKBOOKS_ONLINE_LOCATIONS.route},
                        [SCREENS.WORKSPACE.ACCOUNTING.QUICKBOOKS_ONLINE_TAXES]: {path: ROUTES.POLICY_ACCOUNTING_QUICKBOOKS_ONLINE_TAXES.route},
                        [SCREENS.WORKSPACE.ACCOUNTING.QUICKBOOKS_ONLINE_EXPORT]: {path: ROUTES.POLICY_ACCOUNTING_QUICKBOOKS_ONLINE_EXPORT.route},
                        [SCREENS.WORKSPACE.ACCOUNTING.QUICKBOOKS_ONLINE_EXPORT_DATE_SELECT]: {path: ROUTES.POLICY_ACCOUNTING_QUICKBOOKS_ONLINE_EXPORT_DATE_SELECT.route},
                        [SCREENS.WORKSPACE.ACCOUNTING.QUICKBOOKS_ONLINE_EXPORT_INVOICE_ACCOUNT_SELECT]: {path: ROUTES.POLICY_ACCOUNTING_QUICKBOOKS_ONLINE_INVOICE_ACCOUNT_SELECT.route},
                        [SCREENS.WORKSPACE.ACCOUNTING.QUICKBOOKS_ONLINE_COMPANY_CARD_EXPENSE_ACCOUNT_PAYABLE_SELECT]: {
                            path: ROUTES.POLICY_ACCOUNTING_QUICKBOOKS_ONLINE_COMPANY_CARD_EXPENSE_ACCOUNT_PAYABLE_SELECT.route,
                        },
                        [SCREENS.WORKSPACE.ACCOUNTING.QUICKBOOKS_ONLINE_EXPORT_OUT_OF_POCKET_EXPENSES_ACCOUNT_SELECT]: {
                            path: ROUTES.POLICY_ACCOUNTING_QUICKBOOKS_ONLINE_EXPORT_OUT_OF_POCKET_EXPENSES_ACCOUNT_SELECT.route,
                        },
                        [SCREENS.WORKSPACE.ACCOUNTING.QUICKBOOKS_ONLINE_EXPORT_OUT_OF_POCKET_EXPENSES]: {
                            path: ROUTES.POLICY_ACCOUNTING_QUICKBOOKS_ONLINE_EXPORT_OUT_OF_POCKET_EXPENSES.route,
                        },
                        [SCREENS.WORKSPACE.ACCOUNTING.QUICKBOOKS_ONLINE_EXPORT_OUT_OF_POCKET_EXPENSES_SELECT]: {
                            path: ROUTES.POLICY_ACCOUNTING_QUICKBOOKS_ONLINE_EXPORT_OUT_OF_POCKET_EXPENSES_SELECT.route,
                        },
                        [SCREENS.WORKSPACE.ACCOUNTING.QUICKBOOKS_ONLINE_COMPANY_CARD_EXPENSE_ACCOUNT_SELECT]: {
                            path: ROUTES.POLICY_ACCOUNTING_QUICKBOOKS_ONLINE_COMPANY_CARD_EXPENSE_ACCOUNT_SELECT.route,
                        },
                        [SCREENS.WORKSPACE.ACCOUNTING.QUICKBOOKS_ONLINE_NON_REIMBURSABLE_DEFAULT_VENDOR_SELECT]: {
                            path: ROUTES.POLICY_ACCOUNTING_QUICKBOOKS_ONLINE_NON_REIMBURSABLE_DEFAULT_VENDOR_SELECT.route,
                        },
                        [SCREENS.WORKSPACE.ACCOUNTING.QUICKBOOKS_ONLINE_COMPANY_CARD_EXPENSE_ACCOUNT]: {
                            path: ROUTES.POLICY_ACCOUNTING_QUICKBOOKS_ONLINE_COMPANY_CARD_EXPENSE_ACCOUNT.route,
                        },
                        [SCREENS.WORKSPACE.ACCOUNTING.QUICKBOOKS_ONLINE_COMPANY_CARD_EXPENSE_ACCOUNT_COMPANY_CARD_SELECT]: {
                            path: ROUTES.POLICY_ACCOUNTING_QUICKBOOKS_ONLINE_COMPANY_CARD_EXPENSE_SELECT.route,
                        },
                        [SCREENS.WORKSPACE.ACCOUNTING.QUICKBOOKS_ONLINE_EXPORT_PREFERRED_EXPORTER]: {path: ROUTES.POLICY_ACCOUNTING_QUICKBOOKS_ONLINE_PREFERRED_EXPORTER.route},
                        [SCREENS.WORKSPACE.ACCOUNTING.QUICKBOOKS_ONLINE_ADVANCED]: {
                            path: ROUTES.WORKSPACE_ACCOUNTING_QUICKBOOKS_ONLINE_ADVANCED.route,
                        },
                        [SCREENS.WORKSPACE.ACCOUNTING.QUICKBOOKS_ONLINE_ACCOUNT_SELECTOR]: {
                            path: ROUTES.WORKSPACE_ACCOUNTING_QUICKBOOKS_ONLINE_ACCOUNT_SELECTOR.route,
                        },
                        [SCREENS.WORKSPACE.ACCOUNTING.QUICKBOOKS_ONLINE_INVOICE_ACCOUNT_SELECTOR]: {
                            path: ROUTES.WORKSPACE_ACCOUNTING_QUICKBOOKS_ONLINE_INVOICE_ACCOUNT_SELECTOR.route,
                        },
                        [SCREENS.WORKSPACE.ACCOUNTING.XERO_IMPORT]: {path: ROUTES.POLICY_ACCOUNTING_XERO_IMPORT.route},
                        [SCREENS.WORKSPACE.ACCOUNTING.XERO_ORGANIZATION]: {path: ROUTES.POLICY_ACCOUNTING_XERO_ORGANIZATION.route},
                        [SCREENS.WORKSPACE.ACCOUNTING.XERO_CUSTOMER]: {path: ROUTES.POLICY_ACCOUNTING_XERO_CUSTOMER.route},
                        [SCREENS.WORKSPACE.ACCOUNTING.XERO_TAXES]: {path: ROUTES.POLICY_ACCOUNTING_XERO_TAXES.route},
<<<<<<< HEAD
                        [SCREENS.WORKSPACE.ACCOUNTING.XERO_EXPORT]: {path: ROUTES.POLICY_ACCOUNTING_XERO_EXPORT.route},
=======
                        [SCREENS.WORKSPACE.ACCOUNTING.XERO_ADVANCED]: {path: ROUTES.POLICY_ACCOUNTING_XERO_ADVANCED.route},
>>>>>>> 0ae357ef
                        [SCREENS.WORKSPACE.DESCRIPTION]: {
                            path: ROUTES.WORKSPACE_PROFILE_DESCRIPTION.route,
                        },
                        [SCREENS.WORKSPACE.WORKFLOWS_AUTO_REPORTING_FREQUENCY]: {
                            path: ROUTES.WORKSPACE_WORKFLOWS_AUTOREPORTING_FREQUENCY.route,
                        },
                        [SCREENS.WORKSPACE.WORKFLOWS_AUTO_REPORTING_MONTHLY_OFFSET]: {
                            path: ROUTES.WORKSPACE_WORKFLOWS_AUTOREPORTING_MONTHLY_OFFSET.route,
                        },
                        [SCREENS.WORKSPACE.SHARE]: {
                            path: ROUTES.WORKSPACE_PROFILE_SHARE.route,
                        },
                        [SCREENS.WORKSPACE.RATE_AND_UNIT]: {
                            path: ROUTES.WORKSPACE_RATE_AND_UNIT.route,
                        },
                        [SCREENS.WORKSPACE.RATE_AND_UNIT_RATE]: {
                            path: ROUTES.WORKSPACE_RATE_AND_UNIT_RATE.route,
                        },
                        [SCREENS.WORKSPACE.RATE_AND_UNIT_UNIT]: {
                            path: ROUTES.WORKSPACE_RATE_AND_UNIT_UNIT.route,
                        },
                        [SCREENS.WORKSPACE.INVITE]: {
                            path: ROUTES.WORKSPACE_INVITE.route,
                        },
                        [SCREENS.WORKSPACE.WORKFLOWS_APPROVER]: {
                            path: ROUTES.WORKSPACE_WORKFLOWS_APPROVER.route,
                        },
                        [SCREENS.WORKSPACE.INVITE_MESSAGE]: {
                            path: ROUTES.WORKSPACE_INVITE_MESSAGE.route,
                        },
                        [SCREENS.WORKSPACE.CATEGORY_SETTINGS]: {
                            path: ROUTES.WORKSPACE_CATEGORY_SETTINGS.route,
                            parse: {
                                categoryName: (categoryName: string) => decodeURIComponent(categoryName),
                            },
                        },
                        [SCREENS.WORKSPACE.CATEGORIES_SETTINGS]: {
                            path: ROUTES.WORKSPACE_CATEGORIES_SETTINGS.route,
                        },
                        [SCREENS.WORKSPACE.WORKFLOWS_PAYER]: {
                            path: ROUTES.WORKSPACE_WORKFLOWS_PAYER.route,
                        },
                        [SCREENS.WORKSPACE.MEMBER_DETAILS]: {
                            path: ROUTES.WORKSPACE_MEMBER_DETAILS.route,
                        },
                        [SCREENS.WORKSPACE.OWNER_CHANGE_SUCCESS]: {
                            path: ROUTES.WORKSPACE_OWNER_CHANGE_SUCCESS.route,
                        },
                        [SCREENS.WORKSPACE.OWNER_CHANGE_ERROR]: {
                            path: ROUTES.WORKSPACE_OWNER_CHANGE_ERROR.route,
                        },
                        [SCREENS.WORKSPACE.OWNER_CHANGE_CHECK]: {
                            path: ROUTES.WORKSPACE_OWNER_CHANGE_CHECK.route,
                        },
                        [SCREENS.WORKSPACE.CATEGORY_CREATE]: {
                            path: ROUTES.WORKSPACE_CATEGORY_CREATE.route,
                        },
                        [SCREENS.WORKSPACE.CATEGORY_EDIT]: {
                            path: ROUTES.WORKSPACE_CATEGORY_EDIT.route,
                            parse: {
                                categoryName: (categoryName: string) => decodeURIComponent(categoryName),
                            },
                        },
                        [SCREENS.WORKSPACE.CREATE_DISTANCE_RATE]: {
                            path: ROUTES.WORKSPACE_CREATE_DISTANCE_RATE.route,
                        },
                        [SCREENS.WORKSPACE.DISTANCE_RATES_SETTINGS]: {
                            path: ROUTES.WORKSPACE_DISTANCE_RATES_SETTINGS.route,
                        },
                        [SCREENS.WORKSPACE.DISTANCE_RATE_DETAILS]: {
                            path: ROUTES.WORKSPACE_DISTANCE_RATE_DETAILS.route,
                        },
                        [SCREENS.WORKSPACE.DISTANCE_RATE_EDIT]: {
                            path: ROUTES.WORKSPACE_DISTANCE_RATE_EDIT.route,
                        },
                        [SCREENS.WORKSPACE.TAGS_SETTINGS]: {
                            path: ROUTES.WORKSPACE_TAGS_SETTINGS.route,
                        },
                        [SCREENS.WORKSPACE.TAGS_EDIT]: {
                            path: ROUTES.WORKSPACE_EDIT_TAGS.route,
                        },
                        [SCREENS.WORKSPACE.TAG_CREATE]: {
                            path: ROUTES.WORKSPACE_TAG_CREATE.route,
                        },
                        [SCREENS.WORKSPACE.TAG_EDIT]: {
                            path: ROUTES.WORKSPACE_TAG_EDIT.route,
                            parse: {
                                tagName: (tagName: string) => decodeURIComponent(tagName),
                            },
                        },
                        [SCREENS.WORKSPACE.TAG_SETTINGS]: {
                            path: ROUTES.WORKSPACE_TAG_SETTINGS.route,
                            parse: {
                                tagName: (tagName: string) => decodeURIComponent(tagName),
                            },
                        },
                        [SCREENS.WORKSPACE.TAXES_SETTINGS]: {
                            path: ROUTES.WORKSPACE_TAXES_SETTINGS.route,
                        },
                        [SCREENS.WORKSPACE.TAXES_SETTINGS_CUSTOM_TAX_NAME]: {
                            path: ROUTES.WORKSPACE_TAXES_SETTINGS_CUSTOM_TAX_NAME.route,
                        },
                        [SCREENS.WORKSPACE.TAXES_SETTINGS_FOREIGN_CURRENCY_DEFAULT]: {
                            path: ROUTES.WORKSPACE_TAXES_SETTINGS_FOREIGN_CURRENCY_DEFAULT.route,
                        },
                        [SCREENS.WORKSPACE.TAXES_SETTINGS_WORKSPACE_CURRENCY_DEFAULT]: {
                            path: ROUTES.WORKSPACE_TAXES_SETTINGS_WORKSPACE_CURRENCY_DEFAULT.route,
                        },
                        [SCREENS.REIMBURSEMENT_ACCOUNT]: {
                            path: ROUTES.BANK_ACCOUNT_WITH_STEP_TO_OPEN.route,
                            exact: true,
                        },
                        [SCREENS.GET_ASSISTANCE]: {
                            path: ROUTES.GET_ASSISTANCE.route,
                        },
                        [SCREENS.KEYBOARD_SHORTCUTS]: {
                            path: ROUTES.KEYBOARD_SHORTCUTS,
                        },
                        [SCREENS.WORKSPACE.NAME]: ROUTES.WORKSPACE_PROFILE_NAME.route,
                        [SCREENS.SETTINGS.SHARE_CODE]: {
                            path: ROUTES.SETTINGS_SHARE_CODE,
                        },
                        [SCREENS.SETTINGS.EXIT_SURVEY.REASON]: {
                            path: ROUTES.SETTINGS_EXIT_SURVEY_REASON,
                        },
                        [SCREENS.SETTINGS.EXIT_SURVEY.RESPONSE]: {
                            path: ROUTES.SETTINGS_EXIT_SURVEY_RESPONSE.route,
                        },
                        [SCREENS.SETTINGS.EXIT_SURVEY.CONFIRM]: {
                            path: ROUTES.SETTINGS_EXIT_SURVEY_CONFIRM.route,
                        },
                        [SCREENS.WORKSPACE.TAX_CREATE]: {
                            path: ROUTES.WORKSPACE_TAX_CREATE.route,
                        },
                        [SCREENS.WORKSPACE.TAX_EDIT]: {
                            path: ROUTES.WORKSPACE_TAX_EDIT.route,
                            parse: {
                                taxID: (taxID: string) => decodeURIComponent(taxID),
                            },
                        },
                        [SCREENS.WORKSPACE.TAX_NAME]: {
                            path: ROUTES.WORKSPACE_TAX_NAME.route,
                            parse: {
                                taxID: (taxID: string) => decodeURIComponent(taxID),
                            },
                        },
                        [SCREENS.WORKSPACE.TAX_VALUE]: {
                            path: ROUTES.WORKSPACE_TAX_VALUE.route,
                            parse: {
                                taxID: (taxID: string) => decodeURIComponent(taxID),
                            },
                        },
                    },
                },
                [SCREENS.RIGHT_MODAL.PRIVATE_NOTES]: {
                    screens: {
                        [SCREENS.PRIVATE_NOTES.LIST]: ROUTES.PRIVATE_NOTES_LIST.route,
                        [SCREENS.PRIVATE_NOTES.EDIT]: ROUTES.PRIVATE_NOTES_EDIT.route,
                    },
                },
                [SCREENS.RIGHT_MODAL.REPORT_DETAILS]: {
                    screens: {
                        [SCREENS.REPORT_DETAILS.ROOT]: ROUTES.REPORT_WITH_ID_DETAILS.route,
                        [SCREENS.REPORT_DETAILS.SHARE_CODE]: ROUTES.REPORT_WITH_ID_DETAILS_SHARE_CODE.route,
                    },
                },
                [SCREENS.RIGHT_MODAL.REPORT_SETTINGS]: {
                    screens: {
                        [SCREENS.REPORT_SETTINGS.ROOT]: {
                            path: ROUTES.REPORT_SETTINGS.route,
                        },
                        [SCREENS.REPORT_SETTINGS.ROOM_NAME]: {
                            path: ROUTES.REPORT_SETTINGS_ROOM_NAME.route,
                        },
                        [SCREENS.REPORT_SETTINGS.GROUP_NAME]: {
                            path: ROUTES.REPORT_SETTINGS_GROUP_NAME.route,
                        },
                        [SCREENS.REPORT_SETTINGS.NOTIFICATION_PREFERENCES]: {
                            path: ROUTES.REPORT_SETTINGS_NOTIFICATION_PREFERENCES.route,
                        },
                        [SCREENS.REPORT_SETTINGS.WRITE_CAPABILITY]: {
                            path: ROUTES.REPORT_SETTINGS_WRITE_CAPABILITY.route,
                        },
                        [SCREENS.REPORT_SETTINGS.VISIBILITY]: {
                            path: ROUTES.REPORT_SETTINGS_VISIBILITY.route,
                        },
                    },
                },
                [SCREENS.RIGHT_MODAL.REPORT_DESCRIPTION]: {
                    screens: {
                        [SCREENS.REPORT_DESCRIPTION_ROOT]: ROUTES.REPORT_DESCRIPTION.route,
                    },
                },
                [SCREENS.RIGHT_MODAL.NEW_CHAT]: {
                    screens: {
                        [SCREENS.NEW_CHAT.ROOT]: {
                            path: ROUTES.NEW,
                            exact: true,
                            screens: {
                                [SCREENS.NEW_CHAT.NEW_CHAT]: {
                                    path: ROUTES.NEW_CHAT,
                                    exact: true,
                                },
                                [SCREENS.NEW_CHAT.NEW_ROOM]: {
                                    path: ROUTES.NEW_ROOM,
                                    exact: true,
                                },
                            },
                        },
                        [SCREENS.NEW_CHAT.NEW_CHAT_CONFIRM]: {
                            path: ROUTES.NEW_CHAT_CONFIRM,
                            exact: true,
                        },
                        [SCREENS.NEW_CHAT.NEW_CHAT_EDIT_NAME]: {
                            path: ROUTES.NEW_CHAT_EDIT_NAME,
                            exact: true,
                        },
                    },
                },
                [SCREENS.RIGHT_MODAL.NEW_TASK]: {
                    screens: {
                        [SCREENS.NEW_TASK.ROOT]: ROUTES.NEW_TASK,
                        [SCREENS.NEW_TASK.TASK_ASSIGNEE_SELECTOR]: ROUTES.NEW_TASK_ASSIGNEE,
                        [SCREENS.NEW_TASK.TASK_SHARE_DESTINATION_SELECTOR]: ROUTES.NEW_TASK_SHARE_DESTINATION,
                        [SCREENS.NEW_TASK.DETAILS]: ROUTES.NEW_TASK_DETAILS,
                        [SCREENS.NEW_TASK.TITLE]: ROUTES.NEW_TASK_TITLE,
                        [SCREENS.NEW_TASK.DESCRIPTION]: ROUTES.NEW_TASK_DESCRIPTION,
                    },
                },
                [SCREENS.RIGHT_MODAL.TEACHERS_UNITE]: {
                    screens: {
                        [SCREENS.I_KNOW_A_TEACHER]: ROUTES.I_KNOW_A_TEACHER,
                        [SCREENS.INTRO_SCHOOL_PRINCIPAL]: ROUTES.INTRO_SCHOOL_PRINCIPAL,
                        [SCREENS.I_AM_A_TEACHER]: ROUTES.I_AM_A_TEACHER,
                    },
                },
                [SCREENS.RIGHT_MODAL.DETAILS]: {
                    screens: {
                        [SCREENS.DETAILS_ROOT]: ROUTES.DETAILS.route,
                    },
                },
                [SCREENS.RIGHT_MODAL.PROFILE]: {
                    screens: {
                        [SCREENS.PROFILE_ROOT]: ROUTES.PROFILE.route,
                    },
                },
                [SCREENS.RIGHT_MODAL.PARTICIPANTS]: {
                    screens: {
                        [SCREENS.REPORT_PARTICIPANTS.ROOT]: ROUTES.REPORT_PARTICIPANTS.route,
                        [SCREENS.REPORT_PARTICIPANTS.INVITE]: ROUTES.REPORT_PARTICIPANTS_INVITE.route,
                        [SCREENS.REPORT_PARTICIPANTS.DETAILS]: ROUTES.REPORT_PARTICIPANTS_DETAILS.route,
                        [SCREENS.REPORT_PARTICIPANTS.ROLE]: ROUTES.REPORT_PARTICIPANTS_ROLE_SELECTION.route,
                    },
                },
                [SCREENS.RIGHT_MODAL.ROOM_INVITE]: {
                    screens: {
                        [SCREENS.ROOM_INVITE_ROOT]: ROUTES.ROOM_INVITE.route,
                    },
                },
                [SCREENS.RIGHT_MODAL.ROOM_MEMBERS]: {
                    screens: {
                        [SCREENS.ROOM_MEMBERS_ROOT]: ROUTES.ROOM_MEMBERS.route,
                    },
                },
                [SCREENS.RIGHT_MODAL.MONEY_REQUEST]: {
                    screens: {
                        [SCREENS.MONEY_REQUEST.START]: ROUTES.MONEY_REQUEST_START.route,
                        [SCREENS.MONEY_REQUEST.CREATE]: {
                            path: ROUTES.MONEY_REQUEST_CREATE.route,
                            exact: true,
                            screens: {
                                distance: {
                                    path: ROUTES.MONEY_REQUEST_CREATE_TAB_DISTANCE.route,
                                    exact: true,
                                },
                                manual: {
                                    path: ROUTES.MONEY_REQUEST_CREATE_TAB_MANUAL.route,
                                    exact: true,
                                },
                                scan: {
                                    path: ROUTES.MONEY_REQUEST_CREATE_TAB_SCAN.route,
                                    exact: true,
                                },
                            },
                        },
                        [SCREENS.MONEY_REQUEST.STEP_SEND_FROM]: ROUTES.MONEY_REQUEST_STEP_SEND_FROM.route,
                        [SCREENS.MONEY_REQUEST.STEP_AMOUNT]: ROUTES.MONEY_REQUEST_STEP_AMOUNT.route,
                        [SCREENS.MONEY_REQUEST.STEP_CATEGORY]: ROUTES.MONEY_REQUEST_STEP_CATEGORY.route,
                        [SCREENS.MONEY_REQUEST.STEP_CONFIRMATION]: ROUTES.MONEY_REQUEST_STEP_CONFIRMATION.route,
                        [SCREENS.MONEY_REQUEST.STEP_CURRENCY]: ROUTES.MONEY_REQUEST_STEP_CURRENCY.route,
                        [SCREENS.MONEY_REQUEST.STEP_DATE]: ROUTES.MONEY_REQUEST_STEP_DATE.route,
                        [SCREENS.MONEY_REQUEST.STEP_DESCRIPTION]: ROUTES.MONEY_REQUEST_STEP_DESCRIPTION.route,
                        [SCREENS.MONEY_REQUEST.STEP_DISTANCE]: ROUTES.MONEY_REQUEST_STEP_DISTANCE.route,
                        [SCREENS.MONEY_REQUEST.STEP_DISTANCE_RATE]: ROUTES.MONEY_REQUEST_STEP_DISTANCE_RATE.route,
                        [SCREENS.MONEY_REQUEST.HOLD]: ROUTES.MONEY_REQUEST_HOLD_REASON.route,
                        [SCREENS.MONEY_REQUEST.STEP_MERCHANT]: ROUTES.MONEY_REQUEST_STEP_MERCHANT.route,
                        [SCREENS.MONEY_REQUEST.STEP_PARTICIPANTS]: ROUTES.MONEY_REQUEST_STEP_PARTICIPANTS.route,
                        [SCREENS.MONEY_REQUEST.STEP_SCAN]: ROUTES.MONEY_REQUEST_STEP_SCAN.route,
                        [SCREENS.MONEY_REQUEST.STEP_TAG]: ROUTES.MONEY_REQUEST_STEP_TAG.route,
                        [SCREENS.MONEY_REQUEST.STEP_WAYPOINT]: ROUTES.MONEY_REQUEST_STEP_WAYPOINT.route,
                        [SCREENS.MONEY_REQUEST.STEP_TAX_AMOUNT]: ROUTES.MONEY_REQUEST_STEP_TAX_AMOUNT.route,
                        [SCREENS.MONEY_REQUEST.STEP_TAX_RATE]: ROUTES.MONEY_REQUEST_STEP_TAX_RATE.route,
                        [SCREENS.MONEY_REQUEST.STATE_SELECTOR]: {path: ROUTES.MONEY_REQUEST_STATE_SELECTOR.route, exact: true},
                        [SCREENS.MONEY_REQUEST.STEP_SPLIT_PAYER]: ROUTES.MONEY_REQUEST_STEP_SPLIT_PAYER.route,
                        [SCREENS.IOU_SEND.ENABLE_PAYMENTS]: ROUTES.IOU_SEND_ENABLE_PAYMENTS,
                        [SCREENS.IOU_SEND.ADD_BANK_ACCOUNT]: ROUTES.IOU_SEND_ADD_BANK_ACCOUNT,
                        [SCREENS.IOU_SEND.ADD_DEBIT_CARD]: ROUTES.IOU_SEND_ADD_DEBIT_CARD,
                    },
                },
                [SCREENS.RIGHT_MODAL.SPLIT_DETAILS]: {
                    screens: {
                        [SCREENS.SPLIT_DETAILS.ROOT]: ROUTES.SPLIT_BILL_DETAILS.route,
                    },
                },
                [SCREENS.RIGHT_MODAL.TASK_DETAILS]: {
                    screens: {
                        [SCREENS.TASK.TITLE]: ROUTES.TASK_TITLE.route,
                        [SCREENS.TASK.ASSIGNEE]: ROUTES.TASK_ASSIGNEE.route,
                    },
                },
                [SCREENS.RIGHT_MODAL.ADD_PERSONAL_BANK_ACCOUNT]: {
                    screens: {
                        [SCREENS.ADD_PERSONAL_BANK_ACCOUNT_ROOT]: ROUTES.BANK_ACCOUNT_PERSONAL,
                    },
                },
                [SCREENS.RIGHT_MODAL.ENABLE_PAYMENTS]: {
                    screens: {
                        [SCREENS.ENABLE_PAYMENTS_ROOT]: ROUTES.ENABLE_PAYMENTS,
                    },
                },
                [SCREENS.RIGHT_MODAL.WALLET_STATEMENT]: {
                    screens: {
                        [SCREENS.WALLET_STATEMENT_ROOT]: ROUTES.WALLET_STATEMENT_WITH_DATE,
                    },
                },
                [SCREENS.RIGHT_MODAL.FLAG_COMMENT]: {
                    screens: {
                        [SCREENS.FLAG_COMMENT_ROOT]: ROUTES.FLAG_COMMENT.route,
                    },
                },
                [SCREENS.RIGHT_MODAL.EDIT_REQUEST]: {
                    screens: {
                        [SCREENS.EDIT_REQUEST.REPORT_FIELD]: ROUTES.EDIT_REPORT_FIELD_REQUEST.route,
                    },
                },
                [SCREENS.RIGHT_MODAL.SIGN_IN]: {
                    screens: {
                        [SCREENS.SIGN_IN_ROOT]: ROUTES.SIGN_IN_MODAL,
                    },
                },
                [SCREENS.RIGHT_MODAL.REFERRAL]: {
                    screens: {
                        [SCREENS.REFERRAL_DETAILS]: ROUTES.REFERRAL_DETAILS_MODAL.route,
                    },
                },
                [SCREENS.RIGHT_MODAL.PROCESS_MONEY_REQUEST_HOLD]: {
                    screens: {
                        [SCREENS.PROCESS_MONEY_REQUEST_HOLD_ROOT]: ROUTES.PROCESS_MONEY_REQUEST_HOLD,
                    },
                },
                [SCREENS.RIGHT_MODAL.SEARCH_REPORT]: {
                    screens: {
                        [SCREENS.SEARCH.REPORT_RHP]: ROUTES.SEARCH_REPORT.route,
                    },
                },
            },
        },

        [NAVIGATORS.FULL_SCREEN_NAVIGATOR]: {
            screens: {
                [SCREENS.WORKSPACE.INITIAL]: {
                    path: ROUTES.WORKSPACE_INITIAL.route,
                },
                [SCREENS.WORKSPACES_CENTRAL_PANE]: {
                    screens: {
                        [SCREENS.WORKSPACE.PROFILE]: ROUTES.WORKSPACE_PROFILE.route,
                        [SCREENS.WORKSPACE.CARD]: {
                            path: ROUTES.WORKSPACE_CARD.route,
                        },
                        [SCREENS.WORKSPACE.WORKFLOWS]: {
                            path: ROUTES.WORKSPACE_WORKFLOWS.route,
                        },
                        [SCREENS.WORKSPACE.REIMBURSE]: {
                            path: ROUTES.WORKSPACE_REIMBURSE.route,
                        },
                        [SCREENS.WORKSPACE.BILLS]: {
                            path: ROUTES.WORKSPACE_BILLS.route,
                        },
                        [SCREENS.WORKSPACE.INVOICES]: {
                            path: ROUTES.WORKSPACE_INVOICES.route,
                        },
                        [SCREENS.WORKSPACE.TRAVEL]: {
                            path: ROUTES.WORKSPACE_TRAVEL.route,
                        },
                        [SCREENS.WORKSPACE.MEMBERS]: {
                            path: ROUTES.WORKSPACE_MEMBERS.route,
                        },
                        [SCREENS.WORKSPACE.ACCOUNTING.ROOT]: {
                            path: ROUTES.POLICY_ACCOUNTING.route,
                        },
                        [SCREENS.WORKSPACE.CATEGORIES]: {
                            path: ROUTES.WORKSPACE_CATEGORIES.route,
                        },
                        [SCREENS.WORKSPACE.MORE_FEATURES]: {
                            path: ROUTES.WORKSPACE_MORE_FEATURES.route,
                        },
                        [SCREENS.WORKSPACE.TAGS]: {
                            path: ROUTES.WORKSPACE_TAGS.route,
                        },
                        [SCREENS.WORKSPACE.TAXES]: {
                            path: ROUTES.WORKSPACE_TAXES.route,
                        },
                        [SCREENS.WORKSPACE.DISTANCE_RATES]: {
                            path: ROUTES.WORKSPACE_DISTANCE_RATES.route,
                        },
                    },
                },
            },
        },
    },
};

export default config;<|MERGE_RESOLUTION|>--- conflicted
+++ resolved
@@ -331,11 +331,8 @@
                         [SCREENS.WORKSPACE.ACCOUNTING.XERO_ORGANIZATION]: {path: ROUTES.POLICY_ACCOUNTING_XERO_ORGANIZATION.route},
                         [SCREENS.WORKSPACE.ACCOUNTING.XERO_CUSTOMER]: {path: ROUTES.POLICY_ACCOUNTING_XERO_CUSTOMER.route},
                         [SCREENS.WORKSPACE.ACCOUNTING.XERO_TAXES]: {path: ROUTES.POLICY_ACCOUNTING_XERO_TAXES.route},
-<<<<<<< HEAD
                         [SCREENS.WORKSPACE.ACCOUNTING.XERO_EXPORT]: {path: ROUTES.POLICY_ACCOUNTING_XERO_EXPORT.route},
-=======
                         [SCREENS.WORKSPACE.ACCOUNTING.XERO_ADVANCED]: {path: ROUTES.POLICY_ACCOUNTING_XERO_ADVANCED.route},
->>>>>>> 0ae357ef
                         [SCREENS.WORKSPACE.DESCRIPTION]: {
                             path: ROUTES.WORKSPACE_PROFILE_DESCRIPTION.route,
                         },
