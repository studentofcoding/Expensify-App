/* eslint-disable @typescript-eslint/naming-convention */
import type {NavigationState, PartialState} from '@react-navigation/native';
import {getStateFromPath} from '@react-navigation/native';
import getIsSmallScreenWidth from '@libs/getIsSmallScreenWidth';
import getTopmostNestedRHPRoute from '@libs/Navigation/getTopmostNestedRHPRoute';
import type {BottomTabName, CentralPaneName, FullScreenName, NavigationPartialRoute, RootStackParamList} from '@libs/Navigation/types';
import {extractPolicyIDFromPath, getPathWithoutPolicyID} from '@libs/PolicyUtils';
import NAVIGATORS from '@src/NAVIGATORS';
import SCREENS from '@src/SCREENS';
import CENTRAL_PANE_TO_RHP_MAPPING from './CENTRAL_PANE_TO_RHP_MAPPING';
import config from './config';
import FULL_SCREEN_TO_RHP_MAPPING from './FULL_SCREEN_TO_RHP_MAPPING';
import getMatchingBottomTabRouteForState from './getMatchingBottomTabRouteForState';
import getMatchingCentralPaneRouteForState from './getMatchingCentralPaneRouteForState';

// The function getPathFromState that we are using in some places isn't working correctly without defined index.
const getRoutesWithIndex = (routes: NavigationPartialRoute[]) => ({routes, index: routes.length - 1});

const addPolicyIdToRoute = (route: NavigationPartialRoute, policyID?: string) => {
    const routeWithPolicyID = {...route};
    if (!routeWithPolicyID.params) {
        routeWithPolicyID.params = {policyID};
        return routeWithPolicyID;
    }

    if ('policyID' in routeWithPolicyID.params && !!routeWithPolicyID.params.policyID) {
        return routeWithPolicyID;
    }

<<<<<<< HEAD
    routeWithPolicyID.params = {policyID};
=======
    // @ts-expect-error TODO: fix this type
    routeWithPolicyID.params.policyID = policyID;
>>>>>>> 0149e268

    return routeWithPolicyID;
};

function createBottomTabNavigator(route: NavigationPartialRoute<BottomTabName>, policyID?: string): NavigationPartialRoute<typeof NAVIGATORS.BOTTOM_TAB_NAVIGATOR> {
    const routesForBottomTabNavigator: Array<NavigationPartialRoute<BottomTabName>> = [{name: SCREENS.HOME, params: {policyID}}];

    if (route.name !== SCREENS.HOME) {
        // If the generated state requires tab other than HOME, we need to insert it.
        routesForBottomTabNavigator.push(addPolicyIdToRoute(route, policyID) as NavigationPartialRoute<BottomTabName>);
    }

    return {
        name: NAVIGATORS.BOTTOM_TAB_NAVIGATOR,
        state: getRoutesWithIndex(routesForBottomTabNavigator),
    };
}

function createCentralPaneNavigator(route: NavigationPartialRoute<CentralPaneName>): NavigationPartialRoute<typeof NAVIGATORS.CENTRAL_PANE_NAVIGATOR> {
    return {
        name: NAVIGATORS.CENTRAL_PANE_NAVIGATOR,
        state: getRoutesWithIndex([route]),
    };
}

function createFullScreenNavigator(route: NavigationPartialRoute<FullScreenName>): NavigationPartialRoute<typeof NAVIGATORS.FULL_SCREEN_NAVIGATOR> {
    const routes = [];

    routes.push({name: SCREENS.SETTINGS.ROOT});
    routes.push({
        name: SCREENS.SETTINGS_CENTRAL_PANE,
        state: getRoutesWithIndex([route]),
    });

    return {
        name: NAVIGATORS.FULL_SCREEN_NAVIGATOR,
        state: getRoutesWithIndex(routes),
    };
}

// This function will return CentralPaneNavigator route or FullScreenNavigator route.
function getMatchingRootRouteForRHPRoute(route: NavigationPartialRoute): NavigationPartialRoute<typeof NAVIGATORS.CENTRAL_PANE_NAVIGATOR | typeof NAVIGATORS.FULL_SCREEN_NAVIGATOR> {
    // Check for backTo param. One screen with different backTo value may need diferent screens visible under the overlay.
    if (route.params && 'backTo' in route.params && typeof route.params.backTo === 'string') {
        const stateForBackTo = getStateFromPath(route.params.backTo, config);
        if (stateForBackTo) {
            // eslint-disable-next-line @typescript-eslint/no-shadow
            const rhpNavigator = stateForBackTo.routes.find((route) => route.name === NAVIGATORS.RIGHT_MODAL_NAVIGATOR);

            const centralPaneOrFullScreenNavigator = stateForBackTo.routes.find(
                // eslint-disable-next-line @typescript-eslint/no-shadow
                (route) => route.name === NAVIGATORS.CENTRAL_PANE_NAVIGATOR || route.name === NAVIGATORS.FULL_SCREEN_NAVIGATOR,
            );

            // If there is rhpNavigator in the state generated for backTo url, we want to get root route matching to this rhp screen.
            if (rhpNavigator && rhpNavigator.state) {
                const topmostNestedRHPRoute = getTopmostNestedRHPRoute(stateForBackTo);
                if (topmostNestedRHPRoute) {
                    return getMatchingRootRouteForRHPRoute(topmostNestedRHPRoute);
                }
            }

            // If we know that backTo targets the root route (central pane or full screen) we want to use it.
            if (centralPaneOrFullScreenNavigator && centralPaneOrFullScreenNavigator.state) {
                return centralPaneOrFullScreenNavigator as NavigationPartialRoute<typeof NAVIGATORS.CENTRAL_PANE_NAVIGATOR | typeof NAVIGATORS.FULL_SCREEN_NAVIGATOR>;
            }
        }
    }

    // Check for CentralPaneNavigator
    for (const [centralPaneName, RHPNames] of Object.entries(CENTRAL_PANE_TO_RHP_MAPPING)) {
        if (RHPNames.includes(route.name)) {
            return createCentralPaneNavigator({name: centralPaneName as CentralPaneName, params: route.params});
        }
    }

    // Check for FullScreenNavigator
    for (const [fullScreenName, RHPNames] of Object.entries(FULL_SCREEN_TO_RHP_MAPPING)) {
        if (RHPNames && RHPNames.includes(route.name)) {
            return createFullScreenNavigator({name: fullScreenName as FullScreenName, params: route.params});
        }
    }

    // Default route
    return createCentralPaneNavigator({name: SCREENS.REPORT, params: route.params});
}

function getAdaptedState(state: PartialState<NavigationState<RootStackParamList>>, policyID?: string) {
    const isSmallScreenWidth = getIsSmallScreenWidth();

    // We need to check what is defined to know what we need to add.
    const bottomTabNavigator = state.routes.find((route) => route.name === NAVIGATORS.BOTTOM_TAB_NAVIGATOR);
    const centralPaneNavigator = state.routes.find((route) => route.name === NAVIGATORS.CENTRAL_PANE_NAVIGATOR);
    const fullScreenNavigator = state.routes.find((route) => route.name === NAVIGATORS.FULL_SCREEN_NAVIGATOR);
    const rhpNavigator = state.routes.find((route) => route.name === NAVIGATORS.RIGHT_MODAL_NAVIGATOR);
    const lhpNavigator = state.routes.find((route) => route.name === NAVIGATORS.LEFT_MODAL_NAVIGATOR);
    if (rhpNavigator) {
        // Routes
        // - matching bottom tab
        // - matching root route for rhp
        // - found rhp

        // This one will be defined because rhpNavigator is defined.
        const topmostNestedRHPRoute = getTopmostNestedRHPRoute(state);
        const routes = [];

        if (topmostNestedRHPRoute) {
            const matchingRootRoute = getMatchingRootRouteForRHPRoute(topmostNestedRHPRoute);
            // If the root route is type of FullScreenNavigator, the default bottom tab will be added.
            const matchingBottomTabRoute = getMatchingBottomTabRouteForState({routes: [matchingRootRoute]});
            routes.push(createBottomTabNavigator(matchingBottomTabRoute, policyID));
            routes.push(matchingRootRoute);
        }

        routes.push(rhpNavigator);
        return {routes};
    }
    if (lhpNavigator) {
        // Routes
        // - default bottom tab
        // - default central pane on desktop layout
        // - found lhp
        const routes = [];
        routes.push(
            createBottomTabNavigator(
                {
                    name: SCREENS.HOME,
                },
                policyID,
            ),
        );
        if (!isSmallScreenWidth) {
            routes.push(
                createCentralPaneNavigator({
                    name: SCREENS.REPORT,
                }),
            );
        }
        routes.push(lhpNavigator);

        return getRoutesWithIndex(routes);
    }
    if (fullScreenNavigator) {
        // Routes
        // - default bottom tab
        // - default central pane on desktop layout
        // - found fullscreen
        const routes = [];
        routes.push(
            createBottomTabNavigator(
                {
                    name: SCREENS.HOME,
                },
                policyID,
            ),
        );
        if (!isSmallScreenWidth) {
            routes.push(createCentralPaneNavigator({name: SCREENS.REPORT}));
        }
        routes.push(fullScreenNavigator);

        return {routes};
    }
    if (centralPaneNavigator) {
        // Routes
        // - matching bottom tab
        // - found central pane
        const routes = [];
        const matchingBottomTabRoute = getMatchingBottomTabRouteForState(state);
        routes.push(createBottomTabNavigator(matchingBottomTabRoute, policyID));
        routes.push(centralPaneNavigator);

        // TODO: TEMPORARY FIX - REPLACE WITH getRoutesWithIndex(routes)
        return {routes};
    }
    if (bottomTabNavigator) {
        // Routes
        // - found bottom tab
        // - matching central pane on desktop layout
        if (isSmallScreenWidth) {
            return state;
        }

        const routes = [...state.routes];
        const matchingCentralPaneRoute = getMatchingCentralPaneRouteForState(state);
        if (matchingCentralPaneRoute) {
            routes.push(createCentralPaneNavigator(matchingCentralPaneRoute));
        }

        // TODO: TEMPORARY FIX - REPLACE WITH getRoutesWithIndex(routes)
        return {routes};
    }

    return state;
}

const getAdaptedStateFromPath: typeof getStateFromPath = (path, options) => {
    const url = getPathWithoutPolicyID(path);
    const policyID = extractPolicyIDFromPath(path);

    const state = getStateFromPath(url, options);

    if (state === undefined) {
        throw new Error('Unable to parse path');
    }

    const adaptedState = getAdaptedState(state as PartialState<NavigationState<RootStackParamList>>, policyID);
    return adaptedState;
};

export default getAdaptedStateFromPath;<|MERGE_RESOLUTION|>--- conflicted
+++ resolved
@@ -27,12 +27,7 @@
         return routeWithPolicyID;
     }
 
-<<<<<<< HEAD
-    routeWithPolicyID.params = {policyID};
-=======
-    // @ts-expect-error TODO: fix this type
-    routeWithPolicyID.params.policyID = policyID;
->>>>>>> 0149e268
+    routeWithPolicyID.params = {...routeWithPolicyID.params, policyID};
 
     return routeWithPolicyID;
 };
