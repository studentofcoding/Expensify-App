import {findFocusedRoute, StackActions} from '@react-navigation/native';
import type {StackScreenProps} from '@react-navigation/stack';
import {BackHandler, NativeModules} from 'react-native';
import getTopmostCentralPaneRoute from '@navigation/getTopmostCentralPaneRoute';
import navigationRef from '@navigation/navigationRef';
import type {BottomTabNavigatorParamList, RootStackParamList, State} from '@navigation/types';
import NAVIGATORS from '@src/NAVIGATORS';
import SCREENS from '@src/SCREENS';

type SearchPageProps = StackScreenProps<BottomTabNavigatorParamList, typeof SCREENS.SEARCH.BOTTOM_TAB>;

// We need to do some custom handling for the back button on Android for actions related to the search page.
function setupCustomAndroidBackHandler() {
    const onBackPress = () => {
        const rootState = navigationRef.getRootState();
        const bottomTabRoute = rootState?.routes?.find((route) => route.name === NAVIGATORS.BOTTOM_TAB_NAVIGATOR);
        const bottomTabRoutes = bottomTabRoute?.state?.routes;
        const focusedRoute = findFocusedRoute(rootState);

        // Shouldn't happen but for type safety.
        if (!bottomTabRoutes) {
            return false;
        }

        const isLastScreenOnStack = bottomTabRoutes.length === 1 && rootState?.routes?.length === 1;

        if (NativeModules.HybridAppModule && isLastScreenOnStack) {
            NativeModules.HybridAppModule.exitApp();
        }

        // Handle back press on the search page.
        // We need to pop two screens, from the central pane and from the bottom tab.
        if (bottomTabRoutes[bottomTabRoutes.length - 1].name === SCREENS.SEARCH.BOTTOM_TAB && focusedRoute?.name === SCREENS.SEARCH.CENTRAL_PANE) {
            navigationRef.dispatch({...StackActions.pop(), target: bottomTabRoute?.state?.key});
            navigationRef.dispatch({...StackActions.pop()});

            const centralPaneRouteAfterPop = getTopmostCentralPaneRoute({routes: [rootState?.routes?.at(-2)]} as State<RootStackParamList>);
            const bottomTabRouteAfterPop = bottomTabRoutes.at(-2);

            // It's possible that central pane search is desynchronized with the bottom tab search.
            // e.g. opening a tab different from search will wipe out central pane screens.
            // In that case we have to push the proper one.
            if (
                bottomTabRouteAfterPop &&
                bottomTabRouteAfterPop.name === SCREENS.SEARCH.BOTTOM_TAB &&
                (!centralPaneRouteAfterPop || centralPaneRouteAfterPop.name !== SCREENS.SEARCH.CENTRAL_PANE)
            ) {
                const searchParams = bottomTabRoutes[bottomTabRoutes.length - 2].params as SearchPageProps['route']['params'];
                navigationRef.dispatch({...StackActions.push(SCREENS.SEARCH.CENTRAL_PANE, searchParams)});
            }

            return true;
        }

        // Handle back press to go back to the search page.
        // It's possible that central pane search is desynchronized with the bottom tab search.
        // e.g. opening a tab different from search will wipe out central pane screens.
        // In that case we have to push the proper one.
<<<<<<< HEAD
        if (bottomTabRoutes && bottomTabRoutes?.length >= 2 && bottomTabRoutes[bottomTabRoutes.length - 2].name === SCREENS.SEARCH.BOTTOM_TAB && rootState.routes.length === 1) {
            const searchParams = bottomTabRoutes[bottomTabRoutes.length - 2].params as SearchPageProps['route']['params'];
            navigationRef.dispatch({...StackActions.push(SCREENS.SEARCH.CENTRAL_PANE, searchParams)});
=======
        if (bottomTabRoutes && bottomTabRoutes?.length >= 2 && bottomTabRoutes[bottomTabRoutes.length - 2].name === SCREENS.SEARCH.BOTTOM_TAB && rootState?.routes?.length === 1) {
            const {policyID, ...restParams} = bottomTabRoutes[bottomTabRoutes.length - 2].params as SearchPageProps['route']['params'];
            navigationRef.dispatch({...StackActions.push(SCREENS.SEARCH.CENTRAL_PANE, {...restParams, policyIDs: policyID})});
>>>>>>> d5cfecfc
            navigationRef.dispatch({...StackActions.pop(), target: bottomTabRoute?.state?.key});
            return true;
        }

        // Handle all other cases with default handler.
        return false;
    };

    BackHandler.addEventListener('hardwareBackPress', onBackPress);
}

export default setupCustomAndroidBackHandler;<|MERGE_RESOLUTION|>--- conflicted
+++ resolved
@@ -56,15 +56,9 @@
         // It's possible that central pane search is desynchronized with the bottom tab search.
         // e.g. opening a tab different from search will wipe out central pane screens.
         // In that case we have to push the proper one.
-<<<<<<< HEAD
-        if (bottomTabRoutes && bottomTabRoutes?.length >= 2 && bottomTabRoutes[bottomTabRoutes.length - 2].name === SCREENS.SEARCH.BOTTOM_TAB && rootState.routes.length === 1) {
+        if (bottomTabRoutes && bottomTabRoutes?.length >= 2 && bottomTabRoutes[bottomTabRoutes.length - 2].name === SCREENS.SEARCH.BOTTOM_TAB && rootState?.routes?.length === 1) {
             const searchParams = bottomTabRoutes[bottomTabRoutes.length - 2].params as SearchPageProps['route']['params'];
             navigationRef.dispatch({...StackActions.push(SCREENS.SEARCH.CENTRAL_PANE, searchParams)});
-=======
-        if (bottomTabRoutes && bottomTabRoutes?.length >= 2 && bottomTabRoutes[bottomTabRoutes.length - 2].name === SCREENS.SEARCH.BOTTOM_TAB && rootState?.routes?.length === 1) {
-            const {policyID, ...restParams} = bottomTabRoutes[bottomTabRoutes.length - 2].params as SearchPageProps['route']['params'];
-            navigationRef.dispatch({...StackActions.push(SCREENS.SEARCH.CENTRAL_PANE, {...restParams, policyIDs: policyID})});
->>>>>>> d5cfecfc
             navigationRef.dispatch({...StackActions.pop(), target: bottomTabRoute?.state?.key});
             return true;
         }
