--- conflicted
+++ resolved
@@ -89,17 +89,10 @@
                                 path: ROUTES.SETTINGS_WALLET_CHOOSE_TRANSFER_ACCOUNT,
                                 exact: true,
                             },
-<<<<<<< HEAD
                             Settings_Wallet_Card_Activate: {
                                 path: ROUTES.SETTINGS_WALLET_CARD_ACTIVATE,
                                 exact: true,
                             },
-                            Settings_Add_Paypal_Me: {
-                                path: ROUTES.SETTINGS_ADD_PAYPAL_ME,
-                                exact: true,
-                            },
-=======
->>>>>>> 33325ced
                             Settings_Add_Debit_Card: {
                                 path: ROUTES.SETTINGS_ADD_DEBIT_CARD,
                                 exact: true,
