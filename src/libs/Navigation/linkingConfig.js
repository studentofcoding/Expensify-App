--- conflicted
+++ resolved
@@ -333,7 +333,6 @@
                             FlagComment_Root: ROUTES.FLAG_COMMENT,
                         },
                     },
-<<<<<<< HEAD
                     Select_Country: {
                         screens: {
                             CountrySelector_Root: ROUTES.SETTINGS_SELECT_COUNTRY,
@@ -342,11 +341,11 @@
                     Select_USA_State: {
                         screens: {
                             CountrySelector_Root: ROUTES.SETTINGS_USA_STATES,
-=======
+                        },
+                    },
                     EditRequest: {
                         screens: {
                             EditRequest_Root: ROUTES.EDIT_REQUEST,
->>>>>>> 9bef5074
                         },
                     },
                 },
