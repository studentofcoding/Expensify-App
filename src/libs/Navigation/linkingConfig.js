import ROUTES from '../../ROUTES';
import SCREENS from '../../SCREENS';

export default {
    prefixes: [
        'expensify-cash://',
        'https://expensify.cash',
        'https://www.expensify.cash',
        'https://staging.expensify.cash',
        'http://localhost',
    ],
    config: {
        initialRouteName: SCREENS.HOME,
        screens: {
            [SCREENS.HOME]: {
                path: ROUTES.HOME,
                initialRouteName: SCREENS.REPORT,
                screens: {
                    // Report route
                    [SCREENS.REPORT]: ROUTES.REPORT_WITH_ID,
                    [SCREENS.LOADING]: ROUTES.REPORT,
                },
            },

            // Public Routes
            SetPassword: ROUTES.SET_PASSWORD_WITH_VALIDATE_CODE,
            ValidateLogin: ROUTES.VALIDATE_LOGIN_WITH_VALIDATE_CODE,

            // Modal Screens
            Settings: {
                screens: {
                    Settings_Root: {
                        path: ROUTES.SETTINGS,
                    },
                    Settings_Preferences: {
                        path: ROUTES.SETTINGS_PREFERENCES,
                        exact: true,
                    },
                    Settings_Password: {
                        path: ROUTES.SETTINGS_PASSWORD,
                        exact: true,
                    },
                    Settings_Payments: {
                        path: ROUTES.SETTINGS_PAYMENTS,
                        exact: true,
                    },
                    Settings_Profile: {
                        path: ROUTES.SETTINGS_PROFILE,
                        exact: true,
                    },
                    Settings_Add_Secondary_Login: {
                        path: ROUTES.SETTINGS_ADD_LOGIN,
                    },
                },
            },
            NewGroup: {
                screens: {
                    NewGroup_Root: ROUTES.NEW_GROUP,
                },
            },
            NewChat: {
                screens: {
                    NewChat_Root: ROUTES.NEW_CHAT,
                },
            },
            Search: {
                screens: {
                    Search_Root: ROUTES.SEARCH,
                },
            },
            Details: {
                screens: {
                    Details_Root: ROUTES.DETAILS_WITH_LOGIN,
                },
            },
            Participants: {
                screens: {
                    ReportParticipants_Root: ROUTES.REPORT_PARTICIPANTS,
                    ReportParticipants_Details: ROUTES.REPORT_PARTICIPANT,
                },
            },
            IOU_Request: {
                screens: {
                    IOU_Request_Root: ROUTES.IOU_REQUEST,
                },
            },
            IOU_Bill: {
                screens: {
                    IOU_Bill_Root: ROUTES.IOU_BILL,
                },
            },
<<<<<<< HEAD
            IOU_Details: {
                screens: {
                    IOU_Details_Root: ROUTES.IOU_DETAILS_WITH_IOU_REPORT_ID,
=======
            AddBankAccount: {
                screens: {
                    AddBankAccount_Root: ROUTES.ADD_BANK_ACCOUNT,
>>>>>>> c1000111
                },
            },
        },
    },
};<|MERGE_RESOLUTION|>--- conflicted
+++ resolved
@@ -89,15 +89,14 @@
                     IOU_Bill_Root: ROUTES.IOU_BILL,
                 },
             },
-<<<<<<< HEAD
             IOU_Details: {
                 screens: {
                     IOU_Details_Root: ROUTES.IOU_DETAILS_WITH_IOU_REPORT_ID,
-=======
+                },
+            },
             AddBankAccount: {
                 screens: {
                     AddBankAccount_Root: ROUTES.ADD_BANK_ACCOUNT,
->>>>>>> c1000111
                 },
             },
         },
