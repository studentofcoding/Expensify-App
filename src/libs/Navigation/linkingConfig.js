import ROUTES from '../../ROUTES';
import SCREENS from '../../SCREENS';
import CONST from '../../CONST';

export default {
    prefixes: [
        'new-expensify://',
        'https://www.expensify.cash',
        'https://staging.expensify.cash',
        'http://localhost',
        CONST.NEW_EXPENSIFY_URL,
        CONST.STAGING_NEW_EXPENSIFY_URL,
    ],
    config: {
        initialRouteName: SCREENS.HOME,
        screens: {
            [SCREENS.HOME]: {
                path: ROUTES.HOME,
                initialRouteName: SCREENS.REPORT,
                screens: {
                    // Report route
                    [SCREENS.REPORT]: ROUTES.REPORT_WITH_ID,
                    [SCREENS.LOADING]: ROUTES.REPORT,
                },
            },

            // Main Routes
            SetPassword: ROUTES.SET_PASSWORD_WITH_VALIDATE_CODE,
            ValidateLogin: ROUTES.VALIDATE_LOGIN,
            [SCREENS.TRANSITION_FROM_OLD_DOT]: ROUTES.TRANSITION_FROM_OLD_DOT,
            Concierge: ROUTES.CONCIERGE,

            // Modal Screens
            Settings: {
                screens: {
                    Settings_Root: {
                        path: ROUTES.SETTINGS,
                    },
                    Settings_Workspaces: {
                        path: ROUTES.SETTINGS_WORKSPACES,
                        exact: true,
                    },
                    Settings_Preferences: {
                        path: ROUTES.SETTINGS_PREFERENCES,
                        exact: true,
                    },
                    Settings_Close: {
                        path: ROUTES.SETTINGS_CLOSE,
                        exact: true,
                    },
                    Settings_Password: {
                        path: ROUTES.SETTINGS_PASSWORD,
                        exact: true,
                    },
                    Settings_Security: {
                        path: ROUTES.SETTINGS_SECURITY,
                        exact: true,
                    },
                    Settings_Payments: {
                        path: ROUTES.SETTINGS_PAYMENTS,
                        exact: true,
                    },
                    Settings_Payments_EnablePayments: {
                        path: ROUTES.SETTINGS_ENABLE_PAYMENTS,
                        exact: true,
                    },
                    Settings_Payments_Transfer_Balance: {
                        path: ROUTES.SETTINGS_PAYMENTS_TRANSFER_BALANCE,
                        exact: true,
                    },
                    Settings_Payments_Choose_Transfer_Account: {
                        path: ROUTES.SETTINGS_PAYMENTS_CHOOSE_TRANSFER_ACCOUNT,
                        exact: true,
                    },
                    Settings_Add_Paypal_Me: {
                        path: ROUTES.SETTINGS_ADD_PAYPAL_ME,
                        exact: true,
                    },
                    Settings_Add_Debit_Card: {
                        path: ROUTES.SETTINGS_ADD_DEBIT_CARD,
                        exact: true,
                    },
                    Settings_Add_Bank_Account: {
                        path: ROUTES.SETTINGS_ADD_BANK_ACCOUNT,
                        exact: true,
                    },
                    Settings_Profile: {
                        path: ROUTES.SETTINGS_PROFILE,
                        exact: true,
                    },
<<<<<<< HEAD
                    Settings_Pronouns: {
                        path: ROUTES.SETTINGS_PRONOUNS,
=======
                    Settings_Display_Name: {
                        path: ROUTES.SETTINGS_DISPLAY_NAME,
>>>>>>> 5401816f
                        exact: true,
                    },
                    Settings_About: {
                        path: ROUTES.SETTINGS_ABOUT,
                        exact: true,
                    },
                    Settings_App_Download_Links: {
                        path: ROUTES.SETTINGS_APP_DOWNLOAD_LINKS,
                        exact: true,
                    },
                    Settings_Add_Secondary_Login: {
                        path: ROUTES.SETTINGS_ADD_LOGIN,
                    },
                    Workspace_Initial: {
                        path: ROUTES.WORKSPACE_INITIAL,
                    },
                    Workspace_Settings: {
                        path: ROUTES.WORKSPACE_SETTINGS,
                    },
                    Workspace_Card: {
                        path: ROUTES.WORKSPACE_CARD,
                    },
                    Workspace_Reimburse: {
                        path: ROUTES.WORKSPACE_REIMBURSE,
                    },
                    Workspace_Bills: {
                        path: ROUTES.WORKSPACE_BILLS,
                    },
                    Workspace_Invoices: {
                        path: ROUTES.WORKSPACE_INVOICES,
                    },
                    Workspace_Travel: {
                        path: ROUTES.WORKSPACE_TRAVEL,
                    },
                    Workspace_Members: {
                        path: ROUTES.WORKSPACE_MEMBERS,
                    },
                    Workspace_Invite: {
                        path: ROUTES.WORKSPACE_INVITE,
                    },
                    Workspace_NewRoom: {
                        path: ROUTES.WORKSPACE_NEW_ROOM,
                    },
                    ReimbursementAccount: {
                        path: ROUTES.BANK_ACCOUNT_WITH_STEP_TO_OPEN,
                        exact: true,
                    },
                    GetAssistance: {
                        path: ROUTES.GET_ASSISTANCE,
                    },
                },
            },
            Report_Details: {
                screens: {
                    Report_Details_Root: ROUTES.REPORT_WITH_ID_DETAILS,
                },
            },
            Report_Settings: {
                screens: {
                    Report_Settings_Root: ROUTES.REPORT_SETTINGS,
                },
            },
            NewGroup: {
                screens: {
                    NewGroup_Root: ROUTES.NEW_GROUP,
                },
            },
            NewChat: {
                screens: {
                    NewChat_Root: ROUTES.NEW_CHAT,
                },
            },
            Search: {
                screens: {
                    Search_Root: ROUTES.SEARCH,
                },
            },
            Details: {
                screens: {
                    Details_Root: ROUTES.DETAILS,
                },
            },
            Participants: {
                screens: {
                    ReportParticipants_Root: ROUTES.REPORT_PARTICIPANTS,
                    ReportParticipants_Details: ROUTES.REPORT_PARTICIPANT,
                },
            },
            IOU_Request: {
                screens: {
                    IOU_Request_Root: ROUTES.IOU_REQUEST_WITH_REPORT_ID,
                    IOU_Request_Currency: ROUTES.IOU_REQUEST_CURRENCY,
                },
            },
            IOU_Bill: {
                screens: {
                    IOU_Bill_Root: ROUTES.IOU_BILL_WITH_REPORT_ID,
                    IOU_Bill_Currency: ROUTES.IOU_BILL_CURRENCY,
                },
            },
            IOU_Send: {
                screens: {
                    IOU_Send_Root: ROUTES.IOU_SEND_WITH_REPORT_ID,
                    IOU_Send_Currency: ROUTES.IOU_SEND_CURRENCY,
                    IOU_Send_Enable_Payments: ROUTES.IOU_SEND_ENABLE_PAYMENTS,
                    IOU_Send_Add_Bank_Account: ROUTES.IOU_SEND_ADD_BANK_ACCOUNT,
                    IOU_Send_Add_Debit_Card: ROUTES.IOU_SEND_ADD_DEBIT_CARD,
                },
            },
            IOU_Details: {
                screens: {
                    IOU_Details_Root: ROUTES.IOU_DETAILS_WITH_IOU_REPORT_ID,
                    IOU_Details_Enable_Payments: ROUTES.IOU_DETAILS_ENABLE_PAYMENTS,
                    IOU_Details_Add_Bank_Account: ROUTES.IOU_DETAILS_ADD_BANK_ACCOUNT,
                    IOU_Details_Add_Debit_Card: ROUTES.IOU_DETAILS_ADD_DEBIT_CARD,
                },
            },
            AddPersonalBankAccount: {
                screens: {
                    AddPersonalBankAccount_Root: ROUTES.BANK_ACCOUNT_PERSONAL,
                },
            },
            EnablePayments: {
                screens: {
                    EnablePayments_Root: ROUTES.ENABLE_PAYMENTS,
                },
            },
            RequestCall: {
                screens: {
                    RequestCall_Root: ROUTES.REQUEST_CALL,
                },
            },
            Wallet_Statement: {
                screens: {
                    WalletStatement_Root: ROUTES.WALLET_STATEMENT_WITH_DATE,
                },
            },
        },
    },
};<|MERGE_RESOLUTION|>--- conflicted
+++ resolved
@@ -88,13 +88,12 @@
                         path: ROUTES.SETTINGS_PROFILE,
                         exact: true,
                     },
-<<<<<<< HEAD
                     Settings_Pronouns: {
                         path: ROUTES.SETTINGS_PRONOUNS,
-=======
+                        exact: true,
+                    },
                     Settings_Display_Name: {
                         path: ROUTES.SETTINGS_DISPLAY_NAME,
->>>>>>> 5401816f
                         exact: true,
                     },
                     Settings_About: {
