import ROUTES from '../../ROUTES';
import SCREENS from '../../SCREENS';
import CONST from '../../CONST';
import NAVIGATORS from '../../NAVIGATORS';

export default {
    prefixes: ['new-expensify://', 'https://www.expensify.cash', 'https://staging.expensify.cash', 'http://localhost', CONST.NEW_EXPENSIFY_URL, CONST.STAGING_NEW_EXPENSIFY_URL],
    config: {
        initialRouteName: SCREENS.HOME,
        screens: {
            // Main Routes
            ValidateLogin: ROUTES.VALIDATE_LOGIN,
            UnlinkLogin: ROUTES.UNLINK_LOGIN,
            [SCREENS.TRANSITION_BETWEEN_APPS]: ROUTES.TRANSITION_BETWEEN_APPS,
            [SCREENS.CONCIERGE]: ROUTES.CONCIERGE,
            AppleSignInDesktop: ROUTES.APPLE_SIGN_IN,
            GoogleSignInDesktop: ROUTES.GOOGLE_SIGN_IN,
            [SCREENS.DESKTOP_SIGN_IN_REDIRECT]: ROUTES.DESKTOP_SIGN_IN_REDIRECT,
            [SCREENS.REPORT_ATTACHMENTS]: ROUTES.REPORT_ATTACHMENTS,

            // Demo routes
            [CONST.DEMO_PAGES.SAASTR]: ROUTES.SAASTR,
            [CONST.DEMO_PAGES.SBE]: ROUTES.SBE,

            // Sidebar
            [SCREENS.HOME]: {
                path: ROUTES.HOME,
            },

            [NAVIGATORS.CENTRAL_PANE_NAVIGATOR]: {
                screens: {
                    [SCREENS.REPORT]: ROUTES.REPORT_WITH_ID,
                },
            },
            [SCREENS.NOT_FOUND]: '*',

            [NAVIGATORS.RIGHT_MODAL_NAVIGATOR]: {
                screens: {
                    Settings: {
                        screens: {
                            Settings_Root: {
                                path: ROUTES.SETTINGS,
                            },
                            [SCREENS.SETTINGS.WORKSPACES]: {
                                path: ROUTES.SETTINGS_WORKSPACES,
                                exact: true,
                            },
                            [SCREENS.SETTINGS.PREFERENCES]: {
                                path: ROUTES.SETTINGS_PREFERENCES,
                                exact: true,
                            },
                            Settings_Preferences_PriorityMode: {
                                path: ROUTES.SETTINGS_PRIORITY_MODE,
                                exact: true,
                            },
                            Settings_Preferences_Language: {
                                path: ROUTES.SETTINGS_LANGUAGE,
                                exact: true,
                            },
                            Settings_Preferences_Theme: {
                                path: ROUTES.SETTINGS_THEME,
                                exact: true,
                            },
                            Settings_Close: {
                                path: ROUTES.SETTINGS_CLOSE,
                                exact: true,
                            },
                            Settings_Security: {
                                path: ROUTES.SETTINGS_SECURITY,
                                exact: true,
                            },
                            Settings_Wallet: {
                                path: ROUTES.SETTINGS_WALLET,
                                exact: true,
                            },
                            Settings_Wallet_EnablePayments: {
                                path: ROUTES.SETTINGS_ENABLE_PAYMENTS,
                                exact: true,
                            },
                            Settings_Wallet_Transfer_Balance: {
                                path: ROUTES.SETTINGS_WALLET_TRANSFER_BALANCE,
                                exact: true,
                            },
                            Settings_Wallet_Choose_Transfer_Account: {
                                path: ROUTES.SETTINGS_WALLET_CHOOSE_TRANSFER_ACCOUNT,
                                exact: true,
                            },
                            Settings_Add_Debit_Card: {
                                path: ROUTES.SETTINGS_ADD_DEBIT_CARD,
                                exact: true,
                            },
                            Settings_Add_Bank_Account: {
                                path: ROUTES.SETTINGS_ADD_BANK_ACCOUNT,
                                exact: true,
                            },
                            Settings_Profile: {
                                path: ROUTES.SETTINGS_PROFILE,
                                exact: true,
                            },
                            Settings_Pronouns: {
                                path: ROUTES.SETTINGS_PRONOUNS,
                                exact: true,
                            },
                            Settings_Display_Name: {
                                path: ROUTES.SETTINGS_DISPLAY_NAME,
                                exact: true,
                            },
                            Settings_Timezone: {
                                path: ROUTES.SETTINGS_TIMEZONE,
                                exact: true,
                            },
                            Settings_Timezone_Select: {
                                path: ROUTES.SETTINGS_TIMEZONE_SELECT,
                                exact: true,
                            },
                            Settings_About: {
                                path: ROUTES.SETTINGS_ABOUT,
                                exact: true,
                            },
                            Settings_App_Download_Links: {
                                path: ROUTES.SETTINGS_APP_DOWNLOAD_LINKS,
                                exact: true,
                            },
                            Settings_ContactMethods: {
                                path: ROUTES.SETTINGS_CONTACT_METHODS,
                                exact: true,
                            },
                            Settings_ContactMethodDetails: {
                                path: ROUTES.SETTINGS_CONTACT_METHOD_DETAILS,
                            },
                            Settings_Lounge_Access: {
                                path: ROUTES.SETTINGS_LOUNGE_ACCESS,
                            },
                            Settings_NewContactMethod: {
                                path: ROUTES.SETTINGS_NEW_CONTACT_METHOD,
                                exact: true,
                            },
                            Settings_PersonalDetails_Initial: {
                                path: ROUTES.SETTINGS_PERSONAL_DETAILS,
                                exact: true,
                            },
                            Settings_PersonalDetails_LegalName: {
                                path: ROUTES.SETTINGS_PERSONAL_DETAILS_LEGAL_NAME,
                                exact: true,
                            },
                            Settings_PersonalDetails_DateOfBirth: {
                                path: ROUTES.SETTINGS_PERSONAL_DETAILS_DATE_OF_BIRTH,
                                exact: true,
                            },
                            Settings_PersonalDetails_Address: {
                                path: ROUTES.SETTINGS_PERSONAL_DETAILS_ADDRESS,
                                exact: true,
                            },
                            Settings_TwoFactorAuth: {
                                path: ROUTES.SETTINGS_2FA,
                                exact: true,
                            },
                            Settings_Share_Code: {
                                path: ROUTES.SETTINGS_SHARE_CODE,
                                exact: true,
                            },
                            Settings_Status: {
                                path: ROUTES.SETTINGS_STATUS,
                                exact: true,
                            },
                            Settings_Status_Set: {
                                path: ROUTES.SETTINGS_STATUS_SET,
                                exact: true,
                            },
                            Workspace_Initial: {
                                path: ROUTES.WORKSPACE_INITIAL,
                            },
                            Workspace_Settings: {
                                path: ROUTES.WORKSPACE_SETTINGS,
                            },
                            Workspace_Card: {
                                path: ROUTES.WORKSPACE_CARD,
                            },
                            Workspace_Reimburse: {
                                path: ROUTES.WORKSPACE_REIMBURSE,
                            },
                            Workspace_RateAndUnit: {
                                path: ROUTES.WORKSPACE_RATE_AND_UNIT,
                            },
                            Workspace_Bills: {
                                path: ROUTES.WORKSPACE_BILLS,
                            },
                            Workspace_Invoices: {
                                path: ROUTES.WORKSPACE_INVOICES,
                            },
                            Workspace_Travel: {
                                path: ROUTES.WORKSPACE_TRAVEL,
                            },
                            Workspace_Members: {
                                path: ROUTES.WORKSPACE_MEMBERS,
                            },
                            Workspace_Invite: {
                                path: ROUTES.WORKSPACE_INVITE,
                            },
                            Workspace_Invite_Message: {
                                path: ROUTES.WORKSPACE_INVITE_MESSAGE,
                            },
                            ReimbursementAccount: {
                                path: ROUTES.BANK_ACCOUNT_WITH_STEP_TO_OPEN,
                                exact: true,
                            },
                            GetAssistance: {
                                path: ROUTES.GET_ASSISTANCE,
                            },
                        },
                    },
                    Private_Notes: {
                        screens: {
                            PrivateNotes_View: ROUTES.PRIVATE_NOTES_VIEW,
                            PrivateNotes_List: ROUTES.PRIVATE_NOTES_LIST,
                            PrivateNotes_Edit: ROUTES.PRIVATE_NOTES_EDIT,
                        },
                    },
                    Report_Details: {
                        screens: {
                            Report_Details_Root: ROUTES.REPORT_WITH_ID_DETAILS,
                            Report_Details_Share_Code: ROUTES.REPORT_WITH_ID_DETAILS_SHARE_CODE,
                        },
                    },
                    Report_Settings: {
                        screens: {
                            Report_Settings_Root: {
                                path: ROUTES.REPORT_SETTINGS,
                            },
                            Report_Settings_Room_Name: {
                                path: ROUTES.REPORT_SETTINGS_ROOM_NAME,
                            },
                            Report_Settings_Notification_Preferences: {
                                path: ROUTES.REPORT_SETTINGS_NOTIFICATION_PREFERENCES,
                            },
                            Report_Settings_Write_Capability: {
                                path: ROUTES.REPORT_SETTINGS_WRITE_CAPABILITY,
                            },
                        },
                    },
                    Report_WelcomeMessage: {
                        screens: {
                            Report_WelcomeMessage_Root: ROUTES.REPORT_WELCOME_MESSAGE,
                        },
                    },
                    NewChat: {
                        screens: {
                            NewChat_Root: {
                                path: ROUTES.NEW,
                                exact: true,
                                screens: {
                                    chat: {
                                        path: ROUTES.NEW_CHAT,
                                        exact: true,
                                    },
                                    room: {
                                        path: ROUTES.NEW_ROOM,
                                        exact: true,
                                    },
                                },
                            },
                        },
                    },
                    NewTask: {
                        screens: {
                            NewTask_Root: ROUTES.NEW_TASK_WITH_REPORT_ID,
                            NewTask_TaskAssigneeSelector: ROUTES.NEW_TASK_ASSIGNEE,
                            NewTask_TaskShareDestinationSelector: ROUTES.NEW_TASK_SHARE_DESTINATION,
                            NewTask_Details: ROUTES.NEW_TASK_DETAILS,
                            NewTask_Title: ROUTES.NEW_TASK_TITLE,
                            NewTask_Description: ROUTES.NEW_TASK_DESCRIPTION,
                        },
                    },
                    TeachersUnite: {
                        screens: {
                            SaveTheWorld_Root: ROUTES.TEACHERS_UNITE,
                            I_Know_A_Teacher: ROUTES.I_KNOW_A_TEACHER,
                            Intro_School_Principal: ROUTES.INTRO_SCHOOL_PRINCIPAL,
                            I_Am_A_Teacher: ROUTES.I_AM_A_TEACHER,
                        },
                    },
                    Search: {
                        screens: {
                            Search_Root: ROUTES.SEARCH,
                        },
                    },
                    Details: {
                        screens: {
                            Details_Root: ROUTES.DETAILS,
                        },
                    },
                    Profile: {
                        screens: {
                            Profile_Root: ROUTES.PROFILE,
                        },
                    },
                    Participants: {
                        screens: {
                            ReportParticipants_Root: ROUTES.REPORT_PARTICIPANTS,
                        },
                    },
                    MoneyRequest: {
                        screens: {
                            Money_Request: {
                                path: ROUTES.MONEY_REQUEST,
                                exact: true,
                                screens: {
                                    manual: {
                                        path: ROUTES.MONEY_REQUEST_MANUAL_TAB,
                                        exact: true,
                                    },
                                    scan: {
                                        path: ROUTES.MONEY_REQUEST_SCAN_TAB,
                                        exact: true,
                                    },
                                    distance: {
                                        path: ROUTES.MONEY_REQUEST_DISTANCE_TAB,
                                        exact: true,
                                    },
                                },
                            },
                            Money_Request_Amount: ROUTES.MONEY_REQUEST_AMOUNT,
                            Money_Request_Participants: ROUTES.MONEY_REQUEST_PARTICIPANTS,
                            Money_Request_Confirmation: ROUTES.MONEY_REQUEST_CONFIRMATION,
                            Money_Request_Date: ROUTES.MONEY_REQUEST_DATE,
                            Money_Request_Currency: ROUTES.MONEY_REQUEST_CURRENCY,
                            Money_Request_Description: ROUTES.MONEY_REQUEST_DESCRIPTION,
                            Money_Request_Category: ROUTES.MONEY_REQUEST_CATEGORY,
                            Money_Request_Tag: ROUTES.MONEY_REQUEST_TAG,
                            Money_Request_Merchant: ROUTES.MONEY_REQUEST_MERCHANT,
                            Money_Request_Waypoint: ROUTES.MONEY_REQUEST_WAYPOINT,
<<<<<<< HEAD
                            Money_Request_Receipt: ROUTES.MONEY_REQUEST_RECEIPT,
=======
                            Money_Request_Address: ROUTES.MONEY_REQUEST_ADDRESS,
>>>>>>> a29650fa
                            IOU_Send_Enable_Payments: ROUTES.IOU_SEND_ENABLE_PAYMENTS,
                            IOU_Send_Add_Bank_Account: ROUTES.IOU_SEND_ADD_BANK_ACCOUNT,
                            IOU_Send_Add_Debit_Card: ROUTES.IOU_SEND_ADD_DEBIT_CARD,
                        },
                    },
                    SplitDetails: {
                        screens: {
                            SplitDetails_Root: ROUTES.SPLIT_BILL_DETAILS,
                        },
                    },
                    Task_Details: {
                        screens: {
                            Task_Title: ROUTES.TASK_TITLE,
                            Task_Description: ROUTES.TASK_DESCRIPTION,
                            Task_Assignee: ROUTES.TASK_ASSIGNEE,
                        },
                    },
                    AddPersonalBankAccount: {
                        screens: {
                            AddPersonalBankAccount_Root: ROUTES.BANK_ACCOUNT_PERSONAL,
                        },
                    },
                    EnablePayments: {
                        screens: {
                            EnablePayments_Root: ROUTES.ENABLE_PAYMENTS,
                        },
                    },
                    Wallet_Statement: {
                        screens: {
                            WalletStatement_Root: ROUTES.WALLET_STATEMENT_WITH_DATE,
                        },
                    },
                    Flag_Comment: {
                        screens: {
                            FlagComment_Root: ROUTES.FLAG_COMMENT,
                        },
                    },
                    EditRequest: {
                        screens: {
                            EditRequest_Root: ROUTES.EDIT_REQUEST,
                            EditRequest_Currency: ROUTES.EDIT_CURRENCY_REQUEST,
                        },
                    },
                    SignIn: {
                        screens: {
                            SignIn_Root: ROUTES.SIGN_IN_MODAL,
                        },
                    },
                },
            },
        },
    },
};<|MERGE_RESOLUTION|>--- conflicted
+++ resolved
@@ -329,11 +329,8 @@
                             Money_Request_Tag: ROUTES.MONEY_REQUEST_TAG,
                             Money_Request_Merchant: ROUTES.MONEY_REQUEST_MERCHANT,
                             Money_Request_Waypoint: ROUTES.MONEY_REQUEST_WAYPOINT,
-<<<<<<< HEAD
                             Money_Request_Receipt: ROUTES.MONEY_REQUEST_RECEIPT,
-=======
                             Money_Request_Address: ROUTES.MONEY_REQUEST_ADDRESS,
->>>>>>> a29650fa
                             IOU_Send_Enable_Payments: ROUTES.IOU_SEND_ENABLE_PAYMENTS,
                             IOU_Send_Add_Bank_Account: ROUTES.IOU_SEND_ADD_BANK_ACCOUNT,
                             IOU_Send_Add_Debit_Card: ROUTES.IOU_SEND_ADD_DEBIT_CARD,
