/* eslint-disable @typescript-eslint/naming-convention  */
import type {
    CommonActions,
    NavigationContainerRefWithCurrent,
    NavigationHelpers,
    NavigationState,
    NavigatorScreenParams,
    ParamListBase,
    PartialRoute,
    PartialState,
    Route,
} from '@react-navigation/native';
import type {ValueOf} from 'type-fest';
import type {IOURequestType} from '@libs/actions/IOU';
import type {SearchColumnType, SortOrder} from '@libs/SearchUtils';
import type CONST from '@src/CONST';
import type {Country, IOUAction, IOUType} from '@src/CONST';
import type NAVIGATORS from '@src/NAVIGATORS';
import type {HybridAppRoute, Route as Routes} from '@src/ROUTES';
import type SCREENS from '@src/SCREENS';
import type EXIT_SURVEY_REASON_FORM_INPUT_IDS from '@src/types/form/ExitSurveyReasonForm';

type NavigationRef = NavigationContainerRefWithCurrent<RootStackParamList>;

type NavigationRoot = NavigationHelpers<RootStackParamList>;

type GoBackAction = Extract<CommonActions.Action, {type: 'GO_BACK'}>;
type ResetAction = Extract<CommonActions.Action, {type: 'RESET'}>;
type SetParamsAction = Extract<CommonActions.Action, {type: 'SET_PARAMS'}>;

type ActionNavigate = {
    type: ValueOf<typeof CONST.NAVIGATION.ACTION_TYPE>;
    payload: {
        name?: string;
        key?: string;
        // eslint-disable-next-line @typescript-eslint/no-explicit-any
        params?: any;
        path?: string;
        merge?: boolean;
    };
    source?: string;
    target?: string;
};

type StackNavigationAction = GoBackAction | ResetAction | SetParamsAction | ActionNavigate | undefined;

type NavigationStateRoute = NavigationState['routes'][number];
type NavigationPartialRoute<TRouteName extends string = string> = PartialRoute<Route<TRouteName>>;
type StateOrRoute = NavigationState | NavigationStateRoute | NavigationPartialRoute;
type State<TParamList extends ParamListBase = ParamListBase> = NavigationState<TParamList> | PartialState<NavigationState<TParamList>>;

type BackToParams = {
    backTo?: Routes;
};

type CentralPaneScreensParamList = {
    [SCREENS.REPORT]: {
        reportActionID: string;
        reportID: string;
        openOnAdminRoom?: boolean;
        referrer?: string;
    };
    [SCREENS.SETTINGS.PROFILE.ROOT]: undefined;
    [SCREENS.SETTINGS.PREFERENCES.ROOT]: undefined;
    [SCREENS.SETTINGS.SECURITY]: undefined;
    [SCREENS.SETTINGS.WALLET.ROOT]: undefined;
    [SCREENS.SETTINGS.ABOUT]: undefined;
    [SCREENS.SETTINGS.TROUBLESHOOT]: undefined;
    [SCREENS.SETTINGS.WORKSPACES]: undefined;
    [SCREENS.SEARCH.CENTRAL_PANE]: {
        query: string;
        policyIDs?: string;
        offset?: number;
        sortBy?: SearchColumnType;
        sortOrder?: SortOrder;
    };
    [SCREENS.SETTINGS.SAVE_THE_WORLD]: undefined;
    [SCREENS.SETTINGS.SUBSCRIPTION.ROOT]: undefined;
};

type SettingsNavigatorParamList = {
    [SCREENS.SETTINGS.SHARE_CODE]: undefined;
    [SCREENS.SETTINGS.PROFILE.ROOT]: undefined;
    [SCREENS.SETTINGS.PROFILE.PRONOUNS]: undefined;
    [SCREENS.SETTINGS.PROFILE.DISPLAY_NAME]: undefined;
    [SCREENS.SETTINGS.PROFILE.TIMEZONE]: undefined;
    [SCREENS.SETTINGS.PROFILE.TIMEZONE_SELECT]: undefined;
    [SCREENS.SETTINGS.PROFILE.LEGAL_NAME]: undefined;
    [SCREENS.SETTINGS.PROFILE.DATE_OF_BIRTH]: undefined;
    [SCREENS.SETTINGS.PROFILE.ADDRESS]: {
        country?: Country | '';
    };
    [SCREENS.SETTINGS.PROFILE.ADDRESS_COUNTRY]: {
        backTo?: Routes;
        country: string;
    };
    [SCREENS.SETTINGS.PROFILE.CONTACT_METHODS]: {
        backTo: Routes;
    };
    [SCREENS.SETTINGS.PROFILE.CONTACT_METHOD_DETAILS]: {
        contactMethod: string;
    };
    [SCREENS.SETTINGS.PROFILE.NEW_CONTACT_METHOD]: {
        backTo: Routes;
    };
    [SCREENS.SETTINGS.PREFERENCES.ROOT]: undefined;
    [SCREENS.SETTINGS.SUBSCRIPTION.ROOT]: undefined;
    [SCREENS.SETTINGS.PREFERENCES.PRIORITY_MODE]: undefined;
    [SCREENS.SETTINGS.PREFERENCES.LANGUAGE]: undefined;
    [SCREENS.SETTINGS.PREFERENCES.THEME]: undefined;
    [SCREENS.SETTINGS.CLOSE]: undefined;
    [SCREENS.SETTINGS.SECURITY]: undefined;
    [SCREENS.SETTINGS.ABOUT]: undefined;
    [SCREENS.SETTINGS.TROUBLESHOOT]: undefined;
    [SCREENS.SETTINGS.APP_DOWNLOAD_LINKS]: undefined;
    [SCREENS.SETTINGS.TROUBLESHOOT]: undefined;
    [SCREENS.SETTINGS.CONSOLE]: {
        backTo: Routes;
    };
    [SCREENS.SETTINGS.SHARE_LOG]: {
        /** URL of the generated file to share logs in a report */
        source: string;
        backTo: Routes;
    };
    [SCREENS.SETTINGS.WALLET.ROOT]: undefined;
    [SCREENS.SETTINGS.WALLET.CARDS_DIGITAL_DETAILS_UPDATE_ADDRESS]: undefined;
    [SCREENS.SETTINGS.WALLET.DOMAIN_CARD]: {
        /** cardID of selected card */
        cardID: string;
    };
    [SCREENS.SETTINGS.WALLET.REPORT_VIRTUAL_CARD_FRAUD]: {
        /** cardID of selected card */
        cardID: string;
    };
    [SCREENS.SETTINGS.WALLET.CARD_ACTIVATE]: {
        /** cardID of selected card */
        cardID: string;
    };
    [SCREENS.SETTINGS.WALLET.CARD_GET_PHYSICAL.NAME]: {
        /** domain of selected card */
        domain: string;
    };
    [SCREENS.SETTINGS.WALLET.CARD_GET_PHYSICAL.PHONE]: {
        /** domain of selected card */
        domain: string;
    };
    [SCREENS.SETTINGS.WALLET.CARD_GET_PHYSICAL.ADDRESS]: {
        /** Currently selected country */
        country: string;
        /** domain of selected card */
        domain: string;
    };
    [SCREENS.SETTINGS.WALLET.CARD_GET_PHYSICAL.CONFIRM]: {
        /** Currently selected country */
        country: string;
        /** domain of selected card */
        domain: string;
    };
    [SCREENS.WORKSPACE.WORKFLOWS_PAYER]: {
        policyID: string;
    };
    [SCREENS.SETTINGS.WALLET.TRANSFER_BALANCE]: undefined;
    [SCREENS.SETTINGS.WALLET.CHOOSE_TRANSFER_ACCOUNT]: undefined;
    [SCREENS.SETTINGS.WALLET.ENABLE_PAYMENTS]: undefined;
    [SCREENS.SETTINGS.ADD_DEBIT_CARD]: undefined;
    [SCREENS.SETTINGS.ADD_BANK_ACCOUNT]: undefined;
    [SCREENS.SETTINGS.PROFILE.STATUS]: undefined;
    [SCREENS.SETTINGS.PROFILE.STATUS_CLEAR_AFTER]: undefined;
    [SCREENS.SETTINGS.PROFILE.STATUS_CLEAR_AFTER_DATE]: undefined;
    [SCREENS.SETTINGS.PROFILE.STATUS_CLEAR_AFTER_TIME]: undefined;
    [SCREENS.WORKSPACE.CURRENCY]: undefined;
    [SCREENS.WORKSPACE.ADDRESS]: {
        policyID: string;
        country?: Country | '';
    };
    [SCREENS.WORKSPACE.NAME]: undefined;
    [SCREENS.WORKSPACE.DESCRIPTION]: undefined;
    [SCREENS.WORKSPACE.SHARE]: undefined;
    [SCREENS.WORKSPACE.RATE_AND_UNIT]: {
        policyID: string;
    };
    [SCREENS.WORKSPACE.RATE_AND_UNIT_RATE]: {
        policyID: string;
    };
    [SCREENS.WORKSPACE.RATE_AND_UNIT_UNIT]: {
        policyID: string;
    };
    [SCREENS.WORKSPACE.INVITE]: {
        policyID: string;
    };
    [SCREENS.WORKSPACE.INVITE_MESSAGE]: {
        policyID: string;
    };
    [SCREENS.WORKSPACE.CATEGORY_CREATE]: {
        policyID: string;
        backTo?: Routes;
    };
    [SCREENS.WORKSPACE.CATEGORY_EDIT]: {
        policyID: string;
        categoryName: string;
        backTo?: Routes;
    };
    [SCREENS.WORKSPACE.CATEGORY_SETTINGS]: {
        policyID: string;
        categoryName: string;
        backTo?: Routes;
    };
    [SCREENS.WORKSPACE.CATEGORIES_SETTINGS]: {
        policyID: string;
        backTo?: Routes;
    };
    [SCREENS.WORKSPACE.TAG_CREATE]: {
        policyID: string;
    };
    [SCREENS.WORKSPACE.DISTANCE_RATE_DETAILS]: {
        policyID: string;
        rateID: string;
    };
    [SCREENS.WORKSPACE.DISTANCE_RATE_EDIT]: {
        policyID: string;
        rateID: string;
    };
    [SCREENS.WORKSPACE.DISTANCE_RATE_TAX_RECLAIMABLE_ON_EDIT]: {
        policyID: string;
        rateID: string;
    };
    [SCREENS.WORKSPACE.DISTANCE_RATE_TAX_RATE_EDIT]: {
        policyID: string;
        rateID: string;
    };
    [SCREENS.WORKSPACE.TAGS_SETTINGS]: {
        policyID: string;
    };
    [SCREENS.WORKSPACE.TAG_SETTINGS]: {
        policyID: string;
        orderWeight: number;
        tagName: string;
    };
    [SCREENS.WORKSPACE.TAG_LIST_VIEW]: {
        policyID: string;
        orderWeight: number;
    };
    [SCREENS.WORKSPACE.TAGS_EDIT]: {
        policyID: string;
        orderWeight: number;
    };
    [SCREENS.WORKSPACE.TAG_EDIT]: {
        policyID: string;
        orderWeight: number;
        tagName: string;
    };
    [SCREENS.SETTINGS.SUBSCRIPTION.ROOT]: undefined;
    [SCREENS.SETTINGS.SUBSCRIPTION.SIZE]: {
        canChangeSize: 0 | 1;
    };
    [SCREENS.SETTINGS.SUBSCRIPTION.ADD_PAYMENT_CARD]: undefined;
    [SCREENS.SETTINGS.SUBSCRIPTION.CHANGE_BILLING_CURRENCY]: undefined;
    [SCREENS.SETTINGS.SUBSCRIPTION.CHANGE_PAYMENT_CURRENCY]: undefined;
    [SCREENS.WORKSPACE.TAXES_SETTINGS]: {
        policyID: string;
    };
    [SCREENS.WORKSPACE.TAXES_SETTINGS_CUSTOM_TAX_NAME]: {
        policyID: string;
    };
    [SCREENS.WORKSPACE.TAXES_SETTINGS_FOREIGN_CURRENCY_DEFAULT]: {
        policyID: string;
    };
    [SCREENS.WORKSPACE.TAXES_SETTINGS_WORKSPACE_CURRENCY_DEFAULT]: {
        policyID: string;
    };
    [SCREENS.WORKSPACE.MEMBER_DETAILS]: {
        policyID: string;
        accountID: string;
    };
    [SCREENS.WORKSPACE.OWNER_CHANGE_SUCCESS]: {
        policyID: string;
        accountID: number;
    };
    [SCREENS.WORKSPACE.OWNER_CHANGE_ERROR]: {
        policyID: string;
        accountID: number;
    };
    [SCREENS.WORKSPACE.OWNER_CHANGE_CHECK]: {
        policyID: string;
        accountID: number;
        error: ValueOf<typeof CONST.POLICY.OWNERSHIP_ERRORS>;
    };
    [SCREENS.WORKSPACE.CREATE_DISTANCE_RATE]: {
        policyID: string;
    };
    [SCREENS.WORKSPACE.DISTANCE_RATES_SETTINGS]: {
        policyID: string;
    };
    [SCREENS.WORKSPACE.ACCOUNTING.QUICKBOOKS_ONLINE_IMPORT]: {
        policyID: string;
    };
    [SCREENS.WORKSPACE.ACCOUNTING.QUICKBOOKS_ONLINE_CHART_OF_ACCOUNTS]: {
        policyID: string;
    };
    [SCREENS.WORKSPACE.ACCOUNTING.QUICKBOOKS_ONLINE_LOCATIONS]: {
        policyID: string;
    };
    [SCREENS.WORKSPACE.ACCOUNTING.QUICKBOOKS_ONLINE_CLASSES]: {
        policyID: string;
    };
    [SCREENS.WORKSPACE.ACCOUNTING.QUICKBOOKS_ONLINE_CUSTOMERS]: {
        policyID: string;
    };
    [SCREENS.WORKSPACE.ACCOUNTING.QUICKBOOKS_ONLINE_TAXES]: {
        policyID: string;
    };
    [SCREENS.WORKSPACE.ACCOUNTING.QUICKBOOKS_ONLINE_EXPORT]: {
        policyID: string;
    };
    [SCREENS.WORKSPACE.ACCOUNTING.QUICKBOOKS_ONLINE_EXPORT_DATE_SELECT]: {
        policyID: string;
    };
    [SCREENS.WORKSPACE.ACCOUNTING.QUICKBOOKS_ONLINE_EXPORT_INVOICE_ACCOUNT_SELECT]: {
        policyID: string;
    };
    [SCREENS.WORKSPACE.ACCOUNTING.QUICKBOOKS_ONLINE_EXPORT_OUT_OF_POCKET_EXPENSES_ACCOUNT_SELECT]: {
        policyID: string;
    };
    [SCREENS.WORKSPACE.ACCOUNTING.QUICKBOOKS_ONLINE_EXPORT_OUT_OF_POCKET_EXPENSES]: {
        policyID: string;
    };
    [SCREENS.WORKSPACE.ACCOUNTING.QUICKBOOKS_ONLINE_EXPORT_OUT_OF_POCKET_EXPENSES_SELECT]: {
        policyID: string;
    };
    [SCREENS.WORKSPACE.ACCOUNTING.QUICKBOOKS_ONLINE_NON_REIMBURSABLE_DEFAULT_VENDOR_SELECT]: {
        policyID: string;
    };
    [SCREENS.WORKSPACE.ACCOUNTING.QUICKBOOKS_ONLINE_COMPANY_CARD_EXPENSE_ACCOUNT_SELECT]: {
        policyID: string;
    };
    [SCREENS.WORKSPACE.ACCOUNTING.QUICKBOOKS_ONLINE_COMPANY_CARD_EXPENSE_ACCOUNT]: {
        policyID: string;
    };
    [SCREENS.WORKSPACE.ACCOUNTING.QUICKBOOKS_ONLINE_COMPANY_CARD_EXPENSE_ACCOUNT_COMPANY_CARD_SELECT]: {
        policyID: string;
    };
    [SCREENS.WORKSPACE.ACCOUNTING.QUICKBOOKS_ONLINE_EXPORT_PREFERRED_EXPORTER]: {
        policyID: string;
    };
    [SCREENS.WORKSPACE.ACCOUNTING.XERO_IMPORT]: {
        policyID: string;
    };
    [SCREENS.WORKSPACE.ACCOUNTING.XERO_CHART_OF_ACCOUNTS]: {
        policyID: string;
    };
    [SCREENS.WORKSPACE.ACCOUNTING.XERO_CUSTOMER]: {
        policyID: string;
    };
    [SCREENS.WORKSPACE.ACCOUNTING.XERO_ORGANIZATION]: {
        policyID: string;
        organizationID: string;
    };
    [SCREENS.WORKSPACE.ACCOUNTING.XERO_TAXES]: {
        policyID: string;
    };
    [SCREENS.WORKSPACE.ACCOUNTING.XERO_TRACKING_CATEGORIES]: {
        policyID: string;
    };
    [SCREENS.WORKSPACE.ACCOUNTING.XERO_MAP_TRACKING_CATEGORY]: {
        policyID: string;
        categoryId: string;
        categoryName: string;
    };
    [SCREENS.WORKSPACE.ACCOUNTING.XERO_EXPORT]: {
        policyID: string;
    };
    [SCREENS.WORKSPACE.ACCOUNTING.XERO_EXPORT_PURCHASE_BILL_DATE_SELECT]: {
        policyID: string;
    };
    [SCREENS.WORKSPACE.ACCOUNTING.XERO_ADVANCED]: {
        policyID: string;
    };
    [SCREENS.WORKSPACE.ACCOUNTING.XERO_BILL_STATUS_SELECTOR]: {
        policyID: string;
    };
    [SCREENS.WORKSPACE.ACCOUNTING.XERO_INVOICE_ACCOUNT_SELECTOR]: {
        policyID: string;
    };
    [SCREENS.WORKSPACE.ACCOUNTING.XERO_EXPORT_PREFERRED_EXPORTER_SELECT]: {
        policyID: string;
    };
    [SCREENS.WORKSPACE.ACCOUNTING.XERO_BILL_PAYMENT_ACCOUNT_SELECTOR]: {
        policyID: string;
    };
    [SCREENS.WORKSPACE.ACCOUNTING.SAGE_INTACCT_PREREQUISITES]: {
        policyID: string;
    };
    [SCREENS.WORKSPACE.ACCOUNTING.ENTER_SAGE_INTACCT_CREDENTIALS]: {
        policyID: string;
    };
    [SCREENS.WORKSPACE.ACCOUNTING.EXISTING_SAGE_INTACCT_CONNECTIONS]: {
        policyID: string;
    };
    [SCREENS.WORKSPACE.ACCOUNTING.NETSUITE_SUBSIDIARY_SELECTOR]: {
        policyID: string;
    };
<<<<<<< HEAD
    [SCREENS.WORKSPACE.ACCOUNTING.NETSUITE_TOKEN_INPUT]: {
=======
    [SCREENS.WORKSPACE.ACCOUNTING.NETSUITE_EXPORT]: {
        policyID: string;
    };
    [SCREENS.WORKSPACE.ACCOUNTING.NETSUITE_PREFERRED_EXPORTER_SELECT]: {
        policyID: string;
    };
    [SCREENS.WORKSPACE.ACCOUNTING.NETSUITE_DATE_SELECT]: {
        policyID: string;
    };
    [SCREENS.WORKSPACE.ACCOUNTING.NETSUITE_EXPORT_EXPENSES]: {
        policyID: string;
        expenseType: ValueOf<typeof CONST.NETSUITE_EXPENSE_TYPE>;
    };
    [SCREENS.WORKSPACE.ACCOUNTING.NETSUITE_EXPORT_EXPENSES_DESTINATION_SELECT]: {
        policyID: string;
        expenseType: ValueOf<typeof CONST.NETSUITE_EXPENSE_TYPE>;
    };
    [SCREENS.WORKSPACE.ACCOUNTING.NETSUITE_EXPORT_EXPENSES_VENDOR_SELECT]: {
        policyID: string;
        expenseType: ValueOf<typeof CONST.NETSUITE_EXPENSE_TYPE>;
    };
    [SCREENS.WORKSPACE.ACCOUNTING.NETSUITE_EXPORT_EXPENSES_PAYABLE_ACCOUNT_SELECT]: {
        policyID: string;
        expenseType: ValueOf<typeof CONST.NETSUITE_EXPENSE_TYPE>;
    };
    [SCREENS.WORKSPACE.ACCOUNTING.NETSUITE_EXPORT_EXPENSES_JOURNAL_POSTING_PREFERENCE_SELECT]: {
        policyID: string;
        expenseType: ValueOf<typeof CONST.NETSUITE_EXPENSE_TYPE>;
    };
    [SCREENS.WORKSPACE.ACCOUNTING.NETSUITE_RECEIVABLE_ACCOUNT_SELECT]: {
        policyID: string;
    };
    [SCREENS.WORKSPACE.ACCOUNTING.NETSUITE_INVOICE_ITEM_PREFERENCE_SELECT]: {
        policyID: string;
    };
    [SCREENS.WORKSPACE.ACCOUNTING.NETSUITE_INVOICE_ITEM_SELECT]: {
        policyID: string;
    };
    [SCREENS.WORKSPACE.ACCOUNTING.NETSUITE_TAX_POSTING_ACCOUNT_SELECT]: {
        policyID: string;
    };
    [SCREENS.WORKSPACE.ACCOUNTING.NETSUITE_PROVINCIAL_TAX_POSTING_ACCOUNT_SELECT]: {
>>>>>>> 8c2a8c55
        policyID: string;
    };
    [SCREENS.GET_ASSISTANCE]: {
        backTo: Routes;
    };
    [SCREENS.SETTINGS.TWO_FACTOR_AUTH]: BackToParams;
    [SCREENS.SETTINGS.REPORT_CARD_LOST_OR_DAMAGED]: {
        /** cardID of selected card */
        cardID: string;
    };
    [SCREENS.KEYBOARD_SHORTCUTS]: undefined;
    [SCREENS.SETTINGS.EXIT_SURVEY.REASON]: undefined;
    [SCREENS.SETTINGS.EXIT_SURVEY.RESPONSE]: {
        [EXIT_SURVEY_REASON_FORM_INPUT_IDS.REASON]: ValueOf<typeof CONST.EXIT_SURVEY.REASONS>;
        backTo: Routes;
    };
    [SCREENS.SETTINGS.EXIT_SURVEY.CONFIRM]: {
        backTo: Routes;
    };
    [SCREENS.WORKSPACE.TAX_CREATE]: {
        policyID: string;
    };
    [SCREENS.WORKSPACE.TAX_EDIT]: {
        policyID: string;
        taxID: string;
    };
    [SCREENS.WORKSPACE.TAX_NAME]: {
        policyID: string;
        taxID: string;
    };
    [SCREENS.WORKSPACE.TAX_VALUE]: {
        policyID: string;
        taxID: string;
    };
} & ReimbursementAccountNavigatorParamList;

type NewChatNavigatorParamList = {
    [SCREENS.NEW_CHAT.ROOT]: undefined;
    [SCREENS.NEW_CHAT.NEW_CHAT_CONFIRM]: undefined;
    [SCREENS.NEW_CHAT.NEW_CHAT_EDIT_NAME]: undefined;
};

type DetailsNavigatorParamList = {
    [SCREENS.DETAILS_ROOT]: {
        login: string;
        reportID: string;
    };
};

type ProfileNavigatorParamList = {
    [SCREENS.PROFILE_ROOT]: {
        accountID: string;
        reportID: string;
        login?: string;
        backTo: Routes;
    };
};

type ReportDetailsNavigatorParamList = {
    [SCREENS.REPORT_DETAILS.ROOT]: undefined;
    [SCREENS.REPORT_DETAILS.SHARE_CODE]: {
        reportID: string;
    };
};

type ReportSettingsNavigatorParamList = {
    [SCREENS.REPORT_SETTINGS.ROOT]: {reportID: string};
    [SCREENS.REPORT_SETTINGS.NAME]: {reportID: string};
    [SCREENS.REPORT_SETTINGS.NOTIFICATION_PREFERENCES]: {reportID: string};
    [SCREENS.REPORT_SETTINGS.WRITE_CAPABILITY]: {reportID: string};
    [SCREENS.REPORT_SETTINGS.VISIBILITY]: {
        reportID: string;
    };
};

type ReportDescriptionNavigatorParamList = {
    [SCREENS.REPORT_DESCRIPTION_ROOT]: {reportID: string};
};

type ParticipantsNavigatorParamList = {
    [SCREENS.REPORT_PARTICIPANTS.ROOT]: {reportID: string};
    [SCREENS.REPORT_PARTICIPANTS.INVITE]: {reportID: string};
    [SCREENS.REPORT_PARTICIPANTS.DETAILS]: {
        reportID: string;
        accountID: string;
    };
    [SCREENS.REPORT_PARTICIPANTS.ROLE]: {
        reportID: string;
        accountID: string;
    };
};

type RoomMembersNavigatorParamList = {
    [SCREENS.ROOM_MEMBERS_ROOT]: undefined;
};

type RoomInviteNavigatorParamList = {
    [SCREENS.ROOM_INVITE_ROOT]: {
        reportID: string;
        role?: 'accountant';
    };
};

type MoneyRequestNavigatorParamList = {
    [SCREENS.MONEY_REQUEST.STEP_SEND_FROM]: {
        iouType: IOUType;
        transactionID: string;
        reportID: string;
        backTo: Routes;
    };
    [SCREENS.MONEY_REQUEST.STEP_PARTICIPANTS]: {
        action: IOUAction;
        iouType: Exclude<IOUType, typeof CONST.IOU.TYPE.REQUEST | typeof CONST.IOU.TYPE.SEND>;
        transactionID: string;
        reportID: string;
        backTo: string;
    };
    [SCREENS.MONEY_REQUEST.STEP_DATE]: {
        action: IOUAction;
        iouType: Exclude<IOUType, typeof CONST.IOU.TYPE.REQUEST | typeof CONST.IOU.TYPE.SEND>;
        transactionID: string;
        reportID: string;
        backTo: Routes;
        reportActionID?: string;
    };
    [SCREENS.MONEY_REQUEST.STEP_DESCRIPTION]: {
        action: IOUAction;
        iouType: Exclude<IOUType, typeof CONST.IOU.TYPE.REQUEST | typeof CONST.IOU.TYPE.SEND>;
        transactionID: string;
        reportID: string;
        backTo: Routes;
        reportActionID: string;
    };
    [SCREENS.MONEY_REQUEST.STEP_CATEGORY]: {
        action: IOUAction;
        iouType: Exclude<IOUType, typeof CONST.IOU.TYPE.REQUEST | typeof CONST.IOU.TYPE.SEND>;
        transactionID: string;
        reportActionID: string;
        reportID: string;
        backTo: Routes;
    };
    [SCREENS.MONEY_REQUEST.STEP_TAX_AMOUNT]: {
        action: IOUAction;
        iouType: Exclude<IOUType, typeof CONST.IOU.TYPE.REQUEST | typeof CONST.IOU.TYPE.SEND>;
        transactionID: string;
        reportID: string;
        backTo: Routes;
        currency?: string;
    };
    [SCREENS.MONEY_REQUEST.STEP_TAG]: {
        action: IOUAction;
        iouType: Exclude<IOUType, typeof CONST.IOU.TYPE.REQUEST | typeof CONST.IOU.TYPE.SEND>;
        transactionID: string;
        reportID: string;
        backTo: Routes;
        reportActionID: string;
        orderWeight: string;
    };
    [SCREENS.MONEY_REQUEST.STEP_TAX_RATE]: {
        action: IOUAction;
        iouType: Exclude<IOUType, typeof CONST.IOU.TYPE.REQUEST | typeof CONST.IOU.TYPE.SEND>;
        transactionID: string;
        reportID: string;
        backTo: Routes;
    };
    [SCREENS.MONEY_REQUEST.STEP_WAYPOINT]: {
        iouType: IOUType;
        reportID: string;
        backTo: Routes | undefined;
        action: IOUAction;
        pageIndex: string;
        transactionID: string;
    };
    [SCREENS.MONEY_REQUEST.STEP_MERCHANT]: {
        action: IOUAction;
        iouType: Exclude<IOUType, typeof CONST.IOU.TYPE.REQUEST | typeof CONST.IOU.TYPE.SEND>;
        transactionID: string;
        reportID: string;
        backTo: Routes;
    };
    [SCREENS.MONEY_REQUEST.STEP_SPLIT_PAYER]: {
        action: ValueOf<typeof CONST.IOU.ACTION>;
        iouType: ValueOf<typeof CONST.IOU.TYPE>;
        transactionID: string;
        reportID: string;
        backTo: Routes;
    };
    [SCREENS.IOU_SEND.ENABLE_PAYMENTS]: undefined;
    [SCREENS.IOU_SEND.ADD_BANK_ACCOUNT]: undefined;
    [SCREENS.IOU_SEND.ADD_DEBIT_CARD]: undefined;
    [SCREENS.MONEY_REQUEST.STEP_DISTANCE]: {
        action: IOUAction;
        iouType: IOUType;
        transactionID: string;
        reportID: string;
        backTo: Routes;
    };
    [SCREENS.MONEY_REQUEST.CREATE]: {
        iouType: IOUType;
        reportID: string;
        transactionID: string;

        // These are not used in the screen, but are needed for the navigation
        // for IOURequestStepDistance and IOURequestStepAmount components
        backTo: never;
        action: never;
        currency: never;
    };
    [SCREENS.MONEY_REQUEST.START]: {
        iouType: IOUType;
        reportID: string;
        transactionID: string;
        iouRequestType: IOURequestType;
    };
    [SCREENS.MONEY_REQUEST.STEP_AMOUNT]: {
        iouType: IOUType;
        reportID: string;
        transactionID: string;
        backTo: Routes;
        action: IOUAction;
        currency?: string;
    };
    [SCREENS.MONEY_REQUEST.STEP_DISTANCE_RATE]: {
        iouType: ValueOf<typeof CONST.IOU.TYPE>;
        transactionID: string;
        backTo: Routes;
        reportID: string;
    };
    [SCREENS.MONEY_REQUEST.STEP_CONFIRMATION]: {
        action: IOUAction;
        iouType: Exclude<IOUType, typeof CONST.IOU.TYPE.REQUEST | typeof CONST.IOU.TYPE.SEND>;
        transactionID: string;
        reportID: string;
        pageIndex?: string;
        backTo?: string;
    };
    [SCREENS.MONEY_REQUEST.STEP_SCAN]: {
        action: IOUAction;
        iouType: IOUType;
        transactionID: string;
        reportID: string;
        pageIndex: number;
        backTo: Routes;
    };
    [SCREENS.MONEY_REQUEST.STEP_CURRENCY]: {
        action: IOUAction;
        iouType: IOUType;
        transactionID: string;
        reportID: string;
        pageIndex?: string;
        backTo?: Routes;
        currency?: string;
    };
};

type NewTaskNavigatorParamList = {
    [SCREENS.NEW_TASK.ROOT]: undefined;
    [SCREENS.NEW_TASK.TASK_ASSIGNEE_SELECTOR]: undefined;
    [SCREENS.NEW_TASK.TASK_SHARE_DESTINATION_SELECTOR]: undefined;
    [SCREENS.NEW_TASK.DETAILS]: undefined;
    [SCREENS.NEW_TASK.TITLE]: undefined;
    [SCREENS.NEW_TASK.DESCRIPTION]: undefined;
};

type TeachersUniteNavigatorParamList = {
    [SCREENS.SAVE_THE_WORLD.ROOT]: undefined;
    [SCREENS.I_KNOW_A_TEACHER]: undefined;
    [SCREENS.INTRO_SCHOOL_PRINCIPAL]: undefined;
    [SCREENS.I_AM_A_TEACHER]: undefined;
};

type TaskDetailsNavigatorParamList = {
    [SCREENS.TASK.TITLE]: undefined;
    [SCREENS.TASK.ASSIGNEE]: {
        reportID: string;
    };
};

type EnablePaymentsNavigatorParamList = {
    [SCREENS.ENABLE_PAYMENTS_ROOT]: undefined;
};

type SplitDetailsNavigatorParamList = {
    [SCREENS.SPLIT_DETAILS.ROOT]: {
        reportID: string;
        reportActionID: string;
    };
    [SCREENS.SPLIT_DETAILS.EDIT_REQUEST]: {
        field: string;
        reportID: string;
        reportActionID: string;
        currency: string;
        tagIndex: string;
    };
};

type AddPersonalBankAccountNavigatorParamList = {
    [SCREENS.ADD_PERSONAL_BANK_ACCOUNT_ROOT]: undefined;
};

type ReimbursementAccountNavigatorParamList = {
    [SCREENS.REIMBURSEMENT_ACCOUNT_ROOT]: {
        stepToOpen?: string;
        backTo?: Routes;
        policyID?: string;
    };
};

type WalletStatementNavigatorParamList = {
    [SCREENS.WALLET_STATEMENT_ROOT]: {
        /** The statement year and month as one string, i.e. 202110 */
        yearMonth: string;
    };
};

type FlagCommentNavigatorParamList = {
    [SCREENS.FLAG_COMMENT_ROOT]: {
        reportID: string;
        reportActionID: string;
    };
};

type EditRequestNavigatorParamList = {
    [SCREENS.EDIT_REQUEST.REPORT_FIELD]: undefined;
};

type SignInNavigatorParamList = {
    [SCREENS.SIGN_IN_ROOT]: undefined;
};

type FeatureTrainingNavigatorParamList = {
    [SCREENS.FEATURE_TRAINING_ROOT]: undefined;
};

type ReferralDetailsNavigatorParamList = {
    [SCREENS.REFERRAL_DETAILS]: {
        contentType: ValueOf<typeof CONST.REFERRAL_PROGRAM.CONTENT_TYPES>;
        backTo: string;
    };
};

type ProcessMoneyRequestHoldNavigatorParamList = {
    [SCREENS.PROCESS_MONEY_REQUEST_HOLD_ROOT]: undefined;
};

type PrivateNotesNavigatorParamList = {
    [SCREENS.PRIVATE_NOTES.LIST]: undefined;
    [SCREENS.PRIVATE_NOTES.EDIT]: {
        reportID: string;
        accountID: string;
    };
};

type TransactionDuplicateNavigatorParamList = {
    [SCREENS.TRANSACTION_DUPLICATE.REVIEW]: {
        threadReportID: string;
    };
};

type LeftModalNavigatorParamList = {
    [SCREENS.LEFT_MODAL.CHAT_FINDER]: undefined;
    [SCREENS.LEFT_MODAL.WORKSPACE_SWITCHER]: undefined;
};

type RightModalNavigatorParamList = {
    [SCREENS.RIGHT_MODAL.SETTINGS]: NavigatorScreenParams<SettingsNavigatorParamList>;
    [SCREENS.RIGHT_MODAL.NEW_CHAT]: NavigatorScreenParams<NewChatNavigatorParamList>;
    [SCREENS.RIGHT_MODAL.DETAILS]: NavigatorScreenParams<DetailsNavigatorParamList>;
    [SCREENS.RIGHT_MODAL.PROFILE]: NavigatorScreenParams<ProfileNavigatorParamList>;
    [SCREENS.SETTINGS.SHARE_CODE]: undefined;
    [SCREENS.RIGHT_MODAL.REPORT_DETAILS]: NavigatorScreenParams<ReportDetailsNavigatorParamList>;
    [SCREENS.RIGHT_MODAL.REPORT_SETTINGS]: NavigatorScreenParams<ReportSettingsNavigatorParamList>;
    [SCREENS.RIGHT_MODAL.SETTINGS_CATEGORIES]: NavigatorScreenParams<SettingsNavigatorParamList>;
    [SCREENS.RIGHT_MODAL.REPORT_DESCRIPTION]: NavigatorScreenParams<ReportDescriptionNavigatorParamList>;
    [SCREENS.RIGHT_MODAL.PARTICIPANTS]: NavigatorScreenParams<ParticipantsNavigatorParamList>;
    [SCREENS.RIGHT_MODAL.ROOM_MEMBERS]: NavigatorScreenParams<RoomMembersNavigatorParamList>;
    [SCREENS.RIGHT_MODAL.ROOM_INVITE]: NavigatorScreenParams<RoomInviteNavigatorParamList>;
    [SCREENS.RIGHT_MODAL.MONEY_REQUEST]: NavigatorScreenParams<MoneyRequestNavigatorParamList>;
    [SCREENS.RIGHT_MODAL.NEW_TASK]: NavigatorScreenParams<NewTaskNavigatorParamList>;
    [SCREENS.RIGHT_MODAL.TEACHERS_UNITE]: NavigatorScreenParams<TeachersUniteNavigatorParamList>;
    [SCREENS.RIGHT_MODAL.TASK_DETAILS]: NavigatorScreenParams<TaskDetailsNavigatorParamList>;
    [SCREENS.RIGHT_MODAL.ENABLE_PAYMENTS]: NavigatorScreenParams<EnablePaymentsNavigatorParamList>;
    [SCREENS.RIGHT_MODAL.SPLIT_DETAILS]: NavigatorScreenParams<SplitDetailsNavigatorParamList>;
    [SCREENS.RIGHT_MODAL.ADD_PERSONAL_BANK_ACCOUNT]: NavigatorScreenParams<AddPersonalBankAccountNavigatorParamList>;
    [SCREENS.RIGHT_MODAL.WALLET_STATEMENT]: NavigatorScreenParams<WalletStatementNavigatorParamList>;
    [SCREENS.RIGHT_MODAL.FLAG_COMMENT]: NavigatorScreenParams<FlagCommentNavigatorParamList>;
    [SCREENS.RIGHT_MODAL.EDIT_REQUEST]: NavigatorScreenParams<EditRequestNavigatorParamList>;
    [SCREENS.RIGHT_MODAL.SIGN_IN]: NavigatorScreenParams<SignInNavigatorParamList>;
    [SCREENS.RIGHT_MODAL.PROCESS_MONEY_REQUEST_HOLD]: NavigatorScreenParams<ProcessMoneyRequestHoldNavigatorParamList>;
    [SCREENS.RIGHT_MODAL.REFERRAL]: NavigatorScreenParams<ReferralDetailsNavigatorParamList>;
    [SCREENS.RIGHT_MODAL.PRIVATE_NOTES]: NavigatorScreenParams<PrivateNotesNavigatorParamList>;
    [SCREENS.RIGHT_MODAL.TRANSACTION_DUPLICATE]: NavigatorScreenParams<TransactionDuplicateNavigatorParamList>;
    [SCREENS.RIGHT_MODAL.TRAVEL]: NavigatorScreenParams<TravelNavigatorParamList>;
    [SCREENS.RIGHT_MODAL.SEARCH_REPORT]: NavigatorScreenParams<SearchReportParamList>;
    [SCREENS.RIGHT_MODAL.RESTRICTED_ACTION]: NavigatorScreenParams<RestrictedActionParamList>;
};

type TravelNavigatorParamList = {
    [SCREENS.TRAVEL.MY_TRIPS]: undefined;
    [SCREENS.RIGHT_MODAL.SEARCH_REPORT]: NavigatorScreenParams<SearchReportParamList>;
};

type FullScreenNavigatorParamList = {
    [SCREENS.WORKSPACE.INITIAL]: {
        policyID: string;
    };
    [SCREENS.WORKSPACE.PROFILE]: {
        policyID: string;
    };
    [SCREENS.WORKSPACE.CARD]: {
        policyID: string;
    };
    [SCREENS.WORKSPACE.WORKFLOWS]: {
        policyID: string;
    };
    [SCREENS.WORKSPACE.EXPENSIFY_CARD]: {
        policyID: string;
    };
    [SCREENS.WORKSPACE.WORKFLOWS_APPROVER]: {
        policyID: string;
    };
    [SCREENS.WORKSPACE.WORKFLOWS_AUTO_REPORTING_FREQUENCY]: {
        policyID: string;
    };
    [SCREENS.WORKSPACE.WORKFLOWS_AUTO_REPORTING_MONTHLY_OFFSET]: {
        policyID: string;
    };
    [SCREENS.WORKSPACE.REIMBURSE]: {
        policyID: string;
    };
    [SCREENS.WORKSPACE.BILLS]: {
        policyID: string;
    };
    [SCREENS.WORKSPACE.INVOICES]: {
        policyID: string;
    };
    [SCREENS.WORKSPACE.TRAVEL]: {
        policyID: string;
    };
    [SCREENS.WORKSPACE.MEMBERS]: {
        policyID: string;
    };
    [SCREENS.WORKSPACE.CATEGORIES]: {
        policyID: string;
        backTo?: Routes;
    };
    [SCREENS.WORKSPACE.MORE_FEATURES]: {
        policyID: string;
    };
    [SCREENS.WORKSPACE.TAGS]: {
        policyID: string;
    };
    [SCREENS.WORKSPACE.TAXES]: {
        policyID: string;
    };
    [SCREENS.WORKSPACE.REPORT_FIELDS]: {
        policyID: string;
    };
    [SCREENS.WORKSPACE.DISTANCE_RATES]: {
        policyID: string;
    };

    [SCREENS.WORKSPACE.ACCOUNTING.ROOT]: {
        policyID: string;
    };
    [SCREENS.WORKSPACE.ACCOUNTING.QUICKBOOKS_ONLINE_ADVANCED]: {
        policyID: string;
    };
    [SCREENS.WORKSPACE.ACCOUNTING.QUICKBOOKS_ONLINE_ACCOUNT_SELECTOR]: {
        policyID: string;
    };
    [SCREENS.WORKSPACE.ACCOUNTING.QUICKBOOKS_ONLINE_INVOICE_ACCOUNT_SELECTOR]: {
        policyID: string;
    };
};

type OnboardingModalNavigatorParamList = {
    [SCREENS.ONBOARDING_MODAL.ONBOARDING]: undefined;
    [SCREENS.ONBOARDING.PERSONAL_DETAILS]: undefined;
    [SCREENS.ONBOARDING.PURPOSE]: undefined;
    [SCREENS.ONBOARDING.WORK]: undefined;
};

type WelcomeVideoModalNavigatorParamList = {
    [SCREENS.WELCOME_VIDEO.ROOT]: undefined;
};

type ExplanationModalNavigatorParamList = {
    [SCREENS.EXPLANATION_MODAL.ROOT]: undefined;
};

type BottomTabNavigatorParamList = {
    [SCREENS.HOME]: {policyID?: string};
    [SCREENS.SEARCH.BOTTOM_TAB]: {
        query: string;
        policyID?: string;
        offset?: number;
        sortBy?: SearchColumnType;
        sortOrder?: SortOrder;
    };
    [SCREENS.SETTINGS.ROOT]: {policyID?: string};
};

type SharedScreensParamList = {
    [NAVIGATORS.BOTTOM_TAB_NAVIGATOR]: NavigatorScreenParams<BottomTabNavigatorParamList>;
    [SCREENS.TRANSITION_BETWEEN_APPS]: {
        email?: string;
        accountID?: number;
        error?: string;
        shortLivedAuthToken?: string;
        shortLivedToken?: string;
        authTokenType?: ValueOf<typeof CONST.AUTH_TOKEN_TYPES>;
        exitTo?: Routes | HybridAppRoute;
        shouldForceLogin: string;
        domain?: Routes;
    };
    [SCREENS.VALIDATE_LOGIN]: {
        accountID: string;
        validateCode: string;
        exitTo?: Routes | HybridAppRoute;
    };
};

type PublicScreensParamList = SharedScreensParamList & {
    [SCREENS.UNLINK_LOGIN]: {
        accountID?: string;
        validateCode?: string;
    };
    [SCREENS.SIGN_IN_WITH_APPLE_DESKTOP]: undefined;
    [SCREENS.SIGN_IN_WITH_GOOGLE_DESKTOP]: undefined;
    [SCREENS.SAML_SIGN_IN]: undefined;
    [SCREENS.CONNECTION_COMPLETE]: undefined;
};

type AuthScreensParamList = CentralPaneScreensParamList &
    SharedScreensParamList & {
        [SCREENS.CONCIERGE]: undefined;
        [SCREENS.ATTACHMENTS]: {
            reportID: string;
            source: string;
            type: ValueOf<typeof CONST.ATTACHMENT_TYPE>;
            accountID: string;
        };
        [SCREENS.PROFILE_AVATAR]: {
            accountID: string;
        };
        [SCREENS.WORKSPACE_AVATAR]: {
            policyID: string;
        };
        [SCREENS.WORKSPACE_JOIN_USER]: {
            policyID: string;
            email: string;
        };
        [SCREENS.REPORT_AVATAR]: {
            reportID: string;
        };
        [SCREENS.NOT_FOUND]: undefined;
        [NAVIGATORS.LEFT_MODAL_NAVIGATOR]: NavigatorScreenParams<LeftModalNavigatorParamList>;
        [NAVIGATORS.RIGHT_MODAL_NAVIGATOR]: NavigatorScreenParams<RightModalNavigatorParamList>;
        [NAVIGATORS.FULL_SCREEN_NAVIGATOR]: NavigatorScreenParams<FullScreenNavigatorParamList>;
        [NAVIGATORS.ONBOARDING_MODAL_NAVIGATOR]: NavigatorScreenParams<OnboardingModalNavigatorParamList>;
        [NAVIGATORS.FEATURE_TRANING_MODAL_NAVIGATOR]: NavigatorScreenParams<FeatureTrainingNavigatorParamList>;
        [NAVIGATORS.WELCOME_VIDEO_MODAL_NAVIGATOR]: NavigatorScreenParams<WelcomeVideoModalNavigatorParamList>;
        [NAVIGATORS.EXPLANATION_MODAL_NAVIGATOR]: NavigatorScreenParams<ExplanationModalNavigatorParamList>;
        [SCREENS.DESKTOP_SIGN_IN_REDIRECT]: undefined;
        [SCREENS.TRANSACTION_RECEIPT]: {
            reportID: string;
            transactionID: string;
        };
        [SCREENS.CONNECTION_COMPLETE]: undefined;
    };

type SearchReportParamList = {
    [SCREENS.SEARCH.REPORT_RHP]: {
        query: string;
        reportID: string;
    };
};

type RestrictedActionParamList = {
    [SCREENS.RESTRICTED_ACTION_ROOT]: {
        policyID: string;
    };
};

type RootStackParamList = PublicScreensParamList & AuthScreensParamList & LeftModalNavigatorParamList;

type BottomTabName = keyof BottomTabNavigatorParamList;

type FullScreenName = keyof FullScreenNavigatorParamList;

type CentralPaneName = keyof CentralPaneScreensParamList;

type SwitchPolicyIDParams = {
    policyID?: string;
    route?: Routes;
    isPolicyAdmin?: boolean;
};

export type {
    AddPersonalBankAccountNavigatorParamList,
    AuthScreensParamList,
    CentralPaneScreensParamList,
    CentralPaneName,
    BackToParams,
    BottomTabName,
    BottomTabNavigatorParamList,
    DetailsNavigatorParamList,
    EditRequestNavigatorParamList,
    EnablePaymentsNavigatorParamList,
    ExplanationModalNavigatorParamList,
    FlagCommentNavigatorParamList,
    FullScreenName,
    FullScreenNavigatorParamList,
    LeftModalNavigatorParamList,
    MoneyRequestNavigatorParamList,
    NavigationPartialRoute,
    NavigationRef,
    NavigationRoot,
    NavigationStateRoute,
    NewChatNavigatorParamList,
    NewTaskNavigatorParamList,
    OnboardingModalNavigatorParamList,
    ParticipantsNavigatorParamList,
    PrivateNotesNavigatorParamList,
    ProfileNavigatorParamList,
    PublicScreensParamList,
    ReferralDetailsNavigatorParamList,
    ReimbursementAccountNavigatorParamList,
    ReportDescriptionNavigatorParamList,
    ReportDetailsNavigatorParamList,
    ReportSettingsNavigatorParamList,
    RightModalNavigatorParamList,
    RoomInviteNavigatorParamList,
    RoomMembersNavigatorParamList,
    RootStackParamList,
    SettingsNavigatorParamList,
    SignInNavigatorParamList,
    FeatureTrainingNavigatorParamList,
    SplitDetailsNavigatorParamList,
    StackNavigationAction,
    State,
    StateOrRoute,
    SwitchPolicyIDParams,
    TravelNavigatorParamList,
    TaskDetailsNavigatorParamList,
    TeachersUniteNavigatorParamList,
    WalletStatementNavigatorParamList,
    WelcomeVideoModalNavigatorParamList,
    TransactionDuplicateNavigatorParamList,
    SearchReportParamList,
    RestrictedActionParamList,
};<|MERGE_RESOLUTION|>--- conflicted
+++ resolved
@@ -399,9 +399,9 @@
     [SCREENS.WORKSPACE.ACCOUNTING.NETSUITE_SUBSIDIARY_SELECTOR]: {
         policyID: string;
     };
-<<<<<<< HEAD
     [SCREENS.WORKSPACE.ACCOUNTING.NETSUITE_TOKEN_INPUT]: {
-=======
+        policyID: string;
+    };
     [SCREENS.WORKSPACE.ACCOUNTING.NETSUITE_EXPORT]: {
         policyID: string;
     };
@@ -444,7 +444,6 @@
         policyID: string;
     };
     [SCREENS.WORKSPACE.ACCOUNTING.NETSUITE_PROVINCIAL_TAX_POSTING_ACCOUNT_SELECT]: {
->>>>>>> 8c2a8c55
         policyID: string;
     };
     [SCREENS.GET_ASSISTANCE]: {
