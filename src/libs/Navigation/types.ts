/* eslint-disable @typescript-eslint/naming-convention  */
import type {
    CommonActions,
    NavigationContainerRefWithCurrent,
    NavigationHelpers,
    NavigationState,
    NavigatorScreenParams,
    ParamListBase,
    PartialRoute,
    PartialState,
    Route,
} from '@react-navigation/native';
import type {ValueOf} from 'type-fest';
import type CONST from '@src/CONST';
import type {Country} from '@src/CONST';
import type NAVIGATORS from '@src/NAVIGATORS';
import type {HybridAppRoute, Route as Routes} from '@src/ROUTES';
import type SCREENS from '@src/SCREENS';
import type EXIT_SURVEY_REASON_FORM_INPUT_IDS from '@src/types/form/ExitSurveyReasonForm';

type NavigationRef = NavigationContainerRefWithCurrent<RootStackParamList>;

type NavigationRoot = NavigationHelpers<RootStackParamList>;

type GoBackAction = Extract<CommonActions.Action, {type: 'GO_BACK'}>;
type ResetAction = Extract<CommonActions.Action, {type: 'RESET'}>;
type SetParamsAction = Extract<CommonActions.Action, {type: 'SET_PARAMS'}>;

type ActionNavigate = {
    type: ValueOf<typeof CONST.NAVIGATION.ACTION_TYPE>;
    payload: {
        name?: string;
        key?: string;
        // eslint-disable-next-line @typescript-eslint/no-explicit-any
        params?: any;
        path?: string;
        merge?: boolean;
    };
    source?: string;
    target?: string;
};

type StackNavigationAction = GoBackAction | ResetAction | SetParamsAction | ActionNavigate | undefined;

type NavigationStateRoute = NavigationState['routes'][number];
type NavigationPartialRoute<TRouteName extends string = string> = PartialRoute<Route<TRouteName>>;
type StateOrRoute = NavigationState | NavigationStateRoute | NavigationPartialRoute;
type State<TParamList extends ParamListBase = ParamListBase> = NavigationState<TParamList> | PartialState<NavigationState<TParamList>>;

type CentralPaneNavigatorParamList = {
    [SCREENS.REPORT]: {
        reportActionID: string;
        reportID: string;
        openOnAdminRoom?: boolean;
    };
    [SCREENS.SETTINGS.PROFILE.ROOT]: undefined;
    [SCREENS.SETTINGS.PREFERENCES.ROOT]: undefined;
    [SCREENS.SETTINGS.SECURITY]: undefined;
    [SCREENS.SETTINGS.WALLET.ROOT]: undefined;
    [SCREENS.SETTINGS.ABOUT]: undefined;
    [SCREENS.SETTINGS.WORKSPACES]: undefined;
};

type WorkspaceSwitcherNavigatorParamList = {
    [SCREENS.WORKSPACE_SWITCHER.ROOT]: undefined;
};

type BackToParams = {
    backTo?: Routes;
};

type SettingsNavigatorParamList = {
    [SCREENS.SETTINGS.ROOT]: undefined;
    [SCREENS.SETTINGS.SHARE_CODE]: undefined;
    [SCREENS.SETTINGS.PROFILE.ROOT]: undefined;
    [SCREENS.SETTINGS.PROFILE.PRONOUNS]: undefined;
    [SCREENS.SETTINGS.PROFILE.DISPLAY_NAME]: undefined;
    [SCREENS.SETTINGS.PROFILE.TIMEZONE]: undefined;
    [SCREENS.SETTINGS.PROFILE.TIMEZONE_SELECT]: undefined;
    [SCREENS.SETTINGS.PROFILE.LEGAL_NAME]: undefined;
    [SCREENS.SETTINGS.PROFILE.DATE_OF_BIRTH]: undefined;
    [SCREENS.SETTINGS.PROFILE.ADDRESS]: {
        country?: Country | '';
    };
    [SCREENS.SETTINGS.PROFILE.ADDRESS_COUNTRY]: {
        backTo?: Routes;
        country: string;
    };
    [SCREENS.SETTINGS.PROFILE.CONTACT_METHODS]: {
        backTo: Routes;
    };
    [SCREENS.SETTINGS.PROFILE.CONTACT_METHOD_DETAILS]: {
        contactMethod: string;
    };
    [SCREENS.SETTINGS.PROFILE.NEW_CONTACT_METHOD]: {
        backTo: Routes;
    };
    [SCREENS.SETTINGS.PREFERENCES.ROOT]: undefined;
    [SCREENS.SETTINGS.PREFERENCES.PRIORITY_MODE]: undefined;
    [SCREENS.SETTINGS.PREFERENCES.LANGUAGE]: undefined;
    [SCREENS.SETTINGS.PREFERENCES.THEME]: undefined;
    [SCREENS.SETTINGS.CLOSE]: undefined;
    [SCREENS.SETTINGS.SECURITY]: undefined;
    [SCREENS.SETTINGS.ABOUT]: undefined;
    [SCREENS.SETTINGS.APP_DOWNLOAD_LINKS]: undefined;
    [SCREENS.SETTINGS.TROUBLESHOOT]: undefined;
    [SCREENS.SETTINGS.CONSOLE]: undefined;
    [SCREENS.SETTINGS.SHARE_LOG]: {
        /** URL of the generated file to share logs in a report */
        source: string;
    };
    [SCREENS.SETTINGS.WALLET.ROOT]: undefined;
    [SCREENS.SETTINGS.WALLET.CARDS_DIGITAL_DETAILS_UPDATE_ADDRESS]: undefined;
    [SCREENS.SETTINGS.WALLET.DOMAIN_CARD]: undefined;
    [SCREENS.SETTINGS.WALLET.REPORT_VIRTUAL_CARD_FRAUD]: undefined;
    [SCREENS.SETTINGS.WALLET.CARD_ACTIVATE]: undefined;
    [SCREENS.SETTINGS.WALLET.CARD_GET_PHYSICAL.NAME]: {
        /** domain passed via route /settings/wallet/card/:domain */
        domain: string;
    };
    [SCREENS.SETTINGS.WALLET.CARD_GET_PHYSICAL.PHONE]: {
        /** domain passed via route /settings/wallet/card/:domain */
        domain: string;
    };
    [SCREENS.SETTINGS.WALLET.CARD_GET_PHYSICAL.ADDRESS]: {
        /** Currently selected country */
        country: string;
        /** domain passed via route /settings/wallet/card/:domain */
        domain: string;
    };
    [SCREENS.SETTINGS.WALLET.CARD_GET_PHYSICAL.CONFIRM]: {
        /** Currently selected country */
        country: string;
        /** domain passed via route /settings/wallet/card/:domain */
        domain: string;
    };
    [SCREENS.WORKSPACE.WORKFLOWS_PAYER]: {
        policyID: string;
    };
    [SCREENS.SETTINGS.WALLET.TRANSFER_BALANCE]: undefined;
    [SCREENS.SETTINGS.WALLET.CHOOSE_TRANSFER_ACCOUNT]: undefined;
    [SCREENS.SETTINGS.WALLET.ENABLE_PAYMENTS]: undefined;
    [SCREENS.SETTINGS.ADD_DEBIT_CARD]: undefined;
    [SCREENS.SETTINGS.ADD_BANK_ACCOUNT]: undefined;
    [SCREENS.SETTINGS.PROFILE.STATUS]: undefined;
    [SCREENS.SETTINGS.PROFILE.STATUS_CLEAR_AFTER]: undefined;
    [SCREENS.SETTINGS.PROFILE.STATUS_CLEAR_AFTER_DATE]: undefined;
    [SCREENS.SETTINGS.PROFILE.STATUS_CLEAR_AFTER_TIME]: undefined;
    [SCREENS.WORKSPACE.CURRENCY]: undefined;
    [SCREENS.WORKSPACE.NAME]: undefined;
    [SCREENS.WORKSPACE.DESCRIPTION]: undefined;
    [SCREENS.WORKSPACE.SHARE]: undefined;
    [SCREENS.WORKSPACE.RATE_AND_UNIT]: {
        policyID: string;
    };
    [SCREENS.WORKSPACE.RATE_AND_UNIT_RATE]: {
        policyID: string;
    };
    [SCREENS.WORKSPACE.RATE_AND_UNIT_UNIT]: {
        policyID: string;
    };
    [SCREENS.WORKSPACE.INVITE]: {
        policyID: string;
    };
    [SCREENS.WORKSPACE.INVITE_MESSAGE]: {
        policyID: string;
    };
    [SCREENS.WORKSPACE.CATEGORY_CREATE]: {
        policyID: string;
    };
    [SCREENS.WORKSPACE.CATEGORY_EDIT]: {
        policyID: string;
        categoryName: string;
    };
    [SCREENS.WORKSPACE.CATEGORY_SETTINGS]: {
        policyID: string;
        categoryName: string;
    };
    [SCREENS.WORKSPACE.CATEGORIES_SETTINGS]: {
        policyID: string;
    };
    [SCREENS.WORKSPACE.TAG_CREATE]: {
        policyID: string;
    };
    [SCREENS.WORKSPACE.DISTANCE_RATE_DETAILS]: {
        policyID: string;
        rateID: string;
    };
    [SCREENS.WORKSPACE.DISTANCE_RATE_EDIT]: {
        policyID: string;
        rateID: string;
    };
    [SCREENS.WORKSPACE.TAGS_SETTINGS]: {
        policyID: string;
    };
    [SCREENS.WORKSPACE.TAG_SETTINGS]: {
        policyID: string;
        tagName: string;
    };
    [SCREENS.WORKSPACE.TAGS_EDIT]: {
        policyID: string;
        tagName: string;
    };
    [SCREENS.WORKSPACE.TAG_EDIT]: {
        policyID: string;
        tagName: string;
    };
    [SCREENS.WORKSPACE.TAXES_SETTINGS]: {
        policyID: string;
    };
    [SCREENS.WORKSPACE.TAXES_SETTINGS_CUSTOM_TAX_NAME]: {
        policyID: string;
    };
    [SCREENS.WORKSPACE.TAXES_SETTINGS_FOREIGN_CURRENCY_DEFAULT]: {
        policyID: string;
    };
    [SCREENS.WORKSPACE.TAXES_SETTINGS_WORKSPACE_CURRENCY_DEFAULT]: {
        policyID: string;
    };
    [SCREENS.WORKSPACE.MEMBER_DETAILS]: {
        policyID: string;
        accountID: string;
        backTo: Routes;
    };
    [SCREENS.WORKSPACE.MEMBER_DETAILS_ROLE_SELECTION]: {
        policyID: string;
        accountID: string;
        backTo: Routes;
    };
    [SCREENS.WORKSPACE.OWNER_CHANGE_SUCCESS]: {
        policyID: string;
        accountID: number;
    };
    [SCREENS.WORKSPACE.OWNER_CHANGE_ERROR]: {
        policyID: string;
        accountID: number;
    };
    [SCREENS.WORKSPACE.OWNER_CHANGE_CHECK]: {
        policyID: string;
        accountID: number;
        error: ValueOf<typeof CONST.POLICY.OWNERSHIP_ERRORS>;
    };
    [SCREENS.WORKSPACE.CREATE_DISTANCE_RATE]: {
        policyID: string;
    };
    [SCREENS.WORKSPACE.DISTANCE_RATES_SETTINGS]: {
        policyID: string;
    };
    [SCREENS.GET_ASSISTANCE]: {
        backTo: Routes;
    };
    [SCREENS.SETTINGS.TWO_FACTOR_AUTH]: BackToParams;
    [SCREENS.SETTINGS.REPORT_CARD_LOST_OR_DAMAGED]: undefined;
    [SCREENS.KEYBOARD_SHORTCUTS]: undefined;
    [SCREENS.SETTINGS.EXIT_SURVEY.REASON]: undefined;
    [SCREENS.SETTINGS.EXIT_SURVEY.RESPONSE]: {
        [EXIT_SURVEY_REASON_FORM_INPUT_IDS.REASON]: ValueOf<typeof CONST.EXIT_SURVEY.REASONS>;
        backTo: Routes;
    };
    [SCREENS.SETTINGS.EXIT_SURVEY.CONFIRM]: {
        backTo: Routes;
    };
    [SCREENS.WORKSPACE.TAX_CREATE]: {
        policyID: string;
    };
    [SCREENS.WORKSPACE.TAX_EDIT]: {
        policyID: string;
        taxID: string;
    };
    [SCREENS.WORKSPACE.TAX_NAME]: {
        policyID: string;
        taxID: string;
    };
    [SCREENS.WORKSPACE.TAX_VALUE]: {
        policyID: string;
        taxID: string;
    };
} & ReimbursementAccountNavigatorParamList;

type NewChatNavigatorParamList = {
    [SCREENS.NEW_CHAT.ROOT]: undefined;
};

type SearchNavigatorParamList = {
    [SCREENS.SEARCH_ROOT]: undefined;
};

type DetailsNavigatorParamList = {
    [SCREENS.DETAILS_ROOT]: {
        login: string;
        reportID: string;
    };
};

type ProfileNavigatorParamList = {
    [SCREENS.PROFILE_ROOT]: {
        accountID: string;
        reportID: string;
        backTo: Routes;
    };
};

type ReportDetailsNavigatorParamList = {
    [SCREENS.REPORT_DETAILS.ROOT]: undefined;
    [SCREENS.REPORT_DETAILS.SHARE_CODE]: {
        reportID: string;
    };
};

type ReportSettingsNavigatorParamList = {
    [SCREENS.REPORT_SETTINGS.ROOT]: undefined;
    [SCREENS.REPORT_SETTINGS.ROOM_NAME]: undefined;
    [SCREENS.REPORT_SETTINGS.NOTIFICATION_PREFERENCES]: undefined;
    [SCREENS.REPORT_SETTINGS.WRITE_CAPABILITY]: undefined;
    [SCREENS.REPORT_SETTINGS.VISIBILITY]: {
        reportID: string;
    };
};

type ReportDescriptionNavigatorParamList = {
    [SCREENS.REPORT_DESCRIPTION_ROOT]: {reportID: string};
};

type ParticipantsNavigatorParamList = {
    [SCREENS.REPORT_PARTICIPANTS_ROOT]: {reportID: string};
};

type RoomMembersNavigatorParamList = {
    [SCREENS.ROOM_MEMBERS_ROOT]: undefined;
};

type RoomInviteNavigatorParamList = {
    [SCREENS.ROOM_INVITE_ROOT]: {
        reportID: string;
    };
};

type MoneyRequestNavigatorParamList = {
    [SCREENS.MONEY_REQUEST.STEP_AMOUNT]: {
        action: ValueOf<typeof CONST.IOU.ACTION>;
        iouType: ValueOf<typeof CONST.IOU.TYPE>;
        transactionID: string;
        reportID: string;
        backTo: string;
    };
<<<<<<< HEAD
    [SCREENS.MONEY_REQUEST.CONFIRMATION]: {
=======
    [SCREENS.MONEY_REQUEST.PARTICIPANTS]: {
        iouType: string;
        reportID: string;
    };
    [SCREENS.MONEY_REQUEST.STEP_CONFIRMATION]: {
        action: ValueOf<typeof CONST.IOU.ACTION>;
>>>>>>> ebc8de82
        iouType: string;
        transactionID: string;
        reportID: string;
    };
    [SCREENS.MONEY_REQUEST.CURRENCY]: {
        iouType: string;
        reportID: string;
        currency: string;
        backTo: Routes;
    };
    [SCREENS.MONEY_REQUEST.STEP_DATE]: {
        action: ValueOf<typeof CONST.IOU.ACTION>;
        iouType: ValueOf<typeof CONST.IOU.TYPE>;
        transactionID: string;
        reportID: string;
        backTo: Routes;
    };
    [SCREENS.MONEY_REQUEST.STEP_DESCRIPTION]: {
        action: ValueOf<typeof CONST.IOU.ACTION>;
        iouType: ValueOf<typeof CONST.IOU.TYPE>;
        transactionID: string;
        reportID: string;
        backTo: Routes;
        reportActionID: string;
    };
    [SCREENS.MONEY_REQUEST.STEP_CATEGORY]: {
        action: ValueOf<typeof CONST.IOU.ACTION>;
        iouType: ValueOf<typeof CONST.IOU.TYPE>;
        transactionID: string;
        reportID: string;
        backTo: Routes;
    };
    [SCREENS.MONEY_REQUEST.STEP_TAX_AMOUNT]: {
        iouType: string;
        transactionID: string;
        reportID: string;
        backTo: Routes;
    };
    [SCREENS.MONEY_REQUEST.STEP_TAG]: {
        action: ValueOf<typeof CONST.IOU.ACTION>;
        iouType: ValueOf<typeof CONST.IOU.TYPE>;
        transactionID: string;
        reportID: string;
        backTo: Routes;
    };
    [SCREENS.MONEY_REQUEST.STEP_TAX_RATE]: {
        iouType: string;
        transactionID: string;
        reportID: string;
        backTo: Routes;
    };
    [SCREENS.MONEY_REQUEST.STEP_WAYPOINT]: {
        iouType: ValueOf<typeof CONST.IOU.TYPE>;
        reportID: string;
        backTo: Routes | undefined;
        action: ValueOf<typeof CONST.IOU.ACTION>;
        pageIndex: string;
        transactionID: string;
    };
    [SCREENS.MONEY_REQUEST.STEP_MERCHANT]: {
        action: ValueOf<typeof CONST.IOU.ACTION>;
        iouType: ValueOf<typeof CONST.IOU.TYPE>;
        transactionID: string;
        reportID: string;
        backTo: Routes;
    };
    [SCREENS.IOU_SEND.ENABLE_PAYMENTS]: undefined;
    [SCREENS.IOU_SEND.ADD_BANK_ACCOUNT]: undefined;
    [SCREENS.IOU_SEND.ADD_DEBIT_CARD]: undefined;
    [SCREENS.MONEY_REQUEST.WAYPOINT]: {
        iouType: string;
        transactionID: string;
        waypointIndex: string;
        threadReportID: number;
    };
    [SCREENS.MONEY_REQUEST.STEP_DISTANCE]: {
        action: string;
        iouType: ValueOf<typeof CONST.IOU.TYPE>;
        transactionID: string;
        reportID: string;
        backTo: Routes;
    };
    [SCREENS.MONEY_REQUEST.RECEIPT]: {
        iouType: string;
        reportID: string;
    };
};

type NewTaskNavigatorParamList = {
    [SCREENS.NEW_TASK.ROOT]: undefined;
    [SCREENS.NEW_TASK.TASK_ASSIGNEE_SELECTOR]: undefined;
    [SCREENS.NEW_TASK.TASK_SHARE_DESTINATION_SELECTOR]: undefined;
    [SCREENS.NEW_TASK.DETAILS]: undefined;
    [SCREENS.NEW_TASK.TITLE]: undefined;
    [SCREENS.NEW_TASK.DESCRIPTION]: undefined;
};

type OnboardEngagementNavigatorParamList = {
    [SCREENS.ONBOARD_ENGAGEMENT.ROOT]: undefined;
    [SCREENS.ONBOARD_ENGAGEMENT.MANAGE_TEAMS_EXPENSES]: undefined;
    [SCREENS.ONBOARD_ENGAGEMENT.EXPENSIFY_CLASSIC]: undefined;
};

type TeachersUniteNavigatorParamList = {
    [SCREENS.SAVE_THE_WORLD.ROOT]: undefined;
    [SCREENS.I_KNOW_A_TEACHER]: undefined;
    [SCREENS.INTRO_SCHOOL_PRINCIPAL]: undefined;
    [SCREENS.I_AM_A_TEACHER]: undefined;
};

type TaskDetailsNavigatorParamList = {
    [SCREENS.TASK.TITLE]: undefined;
    [SCREENS.TASK.ASSIGNEE]: {
        reportID: string;
    };
};

type EnablePaymentsNavigatorParamList = {
    [SCREENS.ENABLE_PAYMENTS_ROOT]: undefined;
};

type SplitDetailsNavigatorParamList = {
    [SCREENS.SPLIT_DETAILS.ROOT]: {
        reportID: string;
        reportActionID: string;
    };
    [SCREENS.SPLIT_DETAILS.EDIT_REQUEST]: {
        field: string;
        reportID: string;
        reportActionID: string;
        currency: string;
        tagIndex: string;
    };
    [SCREENS.SPLIT_DETAILS.EDIT_CURRENCY]: undefined;
};

type AddPersonalBankAccountNavigatorParamList = {
    [SCREENS.ADD_PERSONAL_BANK_ACCOUNT_ROOT]: undefined;
};

type ReimbursementAccountNavigatorParamList = {
    [SCREENS.REIMBURSEMENT_ACCOUNT_ROOT]: {
        stepToOpen: string;
        policyID: string;
    };
};

type WalletStatementNavigatorParamList = {
    [SCREENS.WALLET_STATEMENT_ROOT]: {
        /** The statement year and month as one string, i.e. 202110 */
        yearMonth: string;
    };
};

type FlagCommentNavigatorParamList = {
    [SCREENS.FLAG_COMMENT_ROOT]: {
        reportID: string;
        reportActionID: string;
    };
};

type EditRequestNavigatorParamList = {
    [SCREENS.EDIT_REQUEST.ROOT]: {
        field: string;
        threadReportID: string;
    };
    [SCREENS.EDIT_REQUEST.CURRENCY]: undefined;
};

type SignInNavigatorParamList = {
    [SCREENS.SIGN_IN_ROOT]: undefined;
};

type ReferralDetailsNavigatorParamList = {
    [SCREENS.REFERRAL_DETAILS]: {
        contentType: ValueOf<typeof CONST.REFERRAL_PROGRAM.CONTENT_TYPES>;
        backTo: string;
    };
};

type ProcessMoneyRequestHoldNavigatorParamList = {
    [SCREENS.PROCESS_MONEY_REQUEST_HOLD_ROOT]: undefined;
};

type PrivateNotesNavigatorParamList = {
    [SCREENS.PRIVATE_NOTES.LIST]: undefined;
    [SCREENS.PRIVATE_NOTES.EDIT]: {
        reportID: string;
        accountID: string;
    };
};

type LeftModalNavigatorParamList = {
    [SCREENS.LEFT_MODAL.SEARCH]: NavigatorScreenParams<SearchNavigatorParamList>;
    [SCREENS.LEFT_MODAL.WORKSPACE_SWITCHER]: NavigatorScreenParams<WorkspaceSwitcherNavigatorParamList>;
};

type RightModalNavigatorParamList = {
    [SCREENS.RIGHT_MODAL.SETTINGS]: NavigatorScreenParams<SettingsNavigatorParamList>;
    [SCREENS.RIGHT_MODAL.NEW_CHAT]: NavigatorScreenParams<NewChatNavigatorParamList>;
    [SCREENS.RIGHT_MODAL.DETAILS]: NavigatorScreenParams<DetailsNavigatorParamList>;
    [SCREENS.RIGHT_MODAL.PROFILE]: NavigatorScreenParams<ProfileNavigatorParamList>;
    [SCREENS.SETTINGS.SHARE_CODE]: undefined;
    [SCREENS.RIGHT_MODAL.REPORT_DETAILS]: NavigatorScreenParams<ReportDetailsNavigatorParamList>;
    [SCREENS.RIGHT_MODAL.REPORT_SETTINGS]: NavigatorScreenParams<ReportSettingsNavigatorParamList>;
    [SCREENS.RIGHT_MODAL.REPORT_DESCRIPTION]: NavigatorScreenParams<ReportDescriptionNavigatorParamList>;
    [SCREENS.RIGHT_MODAL.PARTICIPANTS]: NavigatorScreenParams<ParticipantsNavigatorParamList>;
    [SCREENS.RIGHT_MODAL.ROOM_MEMBERS]: NavigatorScreenParams<RoomMembersNavigatorParamList>;
    [SCREENS.RIGHT_MODAL.ROOM_INVITE]: NavigatorScreenParams<RoomInviteNavigatorParamList>;
    [SCREENS.RIGHT_MODAL.MONEY_REQUEST]: NavigatorScreenParams<MoneyRequestNavigatorParamList>;
    [SCREENS.RIGHT_MODAL.NEW_TASK]: NavigatorScreenParams<NewTaskNavigatorParamList>;
    [SCREENS.RIGHT_MODAL.ONBOARD_ENGAGEMENT]: NavigatorScreenParams<OnboardEngagementNavigatorParamList>;
    [SCREENS.RIGHT_MODAL.TEACHERS_UNITE]: NavigatorScreenParams<TeachersUniteNavigatorParamList>;
    [SCREENS.RIGHT_MODAL.TASK_DETAILS]: NavigatorScreenParams<TaskDetailsNavigatorParamList>;
    [SCREENS.RIGHT_MODAL.ENABLE_PAYMENTS]: NavigatorScreenParams<EnablePaymentsNavigatorParamList>;
    [SCREENS.RIGHT_MODAL.SPLIT_DETAILS]: NavigatorScreenParams<SplitDetailsNavigatorParamList>;
    [SCREENS.RIGHT_MODAL.ADD_PERSONAL_BANK_ACCOUNT]: NavigatorScreenParams<AddPersonalBankAccountNavigatorParamList>;
    [SCREENS.RIGHT_MODAL.WALLET_STATEMENT]: NavigatorScreenParams<WalletStatementNavigatorParamList>;
    [SCREENS.RIGHT_MODAL.FLAG_COMMENT]: NavigatorScreenParams<FlagCommentNavigatorParamList>;
    [SCREENS.RIGHT_MODAL.EDIT_REQUEST]: NavigatorScreenParams<EditRequestNavigatorParamList>;
    [SCREENS.RIGHT_MODAL.SIGN_IN]: NavigatorScreenParams<SignInNavigatorParamList>;
    [SCREENS.RIGHT_MODAL.PROCESS_MONEY_REQUEST_HOLD]: NavigatorScreenParams<ProcessMoneyRequestHoldNavigatorParamList>;
    [SCREENS.RIGHT_MODAL.REFERRAL]: NavigatorScreenParams<ReferralDetailsNavigatorParamList>;
    [SCREENS.RIGHT_MODAL.PRIVATE_NOTES]: NavigatorScreenParams<PrivateNotesNavigatorParamList>;
};

type WorkspacesCentralPaneNavigatorParamList = {
    [SCREENS.WORKSPACE.PROFILE]: {
        policyID: string;
    };
    [SCREENS.WORKSPACE.CARD]: {
        policyID: string;
    };
    [SCREENS.WORKSPACE.WORKFLOWS]: {
        policyID: string;
    };
    [SCREENS.WORKSPACE.WORKFLOWS_APPROVER]: {
        policyID: string;
    };
    [SCREENS.WORKSPACE.WORKFLOWS_AUTO_REPORTING_FREQUENCY]: {
        policyID: string;
    };
    [SCREENS.WORKSPACE.WORKFLOWS_AUTO_REPORTING_MONTHLY_OFFSET]: {
        policyID: string;
    };
    [SCREENS.WORKSPACE.REIMBURSE]: {
        policyID: string;
    };
    [SCREENS.WORKSPACE.BILLS]: {
        policyID: string;
    };
    [SCREENS.WORKSPACE.INVOICES]: {
        policyID: string;
    };
    [SCREENS.WORKSPACE.TRAVEL]: {
        policyID: string;
    };
    [SCREENS.WORKSPACE.MEMBERS]: {
        policyID: string;
    };
    [SCREENS.WORKSPACE.CATEGORIES]: {
        policyID: string;
    };
    [SCREENS.WORKSPACE.MORE_FEATURES]: {
        policyID: string;
    };
    [SCREENS.WORKSPACE.TAGS]: {
        policyID: string;
        tagName: string;
    };
    [SCREENS.WORKSPACE.TAXES]: {
        policyID: string;
    };
    [SCREENS.WORKSPACE.DISTANCE_RATES]: {
        policyID: string;
    };
};

type FullScreenNavigatorParamList = {
    [SCREENS.WORKSPACE.INITIAL]: {
        policyID: string;
    };
    [SCREENS.WORKSPACES_CENTRAL_PANE]: NavigatorScreenParams<WorkspacesCentralPaneNavigatorParamList>;
};

type BottomTabNavigatorParamList = {
    [SCREENS.HOME]: undefined;
    [SCREENS.SETTINGS.ROOT]: undefined;
};

type SharedScreensParamList = {
    [NAVIGATORS.BOTTOM_TAB_NAVIGATOR]: NavigatorScreenParams<BottomTabNavigatorParamList>;
    [SCREENS.TRANSITION_BETWEEN_APPS]: {
        email?: string;
        accountID?: number;
        error?: string;
        shortLivedAuthToken?: string;
        shortLivedToken?: string;
        authTokenType?: ValueOf<typeof CONST.AUTH_TOKEN_TYPES>;
        exitTo?: Routes | HybridAppRoute;
        shouldForceLogin: string;
        domain?: Routes;
    };
    [SCREENS.VALIDATE_LOGIN]: {
        accountID: string;
        validateCode: string;
        exitTo?: Routes | HybridAppRoute;
    };
};

type PublicScreensParamList = SharedScreensParamList & {
    [SCREENS.UNLINK_LOGIN]: {
        accountID?: string;
        validateCode?: string;
    };
    [SCREENS.SIGN_IN_WITH_APPLE_DESKTOP]: undefined;
    [SCREENS.SIGN_IN_WITH_GOOGLE_DESKTOP]: undefined;
    [SCREENS.SAML_SIGN_IN]: undefined;
};

type AuthScreensParamList = SharedScreensParamList & {
    [NAVIGATORS.CENTRAL_PANE_NAVIGATOR]: NavigatorScreenParams<CentralPaneNavigatorParamList>;
    [SCREENS.CONCIERGE]: undefined;
    [SCREENS.REPORT_ATTACHMENTS]: {
        reportID: string;
        source: string;
    };
    [SCREENS.PROFILE_AVATAR]: {
        accountID: string;
    };
    [SCREENS.WORKSPACE_AVATAR]: {
        policyID: string;
    };
    [SCREENS.WORKSPACE_JOIN_USER]: {
        policyID: string;
        email: string;
    };
    [SCREENS.REPORT_AVATAR]: {
        reportID: string;
    };
    [SCREENS.NOT_FOUND]: undefined;
    [NAVIGATORS.LEFT_MODAL_NAVIGATOR]: NavigatorScreenParams<LeftModalNavigatorParamList>;
    [NAVIGATORS.RIGHT_MODAL_NAVIGATOR]: NavigatorScreenParams<RightModalNavigatorParamList>;
    [NAVIGATORS.FULL_SCREEN_NAVIGATOR]: NavigatorScreenParams<FullScreenNavigatorParamList>;
    [SCREENS.DESKTOP_SIGN_IN_REDIRECT]: undefined;
    [SCREENS.TRANSACTION_RECEIPT]: {
        reportID: string;
        transactionID: string;
    };
};

type RootStackParamList = PublicScreensParamList & AuthScreensParamList & SearchNavigatorParamList;

type BottomTabName = keyof BottomTabNavigatorParamList;

type CentralPaneName = keyof CentralPaneNavigatorParamList;

type FullScreenName = keyof WorkspacesCentralPaneNavigatorParamList;

type SwitchPolicyIDParams = {
    policyID?: string;
    route?: Routes;
    isPolicyAdmin?: boolean;
};

export type {
    NavigationRef,
    StackNavigationAction,
    CentralPaneNavigatorParamList,
    BottomTabName,
    CentralPaneName,
    FullScreenName,
    RootStackParamList,
    StateOrRoute,
    NavigationStateRoute,
    NavigationPartialRoute,
    NavigationRoot,
    AuthScreensParamList,
    BottomTabNavigatorParamList,
    LeftModalNavigatorParamList,
    RightModalNavigatorParamList,
    PublicScreensParamList,
    MoneyRequestNavigatorParamList,
    SplitDetailsNavigatorParamList,
    DetailsNavigatorParamList,
    ProfileNavigatorParamList,
    ReportDetailsNavigatorParamList,
    ReportSettingsNavigatorParamList,
    TaskDetailsNavigatorParamList,
    ReportDescriptionNavigatorParamList,
    ParticipantsNavigatorParamList,
    RoomMembersNavigatorParamList,
    RoomInviteNavigatorParamList,
    SearchNavigatorParamList,
    NewChatNavigatorParamList,
    NewTaskNavigatorParamList,
    TeachersUniteNavigatorParamList,
    SettingsNavigatorParamList,
    EnablePaymentsNavigatorParamList,
    AddPersonalBankAccountNavigatorParamList,
    WalletStatementNavigatorParamList,
    FlagCommentNavigatorParamList,
    EditRequestNavigatorParamList,
    PrivateNotesNavigatorParamList,
    SignInNavigatorParamList,
    ReferralDetailsNavigatorParamList,
    ReimbursementAccountNavigatorParamList,
    State,
    WorkspaceSwitcherNavigatorParamList,
    OnboardEngagementNavigatorParamList,
    SwitchPolicyIDParams,
    FullScreenNavigatorParamList,
    WorkspacesCentralPaneNavigatorParamList,
    BackToParams,
};<|MERGE_RESOLUTION|>--- conflicted
+++ resolved
@@ -343,16 +343,8 @@
         reportID: string;
         backTo: string;
     };
-<<<<<<< HEAD
-    [SCREENS.MONEY_REQUEST.CONFIRMATION]: {
-=======
-    [SCREENS.MONEY_REQUEST.PARTICIPANTS]: {
-        iouType: string;
-        reportID: string;
-    };
     [SCREENS.MONEY_REQUEST.STEP_CONFIRMATION]: {
         action: ValueOf<typeof CONST.IOU.ACTION>;
->>>>>>> ebc8de82
         iouType: string;
         transactionID: string;
         reportID: string;
