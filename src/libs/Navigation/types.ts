--- conflicted
+++ resolved
@@ -3,11 +3,7 @@
 import type {ValueOf} from 'type-fest';
 import type CONST from '@src/CONST';
 import type NAVIGATORS from '@src/NAVIGATORS';
-<<<<<<< HEAD
-import type {AllRoutes} from '@src/ROUTES';
-=======
 import type {Route as Routes} from '@src/ROUTES';
->>>>>>> 978b39f7
 import type SCREENS from '@src/SCREENS';
 
 type NavigationRef = NavigationContainerRefWithCurrent<RootStackParamList>;
@@ -234,7 +230,7 @@
     [SCREENS.MONEY_REQUEST.STEP_WAYPOINT]: {
         iouType: ValueOf<typeof CONST.IOU.TYPE>;
         reportID: string;
-        backTo: AllRoutes | undefined;
+        backTo: Routes | undefined;
         action: ValueOf<typeof CONST.IOU.ACTION>;
         pageIndex: string;
     };
