/* eslint-disable @typescript-eslint/naming-convention  */
import type {
    CommonActions,
    NavigationContainerRefWithCurrent,
    NavigationHelpers,
    NavigationState,
    NavigatorScreenParams,
    ParamListBase,
    PartialRoute,
    PartialState,
    Route,
} from '@react-navigation/native';
import type {ValueOf} from 'type-fest';
import type {IOURequestType} from '@libs/actions/IOU';
import type CONST from '@src/CONST';
import type {Country, IOUAction, IOUType} from '@src/CONST';
import type NAVIGATORS from '@src/NAVIGATORS';
import type {HybridAppRoute, Route as Routes} from '@src/ROUTES';
import type SCREENS from '@src/SCREENS';
import type EXIT_SURVEY_REASON_FORM_INPUT_IDS from '@src/types/form/ExitSurveyReasonForm';

type NavigationRef = NavigationContainerRefWithCurrent<RootStackParamList>;

type NavigationRoot = NavigationHelpers<RootStackParamList>;

type GoBackAction = Extract<CommonActions.Action, {type: 'GO_BACK'}>;
type ResetAction = Extract<CommonActions.Action, {type: 'RESET'}>;
type SetParamsAction = Extract<CommonActions.Action, {type: 'SET_PARAMS'}>;

type ActionNavigate = {
    type: ValueOf<typeof CONST.NAVIGATION.ACTION_TYPE>;
    payload: {
        name?: string;
        key?: string;
        // eslint-disable-next-line @typescript-eslint/no-explicit-any
        params?: any;
        path?: string;
        merge?: boolean;
    };
    source?: string;
    target?: string;
};

type StackNavigationAction = GoBackAction | ResetAction | SetParamsAction | ActionNavigate | undefined;

type NavigationStateRoute = NavigationState['routes'][number];
type NavigationPartialRoute<TRouteName extends string = string> = PartialRoute<Route<TRouteName>>;
type StateOrRoute = NavigationState | NavigationStateRoute | NavigationPartialRoute;
type State<TParamList extends ParamListBase = ParamListBase> = NavigationState<TParamList> | PartialState<NavigationState<TParamList>>;

type CentralPaneNavigatorParamList = {
    [SCREENS.REPORT]: {
        reportActionID: string;
        reportID: string;
        openOnAdminRoom?: boolean;
        referrer?: string;
    };
    [SCREENS.SETTINGS.PROFILE.ROOT]: undefined;
    [SCREENS.SETTINGS.PREFERENCES.ROOT]: undefined;
    [SCREENS.SETTINGS.SECURITY]: undefined;
    [SCREENS.SETTINGS.WALLET.ROOT]: undefined;
    [SCREENS.SETTINGS.ABOUT]: undefined;
    [SCREENS.SETTINGS.TROUBLESHOOT]: undefined;
    [SCREENS.SETTINGS.WORKSPACES]: undefined;
    [SCREENS.SEARCH.CENTRAL_PANE]: {
        query: string;
    };
    [SCREENS.SETTINGS.SAVE_THE_WORLD]: undefined;
};

type BackToParams = {
    backTo?: Routes;
};

type SettingsNavigatorParamList = {
    [SCREENS.SETTINGS.SHARE_CODE]: undefined;
    [SCREENS.SETTINGS.PROFILE.ROOT]: undefined;
    [SCREENS.SETTINGS.PROFILE.PRONOUNS]: undefined;
    [SCREENS.SETTINGS.PROFILE.DISPLAY_NAME]: undefined;
    [SCREENS.SETTINGS.PROFILE.TIMEZONE]: undefined;
    [SCREENS.SETTINGS.PROFILE.TIMEZONE_SELECT]: undefined;
    [SCREENS.SETTINGS.PROFILE.LEGAL_NAME]: undefined;
    [SCREENS.SETTINGS.PROFILE.DATE_OF_BIRTH]: undefined;
    [SCREENS.SETTINGS.PROFILE.ADDRESS]: {
        country?: Country | '';
    };
    [SCREENS.SETTINGS.PROFILE.ADDRESS_COUNTRY]: {
        backTo?: Routes;
        country: string;
    };
    [SCREENS.SETTINGS.PROFILE.CONTACT_METHODS]: {
        backTo: Routes;
    };
    [SCREENS.SETTINGS.PROFILE.CONTACT_METHOD_DETAILS]: {
        contactMethod: string;
    };
    [SCREENS.SETTINGS.PROFILE.NEW_CONTACT_METHOD]: {
        backTo: Routes;
    };
    [SCREENS.SETTINGS.PREFERENCES.ROOT]: undefined;
    [SCREENS.SETTINGS.PREFERENCES.PRIORITY_MODE]: undefined;
    [SCREENS.SETTINGS.PREFERENCES.LANGUAGE]: undefined;
    [SCREENS.SETTINGS.PREFERENCES.THEME]: undefined;
    [SCREENS.SETTINGS.CLOSE]: undefined;
    [SCREENS.SETTINGS.SECURITY]: undefined;
    [SCREENS.SETTINGS.ABOUT]: undefined;
    [SCREENS.SETTINGS.TROUBLESHOOT]: undefined;
    [SCREENS.SETTINGS.APP_DOWNLOAD_LINKS]: undefined;
    [SCREENS.SETTINGS.TROUBLESHOOT]: undefined;
    [SCREENS.SETTINGS.CONSOLE]: undefined;
    [SCREENS.SETTINGS.SHARE_LOG]: {
        /** URL of the generated file to share logs in a report */
        source: string;
    };
    [SCREENS.SETTINGS.WALLET.ROOT]: undefined;
    [SCREENS.SETTINGS.WALLET.CARDS_DIGITAL_DETAILS_UPDATE_ADDRESS]: undefined;
    [SCREENS.SETTINGS.WALLET.DOMAIN_CARD]: {
        /** cardID of selected card */
        cardID: string;
    };
    [SCREENS.SETTINGS.WALLET.REPORT_VIRTUAL_CARD_FRAUD]: {
        /** cardID of selected card */
        cardID: string;
    };
    [SCREENS.SETTINGS.WALLET.CARD_ACTIVATE]: {
        /** cardID of selected card */
        cardID: string;
    };
    [SCREENS.SETTINGS.WALLET.CARD_GET_PHYSICAL.NAME]: {
        /** domain of selected card */
        domain: string;
    };
    [SCREENS.SETTINGS.WALLET.CARD_GET_PHYSICAL.PHONE]: {
        /** domain of selected card */
        domain: string;
    };
    [SCREENS.SETTINGS.WALLET.CARD_GET_PHYSICAL.ADDRESS]: {
        /** Currently selected country */
        country: string;
        /** domain of selected card */
        domain: string;
    };
    [SCREENS.SETTINGS.WALLET.CARD_GET_PHYSICAL.CONFIRM]: {
        /** Currently selected country */
        country: string;
        /** domain of selected card */
        domain: string;
    };
    [SCREENS.WORKSPACE.WORKFLOWS_PAYER]: {
        policyID: string;
    };
    [SCREENS.SETTINGS.WALLET.TRANSFER_BALANCE]: undefined;
    [SCREENS.SETTINGS.WALLET.CHOOSE_TRANSFER_ACCOUNT]: undefined;
    [SCREENS.SETTINGS.WALLET.ENABLE_PAYMENTS]: undefined;
    [SCREENS.SETTINGS.ADD_DEBIT_CARD]: undefined;
    [SCREENS.SETTINGS.ADD_BANK_ACCOUNT]: undefined;
    [SCREENS.SETTINGS.PROFILE.STATUS]: undefined;
    [SCREENS.SETTINGS.PROFILE.STATUS_CLEAR_AFTER]: undefined;
    [SCREENS.SETTINGS.PROFILE.STATUS_CLEAR_AFTER_DATE]: undefined;
    [SCREENS.SETTINGS.PROFILE.STATUS_CLEAR_AFTER_TIME]: undefined;
    [SCREENS.WORKSPACE.CURRENCY]: undefined;
    [SCREENS.WORKSPACE.ADDRESS]: {
        policyID: string;
        country?: Country | '';
    };
    [SCREENS.WORKSPACE.NAME]: undefined;
    [SCREENS.WORKSPACE.DESCRIPTION]: undefined;
    [SCREENS.WORKSPACE.SHARE]: undefined;
    [SCREENS.WORKSPACE.RATE_AND_UNIT]: {
        policyID: string;
    };
    [SCREENS.WORKSPACE.RATE_AND_UNIT_RATE]: {
        policyID: string;
    };
    [SCREENS.WORKSPACE.RATE_AND_UNIT_UNIT]: {
        policyID: string;
    };
    [SCREENS.WORKSPACE.INVITE]: {
        policyID: string;
    };
    [SCREENS.WORKSPACE.INVITE_MESSAGE]: {
        policyID: string;
    };
    [SCREENS.WORKSPACE.CATEGORY_CREATE]: {
        policyID: string;
    };
    [SCREENS.WORKSPACE.CATEGORY_EDIT]: {
        policyID: string;
        categoryName: string;
    };
    [SCREENS.WORKSPACE.CATEGORY_SETTINGS]: {
        policyID: string;
        categoryName: string;
    };
    [SCREENS.WORKSPACE.CATEGORIES_SETTINGS]: {
        policyID: string;
    };
    [SCREENS.WORKSPACE.TAG_CREATE]: {
        policyID: string;
    };
    [SCREENS.WORKSPACE.DISTANCE_RATE_DETAILS]: {
        policyID: string;
        rateID: string;
    };
    [SCREENS.WORKSPACE.DISTANCE_RATE_EDIT]: {
        policyID: string;
        rateID: string;
    };
    [SCREENS.WORKSPACE.TAGS_SETTINGS]: {
        policyID: string;
    };
    [SCREENS.WORKSPACE.TAG_SETTINGS]: {
        policyID: string;
        tagName: string;
    };
    [SCREENS.WORKSPACE.TAG_LIST_VIEW]: {
        policyID: string;
        orderWeight: number;
    };
    [SCREENS.WORKSPACE.TAGS_EDIT]: {
        policyID: string;
        orderWeight: number;
    };
    [SCREENS.WORKSPACE.TAG_EDIT]: {
        policyID: string;
        tagName: string;
    };
    [SCREENS.WORKSPACE.TAXES_SETTINGS]: {
        policyID: string;
    };
    [SCREENS.WORKSPACE.TAXES_SETTINGS_CUSTOM_TAX_NAME]: {
        policyID: string;
    };
    [SCREENS.WORKSPACE.TAXES_SETTINGS_FOREIGN_CURRENCY_DEFAULT]: {
        policyID: string;
    };
    [SCREENS.WORKSPACE.TAXES_SETTINGS_WORKSPACE_CURRENCY_DEFAULT]: {
        policyID: string;
    };
    [SCREENS.WORKSPACE.MEMBER_DETAILS]: {
        policyID: string;
        accountID: string;
    };
    [SCREENS.WORKSPACE.OWNER_CHANGE_SUCCESS]: {
        policyID: string;
        accountID: number;
    };
    [SCREENS.WORKSPACE.OWNER_CHANGE_ERROR]: {
        policyID: string;
        accountID: number;
    };
    [SCREENS.WORKSPACE.OWNER_CHANGE_CHECK]: {
        policyID: string;
        accountID: number;
        error: ValueOf<typeof CONST.POLICY.OWNERSHIP_ERRORS>;
    };
    [SCREENS.WORKSPACE.CREATE_DISTANCE_RATE]: {
        policyID: string;
    };
    [SCREENS.WORKSPACE.DISTANCE_RATES_SETTINGS]: {
        policyID: string;
    };
    [SCREENS.WORKSPACE.ACCOUNTING.QUICKBOOKS_ONLINE_IMPORT]: {
        policyID: string;
    };
    [SCREENS.WORKSPACE.ACCOUNTING.QUICKBOOKS_ONLINE_CHART_OF_ACCOUNTS]: {
        policyID: string;
    };
    [SCREENS.WORKSPACE.ACCOUNTING.QUICKBOOKS_ONLINE_LOCATIONS]: {
        policyID: string;
    };
    [SCREENS.WORKSPACE.ACCOUNTING.QUICKBOOKS_ONLINE_CLASSES]: {
        policyID: string;
    };
    [SCREENS.WORKSPACE.ACCOUNTING.QUICKBOOKS_ONLINE_CUSTOMERS]: {
        policyID: string;
    };
    [SCREENS.WORKSPACE.ACCOUNTING.QUICKBOOKS_ONLINE_TAXES]: {
        policyID: string;
    };
    [SCREENS.WORKSPACE.ACCOUNTING.QUICKBOOKS_ONLINE_EXPORT]: {
        policyID: string;
    };
    [SCREENS.WORKSPACE.ACCOUNTING.QUICKBOOKS_ONLINE_EXPORT_DATE_SELECT]: {
        policyID: string;
    };
    [SCREENS.WORKSPACE.ACCOUNTING.QUICKBOOKS_ONLINE_EXPORT_INVOICE_ACCOUNT_SELECT]: {
        policyID: string;
    };
    [SCREENS.WORKSPACE.ACCOUNTING.QUICKBOOKS_ONLINE_EXPORT_OUT_OF_POCKET_EXPENSES_ACCOUNT_SELECT]: {
        policyID: string;
    };
    [SCREENS.WORKSPACE.ACCOUNTING.QUICKBOOKS_ONLINE_EXPORT_OUT_OF_POCKET_EXPENSES]: {
        policyID: string;
    };
    [SCREENS.WORKSPACE.ACCOUNTING.QUICKBOOKS_ONLINE_EXPORT_OUT_OF_POCKET_EXPENSES_SELECT]: {
        policyID: string;
    };
    [SCREENS.WORKSPACE.ACCOUNTING.QUICKBOOKS_ONLINE_NON_REIMBURSABLE_DEFAULT_VENDOR_SELECT]: {
        policyID: string;
    };
    [SCREENS.WORKSPACE.ACCOUNTING.QUICKBOOKS_ONLINE_COMPANY_CARD_EXPENSE_ACCOUNT_SELECT]: {
        policyID: string;
    };
    [SCREENS.WORKSPACE.ACCOUNTING.QUICKBOOKS_ONLINE_COMPANY_CARD_EXPENSE_ACCOUNT]: {
        policyID: string;
    };
    [SCREENS.WORKSPACE.ACCOUNTING.QUICKBOOKS_ONLINE_COMPANY_CARD_EXPENSE_ACCOUNT_COMPANY_CARD_SELECT]: {
        policyID: string;
    };
    [SCREENS.WORKSPACE.ACCOUNTING.QUICKBOOKS_ONLINE_COMPANY_CARD_EXPENSE_ACCOUNT_PAYABLE_SELECT]: {
        policyID: string;
    };
    [SCREENS.WORKSPACE.ACCOUNTING.QUICKBOOKS_ONLINE_EXPORT_PREFERRED_EXPORTER]: {
        policyID: string;
    };
    [SCREENS.WORKSPACE.ACCOUNTING.XERO_IMPORT]: {
        policyID: string;
    };
    [SCREENS.WORKSPACE.ACCOUNTING.XERO_CHART_OF_ACCOUNTS]: {
        policyID: string;
    };
    [SCREENS.WORKSPACE.ACCOUNTING.XERO_CUSTOMER]: {
        policyID: string;
    };
    [SCREENS.WORKSPACE.ACCOUNTING.XERO_ORGANIZATION]: {
        policyID: string;
        organizationID: string;
    };
    [SCREENS.WORKSPACE.ACCOUNTING.XERO_TAXES]: {
        policyID: string;
    };
    [SCREENS.WORKSPACE.ACCOUNTING.XERO_TRACKING_CATEGORIES]: {
        policyID: string;
    };
    [SCREENS.WORKSPACE.ACCOUNTING.XERO_MAP_COST_CENTERS]: {
        policyID: string;
    };
    [SCREENS.WORKSPACE.ACCOUNTING.XERO_MAP_REGION]: {
        policyID: string;
    };
    [SCREENS.WORKSPACE.ACCOUNTING.XERO_EXPORT]: {
        policyID: string;
    };
    [SCREENS.WORKSPACE.ACCOUNTING.XERO_EXPORT_PURCHASE_BILL_DATE_SELECT]: {
        policyID: string;
    };
    [SCREENS.WORKSPACE.ACCOUNTING.XERO_ADVANCED]: {
        policyID: string;
    };
    [SCREENS.WORKSPACE.ACCOUNTING.XERO_INVOICE_ACCOUNT_SELECTOR]: {
        policyID: string;
    };
    [SCREENS.WORKSPACE.ACCOUNTING.XERO_EXPORT_PREFERRED_EXPORTER_SELECT]: {
        policyID: string;
    };
    [SCREENS.WORKSPACE.ACCOUNTING.XERO_BILL_PAYMENT_ACCOUNT_SELECTOR]: {
        policyID: string;
    };
    [SCREENS.GET_ASSISTANCE]: {
        backTo: Routes;
    };
    [SCREENS.SETTINGS.TWO_FACTOR_AUTH]: BackToParams;
    [SCREENS.SETTINGS.REPORT_CARD_LOST_OR_DAMAGED]: {
        /** cardID of selected card */
        cardID: string;
    };
    [SCREENS.KEYBOARD_SHORTCUTS]: undefined;
    [SCREENS.SETTINGS.EXIT_SURVEY.REASON]: undefined;
    [SCREENS.SETTINGS.EXIT_SURVEY.RESPONSE]: {
        [EXIT_SURVEY_REASON_FORM_INPUT_IDS.REASON]: ValueOf<typeof CONST.EXIT_SURVEY.REASONS>;
        backTo: Routes;
    };
    [SCREENS.SETTINGS.EXIT_SURVEY.CONFIRM]: {
        backTo: Routes;
    };
    [SCREENS.WORKSPACE.TAX_CREATE]: {
        policyID: string;
    };
    [SCREENS.WORKSPACE.TAX_EDIT]: {
        policyID: string;
        taxID: string;
    };
    [SCREENS.WORKSPACE.TAX_NAME]: {
        policyID: string;
        taxID: string;
    };
    [SCREENS.WORKSPACE.TAX_VALUE]: {
        policyID: string;
        taxID: string;
    };
} & ReimbursementAccountNavigatorParamList;

type NewChatNavigatorParamList = {
    [SCREENS.NEW_CHAT.ROOT]: undefined;
    [SCREENS.NEW_CHAT.NEW_CHAT_EDIT_NAME]: {
        reportID?: string;
    };
};

type DetailsNavigatorParamList = {
    [SCREENS.DETAILS_ROOT]: {
        login: string;
        reportID: string;
    };
};

type ProfileNavigatorParamList = {
    [SCREENS.PROFILE_ROOT]: {
        accountID: string;
        reportID: string;
        backTo: Routes;
    };
};

type ReportDetailsNavigatorParamList = {
    [SCREENS.REPORT_DETAILS.ROOT]: undefined;
    [SCREENS.REPORT_DETAILS.SHARE_CODE]: {
        reportID: string;
    };
};

type ReportSettingsNavigatorParamList = {
    [SCREENS.REPORT_SETTINGS.ROOT]: undefined;
    [SCREENS.REPORT_SETTINGS.ROOM_NAME]: undefined;
    [SCREENS.REPORT_SETTINGS.GROUP_NAME]: undefined;
    [SCREENS.REPORT_SETTINGS.NOTIFICATION_PREFERENCES]: undefined;
    [SCREENS.REPORT_SETTINGS.WRITE_CAPABILITY]: undefined;
    [SCREENS.REPORT_SETTINGS.VISIBILITY]: {
        reportID: string;
    };
};

type ReportDescriptionNavigatorParamList = {
    [SCREENS.REPORT_DESCRIPTION_ROOT]: {reportID: string};
};

type ParticipantsNavigatorParamList = {
    [SCREENS.REPORT_PARTICIPANTS.ROOT]: {reportID: string};
    [SCREENS.REPORT_PARTICIPANTS.INVITE]: {reportID: string};
    [SCREENS.REPORT_PARTICIPANTS.DETAILS]: {
        reportID: string;
        accountID: string;
    };
    [SCREENS.REPORT_PARTICIPANTS.ROLE]: {
        reportID: string;
        accountID: string;
    };
};

type RoomMembersNavigatorParamList = {
    [SCREENS.ROOM_MEMBERS_ROOT]: undefined;
};

type RoomInviteNavigatorParamList = {
    [SCREENS.ROOM_INVITE_ROOT]: {
        reportID: string;
        role?: 'accountant';
    };
};

type MoneyRequestNavigatorParamList = {
    [SCREENS.MONEY_REQUEST.STEP_SEND_FROM]: {
        iouType: IOUType;
        transactionID: string;
        reportID: string;
        backTo: Routes;
    };
    [SCREENS.MONEY_REQUEST.STEP_PARTICIPANTS]: {
        action: IOUAction;
        iouType: Exclude<IOUType, typeof CONST.IOU.TYPE.REQUEST | typeof CONST.IOU.TYPE.SEND>;
        transactionID: string;
        reportID: string;
        backTo: string;
    };
    [SCREENS.MONEY_REQUEST.STEP_DATE]: {
        action: IOUAction;
        iouType: Exclude<IOUType, typeof CONST.IOU.TYPE.REQUEST | typeof CONST.IOU.TYPE.SEND>;
        transactionID: string;
        reportID: string;
        backTo: Routes;
        reportActionID?: string;
    };
    [SCREENS.MONEY_REQUEST.STEP_DESCRIPTION]: {
        action: IOUAction;
        iouType: Exclude<IOUType, typeof CONST.IOU.TYPE.REQUEST | typeof CONST.IOU.TYPE.SEND>;
        transactionID: string;
        reportID: string;
        backTo: Routes;
        reportActionID: string;
    };
    [SCREENS.MONEY_REQUEST.STEP_CATEGORY]: {
        action: IOUAction;
        iouType: Exclude<IOUType, typeof CONST.IOU.TYPE.REQUEST | typeof CONST.IOU.TYPE.SEND>;
        transactionID: string;
        reportActionID: string;
        reportID: string;
        backTo: Routes;
    };
    [SCREENS.MONEY_REQUEST.STEP_TAX_AMOUNT]: {
        action: IOUAction;
        iouType: Exclude<IOUType, typeof CONST.IOU.TYPE.REQUEST | typeof CONST.IOU.TYPE.SEND>;
        transactionID: string;
        reportID: string;
        backTo: Routes;
        currency?: string;
    };
    [SCREENS.MONEY_REQUEST.STEP_TAG]: {
        action: IOUAction;
        iouType: Exclude<IOUType, typeof CONST.IOU.TYPE.REQUEST | typeof CONST.IOU.TYPE.SEND>;
        transactionID: string;
        reportID: string;
        backTo: Routes;
        reportActionID: string;
        orderWeight: string;
    };
    [SCREENS.MONEY_REQUEST.STEP_TAX_RATE]: {
        action: IOUAction;
        iouType: Exclude<IOUType, typeof CONST.IOU.TYPE.REQUEST | typeof CONST.IOU.TYPE.SEND>;
        transactionID: string;
        reportID: string;
        backTo: Routes;
    };
    [SCREENS.MONEY_REQUEST.STEP_WAYPOINT]: {
        iouType: IOUType;
        reportID: string;
        backTo: Routes | undefined;
        action: IOUAction;
        pageIndex: string;
        transactionID: string;
    };
    [SCREENS.MONEY_REQUEST.STEP_MERCHANT]: {
        action: IOUAction;
        iouType: Exclude<IOUType, typeof CONST.IOU.TYPE.REQUEST | typeof CONST.IOU.TYPE.SEND>;
        transactionID: string;
        reportID: string;
        backTo: Routes;
    };
    [SCREENS.MONEY_REQUEST.STEP_SPLIT_PAYER]: {
        action: ValueOf<typeof CONST.IOU.ACTION>;
        iouType: ValueOf<typeof CONST.IOU.TYPE>;
        transactionID: string;
        reportID: string;
        backTo: Routes;
    };
    [SCREENS.IOU_SEND.ENABLE_PAYMENTS]: undefined;
    [SCREENS.IOU_SEND.ADD_BANK_ACCOUNT]: undefined;
    [SCREENS.IOU_SEND.ADD_DEBIT_CARD]: undefined;
    [SCREENS.MONEY_REQUEST.STEP_DISTANCE]: {
        action: IOUAction;
        iouType: IOUType;
        transactionID: string;
        reportID: string;
        backTo: Routes;
    };
    [SCREENS.MONEY_REQUEST.CREATE]: {
        iouType: IOUType;
        reportID: string;
        transactionID: string;

        // These are not used in the screen, but are needed for the navigation
        // for IOURequestStepDistance and IOURequestStepAmount components
        backTo: never;
        action: never;
        currency: never;
    };
    [SCREENS.MONEY_REQUEST.START]: {
        iouType: IOUType;
        reportID: string;
        transactionID: string;
        iouRequestType: IOURequestType;
    };
    [SCREENS.MONEY_REQUEST.STEP_AMOUNT]: {
        iouType: IOUType;
        reportID: string;
        transactionID: string;
        backTo: Routes;
        action: IOUAction;
        currency?: string;
    };
    [SCREENS.MONEY_REQUEST.STEP_DISTANCE_RATE]: {
        iouType: ValueOf<typeof CONST.IOU.TYPE>;
        transactionID: string;
        backTo: Routes;
        reportID: string;
    };
    [SCREENS.MONEY_REQUEST.STEP_CONFIRMATION]: {
        action: IOUAction;
        iouType: Exclude<IOUType, typeof CONST.IOU.TYPE.REQUEST | typeof CONST.IOU.TYPE.SEND>;
        transactionID: string;
        reportID: string;
        pageIndex?: string;
        backTo?: string;
    };
    [SCREENS.MONEY_REQUEST.STEP_SCAN]: {
        action: IOUAction;
        iouType: IOUType;
        transactionID: string;
        reportID: string;
        pageIndex: number;
        backTo: Routes;
    };
    [SCREENS.MONEY_REQUEST.STEP_CURRENCY]: {
        action: IOUAction;
        iouType: IOUType;
        transactionID: string;
        reportID: string;
        pageIndex?: string;
        backTo?: Routes;
        currency?: string;
    };
};

type NewTaskNavigatorParamList = {
    [SCREENS.NEW_TASK.ROOT]: undefined;
    [SCREENS.NEW_TASK.TASK_ASSIGNEE_SELECTOR]: undefined;
    [SCREENS.NEW_TASK.TASK_SHARE_DESTINATION_SELECTOR]: undefined;
    [SCREENS.NEW_TASK.DETAILS]: undefined;
    [SCREENS.NEW_TASK.TITLE]: undefined;
    [SCREENS.NEW_TASK.DESCRIPTION]: undefined;
};

type TeachersUniteNavigatorParamList = {
    [SCREENS.SAVE_THE_WORLD.ROOT]: undefined;
    [SCREENS.I_KNOW_A_TEACHER]: undefined;
    [SCREENS.INTRO_SCHOOL_PRINCIPAL]: undefined;
    [SCREENS.I_AM_A_TEACHER]: undefined;
};

type TaskDetailsNavigatorParamList = {
    [SCREENS.TASK.TITLE]: undefined;
    [SCREENS.TASK.ASSIGNEE]: {
        reportID: string;
    };
};

type EnablePaymentsNavigatorParamList = {
    [SCREENS.ENABLE_PAYMENTS_ROOT]: undefined;
};

type SplitDetailsNavigatorParamList = {
    [SCREENS.SPLIT_DETAILS.ROOT]: {
        reportID: string;
        reportActionID: string;
    };
    [SCREENS.SPLIT_DETAILS.EDIT_REQUEST]: {
        field: string;
        reportID: string;
        reportActionID: string;
        currency: string;
        tagIndex: string;
    };
};

type AddPersonalBankAccountNavigatorParamList = {
    [SCREENS.ADD_PERSONAL_BANK_ACCOUNT_ROOT]: undefined;
};

type ReimbursementAccountNavigatorParamList = {
    [SCREENS.REIMBURSEMENT_ACCOUNT_ROOT]: {
        stepToOpen?: string;
        backTo?: Routes;
        policyID?: string;
    };
};

type WalletStatementNavigatorParamList = {
    [SCREENS.WALLET_STATEMENT_ROOT]: {
        /** The statement year and month as one string, i.e. 202110 */
        yearMonth: string;
    };
};

type FlagCommentNavigatorParamList = {
    [SCREENS.FLAG_COMMENT_ROOT]: {
        reportID: string;
        reportActionID: string;
    };
};

type EditRequestNavigatorParamList = {
    [SCREENS.EDIT_REQUEST.REPORT_FIELD]: undefined;
};

type SignInNavigatorParamList = {
    [SCREENS.SIGN_IN_ROOT]: undefined;
};

type FeatureTrainingNavigatorParamList = {
    [SCREENS.FEATURE_TRAINING_ROOT]: undefined;
};

type ReferralDetailsNavigatorParamList = {
    [SCREENS.REFERRAL_DETAILS]: {
        contentType: ValueOf<typeof CONST.REFERRAL_PROGRAM.CONTENT_TYPES>;
        backTo: string;
    };
};

type ProcessMoneyRequestHoldNavigatorParamList = {
    [SCREENS.PROCESS_MONEY_REQUEST_HOLD_ROOT]: undefined;
};

type PrivateNotesNavigatorParamList = {
    [SCREENS.PRIVATE_NOTES.LIST]: undefined;
    [SCREENS.PRIVATE_NOTES.EDIT]: {
        reportID: string;
        accountID: string;
    };
};

type TransactionDuplicateNavigatorParamList = {
    [SCREENS.TRANSACTION_DUPLICATE.REVIEW]: {
        threadReportID: string;
    };
    // [SCREENS.TRANSACTION_DUPLICATE.MERCHANT]: {
    //     threadReportID: string;
    // };
    // [SCREENS.TRANSACTION_DUPLICATE.CATEGORY]: {
    //     threadReportID: string;
    // };
    // [SCREENS.TRANSACTION_DUPLICATE.TAG]: {
    //     threadReportID: string;
    // };
    // [SCREENS.TRANSACTION_DUPLICATE.DESCRIPTION]: {
    //     threadReportID: string;
    // };
    // [SCREENS.TRANSACTION_DUPLICATE.CONFIRM]: {
    //     threadReportID: string;
    // };
};

type LeftModalNavigatorParamList = {
    [SCREENS.LEFT_MODAL.CHAT_FINDER]: undefined;
    [SCREENS.LEFT_MODAL.WORKSPACE_SWITCHER]: undefined;
};

type RightModalNavigatorParamList = {
    [SCREENS.RIGHT_MODAL.SETTINGS]: NavigatorScreenParams<SettingsNavigatorParamList>;
    [SCREENS.RIGHT_MODAL.NEW_CHAT]: NavigatorScreenParams<NewChatNavigatorParamList>;
    [SCREENS.RIGHT_MODAL.DETAILS]: NavigatorScreenParams<DetailsNavigatorParamList>;
    [SCREENS.RIGHT_MODAL.PROFILE]: NavigatorScreenParams<ProfileNavigatorParamList>;
    [SCREENS.SETTINGS.SHARE_CODE]: undefined;
    [SCREENS.RIGHT_MODAL.REPORT_DETAILS]: NavigatorScreenParams<ReportDetailsNavigatorParamList>;
    [SCREENS.RIGHT_MODAL.REPORT_SETTINGS]: NavigatorScreenParams<ReportSettingsNavigatorParamList>;
    [SCREENS.RIGHT_MODAL.REPORT_DESCRIPTION]: NavigatorScreenParams<ReportDescriptionNavigatorParamList>;
    [SCREENS.RIGHT_MODAL.PARTICIPANTS]: NavigatorScreenParams<ParticipantsNavigatorParamList>;
    [SCREENS.RIGHT_MODAL.ROOM_MEMBERS]: NavigatorScreenParams<RoomMembersNavigatorParamList>;
    [SCREENS.RIGHT_MODAL.ROOM_INVITE]: NavigatorScreenParams<RoomInviteNavigatorParamList>;
    [SCREENS.RIGHT_MODAL.MONEY_REQUEST]: NavigatorScreenParams<MoneyRequestNavigatorParamList>;
    [SCREENS.RIGHT_MODAL.NEW_TASK]: NavigatorScreenParams<NewTaskNavigatorParamList>;
    [SCREENS.RIGHT_MODAL.TEACHERS_UNITE]: NavigatorScreenParams<TeachersUniteNavigatorParamList>;
    [SCREENS.RIGHT_MODAL.TASK_DETAILS]: NavigatorScreenParams<TaskDetailsNavigatorParamList>;
    [SCREENS.RIGHT_MODAL.ENABLE_PAYMENTS]: NavigatorScreenParams<EnablePaymentsNavigatorParamList>;
    [SCREENS.RIGHT_MODAL.SPLIT_DETAILS]: NavigatorScreenParams<SplitDetailsNavigatorParamList>;
    [SCREENS.RIGHT_MODAL.ADD_PERSONAL_BANK_ACCOUNT]: NavigatorScreenParams<AddPersonalBankAccountNavigatorParamList>;
    [SCREENS.RIGHT_MODAL.WALLET_STATEMENT]: NavigatorScreenParams<WalletStatementNavigatorParamList>;
    [SCREENS.RIGHT_MODAL.FLAG_COMMENT]: NavigatorScreenParams<FlagCommentNavigatorParamList>;
    [SCREENS.RIGHT_MODAL.EDIT_REQUEST]: NavigatorScreenParams<EditRequestNavigatorParamList>;
    [SCREENS.RIGHT_MODAL.SIGN_IN]: NavigatorScreenParams<SignInNavigatorParamList>;
    [SCREENS.RIGHT_MODAL.PROCESS_MONEY_REQUEST_HOLD]: NavigatorScreenParams<ProcessMoneyRequestHoldNavigatorParamList>;
    [SCREENS.RIGHT_MODAL.REFERRAL]: NavigatorScreenParams<ReferralDetailsNavigatorParamList>;
    [SCREENS.RIGHT_MODAL.PRIVATE_NOTES]: NavigatorScreenParams<PrivateNotesNavigatorParamList>;
    [SCREENS.RIGHT_MODAL.TRANSACTION_DUPLICATE]: NavigatorScreenParams<TransactionDuplicateNavigatorParamList>;
    [SCREENS.RIGHT_MODAL.TRAVEL]: NavigatorScreenParams<TravelNavigatorParamList>;
    [SCREENS.RIGHT_MODAL.SEARCH_REPORT]: NavigatorScreenParams<SearchReportParamList>;
};

type TravelNavigatorParamList = {
    [SCREENS.TRAVEL.MY_TRIPS]: undefined;
    [SCREENS.RIGHT_MODAL.SEARCH_REPORT]: NavigatorScreenParams<SearchReportParamList>;
};

type FullScreenNavigatorParamList = {
    [SCREENS.WORKSPACE.INITIAL]: {
        policyID: string;
    };
    [SCREENS.WORKSPACE.PROFILE]: {
        policyID: string;
    };
    [SCREENS.WORKSPACE.CARD]: {
        policyID: string;
    };
    [SCREENS.WORKSPACE.WORKFLOWS]: {
        policyID: string;
    };
    [SCREENS.WORKSPACE.WORKFLOWS_APPROVER]: {
        policyID: string;
    };
    [SCREENS.WORKSPACE.WORKFLOWS_AUTO_REPORTING_FREQUENCY]: {
        policyID: string;
    };
    [SCREENS.WORKSPACE.WORKFLOWS_AUTO_REPORTING_MONTHLY_OFFSET]: {
        policyID: string;
    };
    [SCREENS.WORKSPACE.REIMBURSE]: {
        policyID: string;
    };
    [SCREENS.WORKSPACE.BILLS]: {
        policyID: string;
    };
    [SCREENS.WORKSPACE.INVOICES]: {
        policyID: string;
    };
    [SCREENS.WORKSPACE.TRAVEL]: {
        policyID: string;
    };
    [SCREENS.WORKSPACE.MEMBERS]: {
        policyID: string;
    };
    [SCREENS.WORKSPACE.CATEGORIES]: {
        policyID: string;
    };
    [SCREENS.WORKSPACE.MORE_FEATURES]: {
        policyID: string;
    };
    [SCREENS.WORKSPACE.TAGS]: {
        policyID: string;
        tagName: string;
    };
    [SCREENS.WORKSPACE.TAXES]: {
        policyID: string;
    };
    [SCREENS.WORKSPACE.DISTANCE_RATES]: {
        policyID: string;
    };

    [SCREENS.WORKSPACE.ACCOUNTING.ROOT]: {
        policyID: string;
    };
    [SCREENS.WORKSPACE.ACCOUNTING.QUICKBOOKS_ONLINE_ADVANCED]: {
        policyID: string;
    };
    [SCREENS.WORKSPACE.ACCOUNTING.QUICKBOOKS_ONLINE_ACCOUNT_SELECTOR]: {
        policyID: string;
    };
    [SCREENS.WORKSPACE.ACCOUNTING.QUICKBOOKS_ONLINE_INVOICE_ACCOUNT_SELECTOR]: {
        policyID: string;
    };
};

type OnboardingModalNavigatorParamList = {
    [SCREENS.ONBOARDING_MODAL.ONBOARDING]: undefined;
    [SCREENS.ONBOARDING.PERSONAL_DETAILS]: undefined;
    [SCREENS.ONBOARDING.PURPOSE]: undefined;
    [SCREENS.ONBOARDING.WORK]: undefined;
};

type WelcomeVideoModalNavigatorParamList = {
    [SCREENS.WELCOME_VIDEO.ROOT]: undefined;
};

type BottomTabNavigatorParamList = {
    [SCREENS.HOME]: {policyID?: string};
    [SCREENS.SEARCH.BOTTOM_TAB]: {policyID?: string};
    [SCREENS.SETTINGS.ROOT]: {policyID?: string};
};

type SharedScreensParamList = {
    [NAVIGATORS.BOTTOM_TAB_NAVIGATOR]: NavigatorScreenParams<BottomTabNavigatorParamList>;
    [SCREENS.TRANSITION_BETWEEN_APPS]: {
        email?: string;
        accountID?: number;
        error?: string;
        shortLivedAuthToken?: string;
        shortLivedToken?: string;
        authTokenType?: ValueOf<typeof CONST.AUTH_TOKEN_TYPES>;
        exitTo?: Routes | HybridAppRoute;
        shouldForceLogin: string;
        domain?: Routes;
    };
    [SCREENS.VALIDATE_LOGIN]: {
        accountID: string;
        validateCode: string;
        exitTo?: Routes | HybridAppRoute;
    };
};

type PublicScreensParamList = SharedScreensParamList & {
    [SCREENS.UNLINK_LOGIN]: {
        accountID?: string;
        validateCode?: string;
    };
    [SCREENS.SIGN_IN_WITH_APPLE_DESKTOP]: undefined;
    [SCREENS.SIGN_IN_WITH_GOOGLE_DESKTOP]: undefined;
    [SCREENS.SAML_SIGN_IN]: undefined;
    [SCREENS.CONNECTION_COMPLETE]: undefined;
};

type AuthScreensParamList = SharedScreensParamList & {
    [NAVIGATORS.CENTRAL_PANE_NAVIGATOR]: NavigatorScreenParams<CentralPaneNavigatorParamList>;
    [SCREENS.CONCIERGE]: undefined;
    [SCREENS.REPORT_ATTACHMENTS]: {
        reportID: string;
        source: string;
    };
    [SCREENS.PROFILE_AVATAR]: {
        accountID: string;
    };
    [SCREENS.WORKSPACE_AVATAR]: {
        policyID: string;
    };
    [SCREENS.WORKSPACE_JOIN_USER]: {
        policyID: string;
        email: string;
    };
    [SCREENS.REPORT_AVATAR]: {
        reportID: string;
    };
    [SCREENS.NOT_FOUND]: undefined;
    [NAVIGATORS.LEFT_MODAL_NAVIGATOR]: NavigatorScreenParams<LeftModalNavigatorParamList>;
    [NAVIGATORS.RIGHT_MODAL_NAVIGATOR]: NavigatorScreenParams<RightModalNavigatorParamList>;
    [NAVIGATORS.FULL_SCREEN_NAVIGATOR]: NavigatorScreenParams<FullScreenNavigatorParamList>;
    [NAVIGATORS.ONBOARDING_MODAL_NAVIGATOR]: NavigatorScreenParams<OnboardingModalNavigatorParamList>;
    [NAVIGATORS.FEATURE_TRANING_MODAL_NAVIGATOR]: NavigatorScreenParams<FeatureTrainingNavigatorParamList>;
    [NAVIGATORS.WELCOME_VIDEO_MODAL_NAVIGATOR]: NavigatorScreenParams<WelcomeVideoModalNavigatorParamList>;
    [SCREENS.DESKTOP_SIGN_IN_REDIRECT]: undefined;
    [SCREENS.TRANSACTION_RECEIPT]: {
        reportID: string;
        transactionID: string;
    };
    [SCREENS.CONNECTION_COMPLETE]: undefined;
};

type SearchReportParamList = {
    [SCREENS.SEARCH.REPORT_RHP]: {
        query: string;
        reportID: string;
    };
};

type RootStackParamList = PublicScreensParamList & AuthScreensParamList & LeftModalNavigatorParamList;

type BottomTabName = keyof BottomTabNavigatorParamList;

type CentralPaneName = keyof CentralPaneNavigatorParamList;

type FullScreenName = keyof FullScreenNavigatorParamList;

type SwitchPolicyIDParams = {
    policyID?: string;
    route?: Routes;
    isPolicyAdmin?: boolean;
};

export type {
    AddPersonalBankAccountNavigatorParamList,
    AuthScreensParamList,
    BackToParams,
    BottomTabName,
    BottomTabNavigatorParamList,
    CentralPaneName,
    CentralPaneNavigatorParamList,
    DetailsNavigatorParamList,
    EditRequestNavigatorParamList,
    EnablePaymentsNavigatorParamList,
    FlagCommentNavigatorParamList,
    FullScreenName,
    FullScreenNavigatorParamList,
    LeftModalNavigatorParamList,
    MoneyRequestNavigatorParamList,
    NavigationPartialRoute,
    NavigationRef,
    NavigationRoot,
    NavigationStateRoute,
    NewChatNavigatorParamList,
    NewTaskNavigatorParamList,
    OnboardingModalNavigatorParamList,
    ParticipantsNavigatorParamList,
    PrivateNotesNavigatorParamList,
    ProfileNavigatorParamList,
    PublicScreensParamList,
    ReferralDetailsNavigatorParamList,
    ReimbursementAccountNavigatorParamList,
    ReportDescriptionNavigatorParamList,
    ReportDetailsNavigatorParamList,
    ReportSettingsNavigatorParamList,
    RightModalNavigatorParamList,
    RoomInviteNavigatorParamList,
    RoomMembersNavigatorParamList,
    RootStackParamList,
    SettingsNavigatorParamList,
    SignInNavigatorParamList,
    FeatureTrainingNavigatorParamList,
    SplitDetailsNavigatorParamList,
    StackNavigationAction,
    State,
    StateOrRoute,
    SwitchPolicyIDParams,
    TravelNavigatorParamList,
    TaskDetailsNavigatorParamList,
    TeachersUniteNavigatorParamList,
    WalletStatementNavigatorParamList,
    WelcomeVideoModalNavigatorParamList,
<<<<<<< HEAD
    WorkspaceSwitcherNavigatorParamList,
    WorkspacesCentralPaneNavigatorParamList,
    TransactionDuplicateNavigatorParamList,
=======
>>>>>>> 8e761631
    SearchReportParamList,
};<|MERGE_RESOLUTION|>--- conflicted
+++ resolved
@@ -992,11 +992,6 @@
     TeachersUniteNavigatorParamList,
     WalletStatementNavigatorParamList,
     WelcomeVideoModalNavigatorParamList,
-<<<<<<< HEAD
-    WorkspaceSwitcherNavigatorParamList,
-    WorkspacesCentralPaneNavigatorParamList,
     TransactionDuplicateNavigatorParamList,
-=======
->>>>>>> 8e761631
     SearchReportParamList,
 };