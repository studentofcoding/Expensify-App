--- conflicted
+++ resolved
@@ -385,7 +385,9 @@
     [SCREENS.WORKSPACE.ACCOUNTING.XERO_BILL_PAYMENT_ACCOUNT_SELECTOR]: {
         policyID: string;
     };
-<<<<<<< HEAD
+    [SCREENS.WORKSPACE.ACCOUNTING.NETSUITE_SUBSIDIARY_SELECTOR]: {
+        policyID: string;
+    };
     [SCREENS.WORKSPACE.ACCOUNTING.NETSUITE_EXPORT]: {
         policyID: string;
     };
@@ -428,9 +430,6 @@
         policyID: string;
     };
     [SCREENS.WORKSPACE.ACCOUNTING.NETSUITE_PROVINCIAL_TAX_POSTING_ACCOUNT_SELECT]: {
-=======
-    [SCREENS.WORKSPACE.ACCOUNTING.NETSUITE_SUBSIDIARY_SELECTOR]: {
->>>>>>> 4d7c5e95
         policyID: string;
     };
     [SCREENS.GET_ASSISTANCE]: {
