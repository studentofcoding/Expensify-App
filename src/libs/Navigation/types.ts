--- conflicted
+++ resolved
@@ -296,16 +296,11 @@
 };
 
 type MoneyRequestNavigatorParamList = {
-<<<<<<< HEAD
-    [SCREENS.MONEY_REQUEST.ROOT]: undefined;
     [SCREENS.MONEY_REQUEST.AMOUNT]: {
         iouType: ValueOf<typeof CONST.IOU.TYPE>;
         reportID: string;
         currency: string;
     };
-=======
-    [SCREENS.MONEY_REQUEST.AMOUNT]: undefined;
->>>>>>> 34a629d6
     [SCREENS.MONEY_REQUEST.PARTICIPANTS]: {
         iouType: string;
         reportID: string;
