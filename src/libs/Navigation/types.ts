--- conflicted
+++ resolved
@@ -124,11 +124,7 @@
 };
 
 type NewChatNavigatorParamList = {
-<<<<<<< HEAD
     [SCREENS.NEW_CHAT.ROOT]: undefined;
-=======
-    [SCREENS.NEW_CHAT_ROOT]: undefined;
->>>>>>> a2cf5916
 };
 
 type SearchNavigatorParamList = {
@@ -285,8 +281,6 @@
 
 type AddPersonalBankAccountNavigatorParamList = {
     [SCREENS.ADD_PERSONAL_BANK_ACCOUNT_ROOT]: undefined;
-<<<<<<< HEAD
-=======
 };
 
 type ReimbursementAccountNavigatorParamList = {
@@ -294,7 +288,6 @@
         stepToOpen: string;
         policyID: string;
     };
->>>>>>> a2cf5916
 };
 
 type WalletStatementNavigatorParamList = {
@@ -430,8 +423,6 @@
     AuthScreensParamList,
     RightModalNavigatorParamList,
     PublicScreensParamList,
-<<<<<<< HEAD
-=======
     MoneyRequestNavigatorParamList,
     SplitDetailsNavigatorParamList,
     DetailsNavigatorParamList,
@@ -457,5 +448,4 @@
     SignInNavigatorParamList,
     ReferralDetailsNavigatorParamList,
     ReimbursementAccountNavigatorParamList,
->>>>>>> a2cf5916
 };