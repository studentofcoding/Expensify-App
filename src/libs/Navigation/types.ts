/* eslint-disable @typescript-eslint/naming-convention  */
import type {
    CommonActions,
    NavigationContainerRefWithCurrent,
    NavigationHelpers,
    NavigationState,
    NavigatorScreenParams,
    ParamListBase,
    PartialRoute,
    PartialState,
    Route,
} from '@react-navigation/native';
import type {ValueOf} from 'type-fest';
import type CONST from '@src/CONST';
import type NAVIGATORS from '@src/NAVIGATORS';
import type {Route as Routes} from '@src/ROUTES';
import type SCREENS from '@src/SCREENS';

type NavigationRef = NavigationContainerRefWithCurrent<RootStackParamList>;

type NavigationRoot = NavigationHelpers<RootStackParamList>;

type GoBackAction = Extract<CommonActions.Action, {type: 'GO_BACK'}>;
type ResetAction = Extract<CommonActions.Action, {type: 'RESET'}>;
type SetParamsAction = Extract<CommonActions.Action, {type: 'SET_PARAMS'}>;

type ActionNavigate = {
    type: ValueOf<typeof CONST.NAVIGATION.ACTION_TYPE>;
    payload: {
        name?: string;
        key?: string;
        // eslint-disable-next-line @typescript-eslint/no-explicit-any
        params?: any;
        path?: string;
        merge?: boolean;
    };
    source?: string;
    target?: string;
};

type StackNavigationAction = GoBackAction | ResetAction | SetParamsAction | ActionNavigate | undefined;

type NavigationStateRoute = NavigationState['routes'][number];
type NavigationPartialRoute<TRouteName extends string = string> = PartialRoute<Route<TRouteName>>;
type StateOrRoute = NavigationState | NavigationStateRoute | NavigationPartialRoute;
type State<TParamList extends ParamListBase = ParamListBase> = NavigationState<TParamList> | PartialState<NavigationState<TParamList>>;

type CentralPaneNavigatorParamList = {
    [SCREENS.REPORT]: {
        reportActionID: string;
        reportID: string;
        openOnAdminRoom?: boolean;
    };

    [SCREENS.SETTINGS.WORKSPACES]: undefined;
    [SCREENS.WORKSPACE.OVERVIEW]: {
        policyID: string;
    };
    [SCREENS.WORKSPACE.CARD]: {
        policyID: string;
    };
    [SCREENS.WORKSPACE.REIMBURSE]: {
        policyID: string;
    };
    [SCREENS.WORKSPACE.BILLS]: {
        policyID: string;
    };
    [SCREENS.WORKSPACE.INVOICES]: {
        policyID: string;
    };
    [SCREENS.WORKSPACE.TRAVEL]: {
        policyID: string;
    };
    [SCREENS.WORKSPACE.MEMBERS]: {
        policyID: string;
    };
};

type WorkspaceSwitcherNavigatorParamList = {
    [SCREENS.WORKSPACE_SWITCHER.ROOT]: undefined;
};

type SettingsNavigatorParamList = {
    [SCREENS.SETTINGS.ROOT]: undefined;
    [SCREENS.SETTINGS.SHARE_CODE]: undefined;
    [SCREENS.SETTINGS.PROFILE.ROOT]: undefined;
    [SCREENS.SETTINGS.PROFILE.PRONOUNS]: undefined;
    [SCREENS.SETTINGS.PROFILE.DISPLAY_NAME]: undefined;
    [SCREENS.SETTINGS.PROFILE.TIMEZONE]: undefined;
    [SCREENS.SETTINGS.PROFILE.TIMEZONE_SELECT]: undefined;
    [SCREENS.SETTINGS.PROFILE.PERSONAL_DETAILS.INITIAL]: undefined;
    [SCREENS.SETTINGS.PROFILE.PERSONAL_DETAILS.LEGAL_NAME]: undefined;
    [SCREENS.SETTINGS.PROFILE.PERSONAL_DETAILS.DATE_OF_BIRTH]: undefined;
    [SCREENS.SETTINGS.PROFILE.PERSONAL_DETAILS.ADDRESS]: undefined;
    [SCREENS.SETTINGS.PROFILE.PERSONAL_DETAILS.ADDRESS_COUNTRY]: undefined;
    [SCREENS.SETTINGS.PROFILE.CONTACT_METHODS]: undefined;
    [SCREENS.SETTINGS.PROFILE.CONTACT_METHOD_DETAILS]: undefined;
    [SCREENS.SETTINGS.PROFILE.NEW_CONTACT_METHOD]: undefined;
    [SCREENS.SETTINGS.PREFERENCES.ROOT]: undefined;
    [SCREENS.SETTINGS.PREFERENCES.PRIORITY_MODE]: undefined;
    [SCREENS.SETTINGS.PREFERENCES.LANGUAGE]: undefined;
    [SCREENS.SETTINGS.PREFERENCES.THEME]: undefined;
    [SCREENS.SETTINGS.CLOSE]: undefined;
    [SCREENS.SETTINGS.SECURITY]: undefined;
    [SCREENS.SETTINGS.ABOUT]: undefined;
    [SCREENS.SETTINGS.APP_DOWNLOAD_LINKS]: undefined;
    [SCREENS.SETTINGS.LOUNGE_ACCESS]: undefined;
    [SCREENS.SETTINGS.WALLET.ROOT]: undefined;
    [SCREENS.SETTINGS.WALLET.CARDS_DIGITAL_DETAILS_UPDATE_ADDRESS]: undefined;
    [SCREENS.SETTINGS.WALLET.DOMAIN_CARD]: undefined;
    [SCREENS.SETTINGS.WALLET.REPORT_VIRTUAL_CARD_FRAUD]: undefined;
    [SCREENS.SETTINGS.WALLET.CARD_ACTIVATE]: undefined;
    [SCREENS.SETTINGS.WALLET.CARD_GET_PHYSICAL.NAME]: undefined;
    [SCREENS.SETTINGS.WALLET.CARD_GET_PHYSICAL.PHONE]: undefined;
    [SCREENS.SETTINGS.WALLET.CARD_GET_PHYSICAL.ADDRESS]: undefined;
    [SCREENS.SETTINGS.WALLET.CARD_GET_PHYSICAL.CONFIRM]: undefined;
    [SCREENS.SETTINGS.WALLET.TRANSFER_BALANCE]: undefined;
    [SCREENS.SETTINGS.WALLET.CHOOSE_TRANSFER_ACCOUNT]: undefined;
    [SCREENS.SETTINGS.WALLET.ENABLE_PAYMENTS]: undefined;
    [SCREENS.SETTINGS.ADD_DEBIT_CARD]: undefined;
    [SCREENS.SETTINGS.ADD_BANK_ACCOUNT]: undefined;
    [SCREENS.SETTINGS.PROFILE.STATUS]: undefined;
    [SCREENS.SETTINGS.PROFILE.STATUS_CLEAR_AFTER]: undefined;
    [SCREENS.SETTINGS.PROFILE.STATUS_CLEAR_AFTER_DATE]: undefined;
    [SCREENS.SETTINGS.PROFILE.STATUS_CLEAR_AFTER_TIME]: undefined;
    [SCREENS.WORKSPACE.CURRENCY]: undefined;
    [SCREENS.WORKSPACE.NAME]: undefined;
    [SCREENS.WORKSPACE.RATE_AND_UNIT]: undefined;
    [SCREENS.WORKSPACE.INVITE]: {
        policyID: string;
    };
    [SCREENS.WORKSPACE.INVITE_MESSAGE]: {
        policyID: string;
    };
    [SCREENS.GET_ASSISTANCE]: {
        backTo: Routes;
    };
    [SCREENS.SETTINGS.TWO_FACTOR_AUTH]: undefined;
    [SCREENS.SETTINGS.REPORT_CARD_LOST_OR_DAMAGED]: undefined;
    [SCREENS.KEYBOARD_SHORTCUTS]: undefined;
} & ReimbursementAccountNavigatorParamList;

type NewChatNavigatorParamList = {
    [SCREENS.NEW_CHAT.ROOT]: undefined;
};

type SearchNavigatorParamList = {
    [SCREENS.SEARCH_ROOT]: undefined;
};

type DetailsNavigatorParamList = {
    [SCREENS.DETAILS_ROOT]: {
        login: string;
        reportID: string;
    };
};

type ProfileNavigatorParamList = {
    [SCREENS.PROFILE_ROOT]: {
        accountID: string;
        reportID: string;
    };
};

type ReportDetailsNavigatorParamList = {
    [SCREENS.REPORT_DETAILS.ROOT]: undefined;
    [SCREENS.REPORT_DETAILS.SHARE_CODE]: {
        reportID: string;
    };
};

type ReportSettingsNavigatorParamList = {
    [SCREENS.REPORT_SETTINGS.ROOT]: undefined;
    [SCREENS.REPORT_SETTINGS.ROOM_NAME]: undefined;
    [SCREENS.REPORT_SETTINGS.NOTIFICATION_PREFERENCES]: undefined;
    [SCREENS.REPORT_SETTINGS.WRITE_CAPABILITY]: undefined;
};

type ReportWelcomeMessageNavigatorParamList = {
    [SCREENS.REPORT_WELCOME_MESSAGE_ROOT]: {reportID: string};
};

type ParticipantsNavigatorParamList = {
    [SCREENS.REPORT_PARTICIPANTS_ROOT]: {reportID: string};
};

type RoomMembersNavigatorParamList = {
    [SCREENS.ROOM_MEMBERS_ROOT]: undefined;
};

type RoomInviteNavigatorParamList = {
    [SCREENS.ROOM_INVITE_ROOT]: undefined;
};

type MoneyRequestNavigatorParamList = {
    [SCREENS.MONEY_REQUEST.ROOT]: undefined;
    [SCREENS.MONEY_REQUEST.AMOUNT]: undefined;
    [SCREENS.MONEY_REQUEST.PARTICIPANTS]: {
        iouType: string;
        reportID: string;
    };
    [SCREENS.MONEY_REQUEST.CONFIRMATION]: {
        iouType: string;
        reportID: string;
    };
    [SCREENS.MONEY_REQUEST.CURRENCY]: {
        iouType: string;
        reportID: string;
        currency: string;
        backTo: string;
    };
    [SCREENS.MONEY_REQUEST.DATE]: {
        iouType: string;
        reportID: string;
        field: string;
        threadReportID: string;
    };
    [SCREENS.MONEY_REQUEST.DESCRIPTION]: {
        iouType: string;
        reportID: string;
        field: string;
        threadReportID: string;
    };
    [SCREENS.MONEY_REQUEST.CATEGORY]: {
        iouType: string;
        reportID: string;
    };
    [SCREENS.MONEY_REQUEST.TAG]: {
        iouType: string;
        reportID: string;
    };
    [SCREENS.MONEY_REQUEST.STEP_TAX_AMOUNT]: {
        iouType: string;
        transactionID: string;
        reportID: string;
        backTo: string;
    };
    [SCREENS.MONEY_REQUEST.STEP_TAX_RATE]: {
        iouType: string;
        transactionID: string;
        reportID: string;
        backTo: string;
    };
    [SCREENS.MONEY_REQUEST.MERCHANT]: {
        iouType: string;
        reportID: string;
        field: string;
        threadReportID: string;
    };
    [SCREENS.IOU_SEND.ENABLE_PAYMENTS]: undefined;
    [SCREENS.IOU_SEND.ADD_BANK_ACCOUNT]: undefined;
    [SCREENS.IOU_SEND.ADD_DEBIT_CARD]: undefined;
    [SCREENS.MONEY_REQUEST.WAYPOINT]: {
        iouType: string;
        transactionID: string;
        waypointIndex: string;
        threadReportID: number;
    };
    [SCREENS.MONEY_REQUEST.DISTANCE]: {
        iouType: ValueOf<typeof CONST.IOU.TYPE>;
        reportID: string;
    };
    [SCREENS.MONEY_REQUEST.RECEIPT]: {
        iouType: string;
        reportID: string;
    };
};

type NewTaskNavigatorParamList = {
    [SCREENS.NEW_TASK.ROOT]: undefined;
    [SCREENS.NEW_TASK.TASK_ASSIGNEE_SELECTOR]: undefined;
    [SCREENS.NEW_TASK.TASK_SHARE_DESTINATION_SELECTOR]: undefined;
    [SCREENS.NEW_TASK.DETAILS]: undefined;
    [SCREENS.NEW_TASK.TITLE]: undefined;
    [SCREENS.NEW_TASK.DESCRIPTION]: undefined;
};

type OnboardEngagementNavigatorParamList = {
    [SCREENS.ONBOARD_ENGAGEMENT.ROOT]: undefined;
    [SCREENS.ONBOARD_ENGAGEMENT.MANAGE_TEAMS_EXPENSES]: undefined;
    [SCREENS.ONBOARD_ENGAGEMENT.EXPENSIFY_CLASSIC]: undefined;
};

type TeachersUniteNavigatorParamList = {
    [SCREENS.SAVE_THE_WORLD.ROOT]: undefined;
    [SCREENS.I_KNOW_A_TEACHER]: undefined;
    [SCREENS.INTRO_SCHOOL_PRINCIPAL]: undefined;
    [SCREENS.I_AM_A_TEACHER]: undefined;
};

type TaskDetailsNavigatorParamList = {
    [SCREENS.TASK.TITLE]: undefined;
    [SCREENS.TASK.DESCRIPTION]: undefined;
    [SCREENS.TASK.ASSIGNEE]: {
        reportID: string;
    };
};

type EnablePaymentsNavigatorParamList = {
    [SCREENS.ENABLE_PAYMENTS_ROOT]: undefined;
};

type SplitDetailsNavigatorParamList = {
    [SCREENS.SPLIT_DETAILS.ROOT]: {
        reportActionID: string;
    };
    [SCREENS.SPLIT_DETAILS.EDIT_REQUEST]: undefined;
    [SCREENS.SPLIT_DETAILS.EDIT_CURRENCY]: undefined;
};

type AddPersonalBankAccountNavigatorParamList = {
    [SCREENS.ADD_PERSONAL_BANK_ACCOUNT_ROOT]: undefined;
};

type ReimbursementAccountNavigatorParamList = {
    [SCREENS.REIMBURSEMENT_ACCOUNT_ROOT]: {
        stepToOpen: string;
        policyID: string;
    };
};

type WalletStatementNavigatorParamList = {
    [SCREENS.WALLET_STATEMENT_ROOT]: undefined;
};

type FlagCommentNavigatorParamList = {
    [SCREENS.FLAG_COMMENT_ROOT]: {
        reportID: string;
        reportActionID: string;
    };
};

type EditRequestNavigatorParamList = {
    [SCREENS.EDIT_REQUEST.ROOT]: {
        field: string;
        threadReportID: string;
    };
    [SCREENS.EDIT_REQUEST.CURRENCY]: undefined;
};

type SignInNavigatorParamList = {
    [SCREENS.SIGN_IN_ROOT]: undefined;
};

type ReferralDetailsNavigatorParamList = {
    [SCREENS.REFERRAL_DETAILS]: {
        contentType: ValueOf<typeof CONST.REFERRAL_PROGRAM.CONTENT_TYPES>;
    };
};

type ProcessMoneyRequestHoldNavigatorParamList = {
    [SCREENS.PROCESS_MONEY_REQUEST_HOLD_ROOT]: undefined;
};

type PrivateNotesNavigatorParamList = {
    [SCREENS.PRIVATE_NOTES.LIST]: undefined;
    [SCREENS.PRIVATE_NOTES.EDIT]: {
        reportID: string;
        accountID: string;
    };
};

type LeftModalNavigatorParamList = {
    [SCREENS.LEFT_MODAL.SEARCH]: NavigatorScreenParams<SearchNavigatorParamList>;
    [SCREENS.LEFT_MODAL.WORKSPACE_SWITCHER]: NavigatorScreenParams<WorkspaceSwitcherNavigatorParamList>;
};

type RightModalNavigatorParamList = {
    [SCREENS.RIGHT_MODAL.SETTINGS]: NavigatorScreenParams<SettingsNavigatorParamList>;
    [SCREENS.RIGHT_MODAL.NEW_CHAT]: NavigatorScreenParams<NewChatNavigatorParamList>;
    [SCREENS.RIGHT_MODAL.DETAILS]: NavigatorScreenParams<DetailsNavigatorParamList>;
    [SCREENS.RIGHT_MODAL.PROFILE]: NavigatorScreenParams<ProfileNavigatorParamList>;
    [SCREENS.RIGHT_MODAL.REPORT_DETAILS]: NavigatorScreenParams<ReportDetailsNavigatorParamList>;
    [SCREENS.RIGHT_MODAL.REPORT_SETTINGS]: NavigatorScreenParams<ReportSettingsNavigatorParamList>;
    [SCREENS.RIGHT_MODAL.REPORT_WELCOME_MESSAGE]: NavigatorScreenParams<ReportWelcomeMessageNavigatorParamList>;
    [SCREENS.RIGHT_MODAL.PARTICIPANTS]: NavigatorScreenParams<ParticipantsNavigatorParamList>;
    [SCREENS.RIGHT_MODAL.ROOM_MEMBERS]: NavigatorScreenParams<RoomMembersNavigatorParamList>;
    [SCREENS.RIGHT_MODAL.ROOM_INVITE]: NavigatorScreenParams<RoomInviteNavigatorParamList>;
    [SCREENS.RIGHT_MODAL.MONEY_REQUEST]: NavigatorScreenParams<MoneyRequestNavigatorParamList>;
    [SCREENS.RIGHT_MODAL.NEW_TASK]: NavigatorScreenParams<NewTaskNavigatorParamList>;
    [SCREENS.RIGHT_MODAL.ONBOARD_ENGAGEMENT]: NavigatorScreenParams<OnboardEngagementNavigatorParamList>;
    [SCREENS.RIGHT_MODAL.TEACHERS_UNITE]: NavigatorScreenParams<TeachersUniteNavigatorParamList>;
    [SCREENS.RIGHT_MODAL.TASK_DETAILS]: NavigatorScreenParams<TaskDetailsNavigatorParamList>;
    [SCREENS.RIGHT_MODAL.ENABLE_PAYMENTS]: NavigatorScreenParams<EnablePaymentsNavigatorParamList>;
    [SCREENS.RIGHT_MODAL.SPLIT_DETAILS]: NavigatorScreenParams<SplitDetailsNavigatorParamList>;
    [SCREENS.RIGHT_MODAL.ADD_PERSONAL_BANK_ACCOUNT]: NavigatorScreenParams<AddPersonalBankAccountNavigatorParamList>;
    [SCREENS.RIGHT_MODAL.WALLET_STATEMENT]: NavigatorScreenParams<WalletStatementNavigatorParamList>;
    [SCREENS.RIGHT_MODAL.FLAG_COMMENT]: NavigatorScreenParams<FlagCommentNavigatorParamList>;
    [SCREENS.RIGHT_MODAL.EDIT_REQUEST]: NavigatorScreenParams<EditRequestNavigatorParamList>;
    [SCREENS.RIGHT_MODAL.SIGN_IN]: NavigatorScreenParams<SignInNavigatorParamList>;
    [SCREENS.RIGHT_MODAL.PROCESS_MONEY_REQUEST_HOLD]: NavigatorScreenParams<ProcessMoneyRequestHoldNavigatorParamList>;
    [SCREENS.RIGHT_MODAL.REFERRAL]: NavigatorScreenParams<ReferralDetailsNavigatorParamList>;
    [SCREENS.RIGHT_MODAL.PRIVATE_NOTES]: NavigatorScreenParams<PrivateNotesNavigatorParamList>;
};

type SettingsCentralPaneNavigatorParamList = {
    [SCREENS.SETTINGS.SHARE_CODE]: undefined;
    [SCREENS.SETTINGS.PROFILE.ROOT]: undefined;
    [SCREENS.SETTINGS.PREFERENCES.ROOT]: undefined;
    [SCREENS.SETTINGS.SECURITY]: undefined;
    [SCREENS.SETTINGS.WALLET.ROOT]: undefined;
    [SCREENS.SETTINGS.ABOUT]: undefined;
};

type FullScreenNavigatorParamList = {
    [SCREENS.SETTINGS.ROOT]: undefined;
    [SCREENS.SETTINGS_CENTRAL_PANE]: NavigatorScreenParams<SettingsCentralPaneNavigatorParamList>;
};

type BottomTabNavigatorParamList = {
    [SCREENS.HOME]: undefined;
    [SCREENS.ALL_SETTINGS]: undefined;
    [SCREENS.WORKSPACE.INITIAL]: undefined;
};

type PublicScreensParamList = {
    [NAVIGATORS.BOTTOM_TAB_NAVIGATOR]: NavigatorScreenParams<BottomTabNavigatorParamList>;
    [SCREENS.TRANSITION_BETWEEN_APPS]: {
        email?: string;
        error?: string;
        shortLivedAuthToken?: string;
        shortLivedToken?: string;
        exitTo?: Routes;
    };
    [SCREENS.VALIDATE_LOGIN]: {
        accountID: string;
        validateCode: string;
    };
    [SCREENS.UNLINK_LOGIN]: {
        accountID?: string;
        validateCode?: string;
    };
    [SCREENS.SIGN_IN_WITH_APPLE_DESKTOP]: undefined;
    [SCREENS.SIGN_IN_WITH_GOOGLE_DESKTOP]: undefined;
    [SCREENS.SAML_SIGN_IN]: undefined;
};

type AuthScreensParamList = {
    [NAVIGATORS.BOTTOM_TAB_NAVIGATOR]: NavigatorScreenParams<BottomTabNavigatorParamList>;
    [NAVIGATORS.CENTRAL_PANE_NAVIGATOR]: NavigatorScreenParams<CentralPaneNavigatorParamList>;
    [SCREENS.VALIDATE_LOGIN]: {
        accountID: string;
        validateCode: string;
    };
    [SCREENS.TRANSITION_BETWEEN_APPS]: {
        shouldForceLogin: string;
        email: string;
        shortLivedAuthToken: string;
        exitTo: string;
    };
    [SCREENS.CONCIERGE]: undefined;
    [SCREENS.REPORT_ATTACHMENTS]: {
        reportID: string;
        source: string;
    };
    [SCREENS.PROFILE_AVATAR]: {
        accountID: string;
    };
    [SCREENS.WORKSPACE_AVATAR]: {
        policyID: string;
    };
    [SCREENS.REPORT_AVATAR]: {
        reportID: string;
    };
    [SCREENS.NOT_FOUND]: undefined;
    [NAVIGATORS.LEFT_MODAL_NAVIGATOR]: NavigatorScreenParams<LeftModalNavigatorParamList>;
    [NAVIGATORS.RIGHT_MODAL_NAVIGATOR]: NavigatorScreenParams<RightModalNavigatorParamList>;
    [NAVIGATORS.FULL_SCREEN_NAVIGATOR]: NavigatorScreenParams<FullScreenNavigatorParamList>;
    [SCREENS.DESKTOP_SIGN_IN_REDIRECT]: undefined;
};

type RootStackParamList = PublicScreensParamList & AuthScreensParamList;

type BottomTabName = keyof BottomTabNavigatorParamList;

type CentralPaneName = keyof CentralPaneNavigatorParamList;

type FullScreenName = keyof SettingsCentralPaneNavigatorParamList;

type SwitchPolicyIDParams = {
    policyID?: string;
    route?: Routes;
    isPolicyAdmin?: boolean;
};

export type {
    NavigationRef,
    StackNavigationAction,
    CentralPaneNavigatorParamList,
    BottomTabName,
    CentralPaneName,
    FullScreenName,
    RootStackParamList,
    StateOrRoute,
    NavigationStateRoute,
    NavigationPartialRoute,
    NavigationRoot,
    AuthScreensParamList,
    BottomTabNavigatorParamList,
    LeftModalNavigatorParamList,
    RightModalNavigatorParamList,
    PublicScreensParamList,
    MoneyRequestNavigatorParamList,
    SplitDetailsNavigatorParamList,
    DetailsNavigatorParamList,
    ProfileNavigatorParamList,
    ReportDetailsNavigatorParamList,
    ReportSettingsNavigatorParamList,
    TaskDetailsNavigatorParamList,
    ReportWelcomeMessageNavigatorParamList,
    ParticipantsNavigatorParamList,
    RoomMembersNavigatorParamList,
    RoomInviteNavigatorParamList,
    SearchNavigatorParamList,
    NewChatNavigatorParamList,
    NewTaskNavigatorParamList,
    TeachersUniteNavigatorParamList,
    SettingsNavigatorParamList,
    EnablePaymentsNavigatorParamList,
    AddPersonalBankAccountNavigatorParamList,
    WalletStatementNavigatorParamList,
    FlagCommentNavigatorParamList,
    EditRequestNavigatorParamList,
    PrivateNotesNavigatorParamList,
    SignInNavigatorParamList,
    ReferralDetailsNavigatorParamList,
    ReimbursementAccountNavigatorParamList,
<<<<<<< HEAD
    OnboardEngagementNavigatorParamList,
=======
    State,
    WorkspaceSwitcherNavigatorParamList,
    SwitchPolicyIDParams,
>>>>>>> 42deba4b
};<|MERGE_RESOLUTION|>--- conflicted
+++ resolved
@@ -525,11 +525,8 @@
     SignInNavigatorParamList,
     ReferralDetailsNavigatorParamList,
     ReimbursementAccountNavigatorParamList,
-<<<<<<< HEAD
-    OnboardEngagementNavigatorParamList,
-=======
     State,
     WorkspaceSwitcherNavigatorParamList,
+    OnboardEngagementNavigatorParamList,
     SwitchPolicyIDParams,
->>>>>>> 42deba4b
 };