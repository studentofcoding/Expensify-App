--- conflicted
+++ resolved
@@ -95,11 +95,10 @@
         policyID: string;
         categoryName: string;
     };
-<<<<<<< HEAD
     [SCREENS.WORKSPACE.TAXES]: {
-=======
+        policyID: string;
+    };
     [SCREENS.WORKSPACE.DISTANCE_RATES]: {
->>>>>>> af6de54d
         policyID: string;
     };
 };
