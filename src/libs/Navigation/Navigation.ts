import {findFocusedRoute} from '@react-navigation/core';
import type {EventArg, NavigationContainerEventMap} from '@react-navigation/native';
import {CommonActions, getPathFromState, StackActions} from '@react-navigation/native';
import type {OnyxCollection, OnyxEntry} from 'react-native-onyx';
import Onyx from 'react-native-onyx';
import Log from '@libs/Log';
import {isCentralPaneName, removePolicyIDParamFromState} from '@libs/NavigationUtils';
<<<<<<< HEAD
import {getAllReports} from '@libs/ReportConnection';
import {generateReportID} from '@libs/ReportUtils';
=======
import * as ReportUtils from '@libs/ReportUtils';
>>>>>>> 8ed48d2a
import CONST from '@src/CONST';
import NAVIGATORS from '@src/NAVIGATORS';
import ONYXKEYS from '@src/ONYXKEYS';
import type {HybridAppRoute, Route} from '@src/ROUTES';
import ROUTES, {HYBRID_APP_ROUTES} from '@src/ROUTES';
import {PROTECTED_SCREENS} from '@src/SCREENS';
import type {Screen} from '@src/SCREENS';
import type {Report} from '@src/types/onyx';
import originalCloseRHPFlow from './closeRHPFlow';
import originalDismissModal from './dismissModal';
import {dismissModalWithReport as originalDismissModalWithReport} from './dismissModalWithReport';
import getTopmostBottomTabRoute from './getTopmostBottomTabRoute';
import getTopmostCentralPaneRoute from './getTopmostCentralPaneRoute';
import originalGetTopmostReportActionId from './getTopmostReportActionID';
import originalGetTopmostReportId from './getTopmostReportId';
import isReportOpenInRHP from './isReportOpenInRHP';
import {linkingConfig} from './linkingConfig';
import getMatchingBottomTabRouteForState from './linkingConfig/getMatchingBottomTabRouteForState';
import linkTo from './linkTo';
import navigationRef from './navigationRef';
import setNavigationActionToMicrotaskQueue from './setNavigationActionToMicrotaskQueue';
import switchPolicyID from './switchPolicyID';
import type {NavigationStateRoute, RootStackParamList, State, StateOrRoute, SwitchPolicyIDParams} from './types';

let allReports: OnyxCollection<Report>;
Onyx.connect({
    key: ONYXKEYS.COLLECTION.REPORT,
    waitForCollectionCallback: true,
    callback: (value) => {
        allReports = value;
    },
});

let resolveNavigationIsReadyPromise: () => void;
const navigationIsReadyPromise = new Promise<void>((resolve) => {
    resolveNavigationIsReadyPromise = resolve;
});

let pendingRoute: Route | null = null;

let shouldPopAllStateOnUP = false;

/**
 * Inform the navigation that next time user presses UP we should pop all the state back to LHN.
 */
function setShouldPopAllStateOnUP(shouldPopAllStateFlag: boolean) {
    shouldPopAllStateOnUP = shouldPopAllStateFlag;
}

function canNavigate(methodName: string, params: Record<string, unknown> = {}): boolean {
    if (navigationRef.isReady()) {
        return true;
    }
    Log.hmmm(`[Navigation] ${methodName} failed because navigation ref was not yet ready`, params);
    return false;
}

// Re-exporting the getTopmostReportId here to fill in default value for state. The getTopmostReportId isn't defined in this file to avoid cyclic dependencies.
const getTopmostReportId = (state = navigationRef.getState()) => originalGetTopmostReportId(state);

// Re-exporting the getTopmostReportActionID here to fill in default value for state. The getTopmostReportActionID isn't defined in this file to avoid cyclic dependencies.
const getTopmostReportActionId = (state = navigationRef.getState()) => originalGetTopmostReportActionId(state);

// Re-exporting the dismissModal here to fill in default value for navigationRef. The dismissModal isn't defined in this file to avoid cyclic dependencies.
const dismissModal = (reportID?: string, ref = navigationRef) => {
    if (!reportID) {
        originalDismissModal(ref);
        return;
    }
<<<<<<< HEAD
    const report = getAllReports()?.[`${ONYXKEYS.COLLECTION.REPORT}${reportID}`];
=======
    const report = allReports?.[`${ONYXKEYS.COLLECTION.REPORT}${reportID}`];
>>>>>>> 8ed48d2a
    originalDismissModalWithReport({reportID, ...report}, ref);
};
// Re-exporting the closeRHPFlow here to fill in default value for navigationRef. The closeRHPFlow isn't defined in this file to avoid cyclic dependencies.
const closeRHPFlow = (ref = navigationRef) => originalCloseRHPFlow(ref);

// Re-exporting the dismissModalWithReport here to fill in default value for navigationRef. The dismissModalWithReport isn't defined in this file to avoid cyclic dependencies.
// This method is needed because it allows to dismiss the modal and then open the report. Within this method is checked whether the report belongs to a specific workspace. Sometimes the report we want to check, hasn't been added to the Onyx yet.
// Then we can pass the report as a param without getting it from the Onyx.
const dismissModalWithReport = (report: OnyxEntry<Report>, ref = navigationRef) => originalDismissModalWithReport(report, ref);

/** Method for finding on which index in stack we are. */
function getActiveRouteIndex(stateOrRoute: StateOrRoute, index?: number): number | undefined {
    if ('routes' in stateOrRoute && stateOrRoute.routes) {
        const childActiveRoute = stateOrRoute.routes[stateOrRoute.index ?? 0];
        return getActiveRouteIndex(childActiveRoute, stateOrRoute.index ?? 0);
    }

    if ('state' in stateOrRoute && stateOrRoute.state?.routes) {
        const childActiveRoute = stateOrRoute.state.routes[stateOrRoute.state.index ?? 0];
        return getActiveRouteIndex(childActiveRoute, stateOrRoute.state.index ?? 0);
    }

    if (
        'name' in stateOrRoute &&
        (stateOrRoute.name === NAVIGATORS.RIGHT_MODAL_NAVIGATOR || stateOrRoute.name === NAVIGATORS.LEFT_MODAL_NAVIGATOR || stateOrRoute.name === NAVIGATORS.FULL_SCREEN_NAVIGATOR)
    ) {
        return 0;
    }

    return index;
}

/**
 * Function that generates dynamic urls from paths passed from OldDot
 */
function parseHybridAppUrl(url: HybridAppRoute | Route): Route {
    switch (url) {
        case HYBRID_APP_ROUTES.MONEY_REQUEST_CREATE_TAB_MANUAL:
            return ROUTES.MONEY_REQUEST_CREATE_TAB_MANUAL.getRoute(CONST.IOU.ACTION.CREATE, CONST.IOU.TYPE.SUBMIT, CONST.IOU.OPTIMISTIC_TRANSACTION_ID, generateReportID());
        case HYBRID_APP_ROUTES.MONEY_REQUEST_CREATE_TAB_DISTANCE:
            return ROUTES.MONEY_REQUEST_CREATE_TAB_DISTANCE.getRoute(CONST.IOU.ACTION.CREATE, CONST.IOU.TYPE.SUBMIT, CONST.IOU.OPTIMISTIC_TRANSACTION_ID, generateReportID());
        case HYBRID_APP_ROUTES.MONEY_REQUEST_CREATE:
        case HYBRID_APP_ROUTES.MONEY_REQUEST_CREATE_TAB_SCAN:
            return ROUTES.MONEY_REQUEST_CREATE_TAB_SCAN.getRoute(CONST.IOU.ACTION.CREATE, CONST.IOU.TYPE.SUBMIT, CONST.IOU.OPTIMISTIC_TRANSACTION_ID, generateReportID());
        default:
            return url;
    }
}

/**
 * Gets distance from the path in root navigator. In other words how much screen you have to pop to get to the route with this path.
 * The search is limited to 5 screens from the top for performance reasons.
 * @param path - Path that you are looking for.
 * @return - Returns distance to path or -1 if the path is not found in root navigator.
 */
function getDistanceFromPathInRootNavigator(path?: string): number {
    let currentState = navigationRef.getRootState();

    for (let index = 0; index < 5; index++) {
        if (!currentState.routes.length) {
            break;
        }

        // When comparing path and pathFromState, the policyID parameter isn't included in the comparison
        const currentStateWithoutPolicyID = removePolicyIDParamFromState(currentState as State<RootStackParamList>);
        const pathFromState = getPathFromState(currentStateWithoutPolicyID, linkingConfig.config);
        if (path === pathFromState.substring(1)) {
            return index;
        }

        currentState = {...currentState, routes: currentState.routes.slice(0, -1), index: currentState.index - 1};
    }

    return -1;
}

/** Returns the current active route */
function getActiveRoute(): string {
    const currentRoute = navigationRef.current && navigationRef.current.getCurrentRoute();
    if (!currentRoute?.name) {
        return '';
    }

    const routeFromState = getPathFromState(navigationRef.getRootState(), linkingConfig.config);

    if (routeFromState) {
        return routeFromState;
    }

    return '';
}

function getReportRHPActiveRoute(): string {
    if (isReportOpenInRHP(navigationRef.getRootState())) {
        return getActiveRoute();
    }
    return '';
}

/**
 * Check whether the passed route is currently Active or not.
 *
 * Building path with getPathFromState since navigationRef.current.getCurrentRoute().path
 * is undefined in the first navigation.
 *
 * @param routePath Path to check
 * @return is active
 */
function isActiveRoute(routePath: Route): boolean {
    let activeRoute = getActiveRoute();
    activeRoute = activeRoute.startsWith('/') ? activeRoute.substring(1) : activeRoute;

    // We remove redundant (consecutive and trailing) slashes from path before matching
    return activeRoute === routePath.replace(CONST.REGEX.ROUTES.REDUNDANT_SLASHES, (match, p1) => (p1 ? '/' : ''));
}

/**
 * Main navigation method for redirecting to a route.
 * @param [type] - Type of action to perform. Currently UP is supported.
 */
function navigate(route: Route = ROUTES.HOME, type?: string) {
    if (!canNavigate('navigate', {route})) {
        // Store intended route if the navigator is not yet available,
        // we will try again after the NavigationContainer is ready
        Log.hmmm(`[Navigation] Container not yet ready, storing route as pending: ${route}`);
        pendingRoute = route;
        return;
    }
    linkTo(navigationRef.current, route, type, isActiveRoute(route));
}

/**
 * @param fallbackRoute - Fallback route if pop/goBack action should, but is not possible within RHP
 * @param shouldEnforceFallback - Enforces navigation to fallback route
 * @param shouldPopToTop - Should we navigate to LHN on back press
 */
function goBack(fallbackRoute?: Route, shouldEnforceFallback = false, shouldPopToTop = false) {
    if (!canNavigate('goBack')) {
        return;
    }

    if (shouldPopToTop) {
        if (shouldPopAllStateOnUP) {
            shouldPopAllStateOnUP = false;
            navigationRef.current?.dispatch(StackActions.popToTop());
            return;
        }
    }

    if (!navigationRef.current?.canGoBack()) {
        Log.hmmm('[Navigation] Unable to go back');
        return;
    }

    const isFirstRouteInNavigator = !getActiveRouteIndex(navigationRef.current.getState());
    if (isFirstRouteInNavigator) {
        const rootState = navigationRef.getRootState();
        const lastRoute = rootState.routes.at(-1);
        // If the user comes from a different flow (there is more than one route in ModalNavigator) we should go back to the previous flow on UP button press instead of using the fallbackRoute.
        if ((lastRoute?.name === NAVIGATORS.RIGHT_MODAL_NAVIGATOR || lastRoute?.name === NAVIGATORS.LEFT_MODAL_NAVIGATOR) && (lastRoute.state?.index ?? 0) > 0) {
            navigationRef.current.goBack();
            return;
        }
    }

    if (shouldEnforceFallback || (isFirstRouteInNavigator && fallbackRoute)) {
        navigate(fallbackRoute, CONST.NAVIGATION.TYPE.UP);
        return;
    }

    const isCentralPaneFocused = isCentralPaneName(findFocusedRoute(navigationRef.current.getState())?.name);
    const distanceFromPathInRootNavigator = getDistanceFromPathInRootNavigator(fallbackRoute ?? '');

    if (isCentralPaneFocused && fallbackRoute) {
        // Allow CentralPane to use UP with fallback route if the path is not found in root navigator.
        if (distanceFromPathInRootNavigator === -1) {
            navigate(fallbackRoute, CONST.NAVIGATION.TYPE.UP);
            return;
        }

        // Add possibility to go back more than one screen in root navigator if that screen is on the stack.
        if (distanceFromPathInRootNavigator > 0) {
            navigationRef.current.dispatch(StackActions.pop(distanceFromPathInRootNavigator));
            return;
        }
    }

    // If the central pane is focused, it's possible that we navigated from other central pane with different matching bottom tab.
    if (isCentralPaneFocused) {
        const rootState = navigationRef.getRootState();
        const stateAfterPop = {routes: rootState.routes.slice(0, -1)} as State<RootStackParamList>;
        const topmostCentralPaneRouteAfterPop = getTopmostCentralPaneRoute(stateAfterPop);

        const topmostBottomTabRoute = getTopmostBottomTabRoute(rootState as State<RootStackParamList>);
        const matchingBottomTabRoute = getMatchingBottomTabRouteForState(stateAfterPop);

        // If the central pane is defined after the pop action, we need to check if it's synced with the bottom tab screen.
        // If not, we need to pop to the bottom tab screen/screens to sync it with the new central pane.
        if (topmostCentralPaneRouteAfterPop && topmostBottomTabRoute?.name !== matchingBottomTabRoute.name) {
            const bottomTabNavigator = rootState.routes.find((item: NavigationStateRoute) => item.name === NAVIGATORS.BOTTOM_TAB_NAVIGATOR)?.state;

            if (bottomTabNavigator && bottomTabNavigator.index) {
                const matchingIndex = bottomTabNavigator.routes.findLastIndex((item) => item.name === matchingBottomTabRoute.name);
                const indexToPop = matchingIndex !== -1 ? bottomTabNavigator.index - matchingIndex : undefined;
                navigationRef.current.dispatch({...StackActions.pop(indexToPop), target: bottomTabNavigator?.key});
            }
        }
    }

    navigationRef.current.goBack();
}

/**
 * Close the current screen and navigate to the route.
 * If the current screen is the first screen in the navigator, we force using the fallback route to replace the current screen.
 * It's useful in a case where we want to close an RHP and navigate to another RHP to prevent any blink effect.
 */
function closeAndNavigate(route: Route) {
    if (!navigationRef.current) {
        return;
    }

    const isFirstRouteInNavigator = !getActiveRouteIndex(navigationRef.current.getState());
    if (isFirstRouteInNavigator) {
        goBack(route, true);
        return;
    }
    goBack();
    navigate(route);
}

/**
 * Reset the navigation state to Home page
 */
function resetToHome() {
    const rootState = navigationRef.getRootState();
    const bottomTabKey = rootState.routes.find((item: NavigationStateRoute) => item.name === NAVIGATORS.BOTTOM_TAB_NAVIGATOR)?.state?.key;
    if (bottomTabKey) {
        navigationRef.dispatch({...StackActions.popToTop(), target: bottomTabKey});
    }
    navigationRef.dispatch({...StackActions.popToTop(), target: rootState.key});
}

/**
 * Update route params for the specified route.
 */
function setParams(params: Record<string, unknown>, routeKey = '') {
    navigationRef.current?.dispatch({
        ...CommonActions.setParams(params),
        source: routeKey,
    });
}

/**
 * Returns the current active route without the URL params
 */
function getActiveRouteWithoutParams(): string {
    return getActiveRoute().replace(/\?.*/, '');
}

/** Returns the active route name from a state event from the navigationRef  */
function getRouteNameFromStateEvent(event: EventArg<'state', false, NavigationContainerEventMap['state']['data']>): string | undefined {
    if (!event.data.state) {
        return;
    }
    const currentRouteName = event.data.state.routes.at(-1)?.name;

    // Check to make sure we have a route name
    if (currentRouteName) {
        return currentRouteName;
    }
}

/**
 * Navigate to the route that we originally intended to go to
 * but the NavigationContainer was not ready when navigate() was called
 */
function goToPendingRoute() {
    if (pendingRoute === null) {
        return;
    }
    Log.hmmm(`[Navigation] Container now ready, going to pending route: ${pendingRoute}`);
    navigate(pendingRoute);
    pendingRoute = null;
}

function isNavigationReady(): Promise<void> {
    return navigationIsReadyPromise;
}

function setIsNavigationReady() {
    goToPendingRoute();
    resolveNavigationIsReadyPromise();
}

/**
 * Checks if the navigation state contains routes that are protected (over the auth wall).
 *
 * @param state - react-navigation state object
 */
function navContainsProtectedRoutes(state: State | undefined): boolean {
    if (!state?.routeNames || !Array.isArray(state.routeNames)) {
        return false;
    }

    // If one protected screen is in the routeNames then other screens are there as well.
    return state?.routeNames.includes(PROTECTED_SCREENS.CONCIERGE);
}

/**
 * Waits for the navigation state to contain protected routes specified in PROTECTED_SCREENS constant.
 * If the navigation is in a state, where protected routes are available, the promise resolve immediately.
 *
 * @function
 * @returns A promise that resolves when the one of the PROTECTED_SCREENS screen is available in the nav tree.
 *
 * @example
 * waitForProtectedRoutes()
 *     .then(()=> console.log('Protected routes are present!'))
 */
function waitForProtectedRoutes() {
    return new Promise<void>((resolve) => {
        isNavigationReady().then(() => {
            const currentState = navigationRef.current?.getState();
            if (navContainsProtectedRoutes(currentState)) {
                resolve();
                return;
            }

            const unsubscribe = navigationRef.current?.addListener('state', ({data}) => {
                const state = data?.state;
                if (navContainsProtectedRoutes(state)) {
                    unsubscribe?.();
                    resolve();
                }
            });
        });
    });
}

function navigateWithSwitchPolicyID(params: SwitchPolicyIDParams) {
    if (!canNavigate('navigateWithSwitchPolicyID')) {
        return;
    }

    return switchPolicyID(navigationRef.current, params);
}

function getTopMostCentralPaneRouteFromRootState() {
    return getTopmostCentralPaneRoute(navigationRef.getRootState() as State<RootStackParamList>);
}

function removeScreenFromNavigationState(screen: Screen) {
    isNavigationReady().then(() => {
        navigationRef.dispatch((state) => {
            const routes = state.routes?.filter((item) => item.name !== screen);

            return CommonActions.reset({
                ...state,
                routes,
                index: routes.length < state.routes.length ? state.index - 1 : state.index,
            });
        });
    });
}

export default {
    setShouldPopAllStateOnUP,
    navigate,
    setParams,
    dismissModal,
    dismissModalWithReport,
    isActiveRoute,
    getActiveRoute,
    getActiveRouteWithoutParams,
    getReportRHPActiveRoute,
    closeAndNavigate,
    goBack,
    isNavigationReady,
    setIsNavigationReady,
    getTopmostReportId,
    getRouteNameFromStateEvent,
    getTopmostReportActionId,
    waitForProtectedRoutes,
    parseHybridAppUrl,
    navigateWithSwitchPolicyID,
    resetToHome,
    closeRHPFlow,
    setNavigationActionToMicrotaskQueue,
    getTopMostCentralPaneRouteFromRootState,
    removeScreenFromNavigationState,
};

export {navigationRef};<|MERGE_RESOLUTION|>--- conflicted
+++ resolved
@@ -5,12 +5,7 @@
 import Onyx from 'react-native-onyx';
 import Log from '@libs/Log';
 import {isCentralPaneName, removePolicyIDParamFromState} from '@libs/NavigationUtils';
-<<<<<<< HEAD
-import {getAllReports} from '@libs/ReportConnection';
 import {generateReportID} from '@libs/ReportUtils';
-=======
-import * as ReportUtils from '@libs/ReportUtils';
->>>>>>> 8ed48d2a
 import CONST from '@src/CONST';
 import NAVIGATORS from '@src/NAVIGATORS';
 import ONYXKEYS from '@src/ONYXKEYS';
@@ -80,11 +75,7 @@
         originalDismissModal(ref);
         return;
     }
-<<<<<<< HEAD
-    const report = getAllReports()?.[`${ONYXKEYS.COLLECTION.REPORT}${reportID}`];
-=======
     const report = allReports?.[`${ONYXKEYS.COLLECTION.REPORT}${reportID}`];
->>>>>>> 8ed48d2a
     originalDismissModalWithReport({reportID, ...report}, ref);
 };
 // Re-exporting the closeRHPFlow here to fill in default value for navigationRef. The closeRHPFlow isn't defined in this file to avoid cyclic dependencies.
