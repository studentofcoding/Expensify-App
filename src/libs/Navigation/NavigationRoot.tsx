--- conflicted
+++ resolved
@@ -107,15 +107,9 @@
         }
 
         // If the user haven't completed the flow, we want to always redirect them to the onboarding flow.
-<<<<<<< HEAD
-        // We also make sure that the user is authenticated.
-        if (!NativeModules.HybridAppModule && !isOnboardingCompleted && authenticated && !shouldShowRequire2FAModal) {
-            const {adaptedState} = getAdaptedStateFromPath(getOnboardingInitialPath(user.hasAccessibleDomainPolicies), linkingConfig.config);
-=======
         // We also make sure that the user is authenticated, isn't part of a group workspace, & wasn't invited to NewDot.
         if (!NativeModules.HybridAppModule && !hasNonPersonalPolicy && !isOnboardingCompleted && !wasInvitedToNewDot && authenticated && !shouldShowRequire2FAModal) {
-            const {adaptedState} = getAdaptedStateFromPath(getOnboardingInitialPath(isPrivateDomain), linkingConfig.config);
->>>>>>> c8b112e8
+            const {adaptedState} = getAdaptedStateFromPath(getOnboardingInitialPath(user.hasAccessibleDomainPolicies), linkingConfig.config);
             return adaptedState;
         }
 
