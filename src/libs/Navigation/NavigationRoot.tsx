import type {NavigationState} from '@react-navigation/native';
import {DarkTheme, DefaultTheme, findFocusedRoute, NavigationContainer} from '@react-navigation/native';
import React, {useContext, useEffect, useMemo, useRef} from 'react';
import {useOnyx} from 'react-native-onyx';
import {ScrollOffsetContext} from '@components/ScrollOffsetContextProvider';
import {usePlaybackContext} from '@components/VideoPlayerContexts/PlaybackContext';
import useCurrentReportID from '@hooks/useCurrentReportID';
import usePrevious from '@hooks/usePrevious';
import useResponsiveLayout from '@hooks/useResponsiveLayout';
import useTheme from '@hooks/useTheme';
import useThemePreference from '@hooks/useThemePreference';
import Firebase from '@libs/Firebase';
import {FSPage} from '@libs/Fullstory';
import Log from '@libs/Log';
import {hasCompletedGuidedSetupFlowSelector, wasInvitedToNewDotSelector} from '@libs/onboardingSelectors';
import {getPathFromURL} from '@libs/Url';
import {updateLastVisitedPath} from '@userActions/App';
import * as Session from '@userActions/Session';
import {updateOnboardingLastVisitedPath} from '@userActions/Welcome';
import {getOnboardingInitialPath} from '@userActions/Welcome/OnboardingFlow';
import CONFIG from '@src/CONFIG';
import CONST from '@src/CONST';
import NAVIGATORS from '@src/NAVIGATORS';
import ONYXKEYS from '@src/ONYXKEYS';
import type {Route} from '@src/ROUTES';
import ROUTES from '@src/ROUTES';
import AppNavigator from './AppNavigator';
import {cleanPreservedSplitNavigatorStates} from './AppNavigator/createSplitNavigator/usePreserveSplitNavigatorState';
import customGetPathFromState from './helpers/customGetPathFromState';
import getAdaptedStateFromPath from './helpers/getAdaptedStateFromPath';
import {linkingConfig} from './linkingConfig';
import Navigation, {navigationRef} from './Navigation';

type NavigationRootProps = {
    /** Whether the current user is logged in with an authToken */
    authenticated: boolean;

    /** Stores path of last visited page */
    lastVisitedPath: Route;

    /** Initial url */
    initialUrl: string | null;

    /** Fired when react-navigation is ready */
    onReady: () => void;

    /** Flag to indicate if the require 2FA modal should be shown to the user */
    shouldShowRequire2FAModal: boolean;
};

/**
 * Intercept navigation state changes and log it
 */
function parseAndLogRoute(state: NavigationState) {
    if (!state) {
        return;
    }

    const currentPath = customGetPathFromState(state, linkingConfig.config);

    const focusedRoute = findFocusedRoute(state);

    if (focusedRoute && !CONST.EXCLUDE_FROM_LAST_VISITED_PATH.includes(focusedRoute?.name)) {
        updateLastVisitedPath(currentPath);
        if (currentPath.startsWith(`/${ROUTES.ONBOARDING_ROOT.route}`)) {
            updateOnboardingLastVisitedPath(currentPath);
        }
    }

    // Don't log the route transitions from OldDot because they contain authTokens
    if (currentPath.includes('/transition')) {
        Log.info('Navigating from transition link from OldDot using short lived authToken');
    } else {
        Log.info('Navigating to route', false, {path: currentPath});
    }

    Navigation.setIsNavigationReady();

    // Fullstory Page navigation tracking
    const focusedRouteName = focusedRoute?.name;
    if (focusedRouteName) {
        new FSPage(focusedRouteName, {path: currentPath}).start();
    }
}

function NavigationRoot({authenticated, lastVisitedPath, initialUrl, onReady, shouldShowRequire2FAModal}: NavigationRootProps) {
    const firstRenderRef = useRef(true);
    const themePreference = useThemePreference();
    const theme = useTheme();
    const {cleanStaleScrollOffsets} = useContext(ScrollOffsetContext);

    const currentReportIDValue = useCurrentReportID();
    const {updateCurrentPlayingReportID} = usePlaybackContext();
    const {shouldUseNarrowLayout} = useResponsiveLayout();
    const [user] = useOnyx(ONYXKEYS.USER);
    const isPrivateDomain = Session.isUserOnPrivateDomain();

    const [isOnboardingCompleted = true] = useOnyx(ONYXKEYS.NVP_ONBOARDING, {
        selector: hasCompletedGuidedSetupFlowSelector,
    });
    const [wasInvitedToNewDot = false] = useOnyx(ONYXKEYS.NVP_INTRO_SELECTED, {
        selector: wasInvitedToNewDotSelector,
    });
    const [hasNonPersonalPolicy] = useOnyx(ONYXKEYS.HAS_NON_PERSONAL_POLICY);

    const previousAuthenticated = usePrevious(authenticated);

    const initialState = useMemo(() => {
        if (!user || user.isFromPublicDomain) {
            return;
        }

        const path = initialUrl ? getPathFromURL(initialUrl) : null;
        const isTransitioning = path?.includes(ROUTES.TRANSITION_BETWEEN_APPS);

        // If the user haven't completed the flow, we want to always redirect them to the onboarding flow.
<<<<<<< HEAD
        // We also make sure that the user is authenticated, isn't part of a group workspace, & wasn't invited to NewDot.
        if (!CONFIG.IS_HYBRID_APP && !hasNonPersonalPolicy && !isOnboardingCompleted && !wasInvitedToNewDot && authenticated && !shouldShowRequire2FAModal) {
=======
        // We also make sure that the user is authenticated, isn't part of a group workspace, isn't in the transition flow & wasn't invited to NewDot.
        if (!NativeModules.HybridAppModule && !hasNonPersonalPolicy && !isOnboardingCompleted && !wasInvitedToNewDot && authenticated && !isTransitioning && !shouldShowRequire2FAModal) {
>>>>>>> c5bba74f
            return getAdaptedStateFromPath(getOnboardingInitialPath(isPrivateDomain), linkingConfig.config);
        }

        // If there is no lastVisitedPath, we can do early return. We won't modify the default behavior.
        // The same applies to HybridApp, as we always define the route to which we want to transition.
        if (!lastVisitedPath || CONFIG.IS_HYBRID_APP) {
            return undefined;
        }

        // If the user opens the root of app "/" it will be parsed to empty string "".
        // If the path is defined and different that empty string we don't want to modify the default behavior.
        if (path) {
            return;
        }

        // Otherwise we want to redirect the user to the last visited path.
        return getAdaptedStateFromPath(lastVisitedPath, linkingConfig.config);

        // The initialState value is relevant only on the first render.
        // eslint-disable-next-line react-compiler/react-compiler, react-hooks/exhaustive-deps
    }, []);

    // https://reactnavigation.org/docs/themes
    const navigationTheme = useMemo(() => {
        const defaultNavigationTheme = themePreference === CONST.THEME.DARK ? DarkTheme : DefaultTheme;

        return {
            ...defaultNavigationTheme,
            colors: {
                ...defaultNavigationTheme.colors,
                background: theme.appBG,
            },
        };
    }, [theme.appBG, themePreference]);

    useEffect(() => {
        if (firstRenderRef.current) {
            // we don't want to make the report back button go back to LHN if the user
            // started on the small screen so we don't set it on the first render
            // making it only work on consecutive changes of the screen size
            firstRenderRef.current = false;
            return;
        }

        Navigation.setShouldPopAllStateOnUP(!shouldUseNarrowLayout);
    }, [shouldUseNarrowLayout]);

    useEffect(() => {
        // Since the NAVIGATORS.REPORTS_SPLIT_NAVIGATOR url is "/" and it has to be used as an URL for SignInPage,
        // this navigator should be the only one in the navigation state after logout.
        const hasUserLoggedOut = !authenticated && !!previousAuthenticated;
        if (!hasUserLoggedOut) {
            return;
        }

        const rootState = navigationRef.getRootState();
        const lastRoute = rootState.routes.at(-1);
        if (!lastRoute) {
            return;
        }

        // REPORTS_SPLIT_NAVIGATOR will persist after user logout, because it is used both for logged-in and logged-out users
        // That's why for ReportsSplit we need to explicitly clear params when resetting navigation state,
        // However in case other routes (related to login/logout) appear in nav state, then we want to preserve params for those
        const isReportSplitNavigatorMounted = lastRoute.name === NAVIGATORS.REPORTS_SPLIT_NAVIGATOR;
        navigationRef.reset({
            ...rootState,
            index: 0,
            routes: [
                {
                    ...lastRoute,
                    params: isReportSplitNavigatorMounted ? undefined : lastRoute.params,
                },
            ],
        });
    }, [authenticated, previousAuthenticated]);

    const handleStateChange = (state: NavigationState | undefined) => {
        if (!state) {
            return;
        }
        const currentRoute = navigationRef.getCurrentRoute();
        Firebase.log(`[NAVIGATION] screen: ${currentRoute?.name}, params: ${JSON.stringify(currentRoute?.params ?? {})}`);

        // Performance optimization to avoid context consumers to delay first render
        setTimeout(() => {
            currentReportIDValue?.updateCurrentReportID(state);
            updateCurrentPlayingReportID(state);
        }, 0);
        parseAndLogRoute(state);

        // We want to clean saved scroll offsets for screens that aren't anymore in the state.
        cleanStaleScrollOffsets(state);
        cleanPreservedSplitNavigatorStates(state);
    };

    return (
        <NavigationContainer
            initialState={initialState}
            onStateChange={handleStateChange}
            onReady={onReady}
            theme={navigationTheme}
            ref={navigationRef}
            linking={linkingConfig}
            documentTitle={{
                enabled: false,
            }}
        >
            <AppNavigator authenticated={authenticated} />
        </NavigationContainer>
    );
}

NavigationRoot.displayName = 'NavigationRoot';

export default NavigationRoot;<|MERGE_RESOLUTION|>--- conflicted
+++ resolved
@@ -114,13 +114,8 @@
         const isTransitioning = path?.includes(ROUTES.TRANSITION_BETWEEN_APPS);
 
         // If the user haven't completed the flow, we want to always redirect them to the onboarding flow.
-<<<<<<< HEAD
-        // We also make sure that the user is authenticated, isn't part of a group workspace, & wasn't invited to NewDot.
-        if (!CONFIG.IS_HYBRID_APP && !hasNonPersonalPolicy && !isOnboardingCompleted && !wasInvitedToNewDot && authenticated && !shouldShowRequire2FAModal) {
-=======
         // We also make sure that the user is authenticated, isn't part of a group workspace, isn't in the transition flow & wasn't invited to NewDot.
-        if (!NativeModules.HybridAppModule && !hasNonPersonalPolicy && !isOnboardingCompleted && !wasInvitedToNewDot && authenticated && !isTransitioning && !shouldShowRequire2FAModal) {
->>>>>>> c5bba74f
+        if (!CONFIG.IS_HYBRID_APP && !hasNonPersonalPolicy && !isOnboardingCompleted && !wasInvitedToNewDot && authenticated && !isTransitioning && !shouldShowRequire2FAModal) {
             return getAdaptedStateFromPath(getOnboardingInitialPath(isPrivateDomain), linkingConfig.config);
         }
 
