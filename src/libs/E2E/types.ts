import type {TEST_NAMES} from 'tests/e2e/config';
import type {ValueOf} from 'type-fest';

type SigninParams = {
    email?: string;
};

type IsE2ETestSession = () => boolean;

type NetworkCacheEntry = {
    url: string;
    options: RequestInit;
    status: number;
    statusText: string;
    headers: Record<string, string>;
    body: string;
};

type NetworkCacheMap = Record<
    string, // hash
    NetworkCacheEntry
>;

type TestConfig = {
<<<<<<< HEAD
    name: ValueOf<typeof TEST_NAMES>;
    [key: string]: string;
=======
    name: string;
    [key: string]: string | {autoFocus: boolean};
>>>>>>> c061c11e
};

export type {SigninParams, IsE2ETestSession, NetworkCacheMap, NetworkCacheEntry, TestConfig};<|MERGE_RESOLUTION|>--- conflicted
+++ resolved
@@ -22,13 +22,8 @@
 >;
 
 type TestConfig = {
-<<<<<<< HEAD
     name: ValueOf<typeof TEST_NAMES>;
-    [key: string]: string;
-=======
-    name: string;
     [key: string]: string | {autoFocus: boolean};
->>>>>>> c061c11e
 };
 
 export type {SigninParams, IsE2ETestSession, NetworkCacheMap, NetworkCacheEntry, TestConfig};