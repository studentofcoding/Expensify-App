import {differenceInSeconds, fromUnixTime, isAfter, isBefore, parse as parseDate} from 'date-fns';
import Onyx from 'react-native-onyx';
import type {OnyxCollection, OnyxEntry} from 'react-native-onyx';
import CONST from '@src/CONST';
import ONYXKEYS from '@src/ONYXKEYS';
<<<<<<< HEAD
import type {BillingGraceEndPeriod, Policy} from '@src/types/onyx';
import * as PolicyUtils from './PolicyUtils';

let currentUserAccountID = -1;
Onyx.connect({
    key: ONYXKEYS.SESSION,
    callback: (value) => {
        currentUserAccountID = value?.accountID ?? -1;
    },
=======
import type {BillingGraceEndPeriod, BillingStatus, Fund, FundList, Policy, StripeCustomerID} from '@src/types/onyx';
import {isEmptyObject} from '@src/types/utils/EmptyObject';

const PAYMENT_STATUS = {
    POLICY_OWNER_WITH_AMOUNT_OWED: 'policy_owner_with_amount_owed',
    POLICY_OWNER_WITH_AMOUNT_OWED_OVERDUE: 'policy_owner_with_amount_owed_overdue',
    OWNER_OF_POLICY_UNDER_INVOICING: 'owner_of_policy_under_invoicing',
    OWNER_OF_POLICY_UNDER_INVOICING_OVERDUE: 'owner_of_policy_under_invoicing_overdue',
    BILLING_DISPUTE_PENDING: 'billing_dispute_pending',
    CARD_AUTHENTICATION_REQUIRED: 'authentication_required',
    INSUFFICIENT_FUNDS: 'insufficient_funds',
    CARD_EXPIRED: 'expired_card',
    CARD_EXPIRE_SOON: 'card_expire_soon',
    RETRY_BILLING_SUCCESS: 'retry_billing_success',
    RETRY_BILLING_ERROR: 'retry_billing_error',
    GENERIC_API_ERROR: 'generic_api_error',
} as const;

let amountOwed: OnyxEntry<number>;
Onyx.connect({
    key: ONYXKEYS.NVP_PRIVATE_AMOUNT_OWED,
    callback: (value) => (amountOwed = value),
});

let stripeCustomerId: OnyxEntry<StripeCustomerID>;
Onyx.connect({
    key: ONYXKEYS.NVP_PRIVATE_STRIPE_CUSTOMER_ID,
    callback: (value) => {
        if (!value) {
            return;
        }

        stripeCustomerId = value;
    },
});

let billingDisputePending: OnyxEntry<number>;
Onyx.connect({
    key: ONYXKEYS.NVP_PRIVATE_BILLING_DISPUTE_PENDING,
    callback: (value) => (billingDisputePending = value),
});

let billingStatus: OnyxEntry<BillingStatus>;
Onyx.connect({
    key: ONYXKEYS.NVP_PRIVATE_BILLING_STATUS,
    callback: (value) => (billingStatus = value),
});

let ownerBillingGraceEndPeriod: OnyxEntry<number>;
Onyx.connect({
    key: ONYXKEYS.NVP_PRIVATE_OWNER_BILLING_GRACE_PERIOD_END,
    callback: (value) => (ownerBillingGraceEndPeriod = value),
});

let fundList: OnyxEntry<FundList>;
Onyx.connect({
    key: ONYXKEYS.FUND_LIST,
    callback: (value) => {
        if (!value) {
            return;
        }

        fundList = value;
    },
});

let retryBillingSuccessful: OnyxEntry<boolean>;
Onyx.connect({
    key: ONYXKEYS.SUBSCRIPTION_RETRY_BILLING_STATUS_SUCCESSFUL,
    callback: (value) => {
        if (value === undefined) {
            return;
        }

        retryBillingSuccessful = value;
    },
});

let retryBillingFailed: OnyxEntry<boolean>;
Onyx.connect({
    key: ONYXKEYS.SUBSCRIPTION_RETRY_BILLING_STATUS_FAILED,
    callback: (value) => {
        if (value === undefined) {
            return;
        }

        retryBillingFailed = value;
    },
    initWithStoredValues: false,
>>>>>>> adb04ffb
});

let firstDayFreeTrial: OnyxEntry<string>;
Onyx.connect({
    key: ONYXKEYS.NVP_FIRST_DAY_FREE_TRIAL,
    callback: (value) => (firstDayFreeTrial = value),
});

let lastDayFreeTrial: OnyxEntry<string>;
Onyx.connect({
    key: ONYXKEYS.NVP_LAST_DAY_FREE_TRIAL,
    callback: (value) => (lastDayFreeTrial = value),
});

let userBillingFundID: OnyxEntry<number>;
Onyx.connect({
    key: ONYXKEYS.NVP_BILLING_FUND_ID,
    callback: (value) => (userBillingFundID = value),
});

let userBillingGraceEndPeriodCollection: OnyxCollection<BillingGraceEndPeriod>;
Onyx.connect({
    key: ONYXKEYS.COLLECTION.SHARED_NVP_PRIVATE_USER_BILLING_GRACE_PERIOD_END,
    callback: (value) => (userBillingGraceEndPeriodCollection = value),
    waitForCollectionCallback: true,
});

let allPolicies: OnyxCollection<Policy>;
Onyx.connect({
    key: ONYXKEYS.COLLECTION.POLICY,
    callback: (value) => (allPolicies = value),
    waitForCollectionCallback: true,
});

/**
 * @returns The date when the grace period ends.
 */
function getOverdueGracePeriodDate(): OnyxEntry<number> {
    return ownerBillingGraceEndPeriod;
}

/**
 * @returns Whether the workspace owner has an overdue grace period.
 */
function hasOverdueGracePeriod(): boolean {
    return !!ownerBillingGraceEndPeriod ?? false;
}

/**
 * @returns Whether the workspace owner's grace period is overdue.
 */
function hasGracePeriodOverdue(): boolean {
    return !!ownerBillingGraceEndPeriod && Date.now() > new Date(ownerBillingGraceEndPeriod).getTime();
}

/**
 * @returns The amount owed by the workspace owner.
 */
function getAmountOwed(): number {
    return amountOwed ?? 0;
}

/**
 * @returns Whether there is an amount owed by the workspace owner.
 */
function hasAmountOwed(): boolean {
    return !!amountOwed;
}

/**
 * @returns Whether there is a card authentication error.
 */
function hasCardAuthenticatedError() {
    return stripeCustomerId?.status === 'authentication_required' && amountOwed === 0;
}

/**
 * @returns Whether there is a billing dispute pending.
 */
function hasBillingDisputePending() {
    return !!billingDisputePending ?? false;
}

/**
 * @returns Whether there is a card expired error.
 */
function hasCardExpiredError() {
    return billingStatus?.declineReason === 'expired_card' && amountOwed !== 0;
}

/**
 * @returns Whether there is an insufficient funds error.
 */
function hasInsufficientFundsError() {
    return billingStatus?.declineReason === 'insufficient_funds' && amountOwed !== 0;
}

/**
 * @returns The card to be used for subscription billing.
 */
function getCardForSubscriptionBilling(): Fund | undefined {
    return Object.values(fundList ?? {}).find((card) => card?.isDefault);
}

/**
 * @returns Whether the card is due to expire soon.
 */
function hasCardExpiringSoon(): boolean {
    if (!isEmptyObject(billingStatus)) {
        return false;
    }

    const card = getCardForSubscriptionBilling();

    if (!card) {
        return false;
    }

    const cardYear = card?.accountData?.cardYear;
    const cardMonth = card?.accountData?.cardMonth;
    const currentYear = new Date().getFullYear();
    const currentMonth = new Date().getMonth();

    const isExpiringThisMonth = cardYear === currentYear && cardMonth === currentMonth;
    const isExpiringNextMonth = cardYear === (currentMonth === 12 ? currentYear + 1 : currentYear) && cardMonth === (currentMonth === 12 ? 1 : currentMonth + 1);

    return isExpiringThisMonth || isExpiringNextMonth;
}

/**
 * @returns Whether there is a retry billing error.
 */
function hasRetryBillingError(): boolean {
    return !!retryBillingFailed ?? false;
}

/**
 * @returns Whether the retry billing was successful.
 */
function isRetryBillingSuccessful(): boolean {
    return !!retryBillingSuccessful ?? false;
}

type SubscriptionStatus = {
    status: string;
    isError?: boolean;
};

/**
 * @returns The subscription status.
 */
function getSubscriptionStatus(): SubscriptionStatus | undefined {
    if (hasOverdueGracePeriod()) {
        if (hasAmountOwed()) {
            // 1. Policy owner with amount owed, within grace period
            if (!hasGracePeriodOverdue()) {
                return {
                    status: PAYMENT_STATUS.POLICY_OWNER_WITH_AMOUNT_OWED,
                    isError: true,
                };
            }

            // 2. Policy owner with amount owed, overdue (past grace period)
            if (hasGracePeriodOverdue()) {
                return {
                    status: PAYMENT_STATUS.POLICY_OWNER_WITH_AMOUNT_OWED_OVERDUE,
                };
            }
        } else {
            // 3. Owner of policy under invoicing, within grace period
            if (!hasGracePeriodOverdue()) {
                return {
                    status: PAYMENT_STATUS.OWNER_OF_POLICY_UNDER_INVOICING,
                };
            }

            // 4. Owner of policy under invoicing, overdue (past grace period)
            if (hasGracePeriodOverdue()) {
                return {
                    status: PAYMENT_STATUS.OWNER_OF_POLICY_UNDER_INVOICING_OVERDUE,
                };
            }
        }
    }
    // 5. Billing disputed by cardholder
    if (hasBillingDisputePending()) {
        return {
            status: PAYMENT_STATUS.BILLING_DISPUTE_PENDING,
        };
    }

    // 6. Card not authenticated
    if (hasCardAuthenticatedError()) {
        return {
            status: PAYMENT_STATUS.CARD_AUTHENTICATION_REQUIRED,
        };
    }

    // 7. Insufficient funds
    if (hasInsufficientFundsError()) {
        return {
            status: PAYMENT_STATUS.INSUFFICIENT_FUNDS,
        };
    }

    // 8. Card expired
    if (hasCardExpiredError()) {
        return {
            status: PAYMENT_STATUS.CARD_EXPIRED,
        };
    }

    // 9. Card due to expire soon
    if (hasCardExpiringSoon()) {
        return {
            status: PAYMENT_STATUS.CARD_EXPIRE_SOON,
        };
    }

    // 10. Retry billing success
    if (isRetryBillingSuccessful()) {
        return {
            status: PAYMENT_STATUS.RETRY_BILLING_SUCCESS,
            isError: false,
        };
    }

    // 11. Retry billing error
    if (hasRetryBillingError()) {
        return {
            status: PAYMENT_STATUS.RETRY_BILLING_ERROR,
            isError: true,
        };
    }

    return undefined;
}

/**
 * @returns Whether there is a subscription red dot error.
 */
function hasSubscriptionRedDotError(): boolean {
    return getSubscriptionStatus()?.isError ?? false;
}

/**
 * @returns Whether there is a subscription green dot info.
 */
function hasSubscriptionGreenDotInfo(): boolean {
    return !getSubscriptionStatus()?.isError ?? false;
}

/**
 * Calculates the remaining number of days of the workspace owner's free trial before it ends.
 */
function calculateRemainingFreeTrialDays(): number {
    if (!lastDayFreeTrial) {
        return 0;
    }

    const currentDate = new Date();
    const diffInSeconds = differenceInSeconds(parseDate(lastDayFreeTrial, CONST.DATE.FNS_DATE_TIME_FORMAT_STRING, currentDate), currentDate);
    const diffInDays = Math.ceil(diffInSeconds / 86400);

    return diffInDays < 0 ? 0 : diffInDays;
}

/**
 * Whether the workspace's owner is on its free trial period.
 */
function isUserOnFreeTrial(): boolean {
    if (!firstDayFreeTrial || !lastDayFreeTrial) {
        return false;
    }

    const currentDate = new Date();
    const firstDayFreeTrialDate = parseDate(firstDayFreeTrial, CONST.DATE.FNS_DATE_TIME_FORMAT_STRING, currentDate);
    const lastDayFreeTrialDate = parseDate(lastDayFreeTrial, CONST.DATE.FNS_DATE_TIME_FORMAT_STRING, currentDate);

    return isAfter(currentDate, firstDayFreeTrialDate) && isBefore(currentDate, lastDayFreeTrialDate);
}

/**
 * Whether the workspace owner's free trial period has ended.
 */
function hasUserFreeTrialEnded(): boolean {
    if (!lastDayFreeTrial) {
        return false;
    }

    const currentDate = new Date();
    const lastDayFreeTrialDate = parseDate(lastDayFreeTrial, CONST.DATE.FNS_DATE_TIME_FORMAT_STRING, currentDate);

    return isAfter(currentDate, lastDayFreeTrialDate);
}

/**
 * Whether the user has a payment card added to its account.
 */
function doesUserHavePaymentCardAdded(): boolean {
    return userBillingFundID !== undefined;
}

/**
 * Whether the user's billable actions should be restricted.
 */
function shouldRestrictUserBillableActions(policyID: string): boolean {
    const currentDate = new Date();

    const policy = allPolicies?.[`${ONYXKEYS.COLLECTION.POLICY}${policyID}`];

    // This logic will be executed if the user is a workspace's non-owner (normal user or admin).
    // We should restrict the workspace's non-owner actions if it's member of a workspace where the owner is
    // past due and is past its grace period end.
    for (const userBillingGraceEndPeriodEntry of Object.entries(userBillingGraceEndPeriodCollection ?? {})) {
        const [entryKey, userBillingGracePeriodEnd] = userBillingGraceEndPeriodEntry;

        if (userBillingGracePeriodEnd && isAfter(currentDate, fromUnixTime(userBillingGracePeriodEnd.value))) {
            // Extracts the owner account ID from the collection member key.
            const ownerAccountID = Number(entryKey.slice(ONYXKEYS.COLLECTION.SHARED_NVP_PRIVATE_USER_BILLING_GRACE_PERIOD_END.length));

            if (PolicyUtils.isPolicyOwner(policy, ownerAccountID)) {
                return true;
            }
        }
    }

    // If it reached here it means that the user is actually the workspace's owner.
    // We should restrict the workspace's owner actions if it's past its grace period end date and it's owing some amount.
    if (
        PolicyUtils.isPolicyOwner(policy, currentUserAccountID) &&
        ownerBillingGraceEndPeriod &&
        amountOwed !== undefined &&
        amountOwed > 0 &&
        isAfter(currentDate, fromUnixTime(ownerBillingGraceEndPeriod))
    ) {
        return true;
    }

    return false;
}

export {
    calculateRemainingFreeTrialDays,
    doesUserHavePaymentCardAdded,
    hasUserFreeTrialEnded,
    isUserOnFreeTrial,
    shouldRestrictUserBillableActions,
    getSubscriptionStatus,
    hasSubscriptionRedDotError,
    getAmountOwed,
    getOverdueGracePeriodDate,
    getCardForSubscriptionBilling,
    hasSubscriptionGreenDotInfo,
    hasRetryBillingError,
    PAYMENT_STATUS,
};<|MERGE_RESOLUTION|>--- conflicted
+++ resolved
@@ -3,19 +3,9 @@
 import type {OnyxCollection, OnyxEntry} from 'react-native-onyx';
 import CONST from '@src/CONST';
 import ONYXKEYS from '@src/ONYXKEYS';
-<<<<<<< HEAD
-import type {BillingGraceEndPeriod, Policy} from '@src/types/onyx';
-import * as PolicyUtils from './PolicyUtils';
-
-let currentUserAccountID = -1;
-Onyx.connect({
-    key: ONYXKEYS.SESSION,
-    callback: (value) => {
-        currentUserAccountID = value?.accountID ?? -1;
-    },
-=======
 import type {BillingGraceEndPeriod, BillingStatus, Fund, FundList, Policy, StripeCustomerID} from '@src/types/onyx';
 import {isEmptyObject} from '@src/types/utils/EmptyObject';
+import * as PolicyUtils from './PolicyUtils';
 
 const PAYMENT_STATUS = {
     POLICY_OWNER_WITH_AMOUNT_OWED: 'policy_owner_with_amount_owed',
@@ -32,6 +22,14 @@
     GENERIC_API_ERROR: 'generic_api_error',
 } as const;
 
+let currentUserAccountID = -1;
+Onyx.connect({
+    key: ONYXKEYS.SESSION,
+    callback: (value) => {
+        currentUserAccountID = value?.accountID ?? -1;
+    },
+});
+
 let amountOwed: OnyxEntry<number>;
 Onyx.connect({
     key: ONYXKEYS.NVP_PRIVATE_AMOUNT_OWED,
@@ -103,7 +101,6 @@
         retryBillingFailed = value;
     },
     initWithStoredValues: false,
->>>>>>> adb04ffb
 });
 
 let firstDayFreeTrial: OnyxEntry<string>;
