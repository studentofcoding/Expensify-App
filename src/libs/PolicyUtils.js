--- conflicted
+++ resolved
@@ -204,7 +204,6 @@
 }
 
 /**
-<<<<<<< HEAD
  * Gets the tag from policy tags, defaults to the first if no key is provided.
  *
  * @param {Object} policyTags
@@ -252,13 +251,14 @@
     const policyTagKey = tagKey || _.first(_.keys(policyTags));
 
     return lodashGet(policyTags, [policyTagKey, 'tags'], {});
-=======
+}
+ 
+/**
  * @param {Object} policy
  * @returns {Boolean}
  */
 function isPendingDeletePolicy(policy) {
     return policy.pendingAction === CONST.RED_BRICK_ROAD_PENDING_ACTION.DELETE;
->>>>>>> f068ef14
 }
 
 export {
@@ -276,11 +276,8 @@
     isPolicyAdmin,
     getMemberAccountIDsForWorkspace,
     getIneligibleInvitees,
-<<<<<<< HEAD
     getTag,
     getTagListName,
     getTagList,
-=======
     isPendingDeletePolicy,
->>>>>>> f068ef14
 };