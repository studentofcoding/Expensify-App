--- conflicted
+++ resolved
@@ -196,9 +196,6 @@
     isPolicyAdmin,
     getMemberAccountIDsForWorkspace,
     getIneligibleInvitees,
-<<<<<<< HEAD
     isPolicyMember,
-=======
     isPendingDeletePolicy,
->>>>>>> 115029c1
 };