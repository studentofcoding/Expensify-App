--- conflicted
+++ resolved
@@ -1,9 +1,5 @@
 import ROUTES from '@src/ROUTES';
-<<<<<<< HEAD
-import * as Report from './actions/Report';
 import {shouldOpenOnAdminRoom} from './Navigation/helpers';
-=======
->>>>>>> 77276041
 import Navigation from './Navigation/Navigation';
 import * as ReportUtils from './ReportUtils';
 
