<<<<<<< HEAD
import Onyx, {OnyxCollection, OnyxEntry} from 'react-native-onyx';
import {format, isValid} from 'date-fns';
import {ValueOf} from 'type-fest';
import CONST from '../CONST';
import ONYXKEYS from '../ONYXKEYS';
import DateUtils from './DateUtils';
=======
import {format, isValid} from 'date-fns';
import Onyx, {OnyxCollection} from 'react-native-onyx';
import CONST from '@src/CONST';
import ONYXKEYS from '@src/ONYXKEYS';
import {RecentWaypoint, ReportAction, Transaction} from '@src/types/onyx';
import {Comment, Receipt, Waypoint, WaypointCollection} from '@src/types/onyx/Transaction';
>>>>>>> a094cbb4
import {isExpensifyCard} from './CardUtils';
import DateUtils from './DateUtils';
import * as NumberUtils from './NumberUtils';

type AdditionalTransactionChanges = {comment?: string; waypoints?: WaypointCollection};

type TransactionChanges = Partial<Transaction> & AdditionalTransactionChanges;

let allTransactions: OnyxCollection<Transaction> = {};

Onyx.connect({
    key: ONYXKEYS.COLLECTION.TRANSACTION,
    waitForCollectionCallback: true,
    callback: (value) => {
        if (!value) {
            return;
        }
        allTransactions = Object.fromEntries(Object.entries(value).filter(([, transaction]) => !!transaction));
    },
});

/**
 * Optimistically generate a transaction.
 *
 * @param amount – in cents
 * @param [existingTransactionID] When creating a distance request, an empty transaction has already been created with a transactionID. In that case, the transaction here needs to have it's transactionID match what was already generated.
 */
function buildOptimisticTransaction(
    amount: number,
    currency: string,
    reportID: string,
    comment = '',
    created = '',
    source = '',
    originalTransactionID = '',
    merchant = '',
    receipt: Receipt = {},
    filename = '',
    existingTransactionID: string | null = null,
    category = '',
    tag = '',
    billable = false,
): Transaction {
    // transactionIDs are random, positive, 64-bit numeric strings.
    // Because JS can only handle 53-bit numbers, transactionIDs are strings in the front-end (just like reportActionID)
    const transactionID = existingTransactionID ?? NumberUtils.rand64();

    const commentJSON: Comment = {comment};
    if (source) {
        commentJSON.source = source;
    }
    if (originalTransactionID) {
        commentJSON.originalTransactionID = originalTransactionID;
    }

    return {
        transactionID,
        amount,
        currency,
        reportID,
        comment: commentJSON,
        merchant: merchant || CONST.TRANSACTION.DEFAULT_MERCHANT,
        created: created || DateUtils.getDBTime(),
        pendingAction: CONST.RED_BRICK_ROAD_PENDING_ACTION.ADD,
        receipt,
        filename,
        category,
        tag,
        billable,
    };
}

/**
 * Check if the transaction has an Ereceipt
 */
function hasEReceipt(transaction: Transaction | undefined | null): boolean {
    return !!transaction?.hasEReceipt;
}

function hasReceipt(transaction: Transaction | undefined | null): boolean {
    return !!transaction?.receipt?.state || hasEReceipt(transaction);
}

function isMerchantMissing(transaction: Transaction) {
    const isMerchantEmpty =
        transaction.merchant === CONST.TRANSACTION.UNKNOWN_MERCHANT || transaction.merchant === CONST.TRANSACTION.PARTIAL_TRANSACTION_MERCHANT || transaction.merchant === '';

    const isModifiedMerchantEmpty =
        !transaction.modifiedMerchant ||
        transaction.modifiedMerchant === CONST.TRANSACTION.UNKNOWN_MERCHANT ||
        transaction.modifiedMerchant === CONST.TRANSACTION.PARTIAL_TRANSACTION_MERCHANT ||
        transaction.modifiedMerchant === '';

    return isMerchantEmpty && isModifiedMerchantEmpty;
}

function isAmountMissing(transaction: Transaction) {
    return transaction.amount === 0 && (!transaction.modifiedAmount || transaction.modifiedAmount === 0);
}

function isCreatedMissing(transaction: Transaction) {
    return transaction.created === '' && (!transaction.created || transaction.modifiedCreated === '');
}

function areRequiredFieldsEmpty(transaction: Transaction): boolean {
    return isMerchantMissing(transaction) || isAmountMissing(transaction) || isCreatedMissing(transaction);
}

/**
 * Given the edit made to the money request, return an updated transaction object.
 */
function getUpdatedTransaction(transaction: Transaction, transactionChanges: TransactionChanges, isFromExpenseReport: boolean, shouldUpdateReceiptState = true): Transaction {
    // Only changing the first level fields so no need for deep clone now
    const updatedTransaction = {...transaction};
    let shouldStopSmartscan = false;

    // The comment property does not have its modifiedComment counterpart
    if (Object.hasOwn(transactionChanges, 'comment')) {
        updatedTransaction.comment = {
            ...updatedTransaction.comment,
            comment: transactionChanges.comment,
        };
    }
    if (Object.hasOwn(transactionChanges, 'created')) {
        updatedTransaction.modifiedCreated = transactionChanges.created;
        shouldStopSmartscan = true;
    }
    if (Object.hasOwn(transactionChanges, 'amount') && typeof transactionChanges.amount === 'number') {
        updatedTransaction.modifiedAmount = isFromExpenseReport ? -transactionChanges.amount : transactionChanges.amount;
        shouldStopSmartscan = true;
    }
    if (Object.hasOwn(transactionChanges, 'currency')) {
        updatedTransaction.modifiedCurrency = transactionChanges.currency;
        shouldStopSmartscan = true;
    }

    if (Object.hasOwn(transactionChanges, 'merchant')) {
        updatedTransaction.modifiedMerchant = transactionChanges.merchant;
        shouldStopSmartscan = true;
    }

    if (Object.hasOwn(transactionChanges, 'waypoints')) {
        updatedTransaction.modifiedWaypoints = transactionChanges.waypoints;
        shouldStopSmartscan = true;
    }

    if (Object.hasOwn(transactionChanges, 'billable') && typeof transactionChanges.billable === 'boolean') {
        updatedTransaction.billable = transactionChanges.billable;
    }

    if (Object.hasOwn(transactionChanges, 'category') && typeof transactionChanges.category === 'string') {
        updatedTransaction.category = transactionChanges.category;
    }

    if (Object.hasOwn(transactionChanges, 'tag') && typeof transactionChanges.tag === 'string') {
        updatedTransaction.tag = transactionChanges.tag;
    }

    if (
        shouldUpdateReceiptState &&
        shouldStopSmartscan &&
        transaction?.receipt &&
        Object.keys(transaction.receipt).length > 0 &&
        transaction?.receipt?.state !== CONST.IOU.RECEIPT_STATE.OPEN
    ) {
        updatedTransaction.receipt.state = CONST.IOU.RECEIPT_STATE.OPEN;
    }

    updatedTransaction.pendingFields = {
        ...(Object.hasOwn(transactionChanges, 'comment') && {comment: CONST.RED_BRICK_ROAD_PENDING_ACTION.UPDATE}),
        ...(Object.hasOwn(transactionChanges, 'created') && {created: CONST.RED_BRICK_ROAD_PENDING_ACTION.UPDATE}),
        ...(Object.hasOwn(transactionChanges, 'amount') && {amount: CONST.RED_BRICK_ROAD_PENDING_ACTION.UPDATE}),
        ...(Object.hasOwn(transactionChanges, 'currency') && {currency: CONST.RED_BRICK_ROAD_PENDING_ACTION.UPDATE}),
        ...(Object.hasOwn(transactionChanges, 'merchant') && {merchant: CONST.RED_BRICK_ROAD_PENDING_ACTION.UPDATE}),
        ...(Object.hasOwn(transactionChanges, 'waypoints') && {waypoints: CONST.RED_BRICK_ROAD_PENDING_ACTION.UPDATE}),
        ...(Object.hasOwn(transactionChanges, 'billable') && {billable: CONST.RED_BRICK_ROAD_PENDING_ACTION.UPDATE}),
        ...(Object.hasOwn(transactionChanges, 'category') && {category: CONST.RED_BRICK_ROAD_PENDING_ACTION.UPDATE}),
        ...(Object.hasOwn(transactionChanges, 'tag') && {tag: CONST.RED_BRICK_ROAD_PENDING_ACTION.UPDATE}),
    };

    return updatedTransaction;
}

/**
 * Retrieve the particular transaction object given its ID.
 *
 * @deprecated Use withOnyx() or Onyx.connect() instead
 */
function getTransaction(transactionID: string): OnyxEntry<Transaction> | Record<string, never> {
    return allTransactions?.[`${ONYXKEYS.COLLECTION.TRANSACTION}${transactionID}`] ?? {};
}

/**
 * Return the comment field (referred to as description in the App) from the transaction.
 * The comment does not have its modifiedComment counterpart.
 */
function getDescription(transaction: OnyxEntry<Transaction>): string {
    return transaction?.comment?.comment ?? '';
}

/**
 * Return the amount field from the transaction, return the modifiedAmount if present.
 */
function getAmount(transaction: OnyxEntry<Transaction>, isFromExpenseReport: boolean): number {
    // IOU requests cannot have negative values but they can be stored as negative values, let's return absolute value
    if (!isFromExpenseReport) {
        const amount = transaction?.modifiedAmount ?? 0;
        if (amount) {
            return Math.abs(amount);
        }
        return Math.abs(transaction?.amount ?? 0);
    }

    // Expense report case:
    // The amounts are stored using an opposite sign and negative values can be set,
    // we need to return an opposite sign than is saved in the transaction object
    let amount = transaction?.modifiedAmount ?? 0;
    if (amount) {
        return -amount;
    }

    // To avoid -0 being shown, lets only change the sign if the value is other than 0.
    amount = transaction?.amount ?? 0;
    return amount ? -amount : 0;
}

/**
 * Return the currency field from the transaction, return the modifiedCurrency if present.
 */
function getCurrency(transaction: OnyxEntry<Transaction>): string {
    const currency = transaction?.modifiedCurrency ?? '';
    if (currency) {
        return currency;
    }
    return transaction?.currency ?? CONST.CURRENCY.USD;
}

/**
 * Return the original currency field from the transaction.
 */
function getOriginalCurrency(transaction: Transaction): string {
    return transaction?.originalCurrency ?? '';
}

/**
 * Return the absolute value of the original amount field from the transaction.
 */
function getOriginalAmount(transaction: Transaction): number {
    const amount = transaction?.originalAmount ?? 0;
    return Math.abs(amount);
}

/**
 * Return the merchant field from the transaction, return the modifiedMerchant if present.
 */
function getMerchant(transaction: OnyxEntry<Transaction>): string {
    return transaction?.modifiedMerchant ? transaction.modifiedMerchant : transaction?.merchant ?? '';
}

/**
 * Return the mccGroup field from the transaction, return the modifiedMCCGroup if present.
 */
function getMCCGroup(transaction: Transaction): ValueOf<typeof CONST.MCC_GROUPS> | undefined {
    return transaction?.modifiedMCCGroup ? transaction.modifiedMCCGroup : transaction?.mccGroup;
}

/**
 * Return the waypoints field from the transaction, return the modifiedWaypoints if present.
 */
function getWaypoints(transaction: OnyxEntry<Transaction>): WaypointCollection | undefined {
    return transaction?.modifiedWaypoints ?? transaction?.comment?.waypoints;
}

/**
 * Return the category from the transaction. This "category" field has no "modified" complement.
 */
function getCategory(transaction: OnyxEntry<Transaction>): string {
    return transaction?.category ?? '';
}

/**
 * Return the cardID from the transaction.
 */
function getCardID(transaction: Transaction): number {
    return transaction?.cardID ?? 0;
}

/**
 * Return the billable field from the transaction. This "billable" field has no "modified" complement.
 */
function getBillable(transaction: OnyxEntry<Transaction>): boolean {
    return transaction?.billable ?? false;
}

/**
 * Return the tag from the transaction. This "tag" field has no "modified" complement.
 */
function getTag(transaction: OnyxEntry<Transaction>): string {
    return transaction?.tag ?? '';
}

/**
 * Return the created field from the transaction, return the modifiedCreated if present.
 */
function getCreated(transaction: OnyxEntry<Transaction>, dateFormat: string = CONST.DATE.FNS_FORMAT_STRING): string {
    const created = transaction?.modifiedCreated ? transaction.modifiedCreated : transaction?.created ?? '';
    const createdDate = new Date(created);
    if (isValid(createdDate)) {
        return format(createdDate, dateFormat);
    }

    return '';
}

function isDistanceRequest(transaction: OnyxEntry<Transaction>): boolean {
    const type = transaction?.comment?.type;
    const customUnitName = transaction?.comment?.customUnit?.name;
    return type === CONST.TRANSACTION.TYPE.CUSTOM_UNIT && customUnitName === CONST.CUSTOM_UNITS.NAME_DISTANCE;
}

/**
 * Determine whether a transaction is made with an Expensify card.
 */
function isExpensifyCardTransaction(transaction: Transaction): boolean {
    if (!transaction.cardID) {
        return false;
    }
    return isExpensifyCard(transaction.cardID);
}

/**
 * Check if the transaction status is set to Pending.
 */
function isPending(transaction: Transaction): boolean {
    if (!transaction.status) {
        return false;
    }
    return transaction.status === CONST.TRANSACTION.STATUS.PENDING;
}

/**
 * Check if the transaction status is set to Posted.
 */
function isPosted(transaction: Transaction): boolean {
    if (!transaction.status) {
        return false;
    }
    return transaction.status === CONST.TRANSACTION.STATUS.POSTED;
}

function isReceiptBeingScanned(transaction: OnyxEntry<Transaction>): boolean {
    return [CONST.IOU.RECEIPT_STATE.SCANREADY, CONST.IOU.RECEIPT_STATE.SCANNING].some((value) => value === transaction?.receipt.state);
}

/**
 * Check if the transaction has a non-smartscanning receipt and is missing required fields
 */
function hasMissingSmartscanFields(transaction: OnyxEntry<Transaction>): boolean {
    return Boolean(transaction && hasReceipt(transaction) && !isDistanceRequest(transaction) && !isReceiptBeingScanned(transaction) && areRequiredFieldsEmpty(transaction));
}

/**
 * Check if the transaction has a defined route
 */
function hasRoute(transaction: Transaction): boolean {
    return !!transaction?.routes?.route0?.geometry?.coordinates;
}

/**
 * Get the transactions related to a report preview with receipts
 * Get the details linked to the IOU reportAction
 *
 * @deprecated Use Onyx.connect() or withOnyx() instead
 */
function getLinkedTransaction(reportAction: OnyxEntry<ReportAction>): Transaction | Record<string, never> {
    let transactionID = '';

    if (reportAction?.actionName === CONST.REPORT.ACTIONS.TYPE.IOU) {
        transactionID = reportAction.originalMessage?.IOUTransactionID ?? '';
    }

    return allTransactions?.[`${ONYXKEYS.COLLECTION.TRANSACTION}${transactionID}`] ?? {};
}

function getAllReportTransactions(reportID?: string): Transaction[] {
    // `reportID` from the `/CreateDistanceRequest` endpoint return's number instead of string for created `transaction`.
    // For reference, https://github.com/Expensify/App/pull/26536#issuecomment-1703573277.
    // We will update this in a follow-up Issue. According to this comment: https://github.com/Expensify/App/pull/26536#issuecomment-1703591019.
    const transactions: Transaction[] = Object.values(allTransactions ?? {}).filter((transaction): transaction is Transaction => transaction !== null);
    return transactions.filter((transaction) => `${transaction.reportID}` === `${reportID}`);
}

function waypointHasValidAddress(waypoint: RecentWaypoint | Waypoint): boolean {
    return !!waypoint?.address?.trim();
}

/**
 * Converts the key of a waypoint to its index
 */
function getWaypointIndex(key: string): number {
    return Number(key.replace('waypoint', ''));
}

/**
 * Filters the waypoints which are valid and returns those
 */
function getValidWaypoints(waypoints: WaypointCollection, reArrangeIndexes = false): WaypointCollection {
    const sortedIndexes = Object.keys(waypoints)
        .map(getWaypointIndex)
        .sort((a, b) => a - b);
    const waypointValues = sortedIndexes.map((index) => waypoints[`waypoint${index}`]);
    // Ensure the number of waypoints is between 2 and 25
    if (waypointValues.length < 2 || waypointValues.length > 25) {
        return {};
    }

    let lastWaypointIndex = -1;

    return waypointValues.reduce<WaypointCollection>((acc, currentWaypoint, index) => {
        const previousWaypoint = waypointValues[lastWaypointIndex];

        // Check if the waypoint has a valid address
        if (!waypointHasValidAddress(currentWaypoint)) {
            return acc;
        }

        // Check for adjacent waypoints with the same address
        if (previousWaypoint && currentWaypoint?.address === previousWaypoint.address) {
            return acc;
        }

        const validatedWaypoints: WaypointCollection = {...acc, [`waypoint${reArrangeIndexes ? lastWaypointIndex + 1 : index}`]: currentWaypoint};

        lastWaypointIndex += 1;

        return validatedWaypoints;
    }, {});
}

/**
 * Returns the most recent transactions in an object
 */
function getRecentTransactions(transactions: Record<string, string>, size = 2): string[] {
    return Object.keys(transactions)
        .sort((transactionID1, transactionID2) => (new Date(transactions[transactionID1]) < new Date(transactions[transactionID2]) ? 1 : -1))
        .slice(0, size);
}

export {
    buildOptimisticTransaction,
    getUpdatedTransaction,
    getTransaction,
    getDescription,
    getAmount,
    getCurrency,
    getCardID,
    getOriginalCurrency,
    getOriginalAmount,
    getMerchant,
    getMCCGroup,
    getCreated,
    getCategory,
    getBillable,
    getTag,
    getLinkedTransaction,
    getAllReportTransactions,
    hasReceipt,
    hasEReceipt,
    hasRoute,
    isReceiptBeingScanned,
    getValidWaypoints,
    isDistanceRequest,
    isExpensifyCardTransaction,
    isPending,
    isPosted,
    getWaypoints,
    isAmountMissing,
    isMerchantMissing,
    isCreatedMissing,
    areRequiredFieldsEmpty,
    hasMissingSmartscanFields,
    getWaypointIndex,
    waypointHasValidAddress,
    getRecentTransactions,
};<|MERGE_RESOLUTION|>--- conflicted
+++ resolved
@@ -1,21 +1,13 @@
-<<<<<<< HEAD
+import {format, isValid} from 'date-fns';
 import Onyx, {OnyxCollection, OnyxEntry} from 'react-native-onyx';
-import {format, isValid} from 'date-fns';
-import {ValueOf} from 'type-fest';
-import CONST from '../CONST';
-import ONYXKEYS from '../ONYXKEYS';
-import DateUtils from './DateUtils';
-=======
-import {format, isValid} from 'date-fns';
-import Onyx, {OnyxCollection} from 'react-native-onyx';
 import CONST from '@src/CONST';
 import ONYXKEYS from '@src/ONYXKEYS';
 import {RecentWaypoint, ReportAction, Transaction} from '@src/types/onyx';
 import {Comment, Receipt, Waypoint, WaypointCollection} from '@src/types/onyx/Transaction';
->>>>>>> a094cbb4
 import {isExpensifyCard} from './CardUtils';
 import DateUtils from './DateUtils';
 import * as NumberUtils from './NumberUtils';
+import {ValueOf} from 'type-fest';
 
 type AdditionalTransactionChanges = {comment?: string; waypoints?: WaypointCollection};
 
