<<<<<<< HEAD
import {Str} from 'expensify-common';
=======
import Str from 'expensify-common/lib/str';
import StringUtils from './StringUtils';
>>>>>>> ca2d4b5b

type StyledText = {
    text: string;
    isColored: boolean;
};

const getStyledTextArray = (name: string, prefix: string): StyledText[] => {
    const texts = [];
    const prefixLowercase = prefix.toLowerCase();
    const prefixLocation = StringUtils.normalizeAccents(name)
        .toLowerCase()
        .search(Str.escapeForRegExp(StringUtils.normalizeAccents(prefixLowercase)));

    if (prefixLocation === 0 && prefix.length === name.length) {
        texts.push({text: name, isColored: true});
    } else if (prefixLocation === 0 && prefix.length !== name.length) {
        texts.push({text: name.slice(0, prefix.length), isColored: true}, {text: name.slice(prefix.length), isColored: false});
    } else if (prefixLocation > 0 && prefix.length !== name.length) {
        texts.push(
            {text: name.slice(0, prefixLocation), isColored: false},
            {
                text: name.slice(prefixLocation, prefixLocation + prefix.length),
                isColored: true,
            },
            {
                text: name.slice(prefixLocation + prefix.length),
                isColored: false,
            },
        );
    } else {
        texts.push({text: name, isColored: false});
    }
    return texts;
};

export default getStyledTextArray;<|MERGE_RESOLUTION|>--- conflicted
+++ resolved
@@ -1,9 +1,5 @@
-<<<<<<< HEAD
 import {Str} from 'expensify-common';
-=======
-import Str from 'expensify-common/lib/str';
 import StringUtils from './StringUtils';
->>>>>>> ca2d4b5b
 
 type StyledText = {
     text: string;
