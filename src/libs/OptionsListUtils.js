/* eslint-disable no-continue */
import _ from 'underscore';
import Onyx from 'react-native-onyx';
import lodashGet from 'lodash/get';
import lodashOrderBy from 'lodash/orderBy';
import Str from 'expensify-common/lib/str';
import ONYXKEYS from '../ONYXKEYS';
import CONST from '../CONST';
import * as ReportUtils from './reportUtils';
import * as Localize from './Localize';
import Permissions from './Permissions';

/**
 * OptionsListUtils is used to build a list options passed to the OptionsList component. Several different UI views can
 * be configured to display different results based on the options passed to the private getOptions() method. Public
 * methods should be named for the views they build options for and then exported for use in a component.
 */

let currentUserLogin;
Onyx.connect({
    key: ONYXKEYS.SESSION,
    callback: val => currentUserLogin = val && val.email,
});

let loginList;
Onyx.connect({
    key: ONYXKEYS.LOGIN_LIST,
    callback: val => loginList = _.isEmpty(val) ? [] : val,
});

let countryCodeByIP;
Onyx.connect({
    key: ONYXKEYS.COUNTRY_CODE,
    callback: val => countryCodeByIP = val || 1,
});

let preferredLocale;
Onyx.connect({
    key: ONYXKEYS.NVP_PREFERRED_LOCALE,
    callback: val => preferredLocale = val || CONST.DEFAULT_LOCALE,
});

const reportsWithDraft = {};
Onyx.connect({
    key: ONYXKEYS.COLLECTION.REPORTS_WITH_DRAFT,
    callback: (hasDraft, key) => {
        if (!key) {
            return;
        }

        reportsWithDraft[key] = hasDraft;
    },
});

const policies = {};
Onyx.connect({
    key: ONYXKEYS.COLLECTION.POLICY,
    callback: (policy, key) => {
        if (!policy || !key || !policy.name) {
            return;
        }

        policies[key] = policy;
    },
});

const iouReports = {};
Onyx.connect({
    key: ONYXKEYS.COLLECTION.REPORT_IOUS,
    callback: (iouReport, key) => {
        if (!iouReport || !key || !iouReport.ownerEmail) {
            return;
        }

        iouReports[key] = iouReport;
    },
});

// We are initializing a default avatar here so that we use the same default color for each user we are inviting. This
// will update when the OptionsListUtils re-loads. But will stay the same color for the life of the JS session.
const defaultAvatarForUserToInvite = ReportUtils.getDefaultAvatar();

/**
 * Adds expensify SMS domain (@expensify.sms) if login is a phone number and if it's not included yet
 *
 * @param {String} login
 * @return {String}
 */
function addSMSDomainIfPhoneNumber(login) {
    if (Str.isValidPhone(login) && !Str.isValidEmail(login)) {
        const smsLogin = login + CONST.SMS.DOMAIN;
        return smsLogin.includes('+') ? smsLogin : `+${countryCodeByIP}${smsLogin}`;
    }
    return login;
}

/**
 * Returns the personal details for an array of logins
 *
 * @param {Array} logins
 * @param {Object} personalDetails
 * @returns {Array}
 */
function getPersonalDetailsForLogins(logins, personalDetails) {
    return _.map(logins, (login) => {
        let personalDetail = personalDetails[login];

        if (!personalDetail) {
            personalDetail = {
                login,
                displayName: login,
                avatar: ReportUtils.getDefaultAvatar(login),
            };
        }

        return personalDetail;
    });
}

/**
 * Constructs a Set with all possible names (displayName, firstName, lastName, email) for all participants in a report,
 * to be used in isSearchStringMatch.
 *
 * @param {Array<Object>} personalDetailList
 * @return {Set<String>}
 */
function getParticipantNames(personalDetailList) {
    // We use a Set because `Set.has(value)` on a Set of with n entries is up to n (or log(n)) times faster than
    // `_.contains(Array, value)` for an Array with n members.
    const participantNames = new Set();
    _.each(personalDetailList, (participant) => {
        if (participant.login) {
            participantNames.add(participant.login.toLowerCase());
        }
        if (participant.firstName) {
            participantNames.add(participant.firstName.toLowerCase());
        }
        if (participant.lastName) {
            participantNames.add(participant.lastName.toLowerCase());
        }
        if (participant.displayName) {
            participantNames.add(participant.displayName.toLowerCase());
        }
    });
    return participantNames;
}

/**
 * Returns a string with all relevant search terms.
 * Default should be serachable by policy/domain name but not by participants.
 *
 * @param {Object} report
 * @param {Array} personalDetailList
 * @param {Boolean} isChatRoomOrPolicyExpenseChat
 * @return {String}
 */
function getSearchText(report, personalDetailList, isChatRoomOrPolicyExpenseChat) {
    const searchTerms = [];

    if (!isChatRoomOrPolicyExpenseChat) {
        _.each(personalDetailList, (personalDetail) => {
            searchTerms.push(personalDetail.displayName);
            searchTerms.push(personalDetail.login.replace(/\./g, ''));
        });
    }
    if (report) {
        searchTerms.push(...report.reportName);
        searchTerms.push(..._.map(report.reportName.split(','), name => name.trim()));

        if (isChatRoomOrPolicyExpenseChat) {
            const chatRoomSubtitle = ReportUtils.getChatRoomSubtitle(report, policies);
            searchTerms.push(...chatRoomSubtitle);
            searchTerms.push(..._.map(chatRoomSubtitle.split(','), name => name.trim()));
        } else {
            searchTerms.push(...report.participants);
        }
    }

    return _.unique(searchTerms).join(' ');
}

/**
 * Determines whether a report has a draft comment.
 *
 * @param {Object} report
 * @return {Boolean}
 */
function hasReportDraftComment(report) {
    return report
        && reportsWithDraft
        && lodashGet(reportsWithDraft, `${ONYXKEYS.COLLECTION.REPORTS_WITH_DRAFT}${report.reportID}`, false);
}

/**
 * Creates a report list option
 *
 * @param {Array<String>} logins
 * @param {Object} personalDetails
 * @param {Object} report
 * @param {Object} options
 * @param {Boolean} [options.showChatPreviewLine]
 * @param {Boolean} [options.forcePolicyNamePreview]
 * @returns {Object}
 */
function createOption(logins, personalDetails, report, {
    showChatPreviewLine = false, forcePolicyNamePreview = false,
}) {
    const isChatRoom = ReportUtils.isChatRoom(report);
    const isPolicyExpenseChat = ReportUtils.isPolicyExpenseChat(report);
    const personalDetailList = getPersonalDetailsForLogins(logins, personalDetails);
    const isArchivedRoom = ReportUtils.isArchivedRoom(report);
    const hasMultipleParticipants = personalDetailList.length > 1 || isChatRoom || isPolicyExpenseChat;
    const personalDetail = personalDetailList[0];
    const hasDraftComment = hasReportDraftComment(report);
    const hasOutstandingIOU = lodashGet(report, 'hasOutstandingIOU', false);
    const iouReport = hasOutstandingIOU
        ? lodashGet(iouReports, `${ONYXKEYS.COLLECTION.REPORT_IOUS}${report.iouReportID}`, {})
        : {};

    const lastActorDetails = report ? _.find(personalDetailList, {login: report.lastActorEmail}) : null;
    const lastMessageTextFromReport = ReportUtils.isReportMessageAttachment({text: lodashGet(report, 'lastMessageText', ''), html: lodashGet(report, 'lastMessageHtml', '')})
        ? `[${Localize.translateLocal('common.attachment')}]`
        : Str.htmlDecode(lodashGet(report, 'lastMessageText', ''));
    let lastMessageText = report && !isArchivedRoom && hasMultipleParticipants && lastActorDetails
        ? `${lastActorDetails.displayName}: `
        : '';
    lastMessageText += report ? lastMessageTextFromReport : '';

    const tooltipText = ReportUtils.getReportParticipantsTitle(lodashGet(report, ['participants'], []));
    const subtitle = ReportUtils.getChatRoomSubtitle(report, policies);
    let text;
    let alternateText;
    if (isChatRoom || isPolicyExpenseChat) {
        text = (isArchivedRoom && report.isOwnPolicyExpenseChat) ? report.oldPolicyName : lodashGet(report, ['reportName'], '');
        alternateText = (showChatPreviewLine && !forcePolicyNamePreview && lastMessageText)
            ? lastMessageText
            : subtitle;
    } else {
        text = hasMultipleParticipants
            ? _.map(personalDetailList, ({firstName, login}) => firstName || Str.removeSMSDomain(login))
                .join(', ')
            : lodashGet(report, ['reportName'], personalDetail.displayName);
        alternateText = (showChatPreviewLine && lastMessageText)
            ? lastMessageText
            : Str.removeSMSDomain(personalDetail.login);
    }
    return {
        text,
        alternateText,
        icons: ReportUtils.getIcons(report, personalDetails, policies, lodashGet(personalDetail, ['avatar'])),
        tooltipText,
        ownerEmail: lodashGet(report, ['ownerEmail']),
        subtitle,
        participantsList: personalDetailList,

        // It doesn't make sense to provide a login in the case of a report with multiple participants since
        // there isn't any one single login to refer to for a report.
        login: !hasMultipleParticipants ? personalDetail.login : null,
        reportID: report ? report.reportID : null,
        phoneNumber: !hasMultipleParticipants ? personalDetail.phoneNumber : null,
        payPalMeAddress: !hasMultipleParticipants ? personalDetail.payPalMeAddress : null,
        isUnread: report ? report.unreadActionCount > 0 : null,
        hasDraftComment,
        keyForList: report ? String(report.reportID) : personalDetail.login,
        searchText: getSearchText(report, personalDetailList, isChatRoom || isPolicyExpenseChat),
        isPinned: lodashGet(report, 'isPinned', false),
        hasOutstandingIOU,
        iouReportID: lodashGet(report, 'iouReportID'),
        isIOUReportOwner: lodashGet(iouReport, 'ownerEmail', '') === currentUserLogin,
        iouReportAmount: lodashGet(iouReport, 'total', 0),
        isChatRoom,
        isArchivedRoom,
        shouldShowSubscript: isPolicyExpenseChat && !report.isOwnPolicyExpenseChat,
        isPolicyExpenseChat,
    };
}

/**
 * Searches for a match when provided with a value
 *
 * @param {String} searchValue
 * @param {String} searchText
 * @param {Set<String>} [participantNames]
 * @param {Boolean} isChatRoom
 * @returns {Boolean}
 */
function isSearchStringMatch(searchValue, searchText, participantNames = new Set(), isChatRoom = false) {
    const searchWords = _.map(
        searchValue
            .replace(/\./g, '')
            .replace(/,/g, ' ')
            .split(' '),
        word => word.trim(),
    );
    return _.every(searchWords, (word) => {
        const matchRegex = new RegExp(Str.escapeForRegExp(word), 'i');
        const valueToSearch = searchText && searchText.replace(new RegExp(/&nbsp;/g), '');
        return matchRegex.test(valueToSearch) || (!isChatRoom && participantNames.has(word));
    });
}

/**
 * Returns the given userDetails is currentUser or not.
 * @param {Object} userDetails
 * @returns {Boolean}
 */

function isCurrentUser(userDetails) {
    if (!userDetails) {
        // If userDetails is null or undefined
        return false;
    }

    // If user login is mobile number, append sms domain if not appended already.
    const userDetailsLogin = addSMSDomainIfPhoneNumber(userDetails.login);

    // Initial check with currentUserLogin
    let result = currentUserLogin.toLowerCase() === userDetailsLogin.toLowerCase();
    let index = 0;

    // Checking userDetailsLogin against to current user login options.
    while (index < loginList.length && !result) {
        if (loginList[index].partnerUserID.toLowerCase() === userDetailsLogin.toLowerCase()) {
            result = true;
        }
        index++;
    }
    return result;
}

/**
 * Build the options
 *
 * @param {Object} reports
 * @param {Object} personalDetails
 * @param {Number} activeReportID
 * @param {Object} options
 * @returns {Object}
 * @private
 */
function getOptions(reports, personalDetails, activeReportID, {
    betas = [],
    selectedOptions = [],
    maxRecentReportsToShow = 0,
    excludeLogins = [],
    excludeDefaultRooms = false,
    includeMultipleParticipantReports = false,
    includePersonalDetails = false,
    includeRecentReports = false,
    prioritizePinnedReports = false,
    prioritizeDefaultRoomsInSearch = false,

    // When sortByReportTypeInSearch flag is true, recentReports will include the personalDetails options as well.
    sortByReportTypeInSearch = false,
    sortByLastMessageTimestamp = false,
    searchValue = '',
    showChatPreviewLine = false,
    showReportsWithNoComments = false,
    hideReadReports = false,
    sortByAlphaAsc = false,
    forcePolicyNamePreview = false,
    prioritizeIOUDebts = false,
    prioritizeReportsWithDraftComments = false,
}) {
    let recentReportOptions = [];
    const pinnedReportOptions = [];
    let personalDetailsOptions = [];
    const iouDebtReportOptions = [];
    const draftReportOptions = [];

    const reportMapForLogins = {};
    let sortProperty = sortByLastMessageTimestamp
        ? ['lastMessageTimestamp']
        : ['lastVisitedTimestamp'];
    if (sortByAlphaAsc) {
        sortProperty = ['reportName'];
    }
    const sortDirection = [sortByAlphaAsc ? 'asc' : 'desc'];
    let orderedReports = lodashOrderBy(reports, sortProperty, sortDirection);

    // Move the archived Rooms to the last
    orderedReports = _.sortBy(orderedReports, report => ReportUtils.isArchivedRoom(report));

    const allReportOptions = [];
    _.each(orderedReports, (report) => {
        const isChatRoom = ReportUtils.isChatRoom(report);
        const isDefaultRoom = ReportUtils.isDefaultRoom(report);
        const isPolicyExpenseChat = ReportUtils.isPolicyExpenseChat(report);
        const logins = lodashGet(report, ['participants'], []);

        // Report data can sometimes be incomplete. If we have no logins or reportID then we will skip this entry.
        const shouldFilterNoParticipants = _.isEmpty(logins) && !isChatRoom && !isDefaultRoom && !isPolicyExpenseChat;
        if (!report || !report.reportID || shouldFilterNoParticipants) {
            return;
        }

        const hasDraftComment = hasReportDraftComment(report);
        const iouReportOwner = lodashGet(report, 'hasOutstandingIOU', false)
            ? lodashGet(iouReports, [`${ONYXKEYS.COLLECTION.REPORT_IOUS}${report.iouReportID}`, 'ownerEmail'], '')
            : '';

        const reportContainsIOUDebt = iouReportOwner && iouReportOwner !== currentUserLogin;
        const shouldFilterReportIfEmpty = !showReportsWithNoComments && report.lastMessageTimestamp === 0 && !isDefaultRoom;
        const shouldFilterReportIfRead = hideReadReports && report.unreadActionCount === 0;
        const shouldFilterReport = shouldFilterReportIfEmpty || shouldFilterReportIfRead;
        if (report.reportID !== activeReportID
            && !report.isPinned
            && !hasDraftComment
            && shouldFilterReport
            && !reportContainsIOUDebt) {
            return;
        }

        if (isChatRoom && (!Permissions.canUseDefaultRooms(betas) || excludeDefaultRooms)) {
            return;
        }

        if (isPolicyExpenseChat && !Permissions.canUsePolicyExpenseChat(betas)) {
            return;
        }

        if (ReportUtils.isUserCreatedPolicyRoom(report) && !Permissions.canUsePolicyRooms(betas)) {
            return;
        }

        // Save the report in the map if this is a single participant so we can associate the reportID with the
        // personal detail option later. Individuals should not be associated with single participant
        // policyExpenseChats or chatRooms since those are not people.
        if (logins.length <= 1 && !ReportUtils.isPolicyExpenseChat(report) && !ReportUtils.isChatRoom(report)) {
            reportMapForLogins[logins[0]] = report;
        }
        const isSearchingSomeonesPolicyExpenseChat = !report.isOwnPolicyExpenseChat && searchValue !== '';
        allReportOptions.push(createOption(logins, personalDetails, report, {
            showChatPreviewLine,
            forcePolicyNamePreview: isPolicyExpenseChat ? isSearchingSomeonesPolicyExpenseChat : forcePolicyNamePreview,
        }));
    });

    const allPersonalDetailsOptions = _.map(personalDetails, personalDetail => (
        createOption([personalDetail.login], personalDetails, reportMapForLogins[personalDetail.login], {
            showChatPreviewLine,
            forcePolicyNamePreview,
        })
    ));

    // Always exclude already selected options and the currently logged in user
    const loginOptionsToExclude = [...selectedOptions, {login: currentUserLogin}];

    _.each(excludeLogins, (login) => {
        loginOptionsToExclude.push({login});
    });

    if (includeRecentReports) {
        for (let i = 0; i < allReportOptions.length; i++) {
            // Stop adding options to the recentReports array when we reach the maxRecentReportsToShow value
            if (recentReportOptions.length > 0 && recentReportOptions.length === maxRecentReportsToShow) {
                break;
            }

            const reportOption = allReportOptions[i];

            // Skip if we aren't including multiple participant reports and this report has multiple participants
            if (!includeMultipleParticipantReports && !reportOption.login) {
                continue;
            }

            // Check the report to see if it has a single participant and if the participant is already selected
            if (reportOption.login && _.some(loginOptionsToExclude, option => option.login === reportOption.login)) {
                continue;
            }

            // Finally check to see if this option is a match for the provided search string if we have one
            const {searchText, participantsList, isChatRoom} = reportOption;
            const participantNames = getParticipantNames(participantsList);
            if (searchValue && !isSearchStringMatch(searchValue, searchText, participantNames, isChatRoom)) {
                continue;
            }

            // If the report is pinned and we are using the option to display pinned reports on top then we need to
            // collect the pinned reports so we can sort them alphabetically once they are collected
            if (prioritizePinnedReports && reportOption.isPinned) {
                pinnedReportOptions.push(reportOption);
            } else if (prioritizeIOUDebts && reportOption.hasOutstandingIOU && !reportOption.isIOUReportOwner) {
                iouDebtReportOptions.push(reportOption);
            } else if (prioritizeReportsWithDraftComments && reportOption.hasDraftComment) {
                draftReportOptions.push(reportOption);
            } else {
                recentReportOptions.push(reportOption);
            }

            // Add this login to the exclude list so it won't appear when we process the personal details
            if (reportOption.login) {
                loginOptionsToExclude.push({login: reportOption.login});
            }
        }
    }

    // If we are prioritizing reports with draft comments, add them before the normal recent report options
    // and sort them by report name.
    if (prioritizeReportsWithDraftComments) {
        const sortedDraftReports = lodashOrderBy(draftReportOptions, ['text'], ['asc']);
        recentReportOptions = sortedDraftReports.concat(recentReportOptions);
    }

    // If we are prioritizing IOUs the user owes, add them before the normal recent report options and reports
    // with draft comments.
    if (prioritizeIOUDebts) {
        const sortedIOUReports = lodashOrderBy(iouDebtReportOptions, ['iouReportAmount'], ['desc']);
        recentReportOptions = sortedIOUReports.concat(recentReportOptions);
    }

    // If we are prioritizing our pinned reports then shift them to the front and sort them by report name
    if (prioritizePinnedReports) {
        const sortedPinnedReports = lodashOrderBy(pinnedReportOptions, ['text'], ['asc']);
        recentReportOptions = sortedPinnedReports.concat(recentReportOptions);
    }

    // If we are prioritizing default rooms in search, do it only once we started something
    if (prioritizeDefaultRoomsInSearch && searchValue !== '') {
        const reportsSplitByDefaultChatRoom = _.partition(recentReportOptions, option => option.isChatRoom);
        recentReportOptions = reportsSplitByDefaultChatRoom[0].concat(reportsSplitByDefaultChatRoom[1]);
    }

    if (includePersonalDetails) {
        // Next loop over all personal details removing any that are selectedUsers or recentChats
        _.each(allPersonalDetailsOptions, (personalDetailOption) => {
            if (_.some(loginOptionsToExclude, loginOptionToExclude => (
                loginOptionToExclude.login === personalDetailOption.login
            ))) {
                return;
            }
            const {searchText, participantsList, isChatRoom} = personalDetailOption;
            const participantNames = getParticipantNames(participantsList);
            if (searchValue && !isSearchStringMatch(searchValue, searchText, participantNames, isChatRoom)) {
                return;
            }
            personalDetailsOptions.push(personalDetailOption);
        });
    }

    let userToInvite = null;
    const noOptions = (recentReportOptions.length + personalDetailsOptions.length) === 0;
    const noOptionsMatchExactly = !_.find(personalDetailsOptions.concat(recentReportOptions), option => option.login === searchValue.toLowerCase());
    if (searchValue && (noOptions || noOptionsMatchExactly)
        && !isCurrentUser({login: searchValue})
        && _.every(selectedOptions, option => option.login !== searchValue)
        && ((Str.isValidEmail(searchValue) && !Str.isDomainEmail(searchValue)) || Str.isValidPhone(searchValue))
        && (!_.find(loginOptionsToExclude, loginOptionToExclude => loginOptionToExclude.login === addSMSDomainIfPhoneNumber(searchValue).toLowerCase()))
        && (searchValue !== CONST.EMAIL.CHRONOS || Permissions.canUseChronos(betas))
    ) {
        // If the phone number doesn't have an international code then let's prefix it with the
        // current user's international code based on their IP address.
        const login = (Str.isValidPhone(searchValue) && !searchValue.includes('+'))
            ? `+${countryCodeByIP}${searchValue}`
            : searchValue;
        userToInvite = createOption([login], personalDetails, null, {
            showChatPreviewLine,
        });
        userToInvite.icons = [defaultAvatarForUserToInvite];
    }

    // If we are prioritizing 1:1 chats in search, do it only once we started searching
    if (sortByReportTypeInSearch && searchValue !== '') {
        // When sortByReportTypeInSearch is true, recentReports will be returned with all the reports including personalDetailsOptions in the correct Order.
        recentReportOptions.push(...personalDetailsOptions);
        personalDetailsOptions = [];
        recentReportOptions = lodashOrderBy(recentReportOptions, [(option) => {
            if (option.isChatRoom || option.isArchivedRoom) {
                return 3;
            }
            if (!option.login) {
                return 2;
            }
            return 1;
        }], ['asc']);
    }

    return {
        personalDetails: personalDetailsOptions,
        recentReports: recentReportOptions,
        userToInvite,
    };
}

/**
 * Build the options for the Search view
 *
 * @param {Object} reports
 * @param {Object} personalDetails
 * @param {String} searchValue
 * @param {Array<String>} betas
 * @returns {Object}
 */
function getSearchOptions(
    reports,
    personalDetails,
    searchValue = '',
    betas,
) {
    return getOptions(reports, personalDetails, 0, {
        betas,
        searchValue: searchValue.trim(),
        includeRecentReports: true,
        includeMultipleParticipantReports: true,
        maxRecentReportsToShow: 0, // Unlimited
        prioritizePinnedReports: false,
        prioritizeDefaultRoomsInSearch: false,
        sortByReportTypeInSearch: true,
        showChatPreviewLine: true,
        showReportsWithNoComments: true,
        includePersonalDetails: true,
        sortByLastMessageTimestamp: false,
        forcePolicyNamePreview: true,
        prioritizeIOUDebts: false,
    });
}

/**
 * Build the IOUConfirmation options for showing MyPersonalDetail
 *
 * @param {Object} myPersonalDetail
 * @param {String} amountText
 * @returns {Object}
 */
function getIOUConfirmationOptionsFromMyPersonalDetail(myPersonalDetail, amountText) {
    return {
        text: myPersonalDetail.displayName,
        alternateText: myPersonalDetail.login,
        icons: [myPersonalDetail.avatar],
        descriptiveText: amountText,
        login: myPersonalDetail.login,
    };
}

/**
 * Build the IOUConfirmationOptions for showing participants
 *
 * @param {Array} participants
 * @param {String} amountText
 * @returns {Array}
 */
function getIOUConfirmationOptionsFromParticipants(
    participants, amountText,
) {
    return _.map(participants, participant => ({
        ...participant, descriptiveText: amountText,
    }));
}

/**
 * Build the options for the New Group view
 *
 * @param {Object} reports
 * @param {Object} personalDetails
 * @param {Array<String>} betas
 * @param {String} searchValue
 * @param {Array} selectedOptions
 * @param {Array} excludeLogins
 * @returns {Object}
 */
function getNewChatOptions(
    reports,
    personalDetails,
    betas = [],
    searchValue = '',
    selectedOptions = [],
    excludeLogins = [],
) {
    return getOptions(reports, personalDetails, 0, {
        betas,
        searchValue: searchValue.trim(),
        selectedOptions,
        excludeDefaultRooms: true,
        includeRecentReports: true,
        includePersonalDetails: true,
        maxRecentReportsToShow: 5,
        excludeLogins,
    });
}

/**
 * Build the options for the Sidebar a.k.a. LHN
 *
 * @param {Object} reports
 * @param {Object} personalDetails
 * @param {Number} activeReportID
 * @param {String} priorityMode
 * @param {Array<String>} betas
 * @returns {Object}
 */
function getSidebarOptions(
    reports,
    personalDetails,
    activeReportID,
    priorityMode,
    betas,
) {
    let sideBarOptions = {
        prioritizeIOUDebts: true,
        prioritizeReportsWithDraftComments: true,
    };
    if (priorityMode === CONST.PRIORITY_MODE.GSD) {
        sideBarOptions = {
            hideReadReports: true,
            sortByAlphaAsc: true,
        };
    }

    return getOptions(reports, personalDetails, activeReportID, {
        betas,
        includeRecentReports: true,
        includeMultipleParticipantReports: true,
        maxRecentReportsToShow: 0, // Unlimited
        sortByLastMessageTimestamp: true,
        showChatPreviewLine: true,
        prioritizePinnedReports: true,
        ...sideBarOptions,
    });
}

/**
 * Helper method that returns the text to be used for the header's message and title (if any)
 *
 * @param {Boolean} hasSelectableOptions
 * @param {Boolean} hasUserToInvite
 * @param {String} searchValue
 * @param {Boolean} [maxParticipantsReached]
 * @return {String}
 */
function getHeaderMessage(hasSelectableOptions, hasUserToInvite, searchValue, maxParticipantsReached = false) {
    if (maxParticipantsReached) {
        return Localize.translate(preferredLocale, 'messages.maxParticipantsReached');
    }

    if (searchValue && CONST.REGEX.DIGITS_AND_PLUS.test(searchValue) && !Str.isValidPhone(searchValue)) {
        return Localize.translate(preferredLocale, 'messages.errorMessageInvalidPhone');
    }

    // Without a search value, it would be very confusing to see a search validation message.
    // Therefore, this skips the validation when there is no search value.
    if (searchValue && !hasSelectableOptions && !hasUserToInvite) {
        if (/^\d+$/.test(searchValue) && !Str.isValidPhone(searchValue)) {
            return Localize.translate(preferredLocale, 'messages.errorMessageInvalidPhone');
        }

        return Localize.translate(preferredLocale, 'common.noResultsFound');
    }

    return '';
}

/**
 * Returns the currency list for sections display
 *
 * @param {Object} currencyOptions
 * @param {String} searchValue
 * @returns {Array}
 */
function getCurrencyListForSections(currencyOptions, searchValue) {
    const filteredOptions = _.filter(currencyOptions, currencyOption => (
        isSearchStringMatch(searchValue, currencyOption.searchText)));

    return {
        // returns filtered options i.e. options with string match if search text is entered
        currencyOptions: filteredOptions,
    };
}

<<<<<<< HEAD
/**
 * Returns the appropriate icons for the given chat report using personalDetails if applicable
 *
 * @param {Object} report
 * @param {Object} personalDetails
 * @returns {Array<String>}
 */
function getReportIcons(report, personalDetails) {
    // Default rooms have a specific avatar so we can return any non-empty array
    if (ReportUtils.isChatRoom(report)) {
        return [''];
    }

    if (ReportUtils.isPolicyExpenseChat(report)) {
        const policyExpenseChatAvatarURL = lodashGet(policies, [
            `${ONYXKEYS.COLLECTION.POLICY}${report.policyID}`, 'avatarURL',
        ]);

        // Return the workspace avatar if the user is the owner of the policy expense chat
        if (report.isOwnPolicyExpenseChat) {
            return [policyExpenseChatAvatarURL];
        }

        // If the user is an admin, return avatar url of the other participant of the report
        // (their workspace chat) and the avatar url of the workspace
        return [lodashGet(personalDetails, [report.ownerEmail, 'avatarThumbnail']), policyExpenseChatAvatarURL];
    }

    const sortedParticipants = _.map(report.participants, dmParticipant => ({
        firstName: lodashGet(personalDetails, [dmParticipant, 'firstName'], ''),
        avatar: lodashGet(personalDetails, [dmParticipant, 'avatarThumbnail'], '')
            || getDefaultAvatar(dmParticipant),
    }))
        .sort((first, second) => first.firstName - second.firstName);
    return _.map(sortedParticipants, item => item.avatar);
}

/**
 * Flattens an array of sections into a single array of options.
 * Each object in this array is enhanced to have:
 *
 *   1. A `sectionIndex`, which represents the index of the section it came from
 *   2. An `index`, which represents the index of the option within the section it came from.
 *
 * @param {Array<Object>} sections
 * @returns {Array<Object>}
 */
function flattenSections(sections) {
    const allOptions = [];
    _.each(sections, (section, sectionIndex) => {
        _.each(section.data, (option, optionIndex) => {
            allOptions.push({
                ...option,
                sectionIndex,
                index: optionIndex,
            });
        });
    });
    return allOptions;
}

=======
>>>>>>> 6c53be1e
export {
    addSMSDomainIfPhoneNumber,
    isCurrentUser,
    getSearchOptions,
    getNewChatOptions,
    getSidebarOptions,
    getHeaderMessage,
    getPersonalDetailsForLogins,
    getCurrencyListForSections,
    getIOUConfirmationOptionsFromMyPersonalDetail,
    getIOUConfirmationOptionsFromParticipants,
<<<<<<< HEAD
    getDefaultAvatar,
    getReportIcons,
    flattenSections,
=======
>>>>>>> 6c53be1e
};<|MERGE_RESOLUTION|>--- conflicted
+++ resolved
@@ -766,44 +766,6 @@
     };
 }
 
-<<<<<<< HEAD
-/**
- * Returns the appropriate icons for the given chat report using personalDetails if applicable
- *
- * @param {Object} report
- * @param {Object} personalDetails
- * @returns {Array<String>}
- */
-function getReportIcons(report, personalDetails) {
-    // Default rooms have a specific avatar so we can return any non-empty array
-    if (ReportUtils.isChatRoom(report)) {
-        return [''];
-    }
-
-    if (ReportUtils.isPolicyExpenseChat(report)) {
-        const policyExpenseChatAvatarURL = lodashGet(policies, [
-            `${ONYXKEYS.COLLECTION.POLICY}${report.policyID}`, 'avatarURL',
-        ]);
-
-        // Return the workspace avatar if the user is the owner of the policy expense chat
-        if (report.isOwnPolicyExpenseChat) {
-            return [policyExpenseChatAvatarURL];
-        }
-
-        // If the user is an admin, return avatar url of the other participant of the report
-        // (their workspace chat) and the avatar url of the workspace
-        return [lodashGet(personalDetails, [report.ownerEmail, 'avatarThumbnail']), policyExpenseChatAvatarURL];
-    }
-
-    const sortedParticipants = _.map(report.participants, dmParticipant => ({
-        firstName: lodashGet(personalDetails, [dmParticipant, 'firstName'], ''),
-        avatar: lodashGet(personalDetails, [dmParticipant, 'avatarThumbnail'], '')
-            || getDefaultAvatar(dmParticipant),
-    }))
-        .sort((first, second) => first.firstName - second.firstName);
-    return _.map(sortedParticipants, item => item.avatar);
-}
-
 /**
  * Flattens an array of sections into a single array of options.
  * Each object in this array is enhanced to have:
@@ -828,8 +790,6 @@
     return allOptions;
 }
 
-=======
->>>>>>> 6c53be1e
 export {
     addSMSDomainIfPhoneNumber,
     isCurrentUser,
@@ -841,10 +801,5 @@
     getCurrencyListForSections,
     getIOUConfirmationOptionsFromMyPersonalDetail,
     getIOUConfirmationOptionsFromParticipants,
-<<<<<<< HEAD
-    getDefaultAvatar,
-    getReportIcons,
     flattenSections,
-=======
->>>>>>> 6c53be1e
 };