--- conflicted
+++ resolved
@@ -625,13 +625,9 @@
     const searchValue = parsedPhoneNumber.possible ? parsedPhoneNumber.number.e164 : searchInputValue;
 
     // Filter out all the reports that shouldn't be displayed
-<<<<<<< HEAD
     const filteredReports = _.filter(reports, (report) =>
-        ReportUtils.shouldReportBeInOptionList(report, Navigation.getReportIDFromRoute(), false, iouReports, betas, policies, isShareDestination),
+        ReportUtils.shouldReportBeInOptionList(report, Navigation.getTopmostReportId(), false, iouReports, betas, policies, isShareDestination),
     );
-=======
-    const filteredReports = _.filter(reports, (report) => ReportUtils.shouldReportBeInOptionList(report, Navigation.getTopmostReportId(), false, iouReports, betas, policies));
->>>>>>> afaf3371
 
     // Sorting the reports works like this:
     // - Order everything by the last message timestamp (descending)
