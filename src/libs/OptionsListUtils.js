/* eslint-disable no-continue */
import _ from 'underscore';
import Onyx from 'react-native-onyx';
import lodashOrderBy from 'lodash/orderBy';
import lodashGet from 'lodash/get';
import Str from 'expensify-common/lib/str';
import {parsePhoneNumber} from 'awesome-phonenumber';
import ONYXKEYS from '../ONYXKEYS';
import CONST from '../CONST';
import * as ReportUtils from './ReportUtils';
import * as Localize from './Localize';
import Permissions from './Permissions';
import * as CollectionUtils from './CollectionUtils';
import Navigation from './Navigation/Navigation';
import * as LoginUtils from './LoginUtils';
import * as LocalePhoneNumber from './LocalePhoneNumber';

/**
 * OptionsListUtils is used to build a list options passed to the OptionsList component. Several different UI views can
 * be configured to display different results based on the options passed to the private getOptions() method. Public
 * methods should be named for the views they build options for and then exported for use in a component.
 */

let currentUserLogin;
Onyx.connect({
    key: ONYXKEYS.SESSION,
    callback: (val) => (currentUserLogin = val && val.email),
});

let loginList;
Onyx.connect({
    key: ONYXKEYS.LOGIN_LIST,
    callback: (val) => (loginList = _.isEmpty(val) ? {} : val),
});

let preferredLocale;
Onyx.connect({
    key: ONYXKEYS.NVP_PREFERRED_LOCALE,
    callback: (val) => (preferredLocale = val || CONST.LOCALES.DEFAULT),
});

const policies = {};
Onyx.connect({
    key: ONYXKEYS.COLLECTION.POLICY,
    callback: (policy, key) => {
        if (!policy || !key || !policy.name) {
            return;
        }

        policies[key] = policy;
    },
});

const expenseReports = {};
const iouReports = {};
Onyx.connect({
    key: ONYXKEYS.COLLECTION.REPORT,
    callback: (report, key) => {
        if (!report || !key || !report.ownerEmail) {
            return;
        }

        if (ReportUtils.isExpenseReport(report)) {
            expenseReports[key] = report;
            return;
        }

        if (ReportUtils.isIOUReport(report)) {
            iouReports[key] = report;
        }
    },
});

const lastReportActions = {};
Onyx.connect({
    key: ONYXKEYS.COLLECTION.REPORT_ACTIONS,
    callback: (actions, key) => {
        if (!key || !actions) {
            return;
        }
        const reportID = CollectionUtils.extractCollectionItemID(key);
        lastReportActions[reportID] = _.last(_.toArray(actions));
    },
});

const policyExpenseReports = {};
Onyx.connect({
    key: ONYXKEYS.COLLECTION.REPORT,
    callback: (report, key) => {
        if (!ReportUtils.isPolicyExpenseChat(report)) {
            return;
        }
        policyExpenseReports[key] = report;
    },
});

/**
 * Get the options for a policy expense report.
 * @param {Object} report
 * @returns {Array}
 */
function getPolicyExpenseReportOptions(report) {
    if (!ReportUtils.isPolicyExpenseChat(report)) {
        return [];
    }
    const filteredPolicyExpenseReports = _.filter(policyExpenseReports, (policyExpenseReport) => policyExpenseReport.policyID === report.policyID);
    return _.map(filteredPolicyExpenseReports, (expenseReport) => {
        const policyExpenseChatAvatarSource = ReportUtils.getWorkspaceAvatar(expenseReport);
        return {
            ...expenseReport,
            keyForList: expenseReport.policyID,
            text: expenseReport.displayName,
            alternateText: Localize.translateLocal('workspace.common.workspace'),
            icons: [
                {
                    source: policyExpenseChatAvatarSource,
                    name: expenseReport.displayName,
                    type: CONST.ICON_TYPE_WORKSPACE,
                },
            ],
        };
    });
}

/**
 * Adds expensify SMS domain (@expensify.sms) if login is a phone number and if it's not included yet
 *
 * @param {String} login
 * @return {String}
 */
function addSMSDomainIfPhoneNumber(login) {
    const parsedPhoneNumber = parsePhoneNumber(login);
    if (parsedPhoneNumber.possible && !Str.isValidEmail(login)) {
        return parsedPhoneNumber.number.e164 + CONST.SMS.DOMAIN;
    }
    return login;
}

/**
 * Returns avatar data for a list of user logins
 *
 * @param {Array<String>} logins
 * @param {Object} personalDetails
 * @returns {Object}
 */
function getAvatarsForLogins(logins, personalDetails) {
    return _.map(logins, (login) => {
        const userPersonalDetail = lodashGet(personalDetails, login, {login, avatar: ''});
        return {
            source: ReportUtils.getAvatar(userPersonalDetail.avatar, userPersonalDetail.login),
            type: CONST.ICON_TYPE_AVATAR,
            name: userPersonalDetail.login,
        };
    });
}

/**
 * Returns the personal details for an array of logins
 *
 * @param {Array} logins
 * @param {Object} personalDetails
 * @returns {Object} – keys of the object are emails, values are PersonalDetails objects.
 */
function getPersonalDetailsForLogins(logins, personalDetails) {
    const personalDetailsForLogins = {};
    if (!personalDetails) {
        return personalDetailsForLogins;
    }
    _.chain(logins)

        // Somehow it's possible for the logins coming from report.participants to contain undefined values so we use compact to remove them.
        .compact()
        .each((login) => {
            let personalDetail = personalDetails[login];
            if (!personalDetail) {
                personalDetail = {
                    login,
                    displayName: LocalePhoneNumber.formatPhoneNumber(login),
                    avatar: ReportUtils.getDefaultAvatar(login),
                };
            }

            if (login === CONST.EMAIL.CONCIERGE) {
                personalDetail.avatar = CONST.CONCIERGE_ICON_URL;
            }

            personalDetailsForLogins[login] = personalDetail;
        });
    return personalDetailsForLogins;
}

/**
 * Return true if personal details data is ready, i.e. report list options can be created.
 * @param {Object} personalDetails
 * @returns {boolean}
 */
function isPersonalDetailsReady(personalDetails) {
    return !_.isEmpty(personalDetails) && !_.some(_.keys(personalDetails), key => !personalDetails[key].login);
}

/**
 * Get the participant options for a report.
 * @param {Object} report
 * @param {Array<Object>} personalDetails
 * @returns {Array}
 */
function getParticipantsOptions(report, personalDetails) {
    const participants = lodashGet(report, 'participants', []);
    return _.map(getPersonalDetailsForLogins(participants, personalDetails), (details) => ({
        keyForList: details.login,
        login: details.login,
        text: details.displayName,
        firstName: lodashGet(details, 'firstName', ''),
        lastName: lodashGet(details, 'lastName', ''),
        alternateText: Str.isSMSLogin(details.login || '') ? LocalePhoneNumber.formatPhoneNumber(details.login) : details.login,
        icons: [
            {
                source: ReportUtils.getAvatar(details.avatar, details.login),
                name: details.login,
                type: CONST.ICON_TYPE_AVATAR,
            },
        ],
        payPalMeAddress: lodashGet(details, 'payPalMeAddress', ''),
        phoneNumber: lodashGet(details, 'phoneNumber', ''),
    }));
}

/**
 * Constructs a Set with all possible names (displayName, firstName, lastName, email) for all participants in a report,
 * to be used in isSearchStringMatch.
 *
 * @param {Array<Object>} personalDetailList
 * @return {Set<String>}
 */
function getParticipantNames(personalDetailList) {
    // We use a Set because `Set.has(value)` on a Set of with n entries is up to n (or log(n)) times faster than
    // `_.contains(Array, value)` for an Array with n members.
    const participantNames = new Set();
    _.each(personalDetailList, (participant) => {
        if (participant.login) {
            participantNames.add(participant.login.toLowerCase());
        }
        if (participant.firstName) {
            participantNames.add(participant.firstName.toLowerCase());
        }
        if (participant.lastName) {
            participantNames.add(participant.lastName.toLowerCase());
        }
        if (participant.displayName) {
            participantNames.add(participant.displayName.toLowerCase());
        }
    });
    return participantNames;
}

/**
 * A very optimized method to remove duplicates from an array.
 * Taken from https://stackoverflow.com/a/9229821/9114791
 *
 * @param {Array} items
 * @returns {Array}
 */
function uniqFast(items) {
    const seenItems = {};
    const result = [];
    let j = 0;
    for (let i = 0; i < items.length; i++) {
        const item = items[i];
        if (seenItems[item] !== 1) {
            seenItems[item] = 1;
            result[j++] = item;
        }
    }
    return result;
}

/**
 * Returns a string with all relevant search terms.
 * Default should be serachable by policy/domain name but not by participants.
 *
 * This method must be incredibly performant. It was found to be a big performance bottleneck
 * when dealing with accounts that have thousands of reports. For loops are more efficient than _.each
 * Array.prototype.push.apply is faster than using the spread operator, and concat() is faster than push().
 *
 * @param {Object} report
 * @param {String} reportName
 * @param {Array} personalDetailList
 * @param {Boolean} isChatRoomOrPolicyExpenseChat
 * @return {String}
 */
function getSearchText(report, reportName, personalDetailList, isChatRoomOrPolicyExpenseChat) {
    let searchTerms = [];

    if (!isChatRoomOrPolicyExpenseChat) {
        for (let i = 0; i < personalDetailList.length; i++) {
            const personalDetail = personalDetailList[i];

            // The regex below is used to remove dots only from the local part of the user email (local-part@domain)
            // so that we can match emails that have dots without explicitly writing the dots (e.g: fistlast@domain will match first.last@domain)
            // More info https://github.com/Expensify/App/issues/8007
            searchTerms = searchTerms.concat([personalDetail.displayName, personalDetail.login, personalDetail.login.replace(/\.(?=[^\s@]*@)/g, '')]);
        }
    }
    if (report) {
        Array.prototype.push.apply(searchTerms, reportName.split(/[,\s]/));

        if (isChatRoomOrPolicyExpenseChat) {
            const chatRoomSubtitle = ReportUtils.getChatRoomSubtitle(report);

            Array.prototype.push.apply(searchTerms, chatRoomSubtitle.split(/[,\s]/));
        } else {
            searchTerms = searchTerms.concat(report.participants);
        }
    }

    return uniqFast(searchTerms).join(' ');
}

/**
 * Get an object of error messages keyed by microtime by combining all error objects related to the report.
 * @param {Object} report
 * @param {Object} reportActions
 * @returns {Object}
 */
function getAllReportErrors(report, reportActions) {
    const reportErrors = report.errors || {};
    const reportErrorFields = report.errorFields || {};
    const reportID = report.reportID;
    const reportsActions = reportActions[`${ONYXKEYS.COLLECTION.REPORT_ACTIONS}${reportID}`] || {};
    const reportActionErrors = _.reduce(
        reportsActions,
        (prevReportActionErrors, action) => (_.isEmpty(action.errors) ? prevReportActionErrors : _.extend(prevReportActionErrors, action.errors)),
        {},
    );

    // All error objects related to the report. Each object in the sources contains error messages keyed by microtime
    const errorSources = {
        reportErrors,
        ...reportErrorFields,
        reportActionErrors,
    };

    // Combine all error messages keyed by microtime into one object
    const allReportErrors = _.reduce(errorSources, (prevReportErrors, errors) => (_.isEmpty(errors) ? prevReportErrors : _.extend(prevReportErrors, errors)), {});

    return allReportErrors;
}

/**
 * Creates a report list option
 *
 * @param {Array<String>} logins
 * @param {Object} personalDetails
 * @param {Object} report
 * @param {Object} reportActions
 * @param {Object} options
 * @param {Boolean} [options.showChatPreviewLine]
 * @param {Boolean} [options.forcePolicyNamePreview]
 * @returns {Object}
 */
function createOption(logins, personalDetails, report, reportActions = {}, {showChatPreviewLine = false, forcePolicyNamePreview = false}) {
    const result = {
        text: null,
        alternateText: null,
        pendingAction: null,
        allReportErrors: null,
        brickRoadIndicator: null,
        icons: null,
        tooltipText: null,
        ownerEmail: null,
        subtitle: null,
        participantsList: null,
        login: null,
        reportID: null,
        phoneNumber: null,
        payPalMeAddress: null,
        hasDraftComment: false,
        keyForList: null,
        searchText: null,
        isDefaultRoom: false,
        isPinned: false,
        hasOutstandingIOU: false,
        iouReportID: null,
        isIOUReportOwner: null,
        iouReportAmount: 0,
        isChatRoom: false,
        isArchivedRoom: false,
        shouldShowSubscript: false,
        isPolicyExpenseChat: false,
    };

    const personalDetailMap = getPersonalDetailsForLogins(logins, personalDetails);
    const personalDetailList = _.values(personalDetailMap);
    const personalDetail = personalDetailList[0] || {};
    let hasMultipleParticipants = personalDetailList.length > 1;
    let subtitle;
    let reportName;

    result.participantsList = personalDetailList;

    if (report) {
        result.isChatRoom = ReportUtils.isChatRoom(report);
        result.isDefaultRoom = ReportUtils.isDefaultRoom(report);
        result.isArchivedRoom = ReportUtils.isArchivedRoom(report);
        result.isPolicyExpenseChat = ReportUtils.isPolicyExpenseChat(report);
        result.shouldShowSubscript = result.isPolicyExpenseChat && !report.isOwnPolicyExpenseChat && !result.isArchivedRoom;
        result.allReportErrors = getAllReportErrors(report, reportActions);
        result.brickRoadIndicator = !_.isEmpty(result.allReportErrors) ? CONST.BRICK_ROAD_INDICATOR_STATUS.ERROR : '';
        result.pendingAction = report.pendingFields ? report.pendingFields.addWorkspaceRoom || report.pendingFields.createChat : null;
        result.ownerEmail = report.ownerEmail;
        result.reportID = report.reportID;
        result.isUnread = ReportUtils.isUnread(report);
        result.hasDraftComment = report.hasDraft;
        result.isPinned = report.isPinned;
        result.iouReportID = report.iouReportID;
        result.keyForList = String(report.reportID);
        result.tooltipText = ReportUtils.getReportParticipantsTitle(report.participants || []);
        result.hasOutstandingIOU = report.hasOutstandingIOU;

        hasMultipleParticipants = personalDetailList.length > 1 || result.isChatRoom || result.isPolicyExpenseChat;
        subtitle = ReportUtils.getChatRoomSubtitle(report);

        let lastMessageTextFromReport = '';
        if (ReportUtils.isReportMessageAttachment({text: report.lastMessageText, html: report.lastMessageHtml})) {
            lastMessageTextFromReport = `[${Localize.translateLocal('common.attachment')}]`;
        } else {
            lastMessageTextFromReport = report ? report.lastMessageText : '';
        }

        const lastActorDetails = personalDetailMap[report.lastActorEmail] || null;
        let lastMessageText = hasMultipleParticipants && lastActorDetails && lastActorDetails.login !== currentUserLogin ? `${lastActorDetails.displayName}: ` : '';
        lastMessageText += report ? lastMessageTextFromReport : '';

        if (result.isArchivedRoom) {
            const archiveReason =
                (lastReportActions[report.reportID] && lastReportActions[report.reportID].originalMessage && lastReportActions[report.reportID].originalMessage.reason) ||
                CONST.REPORT.ARCHIVE_REASON.DEFAULT;
            lastMessageText = Localize.translate(preferredLocale, `reportArchiveReasons.${archiveReason}`, {
                displayName: archiveReason.displayName || report.lastActorEmail,
                policyName: ReportUtils.getPolicyName(report),
            });
        }

        if (result.isChatRoom || result.isPolicyExpenseChat) {
            result.alternateText = showChatPreviewLine && !forcePolicyNamePreview && lastMessageText ? lastMessageText : subtitle;
        } else {
            result.alternateText = showChatPreviewLine && lastMessageText ? lastMessageText : LocalePhoneNumber.formatPhoneNumber(personalDetail.login);
        }
        reportName = ReportUtils.getReportName(report);
    } else {
        const login = logins[0];
        reportName = ReportUtils.getDisplayNameForParticipant(login);
        result.keyForList = login;
        result.alternateText = LocalePhoneNumber.formatPhoneNumber(login);
    }

    result.isIOUReportOwner = ReportUtils.isIOUOwnedByCurrentUser(result, iouReports);
    result.iouReportAmount = ReportUtils.getIOUTotal(result, iouReports);

    if (!hasMultipleParticipants) {
        result.login = personalDetail.login;
        result.phoneNumber = personalDetail.phoneNumber;
        result.payPalMeAddress = personalDetail.payPalMeAddress;
    }

    result.text = reportName;
    result.searchText = getSearchText(report, reportName, personalDetailList, result.isChatRoom || result.isPolicyExpenseChat);
    result.icons = ReportUtils.getIcons(report, personalDetails, ReportUtils.getAvatar(personalDetail.avatar, personalDetail.login));
    result.subtitle = subtitle;

    return result;
}

/**
 * Searches for a match when provided with a value
 *
 * @param {String} searchValue
 * @param {String} searchText
 * @param {Set<String>} [participantNames]
 * @param {Boolean} isChatRoom
 * @returns {Boolean}
 */
function isSearchStringMatch(searchValue, searchText, participantNames = new Set(), isChatRoom = false) {
    const searchWords = _.compact(uniqFast([searchValue, ..._.map(searchValue.replace(/,/g, ' ').split(' '), (word) => word.trim())]));
    const valueToSearch = searchText && searchText.replace(new RegExp(/&nbsp;/g), '');
    return _.some(searchWords, (word) => {
        const matchRegex = new RegExp(Str.escapeForRegExp(word), 'i');
        return matchRegex.test(valueToSearch) || (!isChatRoom && participantNames.has(word));
    });
}

/**
 * Checks if the given userDetails is currentUser or not.
 *
 * @param {Object} userDetails
 * @returns {Boolean}
 */
function isCurrentUser(userDetails) {
    if (!userDetails) {
        return false;
    }

    // If user login is a mobile number, append sms domain if not appended already.
    const userDetailsLogin = addSMSDomainIfPhoneNumber(userDetails.login);

    if (currentUserLogin.toLowerCase() === userDetailsLogin.toLowerCase()) {
        return true;
    }

    // Check if userDetails login exists in loginList
    return _.some(_.keys(loginList), (login) => login.toLowerCase() === userDetailsLogin.toLowerCase());
}

/**
 * Build the options
 *
 * @param {Object} reports
 * @param {Object} personalDetails
 * @param {Object} options
 * @returns {Object}
 * @private
 */
<<<<<<< HEAD
function getOptions(reports, personalDetails, {
    reportActions = {},
    betas = [],
    selectedOptions = [],
    maxRecentReportsToShow = 0,
    excludeLogins = [],
    includeMultipleParticipantReports = false,
    includePersonalDetails = false,
    includeRecentReports = false,

    // When sortByReportTypeInSearch flag is true, recentReports will include the personalDetails options as well.
    sortByReportTypeInSearch = false,
    searchInputValue = '',
    showChatPreviewLine = false,
    sortPersonalDetailsByAlphaAsc = true,
    forcePolicyNamePreview = false,
    includeOwnedWorkspaceChats = false,
}) {
    if (!isPersonalDetailsReady(personalDetails)) {
        return {
            recentReports: [],
            personalDetails: [],
            userToInvite: null,
        };
    }

=======
function getOptions(
    reports,
    personalDetails,
    {
        reportActions = {},
        betas = [],
        selectedOptions = [],
        maxRecentReportsToShow = 0,
        excludeLogins = [],
        includeMultipleParticipantReports = false,
        includePersonalDetails = false,
        includeRecentReports = false,

        // When sortByReportTypeInSearch flag is true, recentReports will include the personalDetails options as well.
        sortByReportTypeInSearch = false,
        searchInputValue = '',
        showChatPreviewLine = false,
        sortPersonalDetailsByAlphaAsc = true,
        forcePolicyNamePreview = false,
        includeOwnedWorkspaceChats = false,
    },
) {
>>>>>>> 18c8f9a3
    let recentReportOptions = [];
    let personalDetailsOptions = [];
    const reportMapForLogins = {};
    const parsedPhoneNumber = parsePhoneNumber(LoginUtils.appendCountryCode(searchInputValue));
    const searchValue = parsedPhoneNumber.possible ? parsedPhoneNumber.number.e164 : searchInputValue;

    // Filter out all the reports that shouldn't be displayed
    const filteredReports = _.filter(reports, (report) =>
        ReportUtils.shouldReportBeInOptionList(report, Navigation.getReportIDFromRoute(), false, currentUserLogin, iouReports, betas, policies),
    );

    // Sorting the reports works like this:
    // - Order everything by the last message timestamp (descending)
    // - All archived reports should remain at the bottom
    const orderedReports = _.sortBy(filteredReports, (report) => {
        if (ReportUtils.isArchivedRoom(report)) {
            return CONST.DATE.UNIX_EPOCH;
        }

        return report.lastVisibleActionCreated;
    });
    orderedReports.reverse();

    const allReportOptions = [];
    _.each(orderedReports, (report) => {
        if (!report) {
            return;
        }

        const isChatRoom = ReportUtils.isChatRoom(report);
        const isPolicyExpenseChat = ReportUtils.isPolicyExpenseChat(report);
        const logins = report.participants || [];

        if (isPolicyExpenseChat && report.isOwnPolicyExpenseChat && !includeOwnedWorkspaceChats) {
            return;
        }

        // Save the report in the map if this is a single participant so we can associate the reportID with the
        // personal detail option later. Individuals should not be associated with single participant
        // policyExpenseChats or chatRooms since those are not people.
        if (logins.length <= 1 && !isPolicyExpenseChat && !isChatRoom) {
            reportMapForLogins[logins[0]] = report;
        }
        const isSearchingSomeonesPolicyExpenseChat = !report.isOwnPolicyExpenseChat && searchValue !== '';

        // Checks to see if the current user is the admin of the policy, if so the policy
        // name preview will be shown.
        const isPolicyChatAdmin = ReportUtils.isPolicyExpenseChatAdmin(report, policies);

        allReportOptions.push(
            createOption(logins, personalDetails, report, reportActions, {
                showChatPreviewLine,
                forcePolicyNamePreview: isPolicyExpenseChat ? isSearchingSomeonesPolicyExpenseChat || isPolicyChatAdmin : forcePolicyNamePreview,
            }),
        );
    });

    let allPersonalDetailsOptions = _.map(personalDetails, (personalDetail) =>
        createOption([personalDetail.login], personalDetails, reportMapForLogins[personalDetail.login], reportActions, {
            showChatPreviewLine,
            forcePolicyNamePreview,
        }),
    );

    if (sortPersonalDetailsByAlphaAsc) {
        // PersonalDetails should be ordered Alphabetically by default - https://github.com/Expensify/App/issues/8220#issuecomment-1104009435
        allPersonalDetailsOptions = lodashOrderBy(allPersonalDetailsOptions, [(personalDetail) => personalDetail.text && personalDetail.text.toLowerCase()], 'asc');
    }

    // Always exclude already selected options and the currently logged in user
    const loginOptionsToExclude = [...selectedOptions, {login: currentUserLogin}];

    _.each(excludeLogins, (login) => {
        loginOptionsToExclude.push({login});
    });

    if (includeRecentReports) {
        for (let i = 0; i < allReportOptions.length; i++) {
            const reportOption = allReportOptions[i];
            const isCurrentUserOwnedPolicyExpenseChatThatShouldShow =
                reportOption.isPolicyExpenseChat && reportOption.ownerEmail === currentUserLogin && includeOwnedWorkspaceChats && !reportOption.isArchivedRoom;

            // Stop adding options to the recentReports array when we reach the maxRecentReportsToShow value
            if (!isCurrentUserOwnedPolicyExpenseChatThatShouldShow && recentReportOptions.length > 0 && recentReportOptions.length === maxRecentReportsToShow) {
                break;
            }

            // Skip if we aren't including multiple participant reports and this report has multiple participants
            if (!isCurrentUserOwnedPolicyExpenseChatThatShouldShow && !includeMultipleParticipantReports && !reportOption.login) {
                continue;
            }

            // Check the report to see if it has a single participant and if the participant is already selected
            if (reportOption.login && _.some(loginOptionsToExclude, (option) => option.login === reportOption.login)) {
                continue;
            }

            // Finally check to see if this option is a match for the provided search string if we have one
            const {searchText, participantsList, isChatRoom} = reportOption;
            const participantNames = getParticipantNames(participantsList);
            if (searchValue && !isSearchStringMatch(searchValue, searchText, participantNames, isChatRoom)) {
                continue;
            }

            recentReportOptions.push(reportOption);

            // Add this login to the exclude list so it won't appear when we process the personal details
            if (reportOption.login) {
                loginOptionsToExclude.push({login: reportOption.login});
            }
        }
    }

    if (includePersonalDetails) {
        // Next loop over all personal details removing any that are selectedUsers or recentChats
        _.each(allPersonalDetailsOptions, (personalDetailOption) => {
            if (_.some(loginOptionsToExclude, (loginOptionToExclude) => loginOptionToExclude.login === personalDetailOption.login)) {
                return;
            }
            const {searchText, participantsList, isChatRoom} = personalDetailOption;
            const participantNames = getParticipantNames(participantsList);
            if (searchValue && !isSearchStringMatch(searchValue, searchText, participantNames, isChatRoom)) {
                return;
            }
            personalDetailsOptions.push(personalDetailOption);
        });
    }

    let userToInvite = null;
    const noOptions = recentReportOptions.length + personalDetailsOptions.length === 0;
    const noOptionsMatchExactly = !_.find(personalDetailsOptions.concat(recentReportOptions), (option) => option.login === searchValue.toLowerCase());

    if (
        searchValue &&
        (noOptions || noOptionsMatchExactly) &&
        !isCurrentUser({login: searchValue}) &&
        _.every(selectedOptions, (option) => option.login !== searchValue) &&
        ((Str.isValidEmail(searchValue) && !Str.isDomainEmail(searchValue)) || parsedPhoneNumber.possible) &&
        !_.find(loginOptionsToExclude, (loginOptionToExclude) => loginOptionToExclude.login === addSMSDomainIfPhoneNumber(searchValue).toLowerCase()) &&
        (searchValue !== CONST.EMAIL.CHRONOS || Permissions.canUseChronos(betas))
    ) {
        userToInvite = createOption([searchValue], personalDetails, null, reportActions, {
            showChatPreviewLine,
        });

        // If user doesn't exist, use a default avatar
        userToInvite.icons = [
            {
                source: ReportUtils.getAvatar('', searchValue),
                name: searchValue,
                type: CONST.ICON_TYPE_AVATAR,
            },
        ];
    }

    // If we are prioritizing 1:1 chats in search, do it only once we started searching
    if (sortByReportTypeInSearch && searchValue !== '') {
        // When sortByReportTypeInSearch is true, recentReports will be returned with all the reports including personalDetailsOptions in the correct Order.
        recentReportOptions.push(...personalDetailsOptions);
        personalDetailsOptions = [];
        recentReportOptions = lodashOrderBy(
            recentReportOptions,
            [
                (option) => {
                    if (option.isChatRoom || option.isArchivedRoom) {
                        return 3;
                    }
                    if (!option.login) {
                        return 2;
                    }
                    if (option.login.toLowerCase() !== searchValue.toLowerCase()) {
                        return 1;
                    }

                    // When option.login is an exact match with the search value, returning 0 puts it at the top of the option list
                    return 0;
                },
            ],
            ['asc'],
        );
    }

    return {
        personalDetails: personalDetailsOptions,
        recentReports: recentReportOptions,
        userToInvite,
    };
}

/**
 * Build the options for the Search view
 *
 * @param {Object} reports
 * @param {Object} personalDetails
 * @param {String} searchValue
 * @param {Array<String>} betas
 * @returns {Object}
 */
function getSearchOptions(reports, personalDetails, searchValue = '', betas) {
    return getOptions(reports, personalDetails, {
        betas,
        searchInputValue: searchValue.trim(),
        includeRecentReports: true,
        includeMultipleParticipantReports: true,
        maxRecentReportsToShow: 0, // Unlimited
        sortByReportTypeInSearch: true,
        showChatPreviewLine: true,
        includePersonalDetails: true,
        forcePolicyNamePreview: true,
        includeOwnedWorkspaceChats: true,
    });
}

/**
 * Build the IOUConfirmation options for showing MyPersonalDetail
 *
 * @param {Object} myPersonalDetail
 * @param {String} amountText
 * @returns {Object}
 */
function getIOUConfirmationOptionsFromMyPersonalDetail(myPersonalDetail, amountText) {
    return {
        text: myPersonalDetail.displayName,
        alternateText: myPersonalDetail.login,
        icons: [
            {
                source: ReportUtils.getAvatar(myPersonalDetail.avatar, myPersonalDetail.login),
                name: myPersonalDetail.login,
                type: CONST.ICON_TYPE_AVATAR,
            },
        ],
        descriptiveText: amountText,
        login: myPersonalDetail.login,
    };
}

/**
 * Build the IOUConfirmationOptions for showing participants
 *
 * @param {Array} participants
 * @param {String} amountText
 * @returns {Array}
 */
function getIOUConfirmationOptionsFromParticipants(participants, amountText) {
    return _.map(participants, (participant) => ({
        ...participant,
        descriptiveText: amountText,
    }));
}

/**
 * Build the options for the New Group view
 *
 * @param {Object} reports
 * @param {Object} personalDetails
 * @param {Array<String>} [betas]
 * @param {String} [searchValue]
 * @param {Array} [selectedOptions]
 * @param {Array} [excludeLogins]
 * @param {Boolean} [includeOwnedWorkspaceChats]
 * @returns {Object}
 */
function getNewChatOptions(reports, personalDetails, betas = [], searchValue = '', selectedOptions = [], excludeLogins = [], includeOwnedWorkspaceChats = false) {
    return getOptions(reports, personalDetails, {
        betas,
        searchInputValue: searchValue.trim(),
        selectedOptions,
        includeRecentReports: true,
        includePersonalDetails: true,
        maxRecentReportsToShow: 5,
        excludeLogins,
        includeOwnedWorkspaceChats,
    });
}

/**
 * Build the options for the Share Destination for a Task
 * *
 * @param {Object} reports
 * @param {Object} personalDetails
 * @param {Array<String>} [betas]
 * @param {String} [searchValue]
 * @param {Array} [selectedOptions]
 * @param {Array} [excludeLogins]
 * @param {Boolean} [includeOwnedWorkspaceChats]
 * @returns {Object}
 *
 */

function getShareDestinationOptions(reports, personalDetails, betas = [], searchValue = '', selectedOptions = [], excludeLogins = [], includeOwnedWorkspaceChats = true) {
    return getOptions(reports, personalDetails, {
        betas,
        searchInputValue: searchValue.trim(),
        selectedOptions,
        maxRecentReportsToShow: 5,
        includeRecentReports: true,
        includeMultipleParticipantReports: true,
        includePersonalDetails: true,
        excludeLogins,
        includeOwnedWorkspaceChats,
    });
}

/**
 * Build the options for the Workspace Member Invite view
 *
 * @param {Object} personalDetails
 * @param {Array<String>} betas
 * @param {String} searchValue
 * @param {Array} excludeLogins
 * @returns {Object}
 */
function getMemberInviteOptions(personalDetails, betas = [], searchValue = '', excludeLogins = []) {
    return getOptions([], personalDetails, {
        betas,
        searchInputValue: searchValue.trim(),
        includePersonalDetails: true,
        excludeLogins,
        sortPersonalDetailsByAlphaAsc: false,
    });
}

/**
 * Helper method that returns the text to be used for the header's message and title (if any)
 *
 * @param {Boolean} hasSelectableOptions
 * @param {Boolean} hasUserToInvite
 * @param {String} searchValue
 * @param {Boolean} [maxParticipantsReached]
 * @return {String}
 */
function getHeaderMessage(hasSelectableOptions, hasUserToInvite, searchValue, maxParticipantsReached = false) {
    if (maxParticipantsReached) {
        return Localize.translate(preferredLocale, 'common.maxParticipantsReached', {count: CONST.REPORT.MAXIMUM_PARTICIPANTS});
    }

    const isValidPhone = parsePhoneNumber(LoginUtils.appendCountryCode(searchValue)).possible;

    const isValidEmail = Str.isValidEmail(searchValue);

    if (searchValue && CONST.REGEX.DIGITS_AND_PLUS.test(searchValue) && !isValidPhone) {
        return Localize.translate(preferredLocale, 'messages.errorMessageInvalidPhone');
    }

    // Without a search value, it would be very confusing to see a search validation message.
    // Therefore, this skips the validation when there is no search value.
    if (searchValue && !hasSelectableOptions && !hasUserToInvite) {
        if (/^\d+$/.test(searchValue) && !isValidPhone) {
            return Localize.translate(preferredLocale, 'messages.errorMessageInvalidPhone');
        }
        if (/@/.test(searchValue) && !isValidEmail) {
            return Localize.translate(preferredLocale, 'messages.errorMessageInvalidEmail');
        }

        return Localize.translate(preferredLocale, 'common.noResultsFound');
    }

    return '';
}

export {
    addSMSDomainIfPhoneNumber,
    getAvatarsForLogins,
    isCurrentUser,
    isPersonalDetailsReady,
    getSearchOptions,
    getNewChatOptions,
    getShareDestinationOptions,
    getMemberInviteOptions,
    getHeaderMessage,
    getPersonalDetailsForLogins,
    getIOUConfirmationOptionsFromMyPersonalDetail,
    getIOUConfirmationOptionsFromParticipants,
    getSearchText,
    getAllReportErrors,
    getPolicyExpenseReportOptions,
    getParticipantsOptions,
    isSearchStringMatch,
};<|MERGE_RESOLUTION|>--- conflicted
+++ resolved
@@ -520,34 +520,6 @@
  * @returns {Object}
  * @private
  */
-<<<<<<< HEAD
-function getOptions(reports, personalDetails, {
-    reportActions = {},
-    betas = [],
-    selectedOptions = [],
-    maxRecentReportsToShow = 0,
-    excludeLogins = [],
-    includeMultipleParticipantReports = false,
-    includePersonalDetails = false,
-    includeRecentReports = false,
-
-    // When sortByReportTypeInSearch flag is true, recentReports will include the personalDetails options as well.
-    sortByReportTypeInSearch = false,
-    searchInputValue = '',
-    showChatPreviewLine = false,
-    sortPersonalDetailsByAlphaAsc = true,
-    forcePolicyNamePreview = false,
-    includeOwnedWorkspaceChats = false,
-}) {
-    if (!isPersonalDetailsReady(personalDetails)) {
-        return {
-            recentReports: [],
-            personalDetails: [],
-            userToInvite: null,
-        };
-    }
-
-=======
 function getOptions(
     reports,
     personalDetails,
@@ -560,7 +532,6 @@
         includeMultipleParticipantReports = false,
         includePersonalDetails = false,
         includeRecentReports = false,
-
         // When sortByReportTypeInSearch flag is true, recentReports will include the personalDetails options as well.
         sortByReportTypeInSearch = false,
         searchInputValue = '',
@@ -570,7 +541,14 @@
         includeOwnedWorkspaceChats = false,
     },
 ) {
->>>>>>> 18c8f9a3
+    if (!isPersonalDetailsReady(personalDetails)) {
+        return {
+            recentReports: [],
+            personalDetails: [],
+            userToInvite: null,
+        };
+    }
+
     let recentReportOptions = [];
     let personalDetailsOptions = [];
     const reportMapForLogins = {};
