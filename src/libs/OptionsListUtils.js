/* eslint-disable no-continue */
import _ from 'underscore';
import Onyx from 'react-native-onyx';
import lodashOrderBy from 'lodash/orderBy';
import lodashGet from 'lodash/get';
import Str from 'expensify-common/lib/str';
import {parsePhoneNumber} from 'awesome-phonenumber';
import ONYXKEYS from '../ONYXKEYS';
import CONST from '../CONST';
import * as ReportUtils from './ReportUtils';
import * as Localize from './Localize';
import Permissions from './Permissions';
import * as CollectionUtils from './CollectionUtils';
import Navigation from './Navigation/Navigation';
import * as LoginUtils from './LoginUtils';
import * as LocalePhoneNumber from './LocalePhoneNumber';
import * as UserUtils from './UserUtils';
import * as ReportActionUtils from './ReportActionsUtils';
import * as PersonalDetailsUtils from './PersonalDetailsUtils';

/**
 * OptionsListUtils is used to build a list options passed to the OptionsList component. Several different UI views can
 * be configured to display different results based on the options passed to the private getOptions() method. Public
 * methods should be named for the views they build options for and then exported for use in a component.
 */

let currentUserLogin;
let currentUserAccountID;
Onyx.connect({
    key: ONYXKEYS.SESSION,
    callback: (val) => {
        currentUserLogin = val && val.email;
        currentUserAccountID = val && val.accountID;
    },
});

let loginList;
Onyx.connect({
    key: ONYXKEYS.LOGIN_LIST,
    callback: (val) => (loginList = _.isEmpty(val) ? {} : val),
});

let allPersonalDetails;
Onyx.connect({
    key: ONYXKEYS.PERSONAL_DETAILS_LIST,
    callback: (val) => (allPersonalDetails = _.isEmpty(val) ? {} : val),
});

let preferredLocale;
Onyx.connect({
    key: ONYXKEYS.NVP_PREFERRED_LOCALE,
    callback: (val) => (preferredLocale = val || CONST.LOCALES.DEFAULT),
});

const policies = {};
Onyx.connect({
    key: ONYXKEYS.COLLECTION.POLICY,
    callback: (policy, key) => {
        if (!policy || !key || !policy.name) {
            return;
        }

        policies[key] = policy;
    },
});

const lastReportActions = {};
const allSortedReportActions = {};
Onyx.connect({
    key: ONYXKEYS.COLLECTION.REPORT_ACTIONS,
    callback: (actions, key) => {
        if (!key || !actions) {
            return;
        }
        const sortedReportActions = ReportActionUtils.getSortedReportActions(_.toArray(actions), true);
        const reportID = CollectionUtils.extractCollectionItemID(key);
        allSortedReportActions[reportID] = sortedReportActions;
        lastReportActions[reportID] = _.first(sortedReportActions);
    },
});

const policyExpenseReports = {};
Onyx.connect({
    key: ONYXKEYS.COLLECTION.REPORT,
    callback: (report, key) => {
        if (!ReportUtils.isPolicyExpenseChat(report)) {
            return;
        }
        policyExpenseReports[key] = report;
    },
});

/**
 * Get the options for a policy expense report.
 * @param {Object} report
 * @returns {Array}
 */
function getPolicyExpenseReportOptions(report) {
    const expenseReport = policyExpenseReports[`${ONYXKEYS.COLLECTION.REPORT}${report.reportID}`];
    const policyExpenseChatAvatarSource = ReportUtils.getWorkspaceAvatar(expenseReport);
    return [
        {
            ...expenseReport,
            keyForList: expenseReport.policyID,
            text: expenseReport.displayName,
            alternateText: Localize.translateLocal('workspace.common.workspace'),
            icons: [
                {
                    source: policyExpenseChatAvatarSource,
                    name: expenseReport.displayName,
                    type: CONST.ICON_TYPE_WORKSPACE,
                },
            ],
            selected: report.selected,
            isPolicyExpenseChat: true,
        },
    ];
}

/**
 * Adds expensify SMS domain (@expensify.sms) if login is a phone number and if it's not included yet
 *
 * @param {String} login
 * @return {String}
 */
function addSMSDomainIfPhoneNumber(login) {
    const parsedPhoneNumber = parsePhoneNumber(login);
    if (parsedPhoneNumber.possible && !Str.isValidEmail(login)) {
        return parsedPhoneNumber.number.e164 + CONST.SMS.DOMAIN;
    }
    return login;
}

/**
 * Returns avatar data for a list of user accountIDs
 *
 * @param {Array<Number>} accountIDs
 * @param {Object} personalDetails
 * @param {Object} defaultValues {login: accountID} In workspace invite page, when new user is added we pass available data to opt in
 * @returns {Object}
 */
function getAvatarsForAccountIDs(accountIDs, personalDetails, defaultValues = {}) {
    const reversedDefaultValues = {};
    _.map(Object.entries(defaultValues), (item) => {
        reversedDefaultValues[item[1]] = item[0];
    });

    return _.map(accountIDs, (accountID) => {
        const login = lodashGet(reversedDefaultValues, accountID, '');
        const userPersonalDetail = lodashGet(personalDetails, accountID, {login, accountID, avatar: ''});
        return {
            id: accountID,
            source: UserUtils.getAvatar(userPersonalDetail.avatar, userPersonalDetail.accountID),
            type: CONST.ICON_TYPE_AVATAR,
            name: userPersonalDetail.login,
        };
    });
}

/**
 * Returns the personal details for an array of accountIDs
 *
 * @param {Array} accountIDs
 * @param {Object} personalDetails
 * @returns {Object} – keys of the object are emails, values are PersonalDetails objects.
 */
function getPersonalDetailsForAccountIDs(accountIDs, personalDetails) {
    const personalDetailsForAccountIDs = {};
    if (!personalDetails) {
        return personalDetailsForAccountIDs;
    }
    _.each(accountIDs, (accountID) => {
        const cleanAccountID = Number(accountID);
        let personalDetail = personalDetails[accountID];
        if (!personalDetail) {
            personalDetail = {
                avatar: UserUtils.getDefaultAvatar(cleanAccountID),
            };
        }

        if (cleanAccountID === CONST.ACCOUNT_ID.CONCIERGE) {
            personalDetail.avatar = CONST.CONCIERGE_ICON_URL;
        }

        personalDetail.accountID = cleanAccountID;
        personalDetailsForAccountIDs[cleanAccountID] = personalDetail;
    });
    return personalDetailsForAccountIDs;
}

/**
 * Return true if personal details data is ready, i.e. report list options can be created.
 * @param {Object} personalDetails
 * @returns {Boolean}
 */
function isPersonalDetailsReady(personalDetails) {
    return !_.isEmpty(personalDetails) && _.some(_.keys(personalDetails), (key) => personalDetails[key].accountID);
}

/**
 * Get the participant options for a report.
 * @param {Array<Object>} participants
 * @param {Array<Object>} personalDetails
 * @returns {Array}
 */
function getParticipantsOptions(participants, personalDetails) {
    const details = getPersonalDetailsForAccountIDs(_.pluck(participants, 'accountID'), personalDetails);
    return _.map(participants, (participant) => {
        const detail = details[participant.accountID];
        const login = detail.login || participant.login;
        const displayName = detail.displayName || LocalePhoneNumber.formatPhoneNumber(login);
        return {
            keyForList: String(detail.accountID),
            login,
            accountID: detail.accountID,
            text: displayName,
            firstName: lodashGet(detail, 'firstName', ''),
            lastName: lodashGet(detail, 'lastName', ''),
            alternateText: LocalePhoneNumber.formatPhoneNumber(login) || displayName,
            icons: [
                {
                    source: UserUtils.getAvatar(detail.avatar, detail.accountID),
                    name: login,
                    type: CONST.ICON_TYPE_AVATAR,
                    id: detail.accountID,
                },
            ],
            payPalMeAddress: lodashGet(detail, 'payPalMeAddress', ''),
            phoneNumber: lodashGet(detail, 'phoneNumber', ''),
            selected: participant.selected,
        };
    });
}

/**
 * Constructs a Set with all possible names (displayName, firstName, lastName, email) for all participants in a report,
 * to be used in isSearchStringMatch.
 *
 * @param {Array<Object>} personalDetailList
 * @return {Set<String>}
 */
function getParticipantNames(personalDetailList) {
    // We use a Set because `Set.has(value)` on a Set of with n entries is up to n (or log(n)) times faster than
    // `_.contains(Array, value)` for an Array with n members.
    const participantNames = new Set();
    _.each(personalDetailList, (participant) => {
        if (participant.login) {
            participantNames.add(participant.login.toLowerCase());
        }
        if (participant.firstName) {
            participantNames.add(participant.firstName.toLowerCase());
        }
        if (participant.lastName) {
            participantNames.add(participant.lastName.toLowerCase());
        }
        if (participant.displayName) {
            participantNames.add(participant.displayName.toLowerCase());
        }
    });
    return participantNames;
}

/**
 * A very optimized method to remove duplicates from an array.
 * Taken from https://stackoverflow.com/a/9229821/9114791
 *
 * @param {Array} items
 * @returns {Array}
 */
function uniqFast(items) {
    const seenItems = {};
    const result = [];
    let j = 0;
    for (let i = 0; i < items.length; i++) {
        const item = items[i];
        if (seenItems[item] !== 1) {
            seenItems[item] = 1;
            result[j++] = item;
        }
    }
    return result;
}

/**
 * Returns a string with all relevant search terms.
 * Default should be serachable by policy/domain name but not by participants.
 *
 * This method must be incredibly performant. It was found to be a big performance bottleneck
 * when dealing with accounts that have thousands of reports. For loops are more efficient than _.each
 * Array.prototype.push.apply is faster than using the spread operator, and concat() is faster than push().
 *
 * @param {Object} report
 * @param {String} reportName
 * @param {Array} personalDetailList
 * @param {Boolean} isChatRoomOrPolicyExpenseChat
 * @param {Boolean} isThread
 * @return {String}
 */
function getSearchText(report, reportName, personalDetailList, isChatRoomOrPolicyExpenseChat, isThread) {
    let searchTerms = [];

    if (!isChatRoomOrPolicyExpenseChat) {
        for (let i = 0; i < personalDetailList.length; i++) {
            const personalDetail = personalDetailList[i];

            if (personalDetail.login) {
                // The regex below is used to remove dots only from the local part of the user email (local-part@domain)
                // so that we can match emails that have dots without explicitly writing the dots (e.g: fistlast@domain will match first.last@domain)
                // More info https://github.com/Expensify/App/issues/8007
                searchTerms = searchTerms.concat([personalDetail.displayName, personalDetail.login, personalDetail.login.replace(/\.(?=[^\s@]*@)/g, '')]);
            }
        }
    }
    if (report) {
        Array.prototype.push.apply(searchTerms, reportName.split(/[,\s]/));

        if (isThread) {
            const title = ReportUtils.getReportName(report);
            const chatRoomSubtitle = ReportUtils.getChatRoomSubtitle(report);

            Array.prototype.push.apply(searchTerms, title.split(/[,\s]/));
            Array.prototype.push.apply(searchTerms, chatRoomSubtitle.split(/[,\s]/));
        } else if (isChatRoomOrPolicyExpenseChat) {
            const chatRoomSubtitle = ReportUtils.getChatRoomSubtitle(report);

            Array.prototype.push.apply(searchTerms, chatRoomSubtitle.split(/[,\s]/));
        } else {
            const participantAccountIDs = report.participantAccountIDs || [];
            for (let i = 0; i < participantAccountIDs.length; i++) {
                const accountID = participantAccountIDs[i];

                if (allPersonalDetails[accountID] && allPersonalDetails[accountID].login) {
                    searchTerms = searchTerms.concat(allPersonalDetails[accountID].login);
                }
            }
        }
    }

    return uniqFast(searchTerms).join(' ');
}

/**
 * Get an object of error messages keyed by microtime by combining all error objects related to the report.
 * @param {Object} report
 * @param {Object} reportActions
 * @returns {Object}
 */
function getAllReportErrors(report, reportActions) {
    const reportErrors = report.errors || {};
    const reportErrorFields = report.errorFields || {};
    const reportID = report.reportID;
    const reportsActions = reportActions[`${ONYXKEYS.COLLECTION.REPORT_ACTIONS}${reportID}`] || {};
    const reportActionErrors = _.reduce(
        reportsActions,
        (prevReportActionErrors, action) => (_.isEmpty(action.errors) ? prevReportActionErrors : _.extend(prevReportActionErrors, action.errors)),
        {},
    );

    // All error objects related to the report. Each object in the sources contains error messages keyed by microtime
    const errorSources = {
        reportErrors,
        ...reportErrorFields,
        reportActionErrors,
    };

    // Combine all error messages keyed by microtime into one object
    const allReportErrors = _.reduce(errorSources, (prevReportErrors, errors) => (_.isEmpty(errors) ? prevReportErrors : _.extend(prevReportErrors, errors)), {});

    return allReportErrors;
}

/**
 * Get the last message text from the report directly or from other sources for special cases.
 * @param {Object} report
 * @returns {String}
 */
function getLastMessageTextForReport(report) {
    const lastReportAction = lastReportActions[report.reportID];
    let lastMessageTextFromReport = '';

    if (ReportUtils.isReportMessageAttachment({text: report.lastMessageText, html: report.lastMessageHtml, translationKey: report.lastMessageTranslationKey})) {
        lastMessageTextFromReport = `[${Localize.translateLocal(report.lastMessageTranslationKey || 'common.attachment')}]`;
    } else if (ReportActionUtils.isReportPreviewAction(lastReportAction)) {
        const iouReport = ReportUtils.getReport(ReportActionUtils.getIOUReportIDFromReportActionPreview(lastReportAction));
        lastMessageTextFromReport = ReportUtils.getReportPreviewMessage(iouReport, lastReportAction);
    } else {
        lastMessageTextFromReport = report ? report.lastMessageText || '' : '';

        // Yeah this is a bit ugly. If the latest report action that is not a whisper has been moderated as pending remove
        // then set the last message text to the text of the latest visible action that is not a whisper or the report creation message.
        const lastNonWhisper = _.find(allSortedReportActions[report.reportID], (action) => !ReportActionUtils.isWhisperAction(action)) || {};
        if (ReportActionUtils.isPendingRemove(lastNonWhisper)) {
<<<<<<< HEAD
            const latestVisibleAction =
                _.find(
                    allSortedReportActions[report.reportID],
                    (action) =>
                        ReportActionUtils.shouldReportActionBeVisible(action, action.reportActionID) &&
                        !ReportActionUtils.isWhisperAction(action) &&
                        !ReportActionUtils.isCreatedAction(action),
                ) || {};
=======
            const latestVisibleAction = _.find(allSortedReportActions[report.reportID], (action) => ReportActionUtils.shouldReportActionBeVisibleAsLastAction(action)) || {};
>>>>>>> 4f103255
            lastMessageTextFromReport = lodashGet(latestVisibleAction, 'message[0].text', '');
        }
    }
    return lastMessageTextFromReport;
}

/**
 * Creates a report list option
 *
 * @param {Array<Number>} accountIDs
 * @param {Object} personalDetails
 * @param {Object} report
 * @param {Object} reportActions
 * @param {Object} options
 * @param {Boolean} [options.showChatPreviewLine]
 * @param {Boolean} [options.forcePolicyNamePreview]
 * @returns {Object}
 */
function createOption(accountIDs, personalDetails, report, reportActions = {}, {showChatPreviewLine = false, forcePolicyNamePreview = false}) {
    const result = {
        text: null,
        alternateText: null,
        pendingAction: null,
        allReportErrors: null,
        brickRoadIndicator: null,
        icons: null,
        tooltipText: null,
        ownerAccountID: null,
        subtitle: null,
        participantsList: null,
        accountID: 0,
        login: null,
        reportID: null,
        phoneNumber: null,
        payPalMeAddress: null,
        hasDraftComment: false,
        keyForList: null,
        searchText: null,
        isDefaultRoom: false,
        isPinned: false,
        hasOutstandingIOU: false,
        isWaitingOnBankAccount: false,
        iouReportID: null,
        isIOUReportOwner: null,
        iouReportAmount: 0,
        isChatRoom: false,
        isArchivedRoom: false,
        shouldShowSubscript: false,
        isPolicyExpenseChat: false,
        isExpenseReport: false,
    };

    const personalDetailMap = getPersonalDetailsForAccountIDs(accountIDs, personalDetails);
    const personalDetailList = _.values(personalDetailMap);
    const personalDetail = personalDetailList[0] || {};
    let hasMultipleParticipants = personalDetailList.length > 1;
    let subtitle;
    let reportName;

    result.participantsList = personalDetailList;

    if (report) {
        result.isChatRoom = ReportUtils.isChatRoom(report);
        result.isDefaultRoom = ReportUtils.isDefaultRoom(report);
        result.isArchivedRoom = ReportUtils.isArchivedRoom(report);
        result.isPolicyExpenseChat = ReportUtils.isPolicyExpenseChat(report);
        result.isExpenseReport = ReportUtils.isExpenseReport(report);
        result.isMoneyRequestReport = ReportUtils.isMoneyRequestReport(report);
        result.isThread = ReportUtils.isChatThread(report);
        result.isTaskReport = ReportUtils.isTaskReport(report);
        result.shouldShowSubscript = ReportUtils.shouldReportShowSubscript(report);
        result.allReportErrors = getAllReportErrors(report, reportActions);
        result.brickRoadIndicator = !_.isEmpty(result.allReportErrors) ? CONST.BRICK_ROAD_INDICATOR_STATUS.ERROR : '';
        result.pendingAction = report.pendingFields ? report.pendingFields.addWorkspaceRoom || report.pendingFields.createChat : null;
        result.ownerAccountID = report.ownerAccountID;
        result.reportID = report.reportID;
        result.isUnread = ReportUtils.isUnread(report);
        result.hasDraftComment = report.hasDraft;
        result.isPinned = report.isPinned;
        result.iouReportID = report.iouReportID;
        result.keyForList = String(report.reportID);
        result.tooltipText = ReportUtils.getReportParticipantsTitle(report.participantAccountIDs || []);
        result.hasOutstandingIOU = report.hasOutstandingIOU;
        result.isWaitingOnBankAccount = report.isWaitingOnBankAccount;

        hasMultipleParticipants = personalDetailList.length > 1 || result.isChatRoom || result.isPolicyExpenseChat;
        subtitle = ReportUtils.getChatRoomSubtitle(report);

        const lastMessageTextFromReport = getLastMessageTextForReport(report);
        const lastActorDetails = personalDetailMap[report.lastActorAccountID] || null;
        let lastMessageText = hasMultipleParticipants && lastActorDetails && lastActorDetails.accountID !== currentUserAccountID ? `${lastActorDetails.displayName}: ` : '';
        lastMessageText += report ? lastMessageTextFromReport : '';

        if (result.isArchivedRoom) {
            const archiveReason =
                (lastReportActions[report.reportID] && lastReportActions[report.reportID].originalMessage && lastReportActions[report.reportID].originalMessage.reason) ||
                CONST.REPORT.ARCHIVE_REASON.DEFAULT;
            lastMessageText = Localize.translate(preferredLocale, `reportArchiveReasons.${archiveReason}`, {
                displayName: archiveReason.displayName || PersonalDetailsUtils.getDisplayNameOrDefault(lastActorDetails, 'displayName'),
                policyName: ReportUtils.getPolicyName(report),
            });
        }

        if (result.isChatRoom || result.isPolicyExpenseChat) {
            result.alternateText = showChatPreviewLine && !forcePolicyNamePreview && lastMessageText ? lastMessageText : subtitle;
        } else if (result.isMoneyRequestReport) {
            result.alternateText = lastMessageTextFromReport.length > 0 ? lastMessageText : Localize.translate(preferredLocale, 'report.noActivityYet');
        } else if (result.isTaskReport) {
            result.alternateText = showChatPreviewLine && lastMessageText ? lastMessageTextFromReport : Localize.translate(preferredLocale, 'report.noActivityYet');
        } else {
            result.alternateText = showChatPreviewLine && lastMessageText ? lastMessageText : LocalePhoneNumber.formatPhoneNumber(personalDetail.login);
        }
        reportName = ReportUtils.getReportName(report);
    } else {
        reportName = ReportUtils.getDisplayNameForParticipant(accountIDs[0]);
        result.keyForList = String(accountIDs[0]);
        result.alternateText = LocalePhoneNumber.formatPhoneNumber(lodashGet(personalDetails, [accountIDs[0], 'login'], ''));
    }

    result.isIOUReportOwner = ReportUtils.isIOUOwnedByCurrentUser(result);
    result.iouReportAmount = ReportUtils.getMoneyRequestTotal(result);

    if (!hasMultipleParticipants) {
        result.login = personalDetail.login;
        result.accountID = Number(personalDetail.accountID);
        result.phoneNumber = personalDetail.phoneNumber;
        result.payPalMeAddress = personalDetail.payPalMeAddress;
    }

    result.text = reportName;
    result.searchText = getSearchText(report, reportName, personalDetailList, result.isChatRoom || result.isPolicyExpenseChat, result.isThread);
    result.icons = ReportUtils.getIcons(report, personalDetails, UserUtils.getAvatar(personalDetail.avatar, personalDetail.accountID), false, personalDetail.login, personalDetail.accountID);
    result.subtitle = subtitle;

    return result;
}

/**
 * Searches for a match when provided with a value
 *
 * @param {String} searchValue
 * @param {String} searchText
 * @param {Set<String>} [participantNames]
 * @param {Boolean} isChatRoom
 * @returns {Boolean}
 */
function isSearchStringMatch(searchValue, searchText, participantNames = new Set(), isChatRoom = false) {
    const searchWords = new Set(searchValue.replace(/,/g, ' ').split(' '));
    const valueToSearch = searchText && searchText.replace(new RegExp(/&nbsp;/g), '');
    let matching = true;
    searchWords.forEach((word) => {
        // if one of the word is not matching, we don't need to check further
        if (!matching) {
            return;
        }
        const matchRegex = new RegExp(Str.escapeForRegExp(word), 'i');
        matching = matchRegex.test(valueToSearch) || (!isChatRoom && participantNames.has(word));
    });
    return matching;
}

/**
 * Checks if the given userDetails is currentUser or not.
 * Note: We can't migrate this off of using logins because this is used to check if you're trying to start a chat with
 * yourself or a different user, and people won't be starting new chats via accountID usually.
 *
 * @param {Object} userDetails
 * @returns {Boolean}
 */
function isCurrentUser(userDetails) {
    if (!userDetails) {
        return false;
    }

    // If user login is a mobile number, append sms domain if not appended already.
    const userDetailsLogin = addSMSDomainIfPhoneNumber(userDetails.login);

    if (currentUserLogin.toLowerCase() === userDetailsLogin.toLowerCase()) {
        return true;
    }

    // Check if userDetails login exists in loginList
    return _.some(_.keys(loginList), (login) => login.toLowerCase() === userDetailsLogin.toLowerCase());
}

/**
 * Build the options
 *
 * @param {Object} reports
 * @param {Object} personalDetails
 * @param {Object} options
 * @returns {Object}
 * @private
 */
function getOptions(
    reports,
    personalDetails,
    {
        reportActions = {},
        betas = [],
        selectedOptions = [],
        maxRecentReportsToShow = 0,
        excludeLogins = [],
        includeMultipleParticipantReports = false,
        includePersonalDetails = false,
        includeRecentReports = false,
        // When sortByReportTypeInSearch flag is true, recentReports will include the personalDetails options as well.
        sortByReportTypeInSearch = false,
        searchInputValue = '',
        showChatPreviewLine = false,
        sortPersonalDetailsByAlphaAsc = true,
        forcePolicyNamePreview = false,
        includeOwnedWorkspaceChats = false,
        includeThreads = false,
        includeTasks = false,
        includeMoneyRequests = false,
    },
) {
    if (!isPersonalDetailsReady(personalDetails)) {
        return {
            recentReports: [],
            personalDetails: [],
            userToInvite: null,
            currentUserOption: null,
        };
    }

    // We're only picking personal details that have logins set
    // This is a temporary fix for all the logic that's been breaking because of the new privacy changes
    // See https://github.com/Expensify/Expensify/issues/293465 for more context
    // eslint-disable-next-line no-param-reassign
    personalDetails = _.pick(personalDetails, (detail) => Boolean(detail.login));

    let recentReportOptions = [];
    let personalDetailsOptions = [];
    const reportMapForAccountIDs = {};
    const parsedPhoneNumber = parsePhoneNumber(LoginUtils.appendCountryCode(Str.removeSMSDomain(searchInputValue)));
    const searchValue = parsedPhoneNumber.possible ? parsedPhoneNumber.number.e164 : searchInputValue.toLowerCase();

    // Filter out all the reports that shouldn't be displayed
    const filteredReports = _.filter(reports, (report) => ReportUtils.shouldReportBeInOptionList(report, Navigation.getTopmostReportId(), false, null, betas, policies));

    // Sorting the reports works like this:
    // - Order everything by the last message timestamp (descending)
    // - All archived reports should remain at the bottom
    const orderedReports = _.sortBy(filteredReports, (report) => {
        if (ReportUtils.isArchivedRoom(report)) {
            return CONST.DATE.UNIX_EPOCH;
        }

        return report.lastVisibleActionCreated;
    });
    orderedReports.reverse();

    const allReportOptions = [];
    _.each(orderedReports, (report) => {
        if (!report) {
            return;
        }

        const isThread = ReportUtils.isChatThread(report);
        const isChatRoom = ReportUtils.isChatRoom(report);
        const isTaskReport = ReportUtils.isTaskReport(report);
        const isPolicyExpenseChat = ReportUtils.isPolicyExpenseChat(report);
        const isMoneyRequestReport = ReportUtils.isMoneyRequestReport(report);
        const accountIDs = report.participantAccountIDs || [];

        if (isPolicyExpenseChat && report.isOwnPolicyExpenseChat && !includeOwnedWorkspaceChats) {
            return;
        }

        if (isThread && !includeThreads) {
            return;
        }

        if (isTaskReport && !includeTasks) {
            return;
        }

        if (isMoneyRequestReport && !includeMoneyRequests) {
            return;
        }

        // In case user needs to add credit bank account, don't allow them to request more money from the workspace.
        if (includeOwnedWorkspaceChats && ReportUtils.hasIOUWaitingOnCurrentUserBankAccount(report)) {
            return;
        }

        // Save the report in the map if this is a single participant so we can associate the reportID with the
        // personal detail option later. Individuals should not be associated with single participant
        // policyExpenseChats or chatRooms since those are not people.
        if (accountIDs.length <= 1 && !isPolicyExpenseChat && !isChatRoom) {
            reportMapForAccountIDs[accountIDs[0]] = report;
        }
        const isSearchingSomeonesPolicyExpenseChat = !report.isOwnPolicyExpenseChat && searchValue !== '';

        // Checks to see if the current user is the admin of the policy, if so the policy
        // name preview will be shown.
        const isPolicyChatAdmin = ReportUtils.isPolicyExpenseChatAdmin(report, policies);

        allReportOptions.push(
            createOption(accountIDs, personalDetails, report, reportActions, {
                showChatPreviewLine,
                forcePolicyNamePreview: isPolicyExpenseChat ? isSearchingSomeonesPolicyExpenseChat || isPolicyChatAdmin : forcePolicyNamePreview,
            }),
        );
    });

    let allPersonalDetailsOptions = _.map(personalDetails, (personalDetail) =>
        createOption([personalDetail.accountID], personalDetails, reportMapForAccountIDs[personalDetail.accountID], reportActions, {
            showChatPreviewLine,
            forcePolicyNamePreview,
        }),
    );

    if (sortPersonalDetailsByAlphaAsc) {
        // PersonalDetails should be ordered Alphabetically by default - https://github.com/Expensify/App/issues/8220#issuecomment-1104009435
        allPersonalDetailsOptions = lodashOrderBy(allPersonalDetailsOptions, [(personalDetail) => personalDetail.text && personalDetail.text.toLowerCase()], 'asc');
    }

    // Always exclude already selected options and the currently logged in user
    const loginOptionsToExclude = [...selectedOptions, {login: currentUserLogin}];

    _.each(excludeLogins, (login) => {
        loginOptionsToExclude.push({login});
    });

    if (includeRecentReports) {
        for (let i = 0; i < allReportOptions.length; i++) {
            const reportOption = allReportOptions[i];

            // Stop adding options to the recentReports array when we reach the maxRecentReportsToShow value
            if (recentReportOptions.length > 0 && recentReportOptions.length === maxRecentReportsToShow) {
                break;
            }

            const isCurrentUserOwnedPolicyExpenseChatThatCouldShow =
                reportOption.isPolicyExpenseChat && reportOption.ownerAccountID === currentUserAccountID && includeOwnedWorkspaceChats && !reportOption.isArchivedRoom;

            // Skip if we aren't including multiple participant reports and this report has multiple participants
            if (!isCurrentUserOwnedPolicyExpenseChatThatCouldShow && !includeMultipleParticipantReports && !reportOption.login) {
                continue;
            }

            // If we're excluding threads, check the report to see if it has a single participant and if the participant is already selected
            if (!includeThreads && reportOption.login && _.some(loginOptionsToExclude, (option) => option.login === reportOption.login)) {
                continue;
            }

            // Finally check to see if this option is a match for the provided search string if we have one
            const {searchText, participantsList, isChatRoom} = reportOption;
            const participantNames = getParticipantNames(participantsList);
            if (searchValue && !isSearchStringMatch(searchValue, searchText, participantNames, isChatRoom)) {
                continue;
            }

            recentReportOptions.push(reportOption);

            // Add this login to the exclude list so it won't appear when we process the personal details
            if (reportOption.login) {
                loginOptionsToExclude.push({login: reportOption.login});
            }
        }
    }

    if (includePersonalDetails) {
        // Next loop over all personal details removing any that are selectedUsers or recentChats
        _.each(allPersonalDetailsOptions, (personalDetailOption) => {
            if (_.some(loginOptionsToExclude, (loginOptionToExclude) => loginOptionToExclude.login === personalDetailOption.login)) {
                return;
            }
            const {searchText, participantsList, isChatRoom} = personalDetailOption;
            const participantNames = getParticipantNames(participantsList);
            if (searchValue && !isSearchStringMatch(searchValue, searchText, participantNames, isChatRoom)) {
                return;
            }
            personalDetailsOptions.push(personalDetailOption);
        });
    }

    let currentUserOption = _.find(allPersonalDetailsOptions, (personalDetailsOption) => personalDetailsOption.login === currentUserLogin);
    if (searchValue && !isSearchStringMatch(searchValue, currentUserOption.searchText)) {
        currentUserOption = null;
    }

    let userToInvite = null;
    const noOptions = recentReportOptions.length + personalDetailsOptions.length === 0 && !currentUserOption;
    const noOptionsMatchExactly = !_.find(personalDetailsOptions.concat(recentReportOptions), (option) => option.login === addSMSDomainIfPhoneNumber(searchValue).toLowerCase());

    if (
        searchValue &&
        (noOptions || noOptionsMatchExactly) &&
        !isCurrentUser({login: searchValue}) &&
        _.every(selectedOptions, (option) => option.login !== searchValue) &&
        ((Str.isValidEmail(searchValue) && !Str.isDomainEmail(searchValue) && !Str.endsWith(searchValue, CONST.SMS.DOMAIN)) ||
            (parsedPhoneNumber.possible && Str.isValidPhone(LoginUtils.getPhoneNumberWithoutSpecialChars(parsedPhoneNumber.number.input)))) &&
        !_.find(loginOptionsToExclude, (loginOptionToExclude) => loginOptionToExclude.login === addSMSDomainIfPhoneNumber(searchValue).toLowerCase()) &&
        (searchValue !== CONST.EMAIL.CHRONOS || Permissions.canUseChronos(betas))
    ) {
        // Generates an optimistic account ID for new users not yet saved in Onyx
        const optimisticAccountID = UserUtils.generateAccountID(searchValue);
        const personalDetailsExtended = {
            ...personalDetails,
            [optimisticAccountID]: {
                accountID: optimisticAccountID,
                login: searchValue,
                avatar: UserUtils.getDefaultAvatar(optimisticAccountID),
            },
        };
        userToInvite = createOption([optimisticAccountID], personalDetailsExtended, null, reportActions, {
            showChatPreviewLine,
        });
        userToInvite.isOptimisticAccount = true;
        userToInvite.login = searchValue;
        userToInvite.text = userToInvite.text || searchValue;
        userToInvite.alternateText = userToInvite.alternateText || searchValue;

        // If user doesn't exist, use a default avatar
        userToInvite.icons = [
            {
                source: UserUtils.getAvatar('', optimisticAccountID),
                name: searchValue,
                type: CONST.ICON_TYPE_AVATAR,
            },
        ];
    }

    // If we are prioritizing 1:1 chats in search, do it only once we started searching
    if (sortByReportTypeInSearch && searchValue !== '') {
        // When sortByReportTypeInSearch is true, recentReports will be returned with all the reports including personalDetailsOptions in the correct Order.
        recentReportOptions.push(...personalDetailsOptions);
        personalDetailsOptions = [];
        recentReportOptions = lodashOrderBy(
            recentReportOptions,
            [
                (option) => {
                    if (option.isChatRoom || option.isArchivedRoom) {
                        return 3;
                    }
                    if (!option.login) {
                        return 2;
                    }
                    if (option.login.toLowerCase() !== searchValue.toLowerCase()) {
                        return 1;
                    }

                    // When option.login is an exact match with the search value, returning 0 puts it at the top of the option list
                    return 0;
                },
            ],
            ['asc'],
        );
    }

    return {
        personalDetails: personalDetailsOptions,
        recentReports: recentReportOptions,
        userToInvite,
        currentUserOption,
    };
}

/**
 * Build the options for the Search view
 *
 * @param {Object} reports
 * @param {Object} personalDetails
 * @param {String} searchValue
 * @param {Array<String>} betas
 * @returns {Object}
 */
function getSearchOptions(reports, personalDetails, searchValue = '', betas) {
    return getOptions(reports, personalDetails, {
        betas,
        searchInputValue: searchValue.trim(),
        includeRecentReports: true,
        includeMultipleParticipantReports: true,
        maxRecentReportsToShow: 0, // Unlimited
        sortByReportTypeInSearch: true,
        showChatPreviewLine: true,
        includePersonalDetails: true,
        forcePolicyNamePreview: true,
        includeOwnedWorkspaceChats: true,
        includeThreads: true,
        includeMoneyRequests: true,
        includeTasks: true,
    });
}

/**
 * Build the IOUConfirmation options for showing the payee personalDetail
 *
 * @param {Object} personalDetail
 * @param {String} amountText
 * @returns {Object}
 */
function getIOUConfirmationOptionsFromPayeePersonalDetail(personalDetail, amountText) {
    return {
        text: personalDetail.displayName ? personalDetail.displayName : personalDetail.login,
        alternateText: personalDetail.login || personalDetail.displayName,
        icons: [
            {
                source: UserUtils.getAvatar(personalDetail.avatar, personalDetail.accountID),
                name: personalDetail.login,
                type: CONST.ICON_TYPE_AVATAR,
                id: personalDetail.accountID,
            },
        ],
        descriptiveText: amountText,
        login: personalDetail.login,
        accountID: personalDetail.accountID,
    };
}

/**
 * Build the IOUConfirmationOptions for showing participants
 *
 * @param {Array} participants
 * @param {String} amountText
 * @returns {Array}
 */
function getIOUConfirmationOptionsFromParticipants(participants, amountText) {
    return _.map(participants, (participant) => ({
        ...participant,
        descriptiveText: amountText,
    }));
}

/**
 * Build the options for the New Group view
 *
 * @param {Object} reports
 * @param {Object} personalDetails
 * @param {Array<String>} [betas]
 * @param {String} [searchValue]
 * @param {Array} [selectedOptions]
 * @param {Array} [excludeLogins]
 * @param {Boolean} [includeOwnedWorkspaceChats]
 * @returns {Object}
 */
function getNewChatOptions(reports, personalDetails, betas = [], searchValue = '', selectedOptions = [], excludeLogins = [], includeOwnedWorkspaceChats = false) {
    return getOptions(reports, personalDetails, {
        betas,
        searchInputValue: searchValue.trim(),
        selectedOptions,
        includeRecentReports: true,
        includePersonalDetails: true,
        maxRecentReportsToShow: 5,
        excludeLogins,
        includeOwnedWorkspaceChats,
    });
}

/**
 * Build the options for the Share Destination for a Task
 * *
 * @param {Object} reports
 * @param {Object} personalDetails
 * @param {Array<String>} [betas]
 * @param {String} [searchValue]
 * @param {Array} [selectedOptions]
 * @param {Array} [excludeLogins]
 * @param {Boolean} [includeOwnedWorkspaceChats]
 * @returns {Object}
 *
 */

function getShareDestinationOptions(reports, personalDetails, betas = [], searchValue = '', selectedOptions = [], excludeLogins = [], includeOwnedWorkspaceChats = true) {
    return getOptions(reports, personalDetails, {
        betas,
        searchInputValue: searchValue.trim(),
        selectedOptions,
        maxRecentReportsToShow: 5,
        includeRecentReports: true,
        includeMultipleParticipantReports: true,
        includePersonalDetails: true,
        excludeLogins,
        includeOwnedWorkspaceChats,
    });
}

/**
 * Build the options for the Workspace Member Invite view
 *
 * @param {Object} personalDetails
 * @param {Array<String>} betas
 * @param {String} searchValue
 * @param {Array} excludeLogins
 * @returns {Object}
 */
function getMemberInviteOptions(personalDetails, betas = [], searchValue = '', excludeLogins = []) {
    return getOptions([], personalDetails, {
        betas,
        searchInputValue: searchValue.trim(),
        includePersonalDetails: true,
        excludeLogins,
        sortPersonalDetailsByAlphaAsc: true,
    });
}

/**
 * Helper method that returns the text to be used for the header's message and title (if any)
 *
 * @param {Boolean} hasSelectableOptions
 * @param {Boolean} hasUserToInvite
 * @param {String} searchValue
 * @param {Boolean} [maxParticipantsReached]
 * @return {String}
 */
function getHeaderMessage(hasSelectableOptions, hasUserToInvite, searchValue, maxParticipantsReached = false) {
    if (maxParticipantsReached) {
        return Localize.translate(preferredLocale, 'common.maxParticipantsReached', {count: CONST.REPORT.MAXIMUM_PARTICIPANTS});
    }

    const isValidPhone = parsePhoneNumber(LoginUtils.appendCountryCode(searchValue)).possible;

    const isValidEmail = Str.isValidEmail(searchValue);

    if (searchValue && CONST.REGEX.DIGITS_AND_PLUS.test(searchValue) && !isValidPhone) {
        return Localize.translate(preferredLocale, 'messages.errorMessageInvalidPhone');
    }

    // Without a search value, it would be very confusing to see a search validation message.
    // Therefore, this skips the validation when there is no search value.
    if (searchValue && !hasSelectableOptions && !hasUserToInvite) {
        if (/^\d+$/.test(searchValue) && !isValidPhone) {
            return Localize.translate(preferredLocale, 'messages.errorMessageInvalidPhone');
        }
        if (/@/.test(searchValue) && !isValidEmail) {
            return Localize.translate(preferredLocale, 'messages.errorMessageInvalidEmail');
        }

        return Localize.translate(preferredLocale, 'common.noResultsFound');
    }

    return '';
}

/**
 * Helper method to check whether an option can show tooltip or not
 * @param {Object} option
 * @returns {Boolean}
 */
function shouldOptionShowTooltip(option) {
    return (!option.isChatRoom || option.isThread) && !option.isArchivedRoom;
}

export {
    addSMSDomainIfPhoneNumber,
    getAvatarsForAccountIDs,
    isCurrentUser,
    isPersonalDetailsReady,
    getSearchOptions,
    getNewChatOptions,
    getShareDestinationOptions,
    getMemberInviteOptions,
    getHeaderMessage,
    getPersonalDetailsForAccountIDs,
    getIOUConfirmationOptionsFromPayeePersonalDetail,
    getIOUConfirmationOptionsFromParticipants,
    getSearchText,
    getAllReportErrors,
    getPolicyExpenseReportOptions,
    getParticipantsOptions,
    isSearchStringMatch,
    shouldOptionShowTooltip,
    getLastMessageTextForReport,
};<|MERGE_RESOLUTION|>--- conflicted
+++ resolved
@@ -390,18 +390,7 @@
         // then set the last message text to the text of the latest visible action that is not a whisper or the report creation message.
         const lastNonWhisper = _.find(allSortedReportActions[report.reportID], (action) => !ReportActionUtils.isWhisperAction(action)) || {};
         if (ReportActionUtils.isPendingRemove(lastNonWhisper)) {
-<<<<<<< HEAD
-            const latestVisibleAction =
-                _.find(
-                    allSortedReportActions[report.reportID],
-                    (action) =>
-                        ReportActionUtils.shouldReportActionBeVisible(action, action.reportActionID) &&
-                        !ReportActionUtils.isWhisperAction(action) &&
-                        !ReportActionUtils.isCreatedAction(action),
-                ) || {};
-=======
-            const latestVisibleAction = _.find(allSortedReportActions[report.reportID], (action) => ReportActionUtils.shouldReportActionBeVisibleAsLastAction(action)) || {};
->>>>>>> 4f103255
+            const latestVisibleAction = _.find(allSortedReportActions[report.reportID], (action) => ReportActionUtils.shouldReportActionBeVisibleAsLastAction(action) && !ReportActionUtils.isCreatedAction(action)) || {};
             lastMessageTextFromReport = lodashGet(latestVisibleAction, 'message[0].text', '');
         }
     }
