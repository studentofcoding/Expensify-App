--- conflicted
+++ resolved
@@ -57,29 +57,6 @@
     },
 });
 
-<<<<<<< HEAD
-=======
-const expenseReports = {};
-const iouReports = {};
-Onyx.connect({
-    key: ONYXKEYS.COLLECTION.REPORT,
-    callback: (report, key) => {
-        if (!report || !key || !_.isNumber(report.ownerAccountID)) {
-            return;
-        }
-
-        if (ReportUtils.isExpenseReport(report)) {
-            expenseReports[key] = report;
-            return;
-        }
-
-        if (ReportUtils.isIOUReport(report)) {
-            iouReports[key] = report;
-        }
-    },
-});
-
->>>>>>> 58f663a2
 const lastReportActions = {};
 const allSortedReportActions = {};
 Onyx.connect({
