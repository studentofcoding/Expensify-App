--- conflicted
+++ resolved
@@ -1251,12 +1251,9 @@
         recentlyUsedTags = [],
         canInviteUser = true,
         includeSelectedOptions = false,
-<<<<<<< HEAD
         transactionViolations = {},
-=======
         includePolicyTaxRates,
         policyTaxRates,
->>>>>>> b097996c
     },
 ) {
     if (includeCategories) {
