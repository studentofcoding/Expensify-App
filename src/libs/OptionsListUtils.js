/* eslint-disable no-continue */
import Str from 'expensify-common/lib/str';
import lodashGet from 'lodash/get';
import lodashOrderBy from 'lodash/orderBy';
import lodashSet from 'lodash/set';
import Onyx from 'react-native-onyx';
import _ from 'underscore';
import CONST from '@src/CONST';
import ONYXKEYS from '@src/ONYXKEYS';
import * as CollectionUtils from './CollectionUtils';
import * as ErrorUtils from './ErrorUtils';
import * as LocalePhoneNumber from './LocalePhoneNumber';
import * as Localize from './Localize';
import * as LoginUtils from './LoginUtils';
import ModifiedExpenseMessage from './ModifiedExpenseMessage';
import Navigation from './Navigation/Navigation';
import Permissions from './Permissions';
import * as PersonalDetailsUtils from './PersonalDetailsUtils';
import * as PhoneNumber from './PhoneNumber';
import * as ReportActionUtils from './ReportActionsUtils';
import * as ReportUtils from './ReportUtils';
import * as TaskUtils from './TaskUtils';
import * as TransactionUtils from './TransactionUtils';
import * as UserUtils from './UserUtils';

/**
 * OptionsListUtils is used to build a list options passed to the OptionsList component. Several different UI views can
 * be configured to display different results based on the options passed to the private getOptions() method. Public
 * methods should be named for the views they build options for and then exported for use in a component.
 */

let currentUserLogin;
let currentUserAccountID;
Onyx.connect({
    key: ONYXKEYS.SESSION,
    callback: (val) => {
        currentUserLogin = val && val.email;
        currentUserAccountID = val && val.accountID;
    },
});

let loginList;
Onyx.connect({
    key: ONYXKEYS.LOGIN_LIST,
    callback: (val) => (loginList = _.isEmpty(val) ? {} : val),
});

let allPersonalDetails;
Onyx.connect({
    key: ONYXKEYS.PERSONAL_DETAILS_LIST,
    callback: (val) => (allPersonalDetails = _.isEmpty(val) ? {} : val),
});

let preferredLocale;
Onyx.connect({
    key: ONYXKEYS.NVP_PREFERRED_LOCALE,
    callback: (val) => (preferredLocale = val || CONST.LOCALES.DEFAULT),
});

const policies = {};
Onyx.connect({
    key: ONYXKEYS.COLLECTION.POLICY,
    callback: (policy, key) => {
        if (!policy || !key || !policy.name) {
            return;
        }

        policies[key] = policy;
    },
});

const lastReportActions = {};
const allSortedReportActions = {};
const allReportActions = {};
const visibleReportActionItems = {};
Onyx.connect({
    key: ONYXKEYS.COLLECTION.REPORT_ACTIONS,
    callback: (actions, key) => {
        if (!key || !actions) {
            return;
        }
        const reportID = CollectionUtils.extractCollectionItemID(key);
        allReportActions[reportID] = actions;
        const sortedReportActions = ReportActionUtils.getSortedReportActions(_.toArray(actions), true);
        allSortedReportActions[reportID] = sortedReportActions;
        lastReportActions[reportID] = _.first(sortedReportActions);

        // The report is only visible if it is the last action not deleted that
        // does not match a closed or created state.
        const reportActionsForDisplay = _.filter(
            sortedReportActions,
            (reportAction, actionKey) =>
                ReportActionUtils.shouldReportActionBeVisible(reportAction, actionKey) &&
                !ReportActionUtils.isWhisperAction(reportAction) &&
                reportAction.actionName !== CONST.REPORT.ACTIONS.TYPE.CREATED &&
                reportAction.pendingAction !== CONST.RED_BRICK_ROAD_PENDING_ACTION.DELETE,
        );
        visibleReportActionItems[reportID] = reportActionsForDisplay[reportActionsForDisplay.length - 1];
    },
});

const policyExpenseReports = {};
Onyx.connect({
    key: ONYXKEYS.COLLECTION.REPORT,
    callback: (report, key) => {
        if (!ReportUtils.isPolicyExpenseChat(report)) {
            return;
        }
        policyExpenseReports[key] = report;
    },
});

let allTransactions = {};
Onyx.connect({
    key: ONYXKEYS.COLLECTION.TRANSACTION,
    waitForCollectionCallback: true,
    callback: (val) => {
        if (!val) {
            return;
        }
        allTransactions = _.pick(val, (transaction) => transaction);
    },
});

/**
 * Adds expensify SMS domain (@expensify.sms) if login is a phone number and if it's not included yet
 *
 * @param {String} login
 * @return {String}
 */
function addSMSDomainIfPhoneNumber(login) {
    const parsedPhoneNumber = PhoneNumber.parsePhoneNumber(login);
    if (parsedPhoneNumber.possible && !Str.isValidEmail(login)) {
        return parsedPhoneNumber.number.e164 + CONST.SMS.DOMAIN;
    }
    return login;
}

/**
 * Returns avatar data for a list of user accountIDs
 *
 * @param {Array<Number>} accountIDs
 * @param {Object} personalDetails
 * @param {Object} defaultValues {login: accountID} In workspace invite page, when new user is added we pass available data to opt in
 * @returns {Object}
 */
function getAvatarsForAccountIDs(accountIDs, personalDetails, defaultValues = {}) {
    const reversedDefaultValues = {};
    _.map(Object.entries(defaultValues), (item) => {
        reversedDefaultValues[item[1]] = item[0];
    });

    return _.map(accountIDs, (accountID) => {
        const login = lodashGet(reversedDefaultValues, accountID, '');
        const userPersonalDetail = lodashGet(personalDetails, accountID, {login, accountID, avatar: ''});

        return {
            id: accountID,
            source: UserUtils.getAvatar(userPersonalDetail.avatar, userPersonalDetail.accountID),
            type: CONST.ICON_TYPE_AVATAR,
            name: userPersonalDetail.login,
        };
    });
}

/**
 * Returns the personal details for an array of accountIDs
 *
 * @param {Array} accountIDs
 * @param {Object | null} personalDetails
 * @returns {Object} – keys of the object are emails, values are PersonalDetails objects.
 */
function getPersonalDetailsForAccountIDs(accountIDs, personalDetails) {
    const personalDetailsForAccountIDs = {};
    if (!personalDetails) {
        return personalDetailsForAccountIDs;
    }
    _.each(accountIDs, (accountID) => {
        const cleanAccountID = Number(accountID);
        if (!cleanAccountID) {
            return;
        }
        let personalDetail = personalDetails[accountID];
        if (!personalDetail) {
            personalDetail = {
                avatar: UserUtils.getDefaultAvatar(cleanAccountID),
            };
        }

        if (cleanAccountID === CONST.ACCOUNT_ID.CONCIERGE) {
            personalDetail.avatar = CONST.CONCIERGE_ICON_URL;
        }

        personalDetail.accountID = cleanAccountID;
        personalDetailsForAccountIDs[cleanAccountID] = personalDetail;
    });
    return personalDetailsForAccountIDs;
}

/**
 * Return true if personal details data is ready, i.e. report list options can be created.
 * @param {Object} personalDetails
 * @returns {Boolean}
 */
function isPersonalDetailsReady(personalDetails) {
    return !_.isEmpty(personalDetails) && _.some(_.keys(personalDetails), (key) => personalDetails[key].accountID);
}

/**
 * Get the participant option for a report.
 * @param {Object} participant
 * @param {Array<Object>} personalDetails
 * @returns {Object}
 */
function getParticipantsOption(participant, personalDetails) {
    const detail = getPersonalDetailsForAccountIDs([participant.accountID], personalDetails)[participant.accountID];
    const login = detail.login || participant.login;
    const displayName = PersonalDetailsUtils.getDisplayNameOrDefault(detail, LocalePhoneNumber.formatPhoneNumber(login));
    return {
        keyForList: String(detail.accountID),
        login,
        accountID: detail.accountID,
        text: displayName,
        firstName: lodashGet(detail, 'firstName', ''),
        lastName: lodashGet(detail, 'lastName', ''),
        alternateText: LocalePhoneNumber.formatPhoneNumber(login) || displayName,
        icons: [
            {
                source: UserUtils.getAvatar(detail.avatar, detail.accountID),
                name: login,
                type: CONST.ICON_TYPE_AVATAR,
                id: detail.accountID,
            },
        ],
        phoneNumber: lodashGet(detail, 'phoneNumber', ''),
        selected: participant.selected,
        isSelected: participant.selected,
        searchText: participant.searchText,
    };
}

/**
 * Constructs a Set with all possible names (displayName, firstName, lastName, email) for all participants in a report,
 * to be used in isSearchStringMatch.
 *
 * @param {Array<Object>} personalDetailList
 * @return {Set<String>}
 */
function getParticipantNames(personalDetailList) {
    // We use a Set because `Set.has(value)` on a Set of with n entries is up to n (or log(n)) times faster than
    // `_.contains(Array, value)` for an Array with n members.
    const participantNames = new Set();
    _.each(personalDetailList, (participant) => {
        if (participant.login) {
            participantNames.add(participant.login.toLowerCase());
        }
        if (participant.firstName) {
            participantNames.add(participant.firstName.toLowerCase());
        }
        if (participant.lastName) {
            participantNames.add(participant.lastName.toLowerCase());
        }
        if (participant.displayName) {
            participantNames.add(PersonalDetailsUtils.getDisplayNameOrDefault(participant).toLowerCase());
        }
    });
    return participantNames;
}

/**
 * A very optimized method to remove duplicates from an array.
 * Taken from https://stackoverflow.com/a/9229821/9114791
 *
 * @param {Array} items
 * @returns {Array}
 */
function uniqFast(items) {
    const seenItems = {};
    const result = [];
    let j = 0;
    for (let i = 0; i < items.length; i++) {
        const item = items[i];
        if (seenItems[item] !== 1) {
            seenItems[item] = 1;
            result[j++] = item;
        }
    }
    return result;
}

/**
 * Returns a string with all relevant search terms.
 * Default should be serachable by policy/domain name but not by participants.
 *
 * This method must be incredibly performant. It was found to be a big performance bottleneck
 * when dealing with accounts that have thousands of reports. For loops are more efficient than _.each
 * Array.prototype.push.apply is faster than using the spread operator, and concat() is faster than push().
 *
 * @param {Object} report
 * @param {String} reportName
 * @param {Array} personalDetailList
 * @param {Boolean} isChatRoomOrPolicyExpenseChat
 * @param {Boolean} isThread
 * @return {String}
 */
function getSearchText(report, reportName, personalDetailList, isChatRoomOrPolicyExpenseChat, isThread) {
    let searchTerms = [];

    if (!isChatRoomOrPolicyExpenseChat) {
        for (let i = 0; i < personalDetailList.length; i++) {
            const personalDetail = personalDetailList[i];

            if (personalDetail.login) {
                // The regex below is used to remove dots only from the local part of the user email (local-part@domain)
                // so that we can match emails that have dots without explicitly writing the dots (e.g: fistlast@domain will match first.last@domain)
                // More info https://github.com/Expensify/App/issues/8007
                searchTerms = searchTerms.concat([
                    PersonalDetailsUtils.getDisplayNameOrDefault(personalDetail, '', false),
                    personalDetail.login,
                    personalDetail.login.replace(/\.(?=[^\s@]*@)/g, ''),
                ]);
            }
        }
    }
    if (report) {
        Array.prototype.push.apply(searchTerms, reportName.split(/[,\s]/));

        if (isThread) {
            const title = ReportUtils.getReportName(report);
            const chatRoomSubtitle = ReportUtils.getChatRoomSubtitle(report);

            Array.prototype.push.apply(searchTerms, title.split(/[,\s]/));
            Array.prototype.push.apply(searchTerms, chatRoomSubtitle.split(/[,\s]/));
        } else if (isChatRoomOrPolicyExpenseChat) {
            const chatRoomSubtitle = ReportUtils.getChatRoomSubtitle(report);

            Array.prototype.push.apply(searchTerms, chatRoomSubtitle.split(/[,\s]/));
        } else {
            const visibleChatMemberAccountIDs = report.visibleChatMemberAccountIDs || [];
            for (let i = 0; i < visibleChatMemberAccountIDs.length; i++) {
                const accountID = visibleChatMemberAccountIDs[i];

                if (allPersonalDetails[accountID] && allPersonalDetails[accountID].login) {
                    searchTerms = searchTerms.concat(allPersonalDetails[accountID].login);
                }
            }
        }
    }

    return uniqFast(searchTerms).join(' ');
}

/**
 * Get an object of error messages keyed by microtime by combining all error objects related to the report.
 * @param {Object} report
 * @param {Object} reportActions
 * @returns {Object}
 */
function getAllReportErrors(report, reportActions) {
    const reportErrors = report.errors || {};
    const reportErrorFields = report.errorFields || {};
    const reportActionErrors = _.reduce(
        reportActions,
        (prevReportActionErrors, action) => (!action || _.isEmpty(action.errors) ? prevReportActionErrors : _.extend(prevReportActionErrors, action.errors)),
        {},
    );

    const parentReportAction = !report.parentReportID || !report.parentReportActionID ? {} : lodashGet(allReportActions, [report.parentReportID, report.parentReportActionID], {});

    if (parentReportAction.actorAccountID === currentUserAccountID && ReportActionUtils.isTransactionThread(parentReportAction)) {
        const transactionID = lodashGet(parentReportAction, ['originalMessage', 'IOUTransactionID'], '');
        const transaction = allTransactions[`${ONYXKEYS.COLLECTION.TRANSACTION}${transactionID}`] || {};
        if (TransactionUtils.hasMissingSmartscanFields(transaction) && !ReportUtils.isSettled(transaction.reportID)) {
            _.extend(reportActionErrors, {smartscan: ErrorUtils.getMicroSecondOnyxError('report.genericSmartscanFailureMessage')});
        }
    } else if ((ReportUtils.isIOUReport(report) || ReportUtils.isExpenseReport(report)) && report.ownerAccountID === currentUserAccountID) {
        if (ReportUtils.hasMissingSmartscanFields(report.reportID) && !ReportUtils.isSettled(report.reportID)) {
            _.extend(reportActionErrors, {smartscan: ErrorUtils.getMicroSecondOnyxError('report.genericSmartscanFailureMessage')});
        }
    } else if (ReportUtils.hasSmartscanError(_.values(reportActions))) {
        _.extend(reportActionErrors, {smartscan: ErrorUtils.getMicroSecondOnyxError('report.genericSmartscanFailureMessage')});
    }

    // All error objects related to the report. Each object in the sources contains error messages keyed by microtime
    const errorSources = {
        reportErrors,
        ...reportErrorFields,
        reportActionErrors,
    };

    // Combine all error messages keyed by microtime into one object
    const allReportErrors = _.reduce(errorSources, (prevReportErrors, errors) => (_.isEmpty(errors) ? prevReportErrors : _.extend(prevReportErrors, errors)), {});

    return allReportErrors;
}

/**
 * Get the last message text from the report directly or from other sources for special cases.
 * @param {Object} report
 * @returns {String}
 */
function getLastMessageTextForReport(report) {
    const lastReportAction = _.find(allSortedReportActions[report.reportID], (reportAction) => ReportActionUtils.shouldReportActionBeVisibleAsLastAction(reportAction));
    let lastMessageTextFromReport = '';
    const lastActionName = lodashGet(lastReportAction, 'actionName', '');

    if (ReportActionUtils.isMoneyRequestAction(lastReportAction)) {
        const properSchemaForMoneyRequestMessage = ReportUtils.getReportPreviewMessage(report, lastReportAction, true, false, null, true);
        lastMessageTextFromReport = ReportUtils.formatReportLastMessageText(properSchemaForMoneyRequestMessage);
    } else if (ReportActionUtils.isReportPreviewAction(lastReportAction)) {
        const iouReport = ReportUtils.getReport(ReportActionUtils.getIOUReportIDFromReportActionPreview(lastReportAction));
        const lastIOUMoneyReportAction = _.find(
            allSortedReportActions[iouReport.reportID],
            (reportAction, key) =>
                ReportActionUtils.shouldReportActionBeVisible(reportAction, key) &&
                reportAction.pendingAction !== CONST.RED_BRICK_ROAD_PENDING_ACTION.DELETE &&
                ReportActionUtils.isMoneyRequestAction(reportAction),
        );
        lastMessageTextFromReport = ReportUtils.getReportPreviewMessage(iouReport, lastIOUMoneyReportAction, true, ReportUtils.isChatReport(report), null, true);
    } else if (ReportActionUtils.isReimbursementQueuedAction(lastReportAction)) {
        lastMessageTextFromReport = ReportUtils.getReimbursementQueuedActionMessage(lastReportAction, report);
    } else if (ReportActionUtils.isReimbursementDeQueuedAction(lastReportAction)) {
        lastMessageTextFromReport = ReportUtils.getReimbursementDeQueuedActionMessage(report);
    } else if (ReportActionUtils.isDeletedParentAction(lastReportAction) && ReportUtils.isChatReport(report)) {
        lastMessageTextFromReport = ReportUtils.getDeletedParentActionMessageForChatReport(lastReportAction);
    } else if (ReportUtils.isReportMessageAttachment({text: report.lastMessageText, html: report.lastMessageHtml, translationKey: report.lastMessageTranslationKey})) {
        lastMessageTextFromReport = `[${Localize.translateLocal(report.lastMessageTranslationKey || 'common.attachment')}]`;
    } else if (ReportActionUtils.isModifiedExpenseAction(lastReportAction)) {
        const properSchemaForModifiedExpenseMessage = ModifiedExpenseMessage.getForReportAction(lastReportAction);
        lastMessageTextFromReport = ReportUtils.formatReportLastMessageText(properSchemaForModifiedExpenseMessage, true);
    } else if (
        lastActionName === CONST.REPORT.ACTIONS.TYPE.TASKCOMPLETED ||
        lastActionName === CONST.REPORT.ACTIONS.TYPE.TASKREOPENED ||
        lastActionName === CONST.REPORT.ACTIONS.TYPE.TASKCANCELLED
    ) {
        lastMessageTextFromReport = lodashGet(lastReportAction, 'message[0].text', '');
    } else if (ReportActionUtils.isCreatedTaskReportAction(lastReportAction)) {
        lastMessageTextFromReport = TaskUtils.getTaskCreatedMessage(lastReportAction);
    } else {
        lastMessageTextFromReport = report ? report.lastMessageText || '' : '';
    }
    return lastMessageTextFromReport;
}

/**
 * Creates a report list option
 *
 * @param {Array<Number>} accountIDs
 * @param {Object} personalDetails
 * @param {Object} report
 * @param {Object} reportActions
 * @param {Object} options
 * @param {Boolean} [options.showChatPreviewLine]
 * @param {Boolean} [options.forcePolicyNamePreview]
 * @returns {Object}
 */
function createOption(accountIDs, personalDetails, report, reportActions = {}, {showChatPreviewLine = false, forcePolicyNamePreview = false}) {
    const result = {
        text: null,
        alternateText: null,
        pendingAction: null,
        allReportErrors: null,
        brickRoadIndicator: null,
        icons: null,
        tooltipText: null,
        ownerAccountID: null,
        subtitle: null,
        participantsList: null,
        accountID: 0,
        login: null,
        reportID: null,
        phoneNumber: null,
        hasDraftComment: false,
        keyForList: null,
        searchText: null,
        isDefaultRoom: false,
        isPinned: false,
        isWaitingOnBankAccount: false,
        iouReportID: null,
        isIOUReportOwner: null,
        iouReportAmount: 0,
        isChatRoom: false,
        isArchivedRoom: false,
        shouldShowSubscript: false,
        isPolicyExpenseChat: false,
        isOwnPolicyExpenseChat: false,
        isExpenseReport: false,
        policyID: null,
        isOptimisticPersonalDetail: false,
    };

    const personalDetailMap = getPersonalDetailsForAccountIDs(accountIDs, personalDetails);
    const personalDetailList = _.values(personalDetailMap);
    const personalDetail = personalDetailList[0] || {};
    let hasMultipleParticipants = personalDetailList.length > 1;
    let subtitle;
    let reportName;

    result.participantsList = personalDetailList;
    result.isOptimisticPersonalDetail = personalDetail.isOptimisticPersonalDetail;

    if (report) {
        result.isChatRoom = ReportUtils.isChatRoom(report);
        result.isDefaultRoom = ReportUtils.isDefaultRoom(report);
        result.isArchivedRoom = ReportUtils.isArchivedRoom(report);
        result.isExpenseReport = ReportUtils.isExpenseReport(report);
        result.isMoneyRequestReport = ReportUtils.isMoneyRequestReport(report);
        result.isThread = ReportUtils.isChatThread(report);
        result.isTaskReport = ReportUtils.isTaskReport(report);
        result.shouldShowSubscript = ReportUtils.shouldReportShowSubscript(report);
        result.isPolicyExpenseChat = ReportUtils.isPolicyExpenseChat(report);
        result.isOwnPolicyExpenseChat = report.isOwnPolicyExpenseChat || false;
        result.allReportErrors = getAllReportErrors(report, reportActions);
        result.brickRoadIndicator = !_.isEmpty(result.allReportErrors) ? CONST.BRICK_ROAD_INDICATOR_STATUS.ERROR : '';
        result.pendingAction = report.pendingFields ? report.pendingFields.addWorkspaceRoom || report.pendingFields.createChat : null;
        result.ownerAccountID = report.ownerAccountID;
        result.reportID = report.reportID;
        result.isUnread = ReportUtils.isUnread(report);
        result.hasDraftComment = report.hasDraft;
        result.isPinned = report.isPinned;
        result.iouReportID = report.iouReportID;
        result.keyForList = String(report.reportID);
        result.tooltipText = ReportUtils.getReportParticipantsTitle(report.visibleChatMemberAccountIDs || []);
        result.isWaitingOnBankAccount = report.isWaitingOnBankAccount;
        result.policyID = report.policyID;

        hasMultipleParticipants = personalDetailList.length > 1 || result.isChatRoom || result.isPolicyExpenseChat;
        subtitle = ReportUtils.getChatRoomSubtitle(report);

        const lastMessageTextFromReport = getLastMessageTextForReport(report);
        const lastActorDetails = personalDetailMap[report.lastActorAccountID] || null;
        const lastActorDisplayName =
            hasMultipleParticipants && lastActorDetails && lastActorDetails.accountID !== currentUserAccountID
                ? lastActorDetails.firstName || PersonalDetailsUtils.getDisplayNameOrDefault(lastActorDetails)
                : '';
        let lastMessageText = lastMessageTextFromReport;

        if (result.isArchivedRoom) {
            const archiveReason =
                (lastReportActions[report.reportID] && lastReportActions[report.reportID].originalMessage && lastReportActions[report.reportID].originalMessage.reason) ||
                CONST.REPORT.ARCHIVE_REASON.DEFAULT;
            lastMessageText = Localize.translate(preferredLocale, `reportArchiveReasons.${archiveReason}`, {
                displayName: archiveReason.displayName || PersonalDetailsUtils.getDisplayNameOrDefault(lastActorDetails),
                policyName: ReportUtils.getPolicyName(report),
            });
        }

        const lastAction = visibleReportActionItems[report.reportID];
        const shouldDisplayLastActorName = lastAction && lastAction.actionName !== CONST.REPORT.ACTIONS.TYPE.REPORTPREVIEW && lastAction.actionName !== CONST.REPORT.ACTIONS.TYPE.IOU;

        if (shouldDisplayLastActorName && lastActorDisplayName && lastMessageTextFromReport) {
            lastMessageText = `${lastActorDisplayName}: ${lastMessageTextFromReport}`;
        }

        if (result.isThread || result.isMoneyRequestReport) {
            result.alternateText = lastMessageTextFromReport.length > 0 ? lastMessageText : Localize.translate(preferredLocale, 'report.noActivityYet');
        } else if (result.isChatRoom || result.isPolicyExpenseChat) {
            result.alternateText = showChatPreviewLine && !forcePolicyNamePreview && lastMessageText ? lastMessageText : subtitle;
        } else if (result.isTaskReport) {
            result.alternateText = showChatPreviewLine && lastMessageText ? lastMessageText : Localize.translate(preferredLocale, 'report.noActivityYet');
        } else {
            result.alternateText = showChatPreviewLine && lastMessageText ? lastMessageText : LocalePhoneNumber.formatPhoneNumber(personalDetail.login);
        }
        reportName = ReportUtils.getReportName(report);
    } else {
        reportName = ReportUtils.getDisplayNameForParticipant(accountIDs[0]) || LocalePhoneNumber.formatPhoneNumber(personalDetail.login);
        result.keyForList = String(accountIDs[0]);
        result.alternateText = LocalePhoneNumber.formatPhoneNumber(lodashGet(personalDetails, [accountIDs[0], 'login'], ''));
    }

    result.isIOUReportOwner = ReportUtils.isIOUOwnedByCurrentUser(result);
    result.iouReportAmount = ReportUtils.getMoneyRequestReimbursableTotal(result);

    if (!hasMultipleParticipants) {
        result.login = personalDetail.login;
        result.accountID = Number(personalDetail.accountID);
        result.phoneNumber = personalDetail.phoneNumber;
    }

    result.text = reportName;
    result.searchText = getSearchText(report, reportName, personalDetailList, result.isChatRoom || result.isPolicyExpenseChat, result.isThread);
    result.icons = ReportUtils.getIcons(report, personalDetails, UserUtils.getAvatar(personalDetail.avatar, personalDetail.accountID), personalDetail.login, personalDetail.accountID);
    result.subtitle = subtitle;

    return result;
}

/**
 * Get the option for a policy expense report.
 * @param {Object} report
 * @returns {Object}
 */
function getPolicyExpenseReportOption(report) {
    const expenseReport = policyExpenseReports[`${ONYXKEYS.COLLECTION.REPORT}${report.reportID}`];

    const option = createOption(
        expenseReport.visibleChatMemberAccountIDs,
        allPersonalDetails,
        expenseReport,
        {},
        {
            showChatPreviewLine: false,
            forcePolicyNamePreview: false,
        },
    );

    // Update text & alternateText because createOption returns workspace name only if report is owned by the user
    option.text = ReportUtils.getPolicyName(expenseReport);
    option.alternateText = Localize.translateLocal('workspace.common.workspace');
    option.selected = report.selected;
    option.isSelected = report.selected;
    return option;
}

/**
 * Searches for a match when provided with a value
 *
 * @param {String} searchValue
 * @param {String} searchText
 * @param {Set<String>} [participantNames]
 * @param {Boolean} isChatRoom
 * @returns {Boolean}
 */
function isSearchStringMatch(searchValue, searchText, participantNames = new Set(), isChatRoom = false) {
    const searchWords = new Set(searchValue.replace(/,/g, ' ').split(' '));
    const valueToSearch = searchText && searchText.replace(new RegExp(/&nbsp;/g), '');
    let matching = true;
    searchWords.forEach((word) => {
        // if one of the word is not matching, we don't need to check further
        if (!matching) {
            return;
        }
        const matchRegex = new RegExp(Str.escapeForRegExp(word), 'i');
        matching = matchRegex.test(valueToSearch) || (!isChatRoom && participantNames.has(word));
    });
    return matching;
}

/**
 * Checks if the given userDetails is currentUser or not.
 * Note: We can't migrate this off of using logins because this is used to check if you're trying to start a chat with
 * yourself or a different user, and people won't be starting new chats via accountID usually.
 *
 * @param {Object} userDetails
 * @returns {Boolean}
 */
function isCurrentUser(userDetails) {
    if (!userDetails) {
        return false;
    }

    // If user login is a mobile number, append sms domain if not appended already.
    const userDetailsLogin = addSMSDomainIfPhoneNumber(userDetails.login);

    if (currentUserLogin.toLowerCase() === userDetailsLogin.toLowerCase()) {
        return true;
    }

    // Check if userDetails login exists in loginList
    return _.some(_.keys(loginList), (login) => login.toLowerCase() === userDetailsLogin.toLowerCase());
}

/**
 * Calculates count of all enabled options
 *
 * @param {Object[]} options - an initial strings array
 * @param {Boolean} options[].enabled - a flag to enable/disable option in a list
 * @param {String} options[].name - a name of an option
 * @returns {Number}
 */
function getEnabledCategoriesCount(options) {
    return _.filter(options, (option) => option.enabled).length;
}

/**
 * Verifies that there is at least one enabled option
 *
 * @param {Object[]} options - an initial strings array
 * @param {Boolean} options[].enabled - a flag to enable/disable option in a list
 * @param {String} options[].name - a name of an option
 * @returns {Boolean}
 */
function hasEnabledOptions(options) {
    return _.some(options, (option) => option.enabled);
}

/**
 * Sorts categories using a simple object.
 * It builds an hierarchy (based on an object), where each category has a name and other keys as subcategories.
 * Via the hierarchy we avoid duplicating and sort categories one by one. Subcategories are being sorted alphabetically.
 *
 * @param {Object<String, {name: String, enabled: Boolean}>} categories
 * @returns {Array<Object>}
 */
function sortCategories(categories) {
    // Sorts categories alphabetically by name.
    const sortedCategories = _.chain(categories)
        .values()
        .sortBy((category) => category.name)
        .value();

    // An object that respects nesting of categories. Also, can contain only uniq categories.
    const hierarchy = {};

    /**
     * Iterates over all categories to set each category in a proper place in hierarchy
     * It gets a path based on a category name e.g. "Parent: Child: Subcategory" -> "Parent.Child.Subcategory".
     * {
     *   Parent: {
     *     name: "Parent",
     *     Child: {
     *       name: "Child"
     *       Subcategory: {
     *         name: "Subcategory"
     *       }
     *     }
     *   }
     * }
     */
    _.each(sortedCategories, (category) => {
        const path = category.name.split(CONST.PARENT_CHILD_SEPARATOR);
        const existedValue = lodashGet(hierarchy, path, {});

        lodashSet(hierarchy, path, {
            ...existedValue,
            name: category.name,
        });
    });

    /**
     * A recursive function to convert hierarchy into an array of category objects.
     * The category object contains base 2 properties: "name" and "enabled".
     * It iterates each key one by one. When a category has subcategories, goes deeper into them. Also, sorts subcategories alphabetically.
     *
     * @param {Object} initialHierarchy
     * @returns {Array<Object>}
     */
    const flatHierarchy = (initialHierarchy) =>
        _.reduce(
            initialHierarchy,
            (acc, category) => {
                const {name, ...subcategories} = category;

                if (!_.isEmpty(name)) {
                    const categoryObject = {
                        name,
                        enabled: lodashGet(categories, [name, 'enabled'], false),
                    };

                    acc.push(categoryObject);
                }

                if (!_.isEmpty(subcategories)) {
                    const nestedCategories = flatHierarchy(subcategories);

                    acc.push(..._.sortBy(nestedCategories, 'name'));
                }

                return acc;
            },
            [],
        );

    return flatHierarchy(hierarchy);
}

/**
 * Sorts tags alphabetically by name.
 *
 * @param {Object<String, {name: String, enabled: Boolean}>} tags
 * @returns {Array<Object>}
 */
function sortTags(tags) {
    const sortedTags = _.chain(tags)
        .values()
        .sortBy((tag) => tag.name)
        .value();

    return sortedTags;
}

/**
 * Builds the options for the category tree hierarchy via indents
 *
 * @param {Object[]} options - an initial object array
 * @param {Boolean} options[].enabled - a flag to enable/disable option in a list
 * @param {String} options[].name - a name of an option
 * @param {Boolean} [isOneLine] - a flag to determine if text should be one line
 * @returns {Array<Object>}
 */
function getCategoryOptionTree(options, isOneLine = false) {
    const optionCollection = new Map();

    _.each(options, (option) => {
        if (isOneLine) {
            if (optionCollection.has(option.name)) {
                return;
            }

            optionCollection.set(option.name, {
                text: option.name,
                keyForList: option.name,
                searchText: option.name,
                tooltipText: option.name,
                isDisabled: !option.enabled,
            });

            return;
        }

        option.name.split(CONST.PARENT_CHILD_SEPARATOR).forEach((optionName, index, array) => {
            const indents = _.times(index, () => CONST.INDENTS).join('');
            const isChild = array.length - 1 === index;
            const searchText = array.slice(0, index + 1).join(CONST.PARENT_CHILD_SEPARATOR);

            if (optionCollection.has(searchText)) {
                return;
            }

            optionCollection.set(searchText, {
                text: `${indents}${optionName}`,
                keyForList: searchText,
                searchText,
                tooltipText: optionName,
                isDisabled: isChild ? !option.enabled : true,
            });
        });
    });

    return Array.from(optionCollection.values());
}

/**
 * Builds the section list for categories
 *
 * @param {Object<String, {name: String, enabled: Boolean}>} categories
 * @param {String[]} recentlyUsedCategories
 * @param {Object[]} selectedOptions
 * @param {String} selectedOptions[].name
 * @param {String} searchInputValue
 * @param {Number} maxRecentReportsToShow
 * @returns {Array<Object>}
 */
function getCategoryListSections(categories, recentlyUsedCategories, selectedOptions, searchInputValue, maxRecentReportsToShow) {
    const sortedCategories = sortCategories(categories);
    const enabledCategories = _.filter(sortedCategories, (category) => category.enabled);

    const categorySections = [];
    const numberOfCategories = _.size(enabledCategories);

    let indexOffset = 0;

    if (numberOfCategories === 0 && selectedOptions.length > 0) {
        categorySections.push({
            // "Selected" section
            title: '',
            shouldShow: false,
            indexOffset,
            data: getCategoryOptionTree(selectedOptions, true),
        });

        return categorySections;
    }

    if (!_.isEmpty(searchInputValue)) {
        const searchCategories = _.filter(enabledCategories, (category) => category.name.toLowerCase().includes(searchInputValue.toLowerCase()));

        categorySections.push({
            // "Search" section
            title: '',
            shouldShow: true,
            indexOffset,
            data: getCategoryOptionTree(searchCategories, true),
        });

        return categorySections;
    }

    if (!_.isEmpty(selectedOptions)) {
        categorySections.push({
            // "Selected" section
            title: '',
            shouldShow: false,
            indexOffset,
            data: getCategoryOptionTree(selectedOptions, true),
        });

        indexOffset += selectedOptions.length;
    }

    const selectedOptionNames = _.map(selectedOptions, (selectedOption) => selectedOption.name);
    const filteredCategories = _.filter(enabledCategories, (category) => !_.includes(selectedOptionNames, category.name));
    const numberOfVisibleCategories = selectedOptions.length + filteredCategories.length;

    if (numberOfVisibleCategories < CONST.CATEGORY_LIST_THRESHOLD) {
        categorySections.push({
            // "All" section when items amount less than the threshold
            title: '',
            shouldShow: false,
            indexOffset,
            data: getCategoryOptionTree(filteredCategories),
        });

        return categorySections;
    }

    const filteredRecentlyUsedCategories = _.chain(recentlyUsedCategories)
        .filter((categoryName) => !_.includes(selectedOptionNames, categoryName) && lodashGet(categories, [categoryName, 'enabled'], false))
        .map((categoryName) => ({
            name: categoryName,
            enabled: lodashGet(categories, [categoryName, 'enabled'], false),
        }))
        .value();

    if (!_.isEmpty(filteredRecentlyUsedCategories)) {
        const cutRecentlyUsedCategories = filteredRecentlyUsedCategories.slice(0, maxRecentReportsToShow);

        categorySections.push({
            // "Recent" section
            title: Localize.translateLocal('common.recent'),
            shouldShow: true,
            indexOffset,
            data: getCategoryOptionTree(cutRecentlyUsedCategories, true),
        });

        indexOffset += filteredRecentlyUsedCategories.length;
    }

    categorySections.push({
        // "All" section when items amount more than the threshold
        title: Localize.translateLocal('common.all'),
        shouldShow: true,
        indexOffset,
        data: getCategoryOptionTree(filteredCategories),
    });

    return categorySections;
}

/**
 * Transforms the provided tags into objects with a specific structure.
 *
 * @param {Object[]} tags - an initial tag array
 * @param {Boolean} tags[].enabled - a flag to enable/disable option in a list
 * @param {String} tags[].name - a name of an option
 * @returns {Array<Object>}
 */
function getTagsOptions(tags) {
    return _.map(tags, (tag) => ({
        text: tag.name,
        keyForList: tag.name,
        searchText: tag.name,
        tooltipText: tag.name,
        isDisabled: !tag.enabled,
    }));
}

/**
 * Build the section list for tags
 *
 * @param {Object[]} rawTags
 * @param {String} tags[].name
 * @param {Boolean} tags[].enabled
 * @param {String[]} recentlyUsedTags
 * @param {Object[]} selectedOptions
 * @param {String} selectedOptions[].name
 * @param {String} searchInputValue
 * @param {Number} maxRecentReportsToShow
 * @returns {Array<Object>}
 */
function getTagListSections(rawTags, recentlyUsedTags, selectedOptions, searchInputValue, maxRecentReportsToShow) {
    const tagSections = [];
    const tags = _.map(rawTags, (tag) => {
        // This is to remove unnecessary escaping backslash in tag name sent from backend.
        const tagName = tag.name && tag.name.replace(/\\{1,2}:/g, ':');

        return {...tag, name: tagName};
    });
    const sortedTags = sortTags(tags);
    const enabledTags = _.filter(sortedTags, (tag) => tag.enabled);
    const numberOfTags = _.size(enabledTags);
    let indexOffset = 0;

    // If all tags are disabled but there's a previously selected tag, show only the selected tag
    if (numberOfTags === 0 && selectedOptions.length > 0) {
        const selectedTagOptions = _.map(selectedOptions, (option) => ({
            name: option.name,
            // Should be marked as enabled to be able to be de-selected
            enabled: true,
        }));
        tagSections.push({
            // "Selected" section
            title: '',
            shouldShow: false,
            indexOffset,
            data: getTagsOptions(selectedTagOptions),
        });

        return tagSections;
    }

    if (!_.isEmpty(searchInputValue)) {
        const searchTags = _.filter(enabledTags, (tag) => tag.name.toLowerCase().includes(searchInputValue.toLowerCase()));

        tagSections.push({
            // "Search" section
            title: '',
            shouldShow: true,
            indexOffset,
            data: getTagsOptions(searchTags),
        });

        return tagSections;
    }

    if (numberOfTags < CONST.TAG_LIST_THRESHOLD) {
        tagSections.push({
            // "All" section when items amount less than the threshold
            title: '',
            shouldShow: false,
            indexOffset,
            data: getTagsOptions(enabledTags),
        });

        return tagSections;
    }

    const selectedOptionNames = _.map(selectedOptions, (selectedOption) => selectedOption.name);
    const filteredRecentlyUsedTags = _.map(
        _.filter(recentlyUsedTags, (recentlyUsedTag) => {
            const tagObject = _.find(tags, (tag) => tag.name === recentlyUsedTag);
            return Boolean(tagObject && tagObject.enabled) && !_.includes(selectedOptionNames, recentlyUsedTag);
        }),
        (tag) => ({name: tag, enabled: true}),
    );
    const filteredTags = _.filter(enabledTags, (tag) => !_.includes(selectedOptionNames, tag.name));

    if (!_.isEmpty(selectedOptions)) {
        const selectedTagOptions = _.map(selectedOptions, (option) => {
            const tagObject = _.find(tags, (tag) => tag.name === option.name);
            return {
                name: option.name,
                enabled: Boolean(tagObject && tagObject.enabled),
            };
        });

        tagSections.push({
            // "Selected" section
            title: '',
            shouldShow: true,
            indexOffset,
            data: getTagsOptions(selectedTagOptions),
        });

        indexOffset += selectedOptions.length;
    }

    if (!_.isEmpty(filteredRecentlyUsedTags)) {
        const cutRecentlyUsedTags = filteredRecentlyUsedTags.slice(0, maxRecentReportsToShow);

        tagSections.push({
            // "Recent" section
            title: Localize.translateLocal('common.recent'),
            shouldShow: true,
            indexOffset,
            data: getTagsOptions(cutRecentlyUsedTags),
        });

        indexOffset += filteredRecentlyUsedTags.length;
    }

    tagSections.push({
        // "All" section when items amount more than the threshold
        title: Localize.translateLocal('common.all'),
        shouldShow: true,
        indexOffset,
        data: getTagsOptions(filteredTags),
    });

    return tagSections;
}

/**
 * Represents the data for a single tax rate.
 *
 * @property {string} name - The name of the tax rate.
 * @property {string} value - The value of the tax rate.
 * @property {string} code - The code associated with the tax rate.
 * @property {string} modifiedName - This contains the tax name and tax value as one name
 * @property {boolean} [isDisabled] - Indicates if the tax rate is disabled.
 */

/**
 * Transforms tax rates to a new object format - to add codes and new name with concatenated name and value.
 *
 * @param {Object} policyTaxRates - The original tax rates object.
 * @returns {Object.<string, Object.<string, policyTaxRates>>} The transformed tax rates object.
 */
function transformedTaxRates(policyTaxRates) {
    const defaultTaxKey = policyTaxRates.defaultExternalID;
    const getModifiedName = (data, code) => `${data.name} (${data.value})${defaultTaxKey === code ? ` • ${Localize.translateLocal('common.default')}` : ''}`;
    const taxes = Object.fromEntries(_.map(Object.entries(policyTaxRates.taxes), ([code, data]) => [code, {...data, code, modifiedName: getModifiedName(data, code), name: data.name}]));
    return taxes;
}

/**
 * Sorts tax rates alphabetically by name.
 *
 * @param {Object<String, {name: String, enabled: Boolean}>} taxRates
 * @returns {Array<Object>}
 */
function sortTaxRates(taxRates) {
    const sortedtaxRates = _.chain(taxRates)
        .values()
        .sortBy((taxRate) => taxRate.name)
        .value();

    return sortedtaxRates;
}

/**
 * Builds the options for taxRates
 *
 * @param {Object[]} taxRates - an initial object array
 * @returns {Array<Object>}
 */
function getTaxRatesOptions(taxRates) {
    return _.map(taxRates, (taxRate) => ({
        text: taxRate.modifiedName,
        keyForList: taxRate.code,
        searchText: taxRate.modifiedName,
        tooltipText: taxRate.modifiedName,
        isDisabled: taxRate.isDisabled,
        data: taxRate,
    }));
}

/**
 * Builds the section list for tax rates
 *
 * @param {Object} policyTaxRates
 * @param {Object[]} selectedOptions
 * @param {String} searchInputValue
 * @returns {Array<Object>}
 */
function getTaxRatesSection(policyTaxRates, selectedOptions, searchInputValue) {
    const policyRatesSections = [];

    const taxes = transformedTaxRates(policyTaxRates);

    const sortedTaxRates = sortTaxRates(taxes);
    const enabledTaxRates = _.filter(sortedTaxRates, (taxRate) => !taxRate.isDisabled);
    const numberOfTaxRates = _.size(enabledTaxRates);

    let indexOffset = 0;

    // If all tax are disabled but there's a previously selected tag, show only the selected tag
    if (numberOfTaxRates === 0 && selectedOptions.length > 0) {
        const selectedTaxRateOptions = _.map(selectedOptions, (option) => ({
            modifiedName: option.name,
            // Should be marked as enabled to be able to be de-selected
            isDisabled: false,
        }));
        policyRatesSections.push({
            // "Selected" section
            title: '',
            shouldShow: false,
            indexOffset,
            data: getTaxRatesOptions(selectedTaxRateOptions),
        });

        return policyRatesSections;
    }

    if (!_.isEmpty(searchInputValue)) {
        const searchTaxRates = _.filter(enabledTaxRates, (taxRate) => taxRate.modifiedName.toLowerCase().includes(searchInputValue.toLowerCase()));

        policyRatesSections.push({
            // "Search" section
            title: '',
            shouldShow: true,
            indexOffset,
            data: getTaxRatesOptions(searchTaxRates),
        });

        return policyRatesSections;
    }

    if (numberOfTaxRates < CONST.TAX_RATES_LIST_THRESHOLD) {
        policyRatesSections.push({
            // "All" section when items amount less than the threshold
            title: '',
            shouldShow: false,
            indexOffset,
            data: getTaxRatesOptions(enabledTaxRates),
        });

        return policyRatesSections;
    }

    const selectedOptionNames = _.map(selectedOptions, (selectedOption) => selectedOption.name);
    const filteredTaxRates = _.filter(enabledTaxRates, (taxRate) => !_.includes(selectedOptionNames, taxRate.modifiedName));

    if (!_.isEmpty(selectedOptions)) {
        const selectedTaxRatesOptions = _.map(selectedOptions, (option) => {
            const taxRateObject = _.find(taxes, (taxRate) => taxRate.modifiedName === option.name);

            return {
                modifiedName: option.name,
                isDisabled: Boolean(taxRateObject && taxRateObject.isDisabled),
            };
        });

        policyRatesSections.push({
            // "Selected" section
            title: '',
            shouldShow: true,
            indexOffset,
            data: getTaxRatesOptions(selectedTaxRatesOptions),
        });

        indexOffset += selectedOptions.length;
    }

    policyRatesSections.push({
        // "All" section when number of items are more than the threshold
        title: '',
        shouldShow: true,
        indexOffset,
        data: getTaxRatesOptions(filteredTaxRates),
    });

    return policyRatesSections;
}

/**
 * Checks if a report option is selected based on matching accountID or reportID.
 *
 * @param {Object} reportOption - The report option to be checked.
 * @param {Object[]} selectedOptions - Array of selected options to compare with.
 * @param {number} reportOption.accountID - The account ID of the report option.
 * @param {number} reportOption.reportID - The report ID of the report option.
 * @param {number} [selectedOptions[].accountID] - The account ID in the selected options.
 * @param {number} [selectedOptions[].reportID] - The report ID in the selected options.
 * @returns {boolean} True if the report option matches any of the selected options by accountID or reportID, false otherwise.
 */
function isReportSelected(reportOption, selectedOptions) {
    if (!selectedOptions || selectedOptions.length === 0) {
        return false;
    }

    return _.some(selectedOptions, (option) => (option.accountID && option.accountID === reportOption.accountID) || (option.reportID && option.reportID === reportOption.reportID));
}

/**
 * Build the options
 *
 * @param {Object} reports
 * @param {Object} personalDetails
 * @param {Object} options
 * @returns {Object}
 * @private
 */
function getOptions(
    reports,
    personalDetails,
    {
        reportActions = {},
        betas = [],
        selectedOptions = [],
        maxRecentReportsToShow = 0,
        excludeLogins = [],
        includeMultipleParticipantReports = false,
        includePersonalDetails = false,
        includeRecentReports = false,
        // When sortByReportTypeInSearch flag is true, recentReports will include the personalDetails options as well.
        sortByReportTypeInSearch = false,
        searchInputValue = '',
        showChatPreviewLine = false,
        sortPersonalDetailsByAlphaAsc = true,
        forcePolicyNamePreview = false,
        includeOwnedWorkspaceChats = false,
        includeThreads = false,
        includeTasks = false,
        includeMoneyRequests = false,
        excludeUnknownUsers = false,
        includeP2P = true,
        includeCategories = false,
        categories = {},
        recentlyUsedCategories = [],
        includeTags = false,
        tags = {},
        recentlyUsedTags = [],
        canInviteUser = true,
        includeSelectedOptions = false,
        transactionViolations = {},
        includePolicyTaxRates,
        policyTaxRates,
    },
) {
    if (includeCategories) {
        const categoryOptions = getCategoryListSections(categories, recentlyUsedCategories, selectedOptions, searchInputValue, maxRecentReportsToShow);

        return {
            recentReports: [],
            personalDetails: [],
            userToInvite: null,
            currentUserOption: null,
            categoryOptions,
            tagOptions: [],
            policyTaxRatesOptions: [],
        };
    }

    if (includeTags) {
        const tagOptions = getTagListSections(_.values(tags), recentlyUsedTags, selectedOptions, searchInputValue, maxRecentReportsToShow);

        return {
            recentReports: [],
            personalDetails: [],
            userToInvite: null,
            currentUserOption: null,
            categoryOptions: [],
            tagOptions,
            policyTaxRatesOptions: [],
        };
    }

    if (includePolicyTaxRates) {
        const policyTaxRatesOptions = getTaxRatesSection(policyTaxRates, selectedOptions, searchInputValue);

        return {
            recentReports: [],
            personalDetails: [],
            userToInvite: null,
            currentUserOption: null,
            categoryOptions: [],
            tagOptions: [],
            policyTaxRatesOptions,
        };
    }

    if (!isPersonalDetailsReady(personalDetails)) {
        return {
            recentReports: [],
            personalDetails: [],
            userToInvite: null,
            currentUserOption: null,
            categoryOptions: [],
            tagOptions: [],
            policyTaxRatesOptions: [],
        };
    }

    let recentReportOptions = [];
    let personalDetailsOptions = [];
    const reportMapForAccountIDs = {};
    const parsedPhoneNumber = PhoneNumber.parsePhoneNumber(LoginUtils.appendCountryCode(Str.removeSMSDomain(searchInputValue)));
    const searchValue = parsedPhoneNumber.possible ? parsedPhoneNumber.number.e164 : searchInputValue.toLowerCase();

    // Filter out all the reports that shouldn't be displayed
    const filteredReports = _.filter(reports, (report) => {
<<<<<<< HEAD
        const {parentReportID, parentReportActionID} = report;
=======
        const {parentReportID, parentReportActionID} = report || {};
>>>>>>> 96b9ff7d
        const canGetParentReport = parentReportID && parentReportActionID && allReportActions;
        const parentReportAction = canGetParentReport ? lodashGet(allReportActions, [parentReportID, parentReportActionID], {}) : {};
        const doesReportHaveViolations = betas.includes(CONST.BETAS.VIOLATIONS) && ReportUtils.doesTransactionThreadHaveViolations(report, transactionViolations, parentReportAction);

        return ReportUtils.shouldReportBeInOptionList({
            report,
            currentReportId: Navigation.getTopmostReportId(),
            betas,
            policies,
            doesReportHaveViolations,
            isInGSDMode: false,
            excludeEmptyChats: false,
        });
    });

    // Sorting the reports works like this:
    // - Order everything by the last message timestamp (descending)
    // - All archived reports should remain at the bottom
    const orderedReports = _.sortBy(filteredReports, (report) => {
        if (ReportUtils.isArchivedRoom(report)) {
            return CONST.DATE.UNIX_EPOCH;
        }

        return report.lastVisibleActionCreated;
    });
    orderedReports.reverse();

    const allReportOptions = [];
    _.each(orderedReports, (report) => {
        if (!report) {
            return;
        }

        const isThread = ReportUtils.isChatThread(report);
        const isChatRoom = ReportUtils.isChatRoom(report);
        const isTaskReport = ReportUtils.isTaskReport(report);
        const isPolicyExpenseChat = ReportUtils.isPolicyExpenseChat(report);
        const isMoneyRequestReport = ReportUtils.isMoneyRequestReport(report);
        const accountIDs = report.visibleChatMemberAccountIDs || [];

        if (isPolicyExpenseChat && report.isOwnPolicyExpenseChat && !includeOwnedWorkspaceChats) {
            return;
        }

        // When passing includeP2P false we are trying to hide features from users that are not ready for P2P and limited to workspace chats only.
        if (!includeP2P && !isPolicyExpenseChat) {
            return;
        }

        if (isThread && !includeThreads) {
            return;
        }

        if (isTaskReport && !includeTasks) {
            return;
        }

        if (isMoneyRequestReport && !includeMoneyRequests) {
            return;
        }

        // In case user needs to add credit bank account, don't allow them to request more money from the workspace.
        if (includeOwnedWorkspaceChats && ReportUtils.hasIOUWaitingOnCurrentUserBankAccount(report)) {
            return;
        }

        // Save the report in the map if this is a single participant so we can associate the reportID with the
        // personal detail option later. Individuals should not be associated with single participant
        // policyExpenseChats or chatRooms since those are not people.
        if (accountIDs.length <= 1 && !isPolicyExpenseChat && !isChatRoom) {
            reportMapForAccountIDs[accountIDs[0]] = report;
        }
        const isSearchingSomeonesPolicyExpenseChat = !report.isOwnPolicyExpenseChat && searchValue !== '';

        // Checks to see if the current user is the admin of the policy, if so the policy
        // name preview will be shown.
        const isPolicyChatAdmin = ReportUtils.isPolicyExpenseChatAdmin(report, policies);

        allReportOptions.push(
            createOption(accountIDs, personalDetails, report, reportActions, {
                showChatPreviewLine,
                forcePolicyNamePreview: isPolicyExpenseChat ? isSearchingSomeonesPolicyExpenseChat || isPolicyChatAdmin : forcePolicyNamePreview,
            }),
        );
    });

    /*
     We're only picking personal details that have logins and accountIDs set (sometimes the __fake__ account with `ID = 0` is present in the personal details collection)
     This is a temporary fix for all the logic that's been breaking because of the new privacy changes
     See https://github.com/Expensify/Expensify/issues/293465, https://github.com/Expensify/App/issues/33415 for more context
     Moreover, we should not override the personalDetails object, otherwise the createOption util won't work properly, it returns incorrect tooltipText
    */
    const havingLoginPersonalDetails = !includeP2P ? {} : _.pick(personalDetails, (detail) => !!detail.login && !!detail.accountID && !detail.isOptimisticPersonalDetail);
    let allPersonalDetailsOptions = _.map(havingLoginPersonalDetails, (personalDetail) =>
        createOption([personalDetail.accountID], personalDetails, reportMapForAccountIDs[personalDetail.accountID], reportActions, {
            showChatPreviewLine,
            forcePolicyNamePreview,
        }),
    );

    if (sortPersonalDetailsByAlphaAsc) {
        // PersonalDetails should be ordered Alphabetically by default - https://github.com/Expensify/App/issues/8220#issuecomment-1104009435
        allPersonalDetailsOptions = lodashOrderBy(allPersonalDetailsOptions, [(personalDetail) => personalDetail.text && personalDetail.text.toLowerCase()], 'asc');
    }

    // Exclude the current user from the personal details list
    const optionsToExclude = [{login: currentUserLogin}, {login: CONST.EMAIL.NOTIFICATIONS}];

    // If we're including selected options from the search results, we only want to exclude them if the search input is empty
    // This is because on certain pages, we show the selected options at the top when the search input is empty
    // This prevents the issue of seeing the selected option twice if you have them as a recent chat and select them
    if (!includeSelectedOptions || searchInputValue === '') {
        optionsToExclude.push(...selectedOptions);
    }

    _.each(excludeLogins, (login) => {
        optionsToExclude.push({login});
    });

    if (includeRecentReports) {
        for (let i = 0; i < allReportOptions.length; i++) {
            const reportOption = allReportOptions[i];

            // Stop adding options to the recentReports array when we reach the maxRecentReportsToShow value
            if (recentReportOptions.length > 0 && recentReportOptions.length === maxRecentReportsToShow) {
                break;
            }

            // Skip notifications@expensify.com
            if (reportOption.login === CONST.EMAIL.NOTIFICATIONS) {
                continue;
            }

            const isCurrentUserOwnedPolicyExpenseChatThatCouldShow =
                reportOption.isPolicyExpenseChat && reportOption.ownerAccountID === currentUserAccountID && includeOwnedWorkspaceChats && !reportOption.isArchivedRoom;

            // Skip if we aren't including multiple participant reports and this report has multiple participants
            if (!isCurrentUserOwnedPolicyExpenseChatThatCouldShow && !includeMultipleParticipantReports && !reportOption.login) {
                continue;
            }

            // If we're excluding threads, check the report to see if it has a single participant and if the participant is already selected
            if (
                !includeThreads &&
                (reportOption.login || reportOption.reportID) &&
                _.some(optionsToExclude, (option) => (option.login && option.login === reportOption.login) || (option.reportID && option.reportID === reportOption.reportID))
            ) {
                continue;
            }

            // Finally check to see if this option is a match for the provided search string if we have one
            const {searchText, participantsList, isChatRoom} = reportOption;
            const participantNames = getParticipantNames(participantsList);

            if (searchValue) {
                // Determine if the search is happening within a chat room and starts with the report ID
                const isReportIdSearch = isChatRoom && Str.startsWith(reportOption.reportID, searchValue);

                // Check if the search string matches the search text or participant names considering the type of the room
                const isSearchMatch = isSearchStringMatch(searchValue, searchText, participantNames, isChatRoom);

                if (!isReportIdSearch && !isSearchMatch) {
                    continue;
                }
            }

            reportOption.isSelected = isReportSelected(reportOption, selectedOptions);

            recentReportOptions.push(reportOption);

            // Add this login to the exclude list so it won't appear when we process the personal details
            if (reportOption.login) {
                optionsToExclude.push({login: reportOption.login});
            }
        }
    }

    if (includePersonalDetails) {
        // Next loop over all personal details removing any that are selectedUsers or recentChats
        _.each(allPersonalDetailsOptions, (personalDetailOption) => {
            if (_.some(optionsToExclude, (optionToExclude) => optionToExclude.login === personalDetailOption.login)) {
                return;
            }
            const {searchText, participantsList, isChatRoom} = personalDetailOption;
            const participantNames = getParticipantNames(participantsList);
            if (searchValue && !isSearchStringMatch(searchValue, searchText, participantNames, isChatRoom)) {
                return;
            }

            personalDetailsOptions.push(personalDetailOption);
        });
    }

    let currentUserOption = _.find(allPersonalDetailsOptions, (personalDetailsOption) => personalDetailsOption.login === currentUserLogin);
    if (searchValue && currentUserOption && !isSearchStringMatch(searchValue, currentUserOption.searchText)) {
        currentUserOption = null;
    }

    let userToInvite = null;
    const noOptions = recentReportOptions.length + personalDetailsOptions.length === 0 && !currentUserOption;
    const noOptionsMatchExactly = !_.find(
        personalDetailsOptions.concat(recentReportOptions),
        (option) => option.login === addSMSDomainIfPhoneNumber(searchValue).toLowerCase() || option.login === searchValue.toLowerCase(),
    );

    if (
        searchValue &&
        (noOptions || noOptionsMatchExactly) &&
        !isCurrentUser({login: searchValue}) &&
        _.every(selectedOptions, (option) => option.login !== searchValue) &&
        ((Str.isValidEmail(searchValue) && !Str.isDomainEmail(searchValue) && !Str.endsWith(searchValue, CONST.SMS.DOMAIN)) ||
            (parsedPhoneNumber.possible && Str.isValidPhone(LoginUtils.getPhoneNumberWithoutSpecialChars(parsedPhoneNumber.number.input)))) &&
        !_.find(optionsToExclude, (optionToExclude) => optionToExclude.login === addSMSDomainIfPhoneNumber(searchValue).toLowerCase()) &&
        (searchValue !== CONST.EMAIL.CHRONOS || Permissions.canUseChronos(betas)) &&
        !excludeUnknownUsers
    ) {
        // Generates an optimistic account ID for new users not yet saved in Onyx
        const optimisticAccountID = UserUtils.generateAccountID(searchValue);
        const personalDetailsExtended = {
            ...personalDetails,
            [optimisticAccountID]: {
                accountID: optimisticAccountID,
                login: searchValue,
                avatar: UserUtils.getDefaultAvatar(optimisticAccountID),
            },
        };
        userToInvite = createOption([optimisticAccountID], personalDetailsExtended, null, reportActions, {
            showChatPreviewLine,
        });
        userToInvite.isOptimisticAccount = true;
        userToInvite.login = searchValue;
        userToInvite.text = userToInvite.text || searchValue;
        userToInvite.alternateText = userToInvite.alternateText || searchValue;

        // If user doesn't exist, use a default avatar
        userToInvite.icons = [
            {
                source: UserUtils.getAvatar('', optimisticAccountID),
                name: searchValue,
                type: CONST.ICON_TYPE_AVATAR,
            },
        ];
    }

    // If we are prioritizing 1:1 chats in search, do it only once we started searching
    if (sortByReportTypeInSearch && searchValue !== '') {
        // When sortByReportTypeInSearch is true, recentReports will be returned with all the reports including personalDetailsOptions in the correct Order.
        recentReportOptions.push(...personalDetailsOptions);
        personalDetailsOptions = [];
        recentReportOptions = lodashOrderBy(
            recentReportOptions,
            [
                (option) => {
                    if (option.isChatRoom || option.isArchivedRoom) {
                        return 3;
                    }
                    if (!option.login) {
                        return 2;
                    }
                    if (option.login.toLowerCase() !== searchValue.toLowerCase()) {
                        return 1;
                    }

                    // When option.login is an exact match with the search value, returning 0 puts it at the top of the option list
                    return 0;
                },
            ],
            ['asc'],
        );
    }

    return {
        personalDetails: personalDetailsOptions,
        recentReports: recentReportOptions,
        userToInvite: canInviteUser ? userToInvite : null,
        currentUserOption,
        categoryOptions: [],
        tagOptions: [],
        policyTaxRatesOptions: [],
    };
}

/**
 * Build the options for the Search view
 *
 * @param {Object} reports
 * @param {Object} personalDetails
 * @param {String} searchValue
 * @param {Array<String>} betas
 * @returns {Object}
 */
function getSearchOptions(reports, personalDetails, searchValue = '', betas) {
    return getOptions(reports, personalDetails, {
        betas,
        searchInputValue: searchValue.trim(),
        includeRecentReports: true,
        includeMultipleParticipantReports: true,
        maxRecentReportsToShow: 0, // Unlimited
        sortByReportTypeInSearch: true,
        showChatPreviewLine: true,
        includePersonalDetails: true,
        forcePolicyNamePreview: true,
        includeOwnedWorkspaceChats: true,
        includeThreads: true,
        includeMoneyRequests: true,
        includeTasks: true,
    });
}

/**
 * Build the IOUConfirmation options for showing the payee personalDetail
 *
 * @param {Object} personalDetail
 * @param {String} amountText
 * @returns {Object}
 */
function getIOUConfirmationOptionsFromPayeePersonalDetail(personalDetail, amountText) {
    const formattedLogin = LocalePhoneNumber.formatPhoneNumber(personalDetail.login);
    return {
        text: PersonalDetailsUtils.getDisplayNameOrDefault(personalDetail, formattedLogin),
        alternateText: formattedLogin || PersonalDetailsUtils.getDisplayNameOrDefault(personalDetail, '', false),
        icons: [
            {
                source: UserUtils.getAvatar(personalDetail.avatar, personalDetail.accountID),
                name: personalDetail.login,
                type: CONST.ICON_TYPE_AVATAR,
                id: personalDetail.accountID,
            },
        ],
        descriptiveText: amountText,
        login: personalDetail.login,
        accountID: personalDetail.accountID,
    };
}

/**
 * Build the IOUConfirmationOptions for showing participants
 *
 * @param {Array} participants
 * @param {String} amountText
 * @returns {Array}
 */
function getIOUConfirmationOptionsFromParticipants(participants, amountText) {
    return _.map(participants, (participant) => ({
        ...participant,
        descriptiveText: amountText,
    }));
}

/**
 * Build the options for the New Group view
 *
 * @param {Object} reports
 * @param {Object} personalDetails
 * @param {Array<String>} [betas]
 * @param {String} [searchValue]
 * @param {Array} [selectedOptions]
 * @param {Array} [excludeLogins]
 * @param {Boolean} [includeOwnedWorkspaceChats]
 * @param {boolean} [includeP2P]
 * @param {boolean} [includeCategories]
 * @param {Object} [categories]
 * @param {Array<String>} [recentlyUsedCategories]
 * @param {boolean} [includeTags]
 * @param {Object} [tags]
 * @param {Array<String>} [recentlyUsedTags]
 * @param {boolean} [canInviteUser]
 * @param {boolean} [includeSelectedOptions]
 * @param {boolean} [includePolicyTaxRates]
 * @param {Object} [policyTaxRates]
 * @returns {Object}
 */
function getFilteredOptions(
    reports,
    personalDetails,
    betas = [],
    searchValue = '',
    selectedOptions = [],
    excludeLogins = [],
    includeOwnedWorkspaceChats = false,
    includeP2P = true,
    includeCategories = false,
    categories = {},
    recentlyUsedCategories = [],
    includeTags = false,
    tags = {},
    recentlyUsedTags = [],
    canInviteUser = true,
    includeSelectedOptions = false,
    includePolicyTaxRates = false,
    policyTaxRates = {},
) {
    return getOptions(reports, personalDetails, {
        betas,
        searchInputValue: searchValue.trim(),
        selectedOptions,
        includeRecentReports: true,
        includePersonalDetails: true,
        maxRecentReportsToShow: 5,
        excludeLogins,
        includeOwnedWorkspaceChats,
        includeP2P,
        includeCategories,
        categories,
        recentlyUsedCategories,
        includeTags,
        tags,
        recentlyUsedTags,
        canInviteUser,
        includeSelectedOptions,
        includePolicyTaxRates,
        policyTaxRates,
    });
}

/**
 * Build the options for the Share Destination for a Task
 * *
 * @param {Object} reports
 * @param {Object} personalDetails
 * @param {Array<String>} [betas]
 * @param {String} [searchValue]
 * @param {Array} [selectedOptions]
 * @param {Array} [excludeLogins]
 * @param {Boolean} [includeOwnedWorkspaceChats]
 * @returns {Object}
 *
 */

function getShareDestinationOptions(
    reports,
    personalDetails,
    betas = [],
    searchValue = '',
    selectedOptions = [],
    excludeLogins = [],
    includeOwnedWorkspaceChats = true,
    excludeUnknownUsers = true,
) {
    return getOptions(reports, personalDetails, {
        betas,
        searchInputValue: searchValue.trim(),
        selectedOptions,
        maxRecentReportsToShow: 0, // Unlimited
        includeRecentReports: true,
        includeMultipleParticipantReports: true,
        includePersonalDetails: false,
        showChatPreviewLine: true,
        forcePolicyNamePreview: true,
        includeThreads: true,
        includeMoneyRequests: true,
        includeTasks: true,
        excludeLogins,
        includeOwnedWorkspaceChats,
        excludeUnknownUsers,
    });
}

/**
 * Format personalDetails or userToInvite to be shown in the list
 *
 * @param {Object} member - personalDetails or userToInvite
 * @param {Object} config - keys to overwrite the default values
 * @returns {Object}
 */
function formatMemberForList(member, config = {}) {
    if (!member) {
        return undefined;
    }

    const accountID = lodashGet(member, 'accountID', '');

    return {
        text: lodashGet(member, 'text', '') || lodashGet(member, 'displayName', ''),
        alternateText: lodashGet(member, 'alternateText', '') || lodashGet(member, 'login', ''),
        keyForList: lodashGet(member, 'keyForList', '') || String(accountID),
        isSelected: false,
        isDisabled: false,
        accountID,
        login: lodashGet(member, 'login', ''),
        rightElement: null,
        icons: lodashGet(member, 'icons'),
        pendingAction: lodashGet(member, 'pendingAction'),
        ...config,
    };
}

/**
 * Build the options for the Workspace Member Invite view
 *
 * @param {Object} personalDetails
 * @param {Array<String>} betas
 * @param {String} searchValue
 * @param {Array} excludeLogins
 * @param {Boolean} includeSelectedOptions
 * @returns {Object}
 */
function getMemberInviteOptions(personalDetails, betas = [], searchValue = '', excludeLogins = [], includeSelectedOptions = false) {
    return getOptions([], personalDetails, {
        betas,
        searchInputValue: searchValue.trim(),
        includePersonalDetails: true,
        excludeLogins,
        sortPersonalDetailsByAlphaAsc: true,
        includeSelectedOptions,
    });
}

/**
 * Helper method that returns the text to be used for the header's message and title (if any)
 *
 * @param {Boolean} hasSelectableOptions
 * @param {Boolean} hasUserToInvite
 * @param {String} searchValue
 * @param {Boolean} [maxParticipantsReached]
 * @param {Boolean} [hasMatchedParticipant]
 * @return {String}
 */
function getHeaderMessage(hasSelectableOptions, hasUserToInvite, searchValue, maxParticipantsReached = false, hasMatchedParticipant = false) {
    if (maxParticipantsReached) {
        return Localize.translate(preferredLocale, 'common.maxParticipantsReached', {count: CONST.REPORT.MAXIMUM_PARTICIPANTS});
    }

    const isValidPhone = PhoneNumber.parsePhoneNumber(LoginUtils.appendCountryCode(searchValue)).possible;

    const isValidEmail = Str.isValidEmail(searchValue);

    if (searchValue && CONST.REGEX.DIGITS_AND_PLUS.test(searchValue) && !isValidPhone && !hasSelectableOptions) {
        return Localize.translate(preferredLocale, 'messages.errorMessageInvalidPhone');
    }

    // Without a search value, it would be very confusing to see a search validation message.
    // Therefore, this skips the validation when there is no search value.
    if (searchValue && !hasSelectableOptions && !hasUserToInvite) {
        if (/^\d+$/.test(searchValue) && !isValidPhone) {
            return Localize.translate(preferredLocale, 'messages.errorMessageInvalidPhone');
        }
        if (/@/.test(searchValue) && !isValidEmail) {
            return Localize.translate(preferredLocale, 'messages.errorMessageInvalidEmail');
        }
        if (hasMatchedParticipant && (isValidEmail || isValidPhone)) {
            return '';
        }
        return Localize.translate(preferredLocale, 'common.noResultsFound');
    }

    return '';
}

/**
 * Helper method for non-user lists (eg. categories and tags) that returns the text to be used for the header's message and title (if any)
 *
 * @param {Boolean} hasSelectableOptions
 * @param {String} searchValue
 * @return {String}
 */
function getHeaderMessageForNonUserList(hasSelectableOptions, searchValue) {
    if (searchValue && !hasSelectableOptions) {
        return Localize.translate(preferredLocale, 'common.noResultsFound');
    }
    return '';
}

/**
 * Helper method to check whether an option can show tooltip or not
 * @param {Object} option
 * @returns {Boolean}
 */
function shouldOptionShowTooltip(option) {
    return (!option.isChatRoom || option.isThread) && !option.isArchivedRoom;
}

/**
 * Handles the logic for displaying selected participants from the search term
 * @param {String} searchTerm
 * @param {Array} selectedOptions
 * @param {Array} filteredRecentReports
 * @param {Array} filteredPersonalDetails
 * @param {Object} personalDetails
 * @param {Boolean} shouldGetOptionDetails
 * @param {Number} indexOffset
 * @returns {Object}
 */
function formatSectionsFromSearchTerm(searchTerm, selectedOptions, filteredRecentReports, filteredPersonalDetails, personalDetails = {}, shouldGetOptionDetails = false, indexOffset) {
    // We show the selected participants at the top of the list when there is no search term
    // However, if there is a search term we remove the selected participants from the top of the list unless they are part of the search results
    // This clears up space on mobile views, where if you create a group with 4+ people you can't see the selected participants and the search results at the same time
    if (searchTerm === '') {
        return {
            section: {
                title: undefined,
                data: shouldGetOptionDetails
                    ? _.map(selectedOptions, (participant) => {
                          const isPolicyExpenseChat = lodashGet(participant, 'isPolicyExpenseChat', false);
                          return isPolicyExpenseChat ? getPolicyExpenseReportOption(participant) : getParticipantsOption(participant, personalDetails);
                      })
                    : selectedOptions,
                shouldShow: !_.isEmpty(selectedOptions),
                indexOffset,
            },
            newIndexOffset: indexOffset + selectedOptions.length,
        };
    }

    // If you select a new user you don't have a contact for, they won't get returned as part of a recent report or personal details
    // This will add them to the list of options, deduping them if they already exist in the other lists
    const selectedParticipantsWithoutDetails = _.filter(selectedOptions, (participant) => {
        const accountID = lodashGet(participant, 'accountID', null);
        const isPartOfSearchTerm = participant.searchText.toLowerCase().includes(searchTerm.trim().toLowerCase());
        const isReportInRecentReports = _.some(filteredRecentReports, (report) => report.accountID === accountID);
        const isReportInPersonalDetails = _.some(filteredPersonalDetails, (personalDetail) => personalDetail.accountID === accountID);
        return isPartOfSearchTerm && !isReportInRecentReports && !isReportInPersonalDetails;
    });

    return {
        section: {
            title: undefined,
            data: shouldGetOptionDetails
                ? _.map(selectedParticipantsWithoutDetails, (participant) => {
                      const isPolicyExpenseChat = lodashGet(participant, 'isPolicyExpenseChat', false);
                      return isPolicyExpenseChat ? getPolicyExpenseReportOption(participant) : getParticipantsOption(participant, personalDetails);
                  })
                : selectedParticipantsWithoutDetails,
            shouldShow: !_.isEmpty(selectedParticipantsWithoutDetails),
            indexOffset,
        },
        newIndexOffset: indexOffset + selectedParticipantsWithoutDetails.length,
    };
}

export {
    addSMSDomainIfPhoneNumber,
    getAvatarsForAccountIDs,
    isCurrentUser,
    isPersonalDetailsReady,
    getSearchOptions,
    getFilteredOptions,
    getShareDestinationOptions,
    getMemberInviteOptions,
    getHeaderMessage,
    getHeaderMessageForNonUserList,
    getPersonalDetailsForAccountIDs,
    getIOUConfirmationOptionsFromPayeePersonalDetail,
    getIOUConfirmationOptionsFromParticipants,
    getSearchText,
    getAllReportErrors,
    getPolicyExpenseReportOption,
    getParticipantsOption,
    isSearchStringMatch,
    shouldOptionShowTooltip,
    getLastMessageTextForReport,
    getEnabledCategoriesCount,
    hasEnabledOptions,
    sortCategories,
    getCategoryOptionTree,
    formatMemberForList,
    formatSectionsFromSearchTerm,
    transformedTaxRates,
};<|MERGE_RESOLUTION|>--- conflicted
+++ resolved
@@ -1360,11 +1360,7 @@
 
     // Filter out all the reports that shouldn't be displayed
     const filteredReports = _.filter(reports, (report) => {
-<<<<<<< HEAD
-        const {parentReportID, parentReportActionID} = report;
-=======
         const {parentReportID, parentReportActionID} = report || {};
->>>>>>> 96b9ff7d
         const canGetParentReport = parentReportID && parentReportActionID && allReportActions;
         const parentReportAction = canGetParentReport ? lodashGet(allReportActions, [parentReportID, parentReportActionID], {}) : {};
         const doesReportHaveViolations = betas.includes(CONST.BETAS.VIOLATIONS) && ReportUtils.doesTransactionThreadHaveViolations(report, transactionViolations, parentReportAction);
