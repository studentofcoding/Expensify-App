/* eslint-disable no-continue */
import _ from 'underscore';
import Onyx from 'react-native-onyx';
import lodashGet from 'lodash.get';
import lodashOrderBy from 'lodash.orderby';
import Str from 'expensify-common/lib/str';
import {getDefaultAvatar} from './actions/PersonalDetails';
import ONYXKEYS from '../ONYXKEYS';
import CONST from '../CONST';
import { getReportParticipantsTitle } from './reportUtils';

/**
 * OptionsListUtils is used to build a list options passed to the OptionsList component. Several different UI views can
 * be configured to display different results based on the options passed to the private getOptions() method. Public
 * methods should be named for the views they build options for and then exported for use in a component.
 */

let currentUserLogin;
let countryCodeByIP;

// We are initializing a default avatar here so that we use the same default color for each user we are inviting. This
// will update when the OptionsListUtils re-loads. But will stay the same color for the life of the JS session.
const defaultAvatarForUserToInvite = getDefaultAvatar();

/**
 * Returns the personal details for an array of logins
 *
 * @param {Array} logins
 * @param {Object} personalDetails
 * @returns {Array}
 */
function getPersonalDetailsForLogins(logins, personalDetails) {
    return _.map(logins, (login) => {
        let personalDetail = personalDetails[login];

        if (!personalDetail) {
            personalDetail = {
                login,
                displayName: login,
                avatar: getDefaultAvatar(login),
            };
        }

        return personalDetail;
    });
}

/**
 * Returns a string with all relevant search terms
 *
 * @param {Object} report
 * @param {Array} personalDetailList
 * @return {String}
 */
function getSearchText(report, personalDetailList) {
    const searchTerms = [];

    _.each(personalDetailList, (personalDetail) => {
        searchTerms.push(personalDetail.displayName);
        searchTerms.push(personalDetail.login);
    });

    if (report) {
        searchTerms.push(...report.reportName.split(',').map(name => name.trim()));
        searchTerms.push(...report.participants);
    }

    return _.unique(searchTerms).join(' ');
}

/**
 * Creates a report list option
 *
 * @param {Array<Object>} personalDetailList
 * @param {Object} [report]
 * @param {Object} draftComments
 * @param {Number} activeReportID
 * @param {Boolean} showChatPreviewLine
 * @returns {Object}
 */
function createOption(personalDetailList, report, draftComments, activeReportID, {showChatPreviewLine = false}) {
    const hasMultipleParticipants = personalDetailList.length > 1;
    const personalDetail = personalDetailList[0];
    const hasDraftComment = report
        && (report.reportID !== activeReportID)
        && lodashGet(draftComments, `${ONYXKEYS.COLLECTION.REPORT_DRAFT_COMMENT}${report.reportID}`, '').length > 0;

    const lastActorDetails = report ? _.find(personalDetailList, {login: report.lastActorEmail}) : null;
    const lastMessageText = report
        ? (hasMultipleParticipants && lastActorDetails
            ? `${lastActorDetails.displayName}: `
            : '')
        + _.unescape(report.lastMessageText)
        : '';
    const tooltipText = getReportParticipantsTitle(lodashGet(report, ['participants'], []));

    return {
        text: report ? report.reportName : personalDetail.displayName,
        alternateText: (showChatPreviewLine && lastMessageText) ? lastMessageText : personalDetail.login,
<<<<<<< HEAD
        icons: report ? report.icons : [personalDetail.avatarURL],
        tooltipText,
=======
        icons: report ? report.icons : [personalDetail.avatar],
>>>>>>> c41b439d

        // It doesn't make sense to provide a login in the case of a report with multiple participants since
        // there isn't any one single login to refer to for a report.
        login: !hasMultipleParticipants ? personalDetail.login : null,
        reportID: report ? report.reportID : null,
        isUnread: report ? report.unreadActionCount > 0 : null,
        hasDraftComment,
        keyForList: report ? String(report.reportID) : personalDetail.login,
        searchText: getSearchText(report, personalDetailList),
        isPinned: lodashGet(report, 'isPinned', false),
    };
}

Onyx.connect({
    key: ONYXKEYS.SESSION,
    callback: val => currentUserLogin = val && val.email,
});

Onyx.connect({
    key: ONYXKEYS.COUNTRY_CODE,
    callback: val => countryCodeByIP = val || 1,
});

/**
 * Searches for a match when provided with a value
 *
 * @param {String} searchValue
 * @param {String} searchText
 * @returns {Boolean}
 */
function isSearchStringMatch(searchValue, searchText) {
    const searchWords = searchValue.split(' ');
    return _.every(searchWords, (word) => {
        const matchRegex = new RegExp(Str.escapeForRegExp(word), 'i');
        const valueToSearch = searchText && searchText.replace(new RegExp(/&nbsp;/g), '');
        return matchRegex.test(valueToSearch);
    });
}

/**
 * Build the options
 *
 * @param {Object} reports
 * @param {Object} personalDetails
 * @param {Object} draftComments
 * @param {Number} activeReportID
 * @param {Object} options
 * @returns {Object}
 * @private
 */
function getOptions(reports, personalDetails, draftComments, activeReportID, {
    selectedOptions = [],
    maxRecentReportsToShow = 0,
    includeMultipleParticipantReports = false,
    includePersonalDetails = false,
    includeRecentReports = false,
    prioritizePinnedReports = false,
    sortByLastMessageTimestamp = false,
    searchValue = '',
    showChatPreviewLine = false,
    showReportsWithNoComments = false,
    hideReadReports = false,
    sortByAlphaAsc = false,
}) {
    let recentReportOptions = [];
    const pinnedReportOptions = [];
    const personalDetailsOptions = [];

    const reportMapForLogins = {};
    let sortProperty = sortByLastMessageTimestamp
        ? ['lastMessageTimestamp']
        : ['lastVisitedTimestamp'];
    if (sortByAlphaAsc) {
        sortProperty = ['reportName'];
    }
    const sortDirection = [sortByAlphaAsc ? 'asc' : 'desc'];
    const orderedReports = lodashOrderBy(reports, sortProperty, sortDirection);

    const allReportOptions = [];
    _.each(orderedReports, (report) => {
        const logins = lodashGet(report, ['participants'], []);

        // Report data can sometimes be incomplete. If we have no logins or reportID then we will skip this entry.
        if (!report.reportID || _.isEmpty(logins)) {
            return;
        }

        // Skip this entry if it has no comments and is not the active report. We will only show reports from
        // people we have sent or received at least one message with.
        const hasNoComments = report.lastMessageTimestamp === 0;
        const shouldFilterReport = !showReportsWithNoComments && hasNoComments
            && report.reportID !== activeReportID && !report.isPinned;
        if (shouldFilterReport) {
            return;
        }
        if (hideReadReports && report.unreadActionCount === 0 && !report.isPinned) {
            return;
        }
        const reportPersonalDetails = getPersonalDetailsForLogins(logins, personalDetails);

        // Save the report in the map if this is a single participant so we can associate the reportID with the
        // personal detail option later.
        if (logins.length <= 1) {
            reportMapForLogins[logins[0]] = report;
        }
        allReportOptions.push(createOption(reportPersonalDetails, report, draftComments, activeReportID, {
            showChatPreviewLine,
        }));
    });

    const allPersonalDetailsOptions = _.map(personalDetails, personalDetail => (
        createOption([personalDetail], reportMapForLogins[personalDetail.login], draftComments, activeReportID, {
            showChatPreviewLine,
        })
    ));

    // Always exclude already selected options and the currently logged in user
    const loginOptionsToExclude = [...selectedOptions, {login: currentUserLogin}];
    if (includeRecentReports) {
        for (let i = 0; i < allReportOptions.length; i++) {
            // Stop adding options to the recentReports array when we reach the maxRecentReportsToShow value
            if (recentReportOptions.length > 0 && recentReportOptions.length === maxRecentReportsToShow) {
                break;
            }

            const reportOption = allReportOptions[i];

            // Skip if we aren't including multiple participant reports and this report has multiple participants
            if (!includeMultipleParticipantReports && !reportOption.login) {
                continue;
            }

            // Check the report to see if it has a single participant and if the participant is already selected
            if (reportOption.login && _.some(loginOptionsToExclude, option => option.login === reportOption.login)) {
                continue;
            }

            // Finally check to see if this options is a match for the provided search string if we have one
            if (searchValue && !isSearchStringMatch(searchValue, reportOption.searchText)) {
                continue;
            }

            // If the report is pinned and we are using the option to display pinned reports on top then we need to
            // collect the pinned reports so we can sort them alphabetically once they are collected
            if (prioritizePinnedReports && reportOption.isPinned) {
                pinnedReportOptions.push(reportOption);
            } else {
                recentReportOptions.push(reportOption);
            }

            // Add this login to the exclude list so it won't appear when we process the personal details
            if (reportOption.login) {
                loginOptionsToExclude.push({login: reportOption.login});
            }
        }
    }

    // If we are prioritizing our pinned reports then shift them to the front and sort them by report name
    if (prioritizePinnedReports) {
        const sortedPinnedReports = lodashOrderBy(pinnedReportOptions, ['text'], ['asc']);
        recentReportOptions = sortedPinnedReports.concat(recentReportOptions);
    }

    if (includePersonalDetails) {
        // Next loop over all personal details removing any that are selectedUsers or recentChats
        _.each(allPersonalDetailsOptions, (personalDetailOption) => {
            if (_.some(loginOptionsToExclude, loginOptionToExclude => (
                loginOptionToExclude.login === personalDetailOption.login
            ))) {
                return;
            }

            if (searchValue && !isSearchStringMatch(searchValue, personalDetailOption.searchText)) {
                return;
            }

            personalDetailsOptions.push(personalDetailOption);
        });
    }

    let userToInvite = null;
    if (searchValue
            && recentReportOptions.length === 0
            && personalDetailsOptions.length === 0
            && _.every(selectedOptions, option => option.login !== searchValue)
            && (Str.isValidEmail(searchValue) || Str.isValidPhone(searchValue))
    ) {
        // If the phone number doesn't have an international code then let's prefix it with the
        // current users international code based on their IP address.
        const login = (Str.isValidPhone(searchValue) && !searchValue.includes('+'))
            ? `+${countryCodeByIP}${searchValue}`
            : searchValue;
        const userInvitePersonalDetails = getPersonalDetailsForLogins([login], personalDetails);
        userToInvite = createOption(userInvitePersonalDetails, null, draftComments, activeReportID, {
            showChatPreviewLine,
        });
        userToInvite.icons = [defaultAvatarForUserToInvite];
    }

    return {
        personalDetails: personalDetailsOptions,
        recentReports: recentReportOptions,
        userToInvite,
    };
}

/**
 * Build the options for the Search view
 *
 * @param {Object} reports
 * @param {Object} personalDetails
 * @param {String} searchValue
 * @returns {Object}
 */
function getSearchOptions(
    reports,
    personalDetails,
    searchValue = '',
) {
    return getOptions(reports, personalDetails, {}, 0, {
        searchValue,
        includeRecentReports: true,
        includeMultipleParticipantReports: true,
        maxRecentReportsToShow: 0, // Unlimited
        prioritizePinnedReports: true,
        showChatPreviewLine: true,
        showReportsWithNoComments: true,
        includePersonalDetails: true,
        sortByLastMessageTimestamp: true,
    });
}

/**
 * Build the options for the New Chat view
 *
 * @param {Object} reports
 * @param {Object} personalDetails
 * @param {String} searchValue
 * @returns {Object}
 */
function getNewChatOptions(
    reports,
    personalDetails,
    searchValue = '',
) {
    return getOptions(reports, personalDetails, {}, 0, {
        searchValue,
        includePersonalDetails: true,
    });
}

/**
 * Build the options for the New Group view
 *
 * @param {Object} reports
 * @param {Object} personalDetails
 * @param {String} searchValue
 * @param {Array} selectedOptions
 * @returns {Object}
 */
function getNewGroupOptions(
    reports,
    personalDetails,
    searchValue = '',
    selectedOptions = [],
) {
    return getOptions(reports, personalDetails, {}, 0, {
        searchValue,
        selectedOptions,
        includeRecentReports: true,
        includePersonalDetails: true,
        includeMultipleParticipantReports: false,
        maxRecentReportsToShow: 5,
    });
}

/**
 * Build the options for the Sidebar a.k.a. LHN
 * @param {Object} reports
 * @param {Object} personalDetails
 * @param {Object} draftComments
 * @param {Number} activeReportID
 * @param {String} priorityMode
 * @returns {Object}
 */
function getSidebarOptions(reports, personalDetails, draftComments, activeReportID, priorityMode) {
    let sideBarOptions = {
        prioritizePinnedReports: true,
    };
    if (priorityMode === CONST.PRIORITY_MODE.GSD) {
        sideBarOptions = {
            hideReadReports: true,
            sortByAlphaAsc: true,
        };
    }

    return getOptions(reports, personalDetails, draftComments, activeReportID, {
        includeRecentReports: true,
        includeMultipleParticipantReports: true,
        maxRecentReportsToShow: 0, // Unlimited
        sortByLastMessageTimestamp: true,
        showChatPreviewLine: true,
        ...sideBarOptions,
    });
}

export {
    getSearchOptions,
    getNewChatOptions,
    getNewGroupOptions,
    getSidebarOptions,
};<|MERGE_RESOLUTION|>--- conflicted
+++ resolved
@@ -97,12 +97,8 @@
     return {
         text: report ? report.reportName : personalDetail.displayName,
         alternateText: (showChatPreviewLine && lastMessageText) ? lastMessageText : personalDetail.login,
-<<<<<<< HEAD
-        icons: report ? report.icons : [personalDetail.avatarURL],
+        icons: report ? report.icons : [personalDetail.avatar],
         tooltipText,
-=======
-        icons: report ? report.icons : [personalDetail.avatar],
->>>>>>> c41b439d
 
         // It doesn't make sense to provide a login in the case of a report with multiple participants since
         // there isn't any one single login to refer to for a report.
