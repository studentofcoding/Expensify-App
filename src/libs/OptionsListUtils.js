--- conflicted
+++ resolved
@@ -24,19 +24,19 @@
 let currentUserLogin;
 Onyx.connect({
     key: ONYXKEYS.SESSION,
-    callback: (val) => (currentUserLogin = val && val.email),
+    callback: val => currentUserLogin = val && val.email,
 });
 
 let loginList;
 Onyx.connect({
     key: ONYXKEYS.LOGIN_LIST,
-    callback: (val) => (loginList = _.isEmpty(val) ? {} : val),
+    callback: val => loginList = _.isEmpty(val) ? {} : val,
 });
 
 let preferredLocale;
 Onyx.connect({
     key: ONYXKEYS.NVP_PREFERRED_LOCALE,
-    callback: (val) => (preferredLocale = val || CONST.LOCALES.DEFAULT),
+    callback: val => preferredLocale = val || CONST.LOCALES.DEFAULT,
 });
 
 const policies = {};
@@ -103,26 +103,19 @@
     if (!ReportUtils.isPolicyExpenseChat(report)) {
         return [];
     }
-    const filteredPolicyExpenseReports = _.filter(policyExpenseReports, (policyExpenseReport) => policyExpenseReport.policyID === report.policyID);
+    const filteredPolicyExpenseReports = _.filter(policyExpenseReports, policyExpenseReport => policyExpenseReport.policyID === report.policyID);
     return _.map(filteredPolicyExpenseReports, (expenseReport) => {
-<<<<<<< HEAD
-        const policyExpenseChatAvatarSource =
-            lodashGet(policies, [`${ONYXKEYS.COLLECTION.POLICY}${expenseReport.policyID}`, 'avatar']) || ReportUtils.getDefaultWorkspaceAvatar(expenseReport.displayName);
-=======
         const policyExpenseChatAvatarSource = ReportUtils.getWorkspaceAvatar(expenseReport);
->>>>>>> cc78a083
         return {
             ...expenseReport,
             keyForList: expenseReport.policyID,
             text: expenseReport.displayName,
             alternateText: Localize.translateLocal('workspace.common.workspace'),
-            icons: [
-                {
-                    source: policyExpenseChatAvatarSource,
-                    name: expenseReport.displayName,
-                    type: CONST.ICON_TYPE_WORKSPACE,
-                },
-            ],
+            icons: [{
+                source: policyExpenseChatAvatarSource,
+                name: expenseReport.displayName,
+                type: CONST.ICON_TYPE_WORKSPACE,
+            }],
         };
     });
 }
@@ -202,20 +195,18 @@
  */
 function getParticipantsOptions(report, personalDetails) {
     const participants = lodashGet(report, 'participants', []);
-    return _.map(getPersonalDetailsForLogins(participants, personalDetails), (details) => ({
+    return _.map(getPersonalDetailsForLogins(participants, personalDetails), details => ({
         keyForList: details.login,
         login: details.login,
         text: details.displayName,
         firstName: lodashGet(details, 'firstName', ''),
         lastName: lodashGet(details, 'lastName', ''),
         alternateText: Str.isSMSLogin(details.login || '') ? LocalePhoneNumber.formatPhoneNumber(details.login) : details.login,
-        icons: [
-            {
-                source: ReportUtils.getAvatar(details.avatar, details.login),
-                name: details.login,
-                type: CONST.ICON_TYPE_AVATAR,
-            },
-        ],
+        icons: [{
+            source: ReportUtils.getAvatar(details.avatar, details.login),
+            name: details.login,
+            type: CONST.ICON_TYPE_AVATAR,
+        }],
         payPalMeAddress: lodashGet(details, 'payPalMeAddress', ''),
         phoneNumber: lodashGet(details, 'phoneNumber', ''),
     }));
@@ -337,7 +328,11 @@
     };
 
     // Combine all error messages keyed by microtime into one object
-    const allReportErrors = _.reduce(errorSources, (prevReportErrors, errors) => (_.isEmpty(errors) ? prevReportErrors : _.extend(prevReportErrors, errors)), {});
+    const allReportErrors = _.reduce(
+        errorSources,
+        (prevReportErrors, errors) => (_.isEmpty(errors) ? prevReportErrors : _.extend(prevReportErrors, errors)),
+        {},
+    );
 
     return allReportErrors;
 }
@@ -354,7 +349,10 @@
  * @param {Boolean} [options.forcePolicyNamePreview]
  * @returns {Object}
  */
-function createOption(logins, personalDetails, report, reportActions = {}, {showChatPreviewLine = false, forcePolicyNamePreview = false}) {
+function createOption(logins, personalDetails, report, reportActions = {}, {
+    showChatPreviewLine = false,
+    forcePolicyNamePreview = false,
+}) {
     const result = {
         text: null,
         alternateText: null,
@@ -402,7 +400,7 @@
         result.shouldShowSubscript = result.isPolicyExpenseChat && !report.isOwnPolicyExpenseChat && !result.isArchivedRoom;
         result.allReportErrors = getAllReportErrors(report, reportActions);
         result.brickRoadIndicator = !_.isEmpty(result.allReportErrors) ? CONST.BRICK_ROAD_INDICATOR_STATUS.ERROR : '';
-        result.pendingAction = report.pendingFields ? report.pendingFields.addWorkspaceRoom || report.pendingFields.createChat : null;
+        result.pendingAction = report.pendingFields ? (report.pendingFields.addWorkspaceRoom || report.pendingFields.createChat) : null;
         result.ownerEmail = report.ownerEmail;
         result.reportID = report.reportID;
         result.isUnread = ReportUtils.isUnread(report);
@@ -424,19 +422,14 @@
         }
 
         const lastActorDetails = personalDetailMap[report.lastActorEmail] || null;
-        let lastMessageText = hasMultipleParticipants && lastActorDetails && lastActorDetails.login !== currentUserLogin ? `${lastActorDetails.displayName}: ` : '';
+        let lastMessageText = hasMultipleParticipants && lastActorDetails && (lastActorDetails.login !== currentUserLogin)
+            ? `${lastActorDetails.displayName}: `
+            : '';
         lastMessageText += report ? lastMessageTextFromReport : '';
 
-<<<<<<< HEAD
-        if (result.isPolicyExpenseChat && result.isArchivedRoom) {
-            const archiveReason =
-                (lastReportActions[report.reportID] && lastReportActions[report.reportID].originalMessage && lastReportActions[report.reportID].originalMessage.reason) ||
-                CONST.REPORT.ARCHIVE_REASON.DEFAULT;
-=======
         if (result.isArchivedRoom) {
             const archiveReason = (lastReportActions[report.reportID] && lastReportActions[report.reportID].originalMessage && lastReportActions[report.reportID].originalMessage.reason)
                 || CONST.REPORT.ARCHIVE_REASON.DEFAULT;
->>>>>>> cc78a083
             lastMessageText = Localize.translate(preferredLocale, `reportArchiveReasons.${archiveReason}`, {
                 displayName: archiveReason.displayName || report.lastActorEmail,
                 policyName: ReportUtils.getPolicyName(report),
@@ -444,9 +437,13 @@
         }
 
         if (result.isChatRoom || result.isPolicyExpenseChat) {
-            result.alternateText = showChatPreviewLine && !forcePolicyNamePreview && lastMessageText ? lastMessageText : subtitle;
+            result.alternateText = (showChatPreviewLine && !forcePolicyNamePreview && lastMessageText)
+                ? lastMessageText
+                : subtitle;
         } else {
-            result.alternateText = showChatPreviewLine && lastMessageText ? lastMessageText : LocalePhoneNumber.formatPhoneNumber(personalDetail.login);
+            result.alternateText = (showChatPreviewLine && lastMessageText)
+                ? lastMessageText
+                : LocalePhoneNumber.formatPhoneNumber(personalDetail.login);
         }
         reportName = ReportUtils.getReportName(report);
     } else {
@@ -483,7 +480,10 @@
  * @returns {Boolean}
  */
 function isSearchStringMatch(searchValue, searchText, participantNames = new Set(), isChatRoom = false) {
-    const searchWords = _.compact(uniqFast([searchValue, ..._.map(searchValue.replace(/,/g, ' ').split(' '), (word) => word.trim())]));
+    const searchWords = _.compact(uniqFast([
+        searchValue,
+        ..._.map(searchValue.replace(/,/g, ' ').split(' '), word => word.trim()),
+    ]));
     const valueToSearch = searchText && searchText.replace(new RegExp(/&nbsp;/g), '');
     return _.some(searchWords, (word) => {
         const matchRegex = new RegExp(Str.escapeForRegExp(word), 'i');
@@ -510,7 +510,7 @@
     }
 
     // Check if userDetails login exists in loginList
-    return _.some(_.keys(loginList), (login) => login.toLowerCase() === userDetailsLogin.toLowerCase());
+    return _.some(_.keys(loginList), login => login.toLowerCase() === userDetailsLogin.toLowerCase());
 }
 
 /**
@@ -522,28 +522,24 @@
  * @returns {Object}
  * @private
  */
-function getOptions(
-    reports,
-    personalDetails,
-    {
-        reportActions = {},
-        betas = [],
-        selectedOptions = [],
-        maxRecentReportsToShow = 0,
-        excludeLogins = [],
-        includeMultipleParticipantReports = false,
-        includePersonalDetails = false,
-        includeRecentReports = false,
-
-        // When sortByReportTypeInSearch flag is true, recentReports will include the personalDetails options as well.
-        sortByReportTypeInSearch = false,
-        searchInputValue = '',
-        showChatPreviewLine = false,
-        sortPersonalDetailsByAlphaAsc = true,
-        forcePolicyNamePreview = false,
-        includeOwnedWorkspaceChats = false,
-    },
-) {
+function getOptions(reports, personalDetails, {
+    reportActions = {},
+    betas = [],
+    selectedOptions = [],
+    maxRecentReportsToShow = 0,
+    excludeLogins = [],
+    includeMultipleParticipantReports = false,
+    includePersonalDetails = false,
+    includeRecentReports = false,
+
+    // When sortByReportTypeInSearch flag is true, recentReports will include the personalDetails options as well.
+    sortByReportTypeInSearch = false,
+    searchInputValue = '',
+    showChatPreviewLine = false,
+    sortPersonalDetailsByAlphaAsc = true,
+    forcePolicyNamePreview = false,
+    includeOwnedWorkspaceChats = false,
+}) {
     let recentReportOptions = [];
     let personalDetailsOptions = [];
     const reportMapForLogins = {};
@@ -551,9 +547,15 @@
     const searchValue = parsedPhoneNumber.possible ? parsedPhoneNumber.number.e164 : searchInputValue;
 
     // Filter out all the reports that shouldn't be displayed
-    const filteredReports = _.filter(reports, (report) =>
-        ReportUtils.shouldReportBeInOptionList(report, Navigation.getReportIDFromRoute(), false, currentUserLogin, iouReports, betas, policies),
-    );
+    const filteredReports = _.filter(reports, report => ReportUtils.shouldReportBeInOptionList(
+        report,
+        Navigation.getReportIDFromRoute(),
+        false,
+        currentUserLogin,
+        iouReports,
+        betas,
+        policies,
+    ));
 
     // Sorting the reports works like this:
     // - Order everything by the last message timestamp (descending)
@@ -593,24 +595,28 @@
         // name preview will be shown.
         const isPolicyChatAdmin = ReportUtils.isPolicyExpenseChatAdmin(report, policies);
 
-        allReportOptions.push(
-            createOption(logins, personalDetails, report, reportActions, {
-                showChatPreviewLine,
-                forcePolicyNamePreview: isPolicyExpenseChat ? isSearchingSomeonesPolicyExpenseChat || isPolicyChatAdmin : forcePolicyNamePreview,
-            }),
-        );
-    });
-
-    let allPersonalDetailsOptions = _.map(personalDetails, (personalDetail) =>
-        createOption([personalDetail.login], personalDetails, reportMapForLogins[personalDetail.login], reportActions, {
+        allReportOptions.push(createOption(logins, personalDetails, report, reportActions, {
+            showChatPreviewLine,
+            forcePolicyNamePreview: isPolicyExpenseChat
+                ? (isSearchingSomeonesPolicyExpenseChat || isPolicyChatAdmin)
+                : forcePolicyNamePreview,
+        }));
+    });
+
+    let allPersonalDetailsOptions = _.map(personalDetails, personalDetail => createOption(
+        [personalDetail.login],
+        personalDetails,
+        reportMapForLogins[personalDetail.login],
+        reportActions,
+        {
             showChatPreviewLine,
             forcePolicyNamePreview,
-        }),
-    );
+        },
+    ));
 
     if (sortPersonalDetailsByAlphaAsc) {
         // PersonalDetails should be ordered Alphabetically by default - https://github.com/Expensify/App/issues/8220#issuecomment-1104009435
-        allPersonalDetailsOptions = lodashOrderBy(allPersonalDetailsOptions, [(personalDetail) => personalDetail.text && personalDetail.text.toLowerCase()], 'asc');
+        allPersonalDetailsOptions = lodashOrderBy(allPersonalDetailsOptions, [personalDetail => personalDetail.text && personalDetail.text.toLowerCase()], 'asc');
     }
 
     // Always exclude already selected options and the currently logged in user
@@ -623,8 +629,11 @@
     if (includeRecentReports) {
         for (let i = 0; i < allReportOptions.length; i++) {
             const reportOption = allReportOptions[i];
-            const isCurrentUserOwnedPolicyExpenseChatThatShouldShow =
-                reportOption.isPolicyExpenseChat && reportOption.ownerEmail === currentUserLogin && includeOwnedWorkspaceChats && !reportOption.isArchivedRoom;
+            const isCurrentUserOwnedPolicyExpenseChatThatShouldShow = (reportOption.isPolicyExpenseChat
+                && (reportOption.ownerEmail === currentUserLogin)
+                && includeOwnedWorkspaceChats
+                && !reportOption.isArchivedRoom
+            );
 
             // Stop adding options to the recentReports array when we reach the maxRecentReportsToShow value
             if (!isCurrentUserOwnedPolicyExpenseChatThatShouldShow && recentReportOptions.length > 0 && recentReportOptions.length === maxRecentReportsToShow) {
@@ -637,7 +646,7 @@
             }
 
             // Check the report to see if it has a single participant and if the participant is already selected
-            if (reportOption.login && _.some(loginOptionsToExclude, (option) => option.login === reportOption.login)) {
+            if (reportOption.login && _.some(loginOptionsToExclude, option => option.login === reportOption.login)) {
                 continue;
             }
 
@@ -660,7 +669,9 @@
     if (includePersonalDetails) {
         // Next loop over all personal details removing any that are selectedUsers or recentChats
         _.each(allPersonalDetailsOptions, (personalDetailOption) => {
-            if (_.some(loginOptionsToExclude, (loginOptionToExclude) => loginOptionToExclude.login === personalDetailOption.login)) {
+            if (_.some(loginOptionsToExclude, loginOptionToExclude => (
+                loginOptionToExclude.login === personalDetailOption.login
+            ))) {
                 return;
             }
             const {searchText, participantsList, isChatRoom} = personalDetailOption;
@@ -673,30 +684,26 @@
     }
 
     let userToInvite = null;
-    const noOptions = recentReportOptions.length + personalDetailsOptions.length === 0;
-    const noOptionsMatchExactly = !_.find(personalDetailsOptions.concat(recentReportOptions), (option) => option.login === searchValue.toLowerCase());
-
-    if (
-        searchValue &&
-        (noOptions || noOptionsMatchExactly) &&
-        !isCurrentUser({login: searchValue}) &&
-        _.every(selectedOptions, (option) => option.login !== searchValue) &&
-        ((Str.isValidEmail(searchValue) && !Str.isDomainEmail(searchValue)) || parsedPhoneNumber.possible) &&
-        !_.find(loginOptionsToExclude, (loginOptionToExclude) => loginOptionToExclude.login === addSMSDomainIfPhoneNumber(searchValue).toLowerCase()) &&
-        (searchValue !== CONST.EMAIL.CHRONOS || Permissions.canUseChronos(betas))
+    const noOptions = (recentReportOptions.length + personalDetailsOptions.length) === 0;
+    const noOptionsMatchExactly = !_.find(personalDetailsOptions.concat(recentReportOptions), option => option.login === searchValue.toLowerCase());
+
+    if (searchValue && (noOptions || noOptionsMatchExactly)
+        && !isCurrentUser({login: searchValue})
+        && _.every(selectedOptions, option => option.login !== searchValue)
+        && ((Str.isValidEmail(searchValue) && !Str.isDomainEmail(searchValue)) || parsedPhoneNumber.possible)
+        && (!_.find(loginOptionsToExclude, loginOptionToExclude => loginOptionToExclude.login === addSMSDomainIfPhoneNumber(searchValue).toLowerCase()))
+        && (searchValue !== CONST.EMAIL.CHRONOS || Permissions.canUseChronos(betas))
     ) {
         userToInvite = createOption([searchValue], personalDetails, null, reportActions, {
             showChatPreviewLine,
         });
 
         // If user doesn't exist, use a default avatar
-        userToInvite.icons = [
-            {
-                source: ReportUtils.getAvatar('', searchValue),
-                name: searchValue,
-                type: CONST.ICON_TYPE_AVATAR,
-            },
-        ];
+        userToInvite.icons = [{
+            source: ReportUtils.getAvatar('', searchValue),
+            name: searchValue,
+            type: CONST.ICON_TYPE_AVATAR,
+        }];
     }
 
     // If we are prioritizing 1:1 chats in search, do it only once we started searching
@@ -704,26 +711,20 @@
         // When sortByReportTypeInSearch is true, recentReports will be returned with all the reports including personalDetailsOptions in the correct Order.
         recentReportOptions.push(...personalDetailsOptions);
         personalDetailsOptions = [];
-        recentReportOptions = lodashOrderBy(
-            recentReportOptions,
-            [
-                (option) => {
-                    if (option.isChatRoom || option.isArchivedRoom) {
-                        return 3;
-                    }
-                    if (!option.login) {
-                        return 2;
-                    }
-                    if (option.login.toLowerCase() !== searchValue.toLowerCase()) {
-                        return 1;
-                    }
-
-                    // When option.login is an exact match with the search value, returning 0 puts it at the top of the option list
-                    return 0;
-                },
-            ],
-            ['asc'],
-        );
+        recentReportOptions = lodashOrderBy(recentReportOptions, [(option) => {
+            if (option.isChatRoom || option.isArchivedRoom) {
+                return 3;
+            }
+            if (!option.login) {
+                return 2;
+            }
+            if (option.login.toLowerCase() !== searchValue.toLowerCase()) {
+                return 1;
+            }
+
+            // When option.login is an exact match with the search value, returning 0 puts it at the top of the option list
+            return 0;
+        }], ['asc']);
     }
 
     return {
@@ -742,7 +743,12 @@
  * @param {Array<String>} betas
  * @returns {Object}
  */
-function getSearchOptions(reports, personalDetails, searchValue = '', betas) {
+function getSearchOptions(
+    reports,
+    personalDetails,
+    searchValue = '',
+    betas,
+) {
     return getOptions(reports, personalDetails, {
         betas,
         searchInputValue: searchValue.trim(),
@@ -768,13 +774,11 @@
     return {
         text: myPersonalDetail.displayName,
         alternateText: myPersonalDetail.login,
-        icons: [
-            {
-                source: ReportUtils.getAvatar(myPersonalDetail.avatar, myPersonalDetail.login),
-                name: myPersonalDetail.login,
-                type: CONST.ICON_TYPE_AVATAR,
-            },
-        ],
+        icons: [{
+            source: ReportUtils.getAvatar(myPersonalDetail.avatar, myPersonalDetail.login),
+            name: myPersonalDetail.login,
+            type: CONST.ICON_TYPE_AVATAR,
+        }],
         descriptiveText: amountText,
         login: myPersonalDetail.login,
     };
@@ -787,10 +791,11 @@
  * @param {String} amountText
  * @returns {Array}
  */
-function getIOUConfirmationOptionsFromParticipants(participants, amountText) {
-    return _.map(participants, (participant) => ({
-        ...participant,
-        descriptiveText: amountText,
+function getIOUConfirmationOptionsFromParticipants(
+    participants, amountText,
+) {
+    return _.map(participants, participant => ({
+        ...participant, descriptiveText: amountText,
     }));
 }
 
@@ -806,7 +811,15 @@
  * @param {Boolean} [includeOwnedWorkspaceChats]
  * @returns {Object}
  */
-function getNewChatOptions(reports, personalDetails, betas = [], searchValue = '', selectedOptions = [], excludeLogins = [], includeOwnedWorkspaceChats = false) {
+function getNewChatOptions(
+    reports,
+    personalDetails,
+    betas = [],
+    searchValue = '',
+    selectedOptions = [],
+    excludeLogins = [],
+    includeOwnedWorkspaceChats = false,
+) {
     return getOptions(reports, personalDetails, {
         betas,
         searchInputValue: searchValue.trim(),
@@ -856,7 +869,12 @@
  * @param {Array} excludeLogins
  * @returns {Object}
  */
-function getMemberInviteOptions(personalDetails, betas = [], searchValue = '', excludeLogins = []) {
+function getMemberInviteOptions(
+    personalDetails,
+    betas = [],
+    searchValue = '',
+    excludeLogins = [],
+) {
     return getOptions([], personalDetails, {
         betas,
         searchInputValue: searchValue.trim(),
