--- conflicted
+++ resolved
@@ -97,18 +97,8 @@
     const [focusModeNotification] = useOnyx(ONYXKEYS.FOCUS_MODE_NOTIFICATION, {initWithStoredValues: false});
     const [lastVisitedPath] = useOnyx(ONYXKEYS.LAST_VISITED_PATH);
 
-<<<<<<< HEAD
-=======
     useDebugShortcut();
 
-    useEffect(() => {
-        if (!account?.needsTwoFactorAuthSetup || account.requiresTwoFactorAuth) {
-            return;
-        }
-        setShouldShowRequire2FAModal(true);
-    }, [account?.needsTwoFactorAuthSetup, account?.requiresTwoFactorAuth]);
-
->>>>>>> 6647199a
     const [initialUrl, setInitialUrl] = useState<string | null>(null);
 
     useEffect(() => {
