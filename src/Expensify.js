--- conflicted
+++ resolved
@@ -1,5 +1,6 @@
 import React, {Component} from 'react';
 import {View} from 'react-native';
+import PropTypes from 'prop-types';
 
 // import {Beforeunload} from 'react-beforeunload';
 import SignInPage from './page/SignInPage';
@@ -20,6 +21,14 @@
 
 // Initialize the store when the app loads for the first time
 Ion.init();
+
+const propTypes = {
+    redirectTo: PropTypes.string,
+};
+
+const defaultProps = {
+    redirectTo: '',
+};
 
 class Expensify extends Component {
     constructor(props) {
@@ -62,11 +71,7 @@
 
         // We can only have a redirectTo if this is not the initial render so if we have one we'll
         // always navigate to it. If we are not authenticated by this point then we'll force navigate to sign in.
-<<<<<<< HEAD
-        const redirectTo = this.props.redirectTo || (!this.state.authenticated && '/signin');
-=======
-        const redirectTo = this.state.redirectTo || (!this.state.authToken && '/signin');
->>>>>>> 22967ab3
+        const redirectTo = this.props.redirectTo || (!this.state.authToken && '/signin');
 
         return (
 
@@ -88,6 +93,9 @@
     }
 }
 
+Expensify.propTypes = propTypes;
+Expensify.defaultProps = defaultProps;
+
 export default WithIon({
     redirectTo: {
         key: IONKEYS.APP_REDIRECT_TO,
