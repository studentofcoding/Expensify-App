--- conflicted
+++ resolved
@@ -20,11 +20,8 @@
 import {growlRef} from './libs/Growl';
 import Navigation from './libs/Navigation/Navigation';
 import ROUTES from './ROUTES';
-<<<<<<< HEAD
+import StartupTimer from './libs/StartupTimer';
 import {setRedirectToWorkspaceNewAfterSignIn} from './libs/actions/Session';
-=======
-import StartupTimer from './libs/StartupTimer';
->>>>>>> c0091871
 
 // Initialize the store when the app loads for the first time
 Onyx.init({
