/**
 * This is a file containing constants for all of the screen names. In most cases, we should use the routes for
 * navigation. But there are situations where we may need to access screen names directly.
 */
import type DeepValueOf from './types/utils/DeepValueOf';

const PROTECTED_SCREENS = {
    HOME: 'Home',
    CONCIERGE: 'Concierge',
    ATTACHMENTS: 'Attachments',
    TRACK_EXPENSE: 'TrackExpense',
    SUBMIT_EXPENSE: 'SubmitExpense',
} as const;

const SCREENS = {
    ...PROTECTED_SCREENS,
    REPORT: 'Report',
    PROFILE_AVATAR: 'ProfileAvatar',
    WORKSPACE_AVATAR: 'WorkspaceAvatar',
    REPORT_AVATAR: 'ReportAvatar',
    NOT_FOUND: 'not-found',
    TRANSITION_BETWEEN_APPS: 'TransitionBetweenApps',
    VALIDATE_LOGIN: 'ValidateLogin',
    CONNECTION_COMPLETE: 'ConnectionComplete',
    UNLINK_LOGIN: 'UnlinkLogin',
    SETTINGS_CENTRAL_PANE: 'SettingsCentralPane',
    TRAVEL: {
        MY_TRIPS: 'Travel_MyTrips',
        TCS: 'Travel_TCS',
    },
    SEARCH: {
        CENTRAL_PANE: 'Search_Central_Pane',
        REPORT_RHP: 'Search_Report_RHP',
        ADVANCED_FILTERS_RHP: 'Search_Advanced_Filters_RHP',
        ADVANCED_FILTERS_DATE_RHP: 'Search_Advanced_Filters_Date_RHP',
        ADVANCED_FILTERS_TYPE_RHP: 'Search_Advanced_Filters_Type_RHP',
        ADVANCED_FILTERS_STATUS_RHP: 'Search_Advanced_Filters_Status_RHP',
<<<<<<< HEAD
        ADVANCED_FILTERS_CATEGORY_RHP: 'Search_Advanced_Filters_Category_RHP',
=======
>>>>>>> df69c802
        TRANSACTION_HOLD_REASON_RHP: 'Search_Transaction_Hold_Reason_RHP',
        BOTTOM_TAB: 'Search_Bottom_Tab',
    },
    SETTINGS: {
        ROOT: 'Settings_Root',
        SHARE_CODE: 'Settings_Share_Code',
        WORKSPACES: 'Settings_Workspaces',
        SECURITY: 'Settings_Security',
        ABOUT: 'Settings_About',
        SAVE_THE_WORLD: 'Settings_TeachersUnite',
        APP_DOWNLOAD_LINKS: 'Settings_App_Download_Links',
        ADD_DEBIT_CARD: 'Settings_Add_Debit_Card',
        ADD_PAYMENT_CARD_CHANGE_CURRENCY: 'Settings_Add_Payment_Card_Change_Currency',
        ADD_BANK_ACCOUNT: 'Settings_Add_Bank_Account',
        CLOSE: 'Settings_Close',
        TWO_FACTOR_AUTH: 'Settings_TwoFactorAuth',
        REPORT_CARD_LOST_OR_DAMAGED: 'Settings_ReportCardLostOrDamaged',
        TROUBLESHOOT: 'Settings_Troubleshoot',
        CONSOLE: 'Settings_Console',
        SHARE_LOG: 'Share_Log',

        PROFILE: {
            ROOT: 'Settings_Profile',
            DISPLAY_NAME: 'Settings_Display_Name',
            CONTACT_METHODS: 'Settings_ContactMethods',
            CONTACT_METHOD_DETAILS: 'Settings_ContactMethodDetails',
            NEW_CONTACT_METHOD: 'Settings_NewContactMethod',
            STATUS_CLEAR_AFTER: 'Settings_Status_Clear_After',
            STATUS_CLEAR_AFTER_DATE: 'Settings_Status_Clear_After_Date',
            STATUS_CLEAR_AFTER_TIME: 'Settings_Status_Clear_After_Time',
            STATUS: 'Settings_Status',
            PRONOUNS: 'Settings_Pronouns',
            TIMEZONE: 'Settings_Timezone',
            TIMEZONE_SELECT: 'Settings_Timezone_Select',
            LEGAL_NAME: 'Settings_LegalName',
            DATE_OF_BIRTH: 'Settings_DateOfBirth',
            ADDRESS: 'Settings_Address',
            ADDRESS_COUNTRY: 'Settings_Address_Country',
            ADDRESS_STATE: 'Settings_Address_State',
        },

        PREFERENCES: {
            ROOT: 'Settings_Preferences',
            PRIORITY_MODE: 'Settings_Preferences_PriorityMode',
            LANGUAGE: 'Settings_Preferences_Language',
            THEME: 'Settings_Preferences_Theme',
        },

        WALLET: {
            ROOT: 'Settings_Wallet',
            DOMAIN_CARD: 'Settings_Wallet_DomainCard',
            CARD_GET_PHYSICAL: {
                NAME: 'Settings_Card_Get_Physical_Name',
                PHONE: 'Settings_Card_Get_Physical_Phone',
                ADDRESS: 'Settings_Card_Get_Physical_Address',
                CONFIRM: 'Settings_Card_Get_Physical_Confirm',
            },
            TRANSFER_BALANCE: 'Settings_Wallet_Transfer_Balance',
            CHOOSE_TRANSFER_ACCOUNT: 'Settings_Wallet_Choose_Transfer_Account',
            ENABLE_PAYMENTS: 'Settings_Wallet_EnablePayments',
            CARD_ACTIVATE: 'Settings_Wallet_Card_Activate',
            REPORT_VIRTUAL_CARD_FRAUD: 'Settings_Wallet_ReportVirtualCardFraud',
            CARDS_DIGITAL_DETAILS_UPDATE_ADDRESS: 'Settings_Wallet_Cards_Digital_Details_Update_Address',
        },

        EXIT_SURVEY: {
            REASON: 'Settings_ExitSurvey_Reason',
            RESPONSE: 'Settings_ExitSurvey_Response',
            CONFIRM: 'Settings_ExitSurvey_Confirm',
        },

        SUBSCRIPTION: {
            ROOT: 'Settings_Subscription',
            SIZE: 'Settings_Subscription_Size',
            ADD_PAYMENT_CARD: 'Settings_Subscription_Add_Payment_Card',
            DISABLE_AUTO_RENEW_SURVEY: 'Settings_Subscription_DisableAutoRenewSurvey',
            CHANGE_BILLING_CURRENCY: 'Settings_Subscription_Change_Billing_Currency',
            CHANGE_PAYMENT_CURRENCY: 'Settings_Subscription_Change_Payment_Currency',
            REQUEST_EARLY_CANCELLATION: 'Settings_Subscription_RequestEarlyCancellation',
        },
    },
    SAVE_THE_WORLD: {
        ROOT: 'SaveTheWorld_Root',
    },
    LEFT_MODAL: {
        CHAT_FINDER: 'ChatFinder',
        WORKSPACE_SWITCHER: 'WorkspaceSwitcher',
    },
    RIGHT_MODAL: {
        SETTINGS: 'Settings',
        NEW_CHAT: 'NewChat',
        DETAILS: 'Details',
        PROFILE: 'Profile',
        REPORT_DETAILS: 'Report_Details',
        REPORT_SETTINGS: 'Report_Settings',
        REPORT_DESCRIPTION: 'Report_Description',
        PARTICIPANTS: 'Participants',
        MONEY_REQUEST: 'MoneyRequest',
        NEW_TASK: 'NewTask',
        TEACHERS_UNITE: 'TeachersUnite',
        TASK_DETAILS: 'Task_Details',
        ENABLE_PAYMENTS: 'EnablePayments',
        SPLIT_DETAILS: 'SplitDetails',
        ADD_PERSONAL_BANK_ACCOUNT: 'AddPersonalBankAccount',
        WALLET_STATEMENT: 'Wallet_Statement',
        FLAG_COMMENT: 'Flag_Comment',
        EDIT_REQUEST: 'EditRequest',
        SIGN_IN: 'SignIn',
        PRIVATE_NOTES: 'Private_Notes',
        ROOM_MEMBERS: 'RoomMembers',
        ROOM_INVITE: 'RoomInvite',
        REFERRAL: 'Referral',
        PROCESS_MONEY_REQUEST_HOLD: 'ProcessMoneyRequestHold',
        TRANSACTION_DUPLICATE: 'TransactionDuplicate',
        TRAVEL: 'Travel',
        SEARCH_REPORT: 'SearchReport',
        SEARCH_ADVANCED_FILTERS: 'SearchAdvancedFilters',
        SETTINGS_CATEGORIES: 'SettingsCategories',
        RESTRICTED_ACTION: 'RestrictedAction',
        REPORT_EXPORT: 'Report_Export',
    },
    ONBOARDING_MODAL: {
        ONBOARDING: 'Onboarding',
    },
    SIGN_IN_WITH_APPLE_DESKTOP: 'AppleSignInDesktop',
    SIGN_IN_WITH_GOOGLE_DESKTOP: 'GoogleSignInDesktop',
    DESKTOP_SIGN_IN_REDIRECT: 'DesktopSignInRedirect',
    SAML_SIGN_IN: 'SAMLSignIn',
    WORKSPACE_JOIN_USER: 'WorkspaceJoinUser',

    MONEY_REQUEST: {
        CREATE: 'Money_Request_Create',
        HOLD: 'Money_Request_Hold_Reason',
        STEP_CONFIRMATION: 'Money_Request_Step_Confirmation',
        START: 'Money_Request_Start',
        STEP_AMOUNT: 'Money_Request_Step_Amount',
        STEP_CATEGORY: 'Money_Request_Step_Category',
        STEP_CURRENCY: 'Money_Request_Step_Currency',
        STEP_DATE: 'Money_Request_Step_Date',
        STEP_DESCRIPTION: 'Money_Request_Step_Description',
        STEP_DISTANCE: 'Money_Request_Step_Distance',
        STEP_DISTANCE_RATE: 'Money_Request_Step_Rate',
        STEP_MERCHANT: 'Money_Request_Step_Merchant',
        STEP_PARTICIPANTS: 'Money_Request_Step_Participants',
        STEP_SCAN: 'Money_Request_Step_Scan',
        STEP_TAG: 'Money_Request_Step_Tag',
        STEP_WAYPOINT: 'Money_Request_Step_Waypoint',
        STEP_TAX_AMOUNT: 'Money_Request_Step_Tax_Amount',
        STEP_TAX_RATE: 'Money_Request_Step_Tax_Rate',
        STEP_SPLIT_PAYER: 'Money_Request_Step_Split_Payer',
        STEP_SEND_FROM: 'Money_Request_Step_Send_From',
        CURRENCY: 'Money_Request_Currency',
        WAYPOINT: 'Money_Request_Waypoint',
        EDIT_WAYPOINT: 'Money_Request_Edit_Waypoint',
        RECEIPT: 'Money_Request_Receipt',
        STATE_SELECTOR: 'Money_Request_State_Selector',
    },

    TRANSACTION_DUPLICATE: {
        REVIEW: 'Transaction_Duplicate_Review',
        MERCHANT: 'Transaction_Duplicate_Merchant',
        CATEGORY: 'Transaction_Duplicate_Category',
        TAG: 'Transaction_Duplicate_Tag',
        DESCRIPTION: 'Transaction_Duplicate_Description',
        TAX_CODE: 'Transaction_Duplicate_Tax_Code',
        REIMBURSABLE: 'Transaction_Duplicate_Reimburable',
        BILLABLE: 'Transaction_Duplicate_Billable',
        CONFIRMATION: 'Transaction_Duplicate_Confirmation',
    },

    IOU_SEND: {
        ADD_BANK_ACCOUNT: 'IOU_Send_Add_Bank_Account',
        ADD_DEBIT_CARD: 'IOU_Send_Add_Debit_Card',
        ENABLE_PAYMENTS: 'IOU_Send_Enable_Payments',
    },

    SETTINGS_CATEGORIES: {
        SETTINGS_CATEGORY_SETTINGS: 'Settings_Category_Settings',
        SETTINGS_CATEGORIES_SETTINGS: 'Settings_Categories_Settings',
        SETTINGS_CATEGORY_CREATE: 'Settings_Category_Create',
        SETTINGS_CATEGORY_EDIT: 'Settings_Category_Edit',
        SETTINGS_CATEGORIES_ROOT: 'Settings_Categories',
    },

    REPORT_SETTINGS: {
        ROOT: 'Report_Settings_Root',
        NAME: 'Report_Settings_Name',
        NOTIFICATION_PREFERENCES: 'Report_Settings_Notification_Preferences',
        WRITE_CAPABILITY: 'Report_Settings_Write_Capability',
        VISIBILITY: 'Report_Settings_Visibility',
    },

    NEW_TASK: {
        ROOT: 'NewTask_Root',
        TASK_ASSIGNEE_SELECTOR: 'NewTask_TaskAssigneeSelector',
        TASK_SHARE_DESTINATION_SELECTOR: 'NewTask_TaskShareDestinationSelector',
        DETAILS: 'NewTask_Details',
        TITLE: 'NewTask_Title',
        DESCRIPTION: 'NewTask_Description',
    },

    TASK: {
        TITLE: 'Task_Title',
        ASSIGNEE: 'Task_Assignee',
    },

    PRIVATE_NOTES: {
        LIST: 'PrivateNotes_List',
        EDIT: 'PrivateNotes_Edit',
    },

    REPORT_DETAILS: {
        ROOT: 'Report_Details_Root',
        SHARE_CODE: 'Report_Details_Share_Code',
        EXPORT: 'Report_Details_Export',
    },

    WORKSPACE: {
        ACCOUNTING: {
            ROOT: 'Policy_Accounting',
            QUICKBOOKS_ONLINE_IMPORT: 'Policy_Accounting_Quickbooks_Online_Import',
            QUICKBOOKS_ONLINE_CHART_OF_ACCOUNTS: 'Policy_Accounting_Quickbooks_Online_Import_Chart_Of_Accounts',
            QUICKBOOKS_ONLINE_CLASSES: 'Policy_Accounting_Quickbooks_Online_Import_Classes',
            QUICKBOOKS_ONLINE_CUSTOMERS: 'Policy_Accounting_Quickbooks_Online_Import_Customers',
            QUICKBOOKS_ONLINE_LOCATIONS: 'Policy_Accounting_Quickbooks_Online_Import_Locations',
            QUICKBOOKS_ONLINE_TAXES: 'Policy_Accounting_Quickbooks_Online_Import_Taxes',
            QUICKBOOKS_ONLINE_EXPORT: 'Workspace_Accounting_Quickbooks_Online_Export',
            QUICKBOOKS_ONLINE_EXPORT_DATE_SELECT: 'Workspace_Accounting_Quickbooks_Online_Export_Date_Select',
            QUICKBOOKS_ONLINE_EXPORT_INVOICE_ACCOUNT_SELECT: 'Workspace_Accounting_Quickbooks_Online_Export_Invoice_Account_Select',
            QUICKBOOKS_ONLINE_COMPANY_CARD_EXPENSE_ACCOUNT: 'Workspace_Accounting_Quickbooks_Online_Export_Company_Card_Expense',
            QUICKBOOKS_ONLINE_COMPANY_CARD_EXPENSE_ACCOUNT_SELECT: 'Workspace_Accounting_Quickbooks_Online_Export_Company_Card_Expense_Account_Select',
            QUICKBOOKS_ONLINE_NON_REIMBURSABLE_DEFAULT_VENDOR_SELECT: 'Workspace_Accounting_Quickbooks_Online_Export_Non_Reimbursable_Default_Vendor_Select',
            QUICKBOOKS_ONLINE_COMPANY_CARD_EXPENSE_ACCOUNT_COMPANY_CARD_SELECT: 'Workspace_Accounting_Quickbooks_Online_Export_Company_Card_Expense_Select',
            QUICKBOOKS_ONLINE_EXPORT_PREFERRED_EXPORTER: 'Workspace_Accounting_Quickbooks_Online_Export_Preferred_Exporter',
            QUICKBOOKS_ONLINE_EXPORT_OUT_OF_POCKET_EXPENSES: 'Workspace_Accounting_Quickbooks_Online_Export_Out_Of_Pocket_Expenses',
            QUICKBOOKS_ONLINE_EXPORT_OUT_OF_POCKET_EXPENSES_SELECT: 'Workspace_Accounting_Quickbooks_Online_Export_Out_Of_Pocket_Expenses_Select',
            QUICKBOOKS_ONLINE_EXPORT_OUT_OF_POCKET_EXPENSES_ACCOUNT_SELECT: 'Workspace_Accounting_Quickbooks_Online_Export_Out_Of_Pocket_Expenses_Account_Select',
            QUICKBOOKS_ONLINE_ADVANCED: 'Policy_Accounting_Quickbooks_Online_Advanced',
            QUICKBOOKS_ONLINE_ACCOUNT_SELECTOR: 'Policy_Accounting_Quickbooks_Online_Account_Selector',
            QUICKBOOKS_ONLINE_INVOICE_ACCOUNT_SELECTOR: 'Policy_Accounting_Quickbooks_Online_Invoice_Account_Selector',
            XERO_IMPORT: 'Policy_Accounting_Xero_Import',
            XERO_ORGANIZATION: 'Policy_Accounting_Xero_Customers',
            XERO_CHART_OF_ACCOUNTS: 'Policy_Accounting_Xero_Import_Chart_Of_Accounts',
            XERO_CUSTOMER: 'Policy_Acounting_Xero_Import_Customer',
            XERO_TAXES: 'Policy_Accounting_Xero_Taxes',
            XERO_TRACKING_CATEGORIES: 'Policy_Accounting_Xero_Tracking_Categories',
            XERO_MAP_TRACKING_CATEGORY: 'Policy_Accounting_Xero_Map_Tracking_Category',
            XERO_EXPORT: 'Policy_Accounting_Xero_Export',
            XERO_EXPORT_PURCHASE_BILL_DATE_SELECT: 'Policy_Accounting_Xero_Export_Purchase_Bill_Date_Select',
            XERO_ADVANCED: 'Policy_Accounting_Xero_Advanced',
            XERO_BILL_STATUS_SELECTOR: 'Policy_Accounting_Xero_Export_Bill_Status_Selector',
            XERO_INVOICE_ACCOUNT_SELECTOR: 'Policy_Accounting_Xero_Invoice_Account_Selector',
            XERO_EXPORT_PREFERRED_EXPORTER_SELECT: 'Workspace_Accounting_Xero_Export_Preferred_Exporter_Select',
            XERO_BILL_PAYMENT_ACCOUNT_SELECTOR: 'Policy_Accounting_Xero_Bill_Payment_Account_Selector',
            XERO_EXPORT_BANK_ACCOUNT_SELECT: 'Policy_Accounting_Xero_Export_Bank_Account_Select',
            NETSUITE_IMPORT_MAPPING: 'Policy_Accounting_NetSuite_Import_Mapping',
            NETSUITE_IMPORT_CUSTOM_FIELD: 'Policy_Accounting_NetSuite_Import_Custom_Field',
            NETSUITE_IMPORT_CUSTOM_FIELD_VIEW: 'Policy_Accounting_NetSuite_Import_Custom_Field_View',
            NETSUITE_IMPORT_CUSTOM_FIELD_EDIT: 'Policy_Accounting_NetSuite_Import_Custom_Field_Edit',
            NETSUITE_IMPORT_CUSTOM_LIST_ADD: 'Policy_Accounting_NetSuite_Import_Custom_List_Add',
            NETSUITE_IMPORT_CUSTOM_SEGMENT_ADD: 'Policy_Accounting_NetSuite_Import_Custom_Segment_Add',
            NETSUITE_IMPORT_CUSTOMERS_OR_PROJECTS: 'Policy_Accounting_NetSuite_Import_CustomersOrProjects',
            NETSUITE_IMPORT_CUSTOMERS_OR_PROJECTS_SELECT: 'Policy_Accounting_NetSuite_Import_CustomersOrProjects_Select',
            NETSUITE_REUSE_EXISTING_CONNECTIONS: 'Policy_Accounting_NetSuite_Reuse_Existing_Connections',
            NETSUITE_TOKEN_INPUT: 'Policy_Accounting_NetSuite_Token_Input',
            NETSUITE_SUBSIDIARY_SELECTOR: 'Policy_Accounting_NetSuite_Subsidiary_Selector',
            NETSUITE_IMPORT: 'Policy_Accounting_NetSuite_Import',
            NETSUITE_EXPORT: 'Policy_Accounting_NetSuite_Export',
            NETSUITE_PREFERRED_EXPORTER_SELECT: 'Policy_Accounting_NetSuite_Preferred_Exporter_Select',
            NETSUITE_DATE_SELECT: 'Policy_Accounting_NetSuite_Date_Select',
            NETSUITE_EXPORT_EXPENSES: 'Policy_Accounting_NetSuite_Export_Expenses',
            NETSUITE_EXPORT_EXPENSES_DESTINATION_SELECT: 'Policy_Accounting_NetSuite_Export_Expenses_Destination_Select',
            NETSUITE_EXPORT_EXPENSES_VENDOR_SELECT: 'Policy_Accounting_NetSuite_Export_Expenses_Vendor_Select',
            NETSUITE_EXPORT_EXPENSES_PAYABLE_ACCOUNT_SELECT: 'Policy_Accounting_NetSuite_Export_Expenses_Payable_Account_Select',
            NETSUITE_EXPORT_EXPENSES_JOURNAL_POSTING_PREFERENCE_SELECT: 'Policy_Accounting_NetSuite_Export_Expenses_Journal_Posting_Preference_Select',
            NETSUITE_RECEIVABLE_ACCOUNT_SELECT: 'Policy_Accounting_NetSuite_Receivable_Account_Select',
            NETSUITE_INVOICE_ITEM_PREFERENCE_SELECT: 'Policy_Accounting_NetSuite_Invoice_Item_Preference_Select',
            NETSUITE_INVOICE_ITEM_SELECT: 'Policy_Accounting_NetSuite_Invoice_Item_Select',
            NETSUITE_TAX_POSTING_ACCOUNT_SELECT: 'Policy_Accounting_NetSuite_Tax_Posting_Account_Select',
            NETSUITE_PROVINCIAL_TAX_POSTING_ACCOUNT_SELECT: 'Policy_Accounting_NetSuite_Provincial_Tax_Posting_Account_Select',
            NETSUITE_ADVANCED: 'Policy_Accounting_NetSuite_Advanced',
            NETSUITE_REIMBURSEMENT_ACCOUNT_SELECT: 'Policy_Accounting_NetSuite_Reimbursement_Account_Select',
            NETSUITE_COLLECTION_ACCOUNT_SELECT: 'Policy_Accounting_NetSuite_Collection_Account_Select',
            NETSUITE_EXPENSE_REPORT_APPROVAL_LEVEL_SELECT: 'Policy_Accounting_NetSuite_Expense_Report_Approval_Level_Select',
            NETSUITE_VENDOR_BILL_APPROVAL_LEVEL_SELECT: 'Policy_Accounting_NetSuite_Vendor_Bill_Approval_Level_Select',
            NETSUITE_JOURNAL_ENTRY_APPROVAL_LEVEL_SELECT: 'Policy_Accounting_NetSuite_Journal_Entry_Approval_Level_Select',
            NETSUITE_APPROVAL_ACCOUNT_SELECT: 'Policy_Accounting_NetSuite_Approval_Account_Select',
            NETSUITE_CUSTOM_FORM_ID: 'Policy_Accounting_NetSuite_Custom_Form_ID',
            SAGE_INTACCT_PREREQUISITES: 'Policy_Accounting_Sage_Intacct_Prerequisites',
            ENTER_SAGE_INTACCT_CREDENTIALS: 'Policy_Enter_Sage_Intacct_Credentials',
            EXISTING_SAGE_INTACCT_CONNECTIONS: 'Policy_Existing_Sage_Intacct_Connections',
            SAGE_INTACCT_ENTITY: 'Policy_Sage_Intacct_Entity',
            SAGE_INTACCT_IMPORT: 'Policy_Accounting_Sage_Intacct_Import',
            SAGE_INTACCT_TOGGLE_MAPPING: 'Policy_Accounting_Sage_Intacct_Toggle_Mapping',
            SAGE_INTACCT_MAPPING_TYPE: 'Policy_Accounting_Sage_Intacct_Mapping_Type',
            SAGE_INTACCT_USER_DIMENSIONS: 'Policy_Accounting_Sage_Intacct_User_Dimensions',
            SAGE_INTACCT_ADD_USER_DIMENSION: 'Policy_Accounting_Sage_Intacct_Add_User_Dimension',
            SAGE_INTACCT_EDIT_USER_DIMENSION: 'Policy_Accounting_Sage_Intacct_Edit_User_Dimension',
            SAGE_INTACCT_EXPORT: 'Policy_Accounting_Sage_Intacct_Export',
            SAGE_INTACCT_PREFERRED_EXPORTER: 'Policy_Accounting_Sage_Intacct_Preferred_Exporter',
            SAGE_INTACCT_EXPORT_DATE: 'Policy_Accounting_Sage_Intacct_Export_Date',
            SAGE_INTACCT_REIMBURSABLE_EXPENSES: 'Policy_Accounting_Sage_Intacct_Reimbursable_Expenses',
            SAGE_INTACCT_NON_REIMBURSABLE_EXPENSES: 'Policy_Accounting_Sage_Intacct_Non_Reimbursable_Expenses',
            SAGE_INTACCT_DEFAULT_VENDOR: 'Policy_Accounting_Sage_Intacct_Default_Vendor',
            SAGE_INTACCT_NON_REIMBURSABLE_CREDIT_CARD_ACCOUNT: 'Policy_Accounting_Sage_Intacct_Non_Reimbursable_Credit_Card_Account',
            SAGE_INTACCT_ADVANCED: 'Policy_Accounting_Sage_Intacct_Advanced',
            SAGE_INTACCT_PAYMENT_ACCOUNT: 'Policy_Accounting_Sage_Intacct_Payment_Account',
            CARD_RECONCILIATION: 'Policy_Accounting_Card_Reconciliation',
            RECONCILIATION_ACCOUNT_SETTINGS: 'Policy_Accounting_Reconciliation_Account_Settings',
        },
        INITIAL: 'Workspace_Initial',
        PROFILE: 'Workspace_Profile',
        CARD: 'Workspace_Card',
        REIMBURSE: 'Workspace_Reimburse',
        RATE_AND_UNIT: 'Workspace_RateAndUnit',
        RATE_AND_UNIT_RATE: 'Workspace_RateAndUnit_Rate',
        RATE_AND_UNIT_UNIT: 'Workspace_RateAndUnit_Unit',
        EXPENSIFY_CARD: 'Workspace_ExpensifyCard',
        EXPENSIFY_CARD_DETAILS: 'Workspace_ExpensifyCard_Details',
        EXPENSIFY_CARD_LIMIT: 'Workspace_ExpensifyCard_Limit',
        EXPENSIFY_CARD_ISSUE_NEW: 'Workspace_ExpensifyCard_New',
        EXPENSIFY_CARD_NAME: 'Workspace_ExpensifyCard_Name',
        EXPENSIFY_CARD_LIMIT_TYPE: 'Workspace_ExpensifyCard_LimitType',
        EXPENSIFY_CARD_BANK_ACCOUNT: 'Workspace_ExpensifyCard_BankAccount',
        EXPENSIFY_CARD_SETTINGS: 'Workspace_ExpensifyCard_Settings',
        EXPENSIFY_CARD_SETTINGS_ACCOUNT: 'Workspace_ExpensifyCard_Settings_Account',
        EXPENSIFY_CARD_SETTINGS_FREQUENCY: 'Workspace_ExpensifyCard_Settings_Frequency',
        BILLS: 'Workspace_Bills',
        INVOICES: 'Workspace_Invoices',
        TRAVEL: 'Workspace_Travel',
        MEMBERS: 'Workspace_Members',
        INVITE: 'Workspace_Invite',
        INVITE_MESSAGE: 'Workspace_Invite_Message',
        CATEGORIES: 'Workspace_Categories',
        TAGS: 'Workspace_Tags',
        TAGS_SETTINGS: 'Tags_Settings',
        TAGS_EDIT: 'Tags_Edit',
        TAG_EDIT: 'Tag_Edit',
        TAXES: 'Workspace_Taxes',
        REPORT_FIELDS: 'Workspace_ReportFields',
        REPORT_FIELDS_SETTINGS: 'Workspace_ReportFields_Settings',
        REPORT_FIELDS_CREATE: 'Workspace_ReportFields_Create',
        REPORT_FIELDS_LIST_VALUES: 'Workspace_ReportFields_ListValues',
        REPORT_FIELDS_ADD_VALUE: 'Workspace_ReportFields_AddValue',
        REPORT_FIELDS_VALUE_SETTINGS: 'Workspace_ReportFields_ValueSettings',
        REPORT_FIELDS_EDIT_VALUE: 'Workspace_ReportFields_EditValue',
        REPORT_FIELDS_EDIT_INITIAL_VALUE: 'Workspace_ReportFields_EditInitialValue',
        TAX_EDIT: 'Workspace_Tax_Edit',
        TAX_NAME: 'Workspace_Tax_Name',
        TAX_VALUE: 'Workspace_Tax_Value',
        TAX_CODE: 'Workspace_Tax_Code',
        TAXES_SETTINGS: 'Workspace_Taxes_Settings',
        TAXES_SETTINGS_CUSTOM_TAX_NAME: 'Workspace_Taxes_Settings_CustomTaxName',
        TAXES_SETTINGS_WORKSPACE_CURRENCY_DEFAULT: 'Workspace_Taxes_Settings_WorkspaceCurrency',
        TAXES_SETTINGS_FOREIGN_CURRENCY_DEFAULT: 'Workspace_Taxes_Settings_ForeignCurrency',
        TAX_CREATE: 'Workspace_Tax_Create',
        TAG_CREATE: 'Tag_Create',
        TAG_SETTINGS: 'Tag_Settings',
        TAG_LIST_VIEW: 'Tag_List_View',
        TAG_GL_CODE: 'Tag_GL_Code',
        CURRENCY: 'Workspace_Profile_Currency',
        ADDRESS: 'Workspace_Profile_Address',
        WORKFLOWS: 'Workspace_Workflows',
        WORKFLOWS_PAYER: 'Workspace_Workflows_Payer',
        WORKFLOWS_APPROVALS_NEW: 'Workspace_Approvals_New',
        WORKFLOWS_APPROVALS_EDIT: 'Workspace_Approvals_Edit',
        WORKFLOWS_APPROVALS_EXPENSES_FROM: 'Workspace_Workflows_Approvals_Expenses_From',
        WORKFLOWS_APPROVALS_APPROVER: 'Workspace_Workflows_Approvals_Approver',
        WORKFLOWS_AUTO_REPORTING_FREQUENCY: 'Workspace_Workflows_Auto_Reporting_Frequency',
        WORKFLOWS_AUTO_REPORTING_MONTHLY_OFFSET: 'Workspace_Workflows_Auto_Reporting_Monthly_Offset',
        DESCRIPTION: 'Workspace_Profile_Description',
        SHARE: 'Workspace_Profile_Share',
        NAME: 'Workspace_Profile_Name',
        CATEGORY_CREATE: 'Category_Create',
        CATEGORY_EDIT: 'Category_Edit',
        CATEGORY_PAYROLL_CODE: 'Category_Payroll_Code',
        CATEGORY_GL_CODE: 'Category_GL_Code',
        CATEGORY_SETTINGS: 'Category_Settings',
        CATEGORIES_SETTINGS: 'Categories_Settings',
        MORE_FEATURES: 'Workspace_More_Features',
        MEMBER_DETAILS: 'Workspace_Member_Details',
        OWNER_CHANGE_CHECK: 'Workspace_Owner_Change_Check',
        OWNER_CHANGE_SUCCESS: 'Workspace_Owner_Change_Success',
        OWNER_CHANGE_ERROR: 'Workspace_Owner_Change_Error',
        DISTANCE_RATES: 'Distance_Rates',
        CREATE_DISTANCE_RATE: 'Create_Distance_Rate',
        DISTANCE_RATES_SETTINGS: 'Distance_Rates_Settings',
        DISTANCE_RATE_DETAILS: 'Distance_Rate_Details',
        DISTANCE_RATE_EDIT: 'Distance_Rate_Edit',
        DISTANCE_RATE_TAX_RECLAIMABLE_ON_EDIT: 'Distance_Rate_Tax_Reclaimable_On_Edit',
        DISTANCE_RATE_TAX_RATE_EDIT: 'Distance_Rate_Tax_Rate_Edit',
        UPGRADE: 'Workspace_Upgrade',
    },

    EDIT_REQUEST: {
        CURRENCY: 'EditRequest_Currency',
        REPORT_FIELD: 'EditRequest_ReportField',
    },

    NEW_CHAT: {
        ROOT: 'NewChat_Root',
        NEW_CHAT: 'chat',
        NEW_CHAT_CONFIRM: 'NewChat_Confirm',
        NEW_CHAT_EDIT_NAME: 'NewChat_Edit_Name',
        NEW_ROOM: 'room',
    },

    SPLIT_DETAILS: {
        ROOT: 'SplitDetails_Root',
        EDIT_REQUEST: 'SplitDetails_Edit_Request',
        EDIT_CURRENCY: 'SplitDetails_Edit_Currency',
    },

    ONBOARDING: {
        PERSONAL_DETAILS: 'Onboarding_Personal_Details',
        PURPOSE: 'Onboarding_Purpose',
        WORK: 'Onboarding_Work',
    },

    WELCOME_VIDEO: {
        ROOT: 'Welcome_Video_Root',
    },

    EXPLANATION_MODAL: {
        ROOT: 'Explanation_Modal_Root',
    },

    I_KNOW_A_TEACHER: 'I_Know_A_Teacher',
    INTRO_SCHOOL_PRINCIPAL: 'Intro_School_Principal',
    I_AM_A_TEACHER: 'I_Am_A_Teacher',
    ENABLE_PAYMENTS_ROOT: 'EnablePayments_Root',
    ADD_PERSONAL_BANK_ACCOUNT_ROOT: 'AddPersonalBankAccount_Root',
    REIMBURSEMENT_ACCOUNT_ROOT: 'Reimbursement_Account_Root',
    WALLET_STATEMENT_ROOT: 'WalletStatement_Root',
    SIGN_IN_ROOT: 'SignIn_Root',
    DETAILS_ROOT: 'Details_Root',
    PROFILE_ROOT: 'Profile_Root',
    PROCESS_MONEY_REQUEST_HOLD_ROOT: 'ProcessMoneyRequestHold_Root',
    REPORT_DESCRIPTION_ROOT: 'Report_Description_Root',
    REPORT_PARTICIPANTS: {
        ROOT: 'ReportParticipants_Root',
        INVITE: 'ReportParticipants_Invite',
        DETAILS: 'ReportParticipants_Details',
        ROLE: 'ReportParticipants_Role',
    },
    ROOM_MEMBERS_ROOT: 'RoomMembers_Root',
    ROOM_INVITE_ROOT: 'RoomInvite_Root',
    FLAG_COMMENT_ROOT: 'FlagComment_Root',
    REIMBURSEMENT_ACCOUNT: 'ReimbursementAccount',
    GET_ASSISTANCE: 'GetAssistance',
    REFERRAL_DETAILS: 'Referral_Details',
    KEYBOARD_SHORTCUTS: 'KeyboardShortcuts',
    TRANSACTION_RECEIPT: 'TransactionReceipt',
    FEATURE_TRAINING_ROOT: 'FeatureTraining_Root',
    RESTRICTED_ACTION_ROOT: 'RestrictedAction_Root',
} as const;

type Screen = DeepValueOf<typeof SCREENS>;

export default SCREENS;
export {PROTECTED_SCREENS};
export type {Screen};<|MERGE_RESOLUTION|>--- conflicted
+++ resolved
@@ -35,10 +35,7 @@
         ADVANCED_FILTERS_DATE_RHP: 'Search_Advanced_Filters_Date_RHP',
         ADVANCED_FILTERS_TYPE_RHP: 'Search_Advanced_Filters_Type_RHP',
         ADVANCED_FILTERS_STATUS_RHP: 'Search_Advanced_Filters_Status_RHP',
-<<<<<<< HEAD
         ADVANCED_FILTERS_CATEGORY_RHP: 'Search_Advanced_Filters_Category_RHP',
-=======
->>>>>>> df69c802
         TRANSACTION_HOLD_REASON_RHP: 'Search_Transaction_Hold_Reason_RHP',
         BOTTOM_TAB: 'Search_Bottom_Tab',
     },
