--- conflicted
+++ resolved
@@ -61,14 +61,11 @@
         ADVANCED_FILTERS_TAG_RHP: 'Search_Advanced_Filters_Tag_RHP',
         ADVANCED_FILTERS_FROM_RHP: 'Search_Advanced_Filters_From_RHP',
         ADVANCED_FILTERS_TO_RHP: 'Search_Advanced_Filters_To_RHP',
-<<<<<<< HEAD
         ADVANCED_FILTERS_TITLE_RHP: 'Search_Advanced_Filters_Title_RHP',
         ADVANCED_FILTERS_ASSIGNEE_RHP: 'Search_Advanced_Filters_Assignee_RHP',
         ADVANCED_FILTERS_CREATED_BY_RHP: 'Search_Advanced_Filters_Created_By_RHP',
-=======
         ADVANCED_FILTERS_REIMBURSABLE_RHP: 'Search_Advanced_Filters_Reimbursable_RHP',
         ADVANCED_FILTERS_BILLABLE_RHP: 'Search_Advanced_Filters_Billable_RHP',
->>>>>>> c8835dcd
         ADVANCED_FILTERS_WORKSPACE_RHP: 'Search_Advanced_Filters_Workspace_RHP',
         SAVED_SEARCH_RENAME_RHP: 'Search_Saved_Search_Rename_RHP',
         ADVANCED_FILTERS_IN_RHP: 'Search_Advanced_Filters_In_RHP',
