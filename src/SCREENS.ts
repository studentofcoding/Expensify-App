/**
 * This is a file containing constants for all of the screen names. In most cases, we should use the routes for
 * navigation. But there are situations where we may need to access screen names directly.
 */
import type DeepValueOf from './types/utils/DeepValueOf';

const PROTECTED_SCREENS = {
    HOME: 'Home',
    CONCIERGE: 'Concierge',
    REPORT_ATTACHMENTS: 'ReportAttachments',
} as const;

const SCREENS = {
    ...PROTECTED_SCREENS,
    ALL_SETTINGS: 'AllSettings',
    REPORT: 'Report',
    PROFILE_AVATAR: 'ProfileAvatar',
    WORKSPACE_AVATAR: 'WorkspaceAvatar',
    REPORT_AVATAR: 'ReportAvatar',
    NOT_FOUND: 'not-found',
    TRANSITION_BETWEEN_APPS: 'TransitionBetweenApps',
    VALIDATE_LOGIN: 'ValidateLogin',
    UNLINK_LOGIN: 'UnlinkLogin',
    SETTINGS_CENTRAL_PANE: 'SettingsCentralPane',
    SETTINGS: {
        ROOT: 'Settings_Root',
        SHARE_CODE: 'Settings_Share_Code',
        WORKSPACES: 'Settings_Workspaces',
        SECURITY: 'Settings_Security',
        ABOUT: 'Settings_About',
        APP_DOWNLOAD_LINKS: 'Settings_App_Download_Links',
        LOUNGE_ACCESS: 'Settings_Lounge_Access',
        ADD_DEBIT_CARD: 'Settings_Add_Debit_Card',
        ADD_BANK_ACCOUNT: 'Settings_Add_Bank_Account',
        CLOSE: 'Settings_Close',
        TWO_FACTOR_AUTH: 'Settings_TwoFactorAuth',
        REPORT_CARD_LOST_OR_DAMAGED: 'Settings_ReportCardLostOrDamaged',
        TROUBLESHOOT: 'Settings_Troubleshoot',
        CONSOLE: 'Settings_Console',
        SHARE_LOG: 'Share_Log',

        PROFILE: {
            ROOT: 'Settings_Profile',
            DISPLAY_NAME: 'Settings_Display_Name',
            CONTACT_METHODS: 'Settings_ContactMethods',
            CONTACT_METHOD_DETAILS: 'Settings_ContactMethodDetails',
            NEW_CONTACT_METHOD: 'Settings_NewContactMethod',
            STATUS_CLEAR_AFTER: 'Settings_Status_Clear_After',
            STATUS_CLEAR_AFTER_DATE: 'Settings_Status_Clear_After_Date',
            STATUS_CLEAR_AFTER_TIME: 'Settings_Status_Clear_After_Time',
            STATUS: 'Settings_Status',
            PRONOUNS: 'Settings_Pronouns',
            TIMEZONE: 'Settings_Timezone',
            TIMEZONE_SELECT: 'Settings_Timezone_Select',
            LEGAL_NAME: 'Settings_LegalName',
            DATE_OF_BIRTH: 'Settings_DateOfBirth',
            ADDRESS: 'Settings_Address',
            ADDRESS_COUNTRY: 'Settings_Address_Country',
        },

        PREFERENCES: {
            ROOT: 'Settings_Preferences',
            PRIORITY_MODE: 'Settings_Preferences_PriorityMode',
            LANGUAGE: 'Settings_Preferences_Language',
            THEME: 'Settings_Preferences_Theme',
        },

        WALLET: {
            ROOT: 'Settings_Wallet',
            DOMAIN_CARD: 'Settings_Wallet_DomainCard',
            CARD_GET_PHYSICAL: {
                NAME: 'Settings_Card_Get_Physical_Name',
                PHONE: 'Settings_Card_Get_Physical_Phone',
                ADDRESS: 'Settings_Card_Get_Physical_Address',
                CONFIRM: 'Settings_Card_Get_Physical_Confirm',
            },
            TRANSFER_BALANCE: 'Settings_Wallet_Transfer_Balance',
            CHOOSE_TRANSFER_ACCOUNT: 'Settings_Wallet_Choose_Transfer_Account',
            ENABLE_PAYMENTS: 'Settings_Wallet_EnablePayments',
            CARD_ACTIVATE: 'Settings_Wallet_Card_Activate',
            REPORT_VIRTUAL_CARD_FRAUD: 'Settings_Wallet_ReportVirtualCardFraud',
            CARDS_DIGITAL_DETAILS_UPDATE_ADDRESS: 'Settings_Wallet_Cards_Digital_Details_Update_Address',
        },
    },
    SAVE_THE_WORLD: {
        ROOT: 'SaveTheWorld_Root',
    },
    LEFT_MODAL: {
        SEARCH: 'Search',
        WORKSPACE_SWITCHER: 'WorkspaceSwitcher',
    },
    WORKSPACE_SWITCHER: {
        ROOT: 'WorkspaceSwitcher_Root',
    },
    RIGHT_MODAL: {
        SETTINGS: 'Settings',
        NEW_CHAT: 'NewChat',
        DETAILS: 'Details',
        PROFILE: 'Profile',
        REPORT_DETAILS: 'Report_Details',
        REPORT_SETTINGS: 'Report_Settings',
        REPORT_DESCRIPTION: 'Report_Description',
        PARTICIPANTS: 'Participants',
        MONEY_REQUEST: 'MoneyRequest',
        NEW_TASK: 'NewTask',
        ONBOARD_ENGAGEMENT: 'Onboard_Engagement',
        TEACHERS_UNITE: 'TeachersUnite',
        TASK_DETAILS: 'Task_Details',
        ENABLE_PAYMENTS: 'EnablePayments',
        SPLIT_DETAILS: 'SplitDetails',
        ADD_PERSONAL_BANK_ACCOUNT: 'AddPersonalBankAccount',
        WALLET_STATEMENT: 'Wallet_Statement',
        FLAG_COMMENT: 'Flag_Comment',
        EDIT_REQUEST: 'EditRequest',
        SIGN_IN: 'SignIn',
        PRIVATE_NOTES: 'Private_Notes',
        ROOM_MEMBERS: 'RoomMembers',
        ROOM_INVITE: 'RoomInvite',
        REFERRAL: 'Referral',
        PROCESS_MONEY_REQUEST_HOLD: 'ProcessMoneyRequestHold',
    },
    SIGN_IN_WITH_APPLE_DESKTOP: 'AppleSignInDesktop',
    SIGN_IN_WITH_GOOGLE_DESKTOP: 'GoogleSignInDesktop',
    DESKTOP_SIGN_IN_REDIRECT: 'DesktopSignInRedirect',
    SAML_SIGN_IN: 'SAMLSignIn',

    MONEY_REQUEST: {
        MANUAL_TAB: 'manual',
        SCAN_TAB: 'scan',
        DISTANCE_TAB: 'distance',
        CREATE: 'Money_Request_Create',
        STEP_CONFIRMATION: 'Money_Request_Step_Confirmation',
        START: 'Money_Request_Start',
        STEP_AMOUNT: 'Money_Request_Step_Amount',
        STEP_CATEGORY: 'Money_Request_Step_Category',
        STEP_CURRENCY: 'Money_Request_Step_Currency',
        STEP_DATE: 'Money_Request_Step_Date',
        STEP_DESCRIPTION: 'Money_Request_Step_Description',
        STEP_DISTANCE: 'Money_Request_Step_Distance',
        STEP_MERCHANT: 'Money_Request_Step_Merchant',
        STEP_PARTICIPANTS: 'Money_Request_Step_Participants',
        STEP_SCAN: 'Money_Request_Step_Scan',
        STEP_TAG: 'Money_Request_Step_Tag',
        STEP_WAYPOINT: 'Money_Request_Step_Waypoint',
        STEP_TAX_AMOUNT: 'Money_Request_Step_Tax_Amount',
        STEP_TAX_RATE: 'Money_Request_Step_Tax_Rate',
        ROOT: 'Money_Request',
        AMOUNT: 'Money_Request_Amount',
        PARTICIPANTS: 'Money_Request_Participants',
        CONFIRMATION: 'Money_Request_Confirmation',
        CURRENCY: 'Money_Request_Currency',
<<<<<<< HEAD
        DATE: 'Money_Request_Date',
        DESCRIPTION: 'Money_Request_Description',
        MERCHANT: 'Money_Request_Merchant',
=======
        CATEGORY: 'Money_Request_Category',
>>>>>>> 9843f664
        WAYPOINT: 'Money_Request_Waypoint',
        EDIT_WAYPOINT: 'Money_Request_Edit_Waypoint',
        DISTANCE: 'Money_Request_Distance',
        RECEIPT: 'Money_Request_Receipt',
    },

    IOU_SEND: {
        ADD_BANK_ACCOUNT: 'IOU_Send_Add_Bank_Account',
        ADD_DEBIT_CARD: 'IOU_Send_Add_Debit_Card',
        ENABLE_PAYMENTS: 'IOU_Send_Enable_Payments',
    },

    REPORT_SETTINGS: {
        ROOT: 'Report_Settings_Root',
        ROOM_NAME: 'Report_Settings_Room_Name',
        NOTIFICATION_PREFERENCES: 'Report_Settings_Notification_Preferences',
        WRITE_CAPABILITY: 'Report_Settings_Write_Capability',
    },

    NEW_TASK: {
        ROOT: 'NewTask_Root',
        TASK_ASSIGNEE_SELECTOR: 'NewTask_TaskAssigneeSelector',
        TASK_SHARE_DESTINATION_SELECTOR: 'NewTask_TaskShareDestinationSelector',
        DETAILS: 'NewTask_Details',
        TITLE: 'NewTask_Title',
        DESCRIPTION: 'NewTask_Description',
    },

    TASK: {
        TITLE: 'Task_Title',
        ASSIGNEE: 'Task_Assignee',
    },

    PRIVATE_NOTES: {
        LIST: 'PrivateNotes_List',
        EDIT: 'PrivateNotes_Edit',
    },

    REPORT_DETAILS: {
        ROOT: 'Report_Details_Root',
        SHARE_CODE: 'Report_Details_Share_Code',
    },

    WORKSPACE: {
        INITIAL: 'Workspace_Initial',
        PROFILE: 'Workspace_Profile',
        CARD: 'Workspace_Card',
        REIMBURSE: 'Workspace_Reimburse',
        RATE_AND_UNIT: 'Workspace_RateAndUnit',
        RATE_AND_UNIT_RATE: 'Workspace_RateAndUnit_Rate',
        RATE_AND_UNIT_UNIT: 'Workspace_RateAndUnit_Unit',
        BILLS: 'Workspace_Bills',
        INVOICES: 'Workspace_Invoices',
        TRAVEL: 'Workspace_Travel',
        MEMBERS: 'Workspace_Members',
        INVITE: 'Workspace_Invite',
        INVITE_MESSAGE: 'Workspace_Invite_Message',
        CURRENCY: 'Workspace_Profile_Currency',
        DESCRIPTION: 'Workspace_Profile_Description',
        NAME: 'Workspace_Profile_Name',
    },

    EDIT_REQUEST: {
        ROOT: 'EditRequest_Root',
        CURRENCY: 'EditRequest_Currency',
        REPORT_FIELD: 'EditRequest_ReportField',
    },

    NEW_CHAT: {
        ROOT: 'NewChat_Root',
        NEW_CHAT: 'chat',
        NEW_ROOM: 'room',
    },

    SPLIT_DETAILS: {
        ROOT: 'SplitDetails_Root',
        EDIT_REQUEST: 'SplitDetails_Edit_Request',
        EDIT_CURRENCY: 'SplitDetails_Edit_Currency',
    },

    ONBOARD_ENGAGEMENT: {
        ROOT: 'Onboard_Engagement_Root',
        MANAGE_TEAMS_EXPENSES: 'Manage_Teams_Expenses',
        EXPENSIFY_CLASSIC: 'Expenisfy_Classic',
    },

    I_KNOW_A_TEACHER: 'I_Know_A_Teacher',
    INTRO_SCHOOL_PRINCIPAL: 'Intro_School_Principal',
    I_AM_A_TEACHER: 'I_Am_A_Teacher',
    ENABLE_PAYMENTS_ROOT: 'EnablePayments_Root',
    ADD_PERSONAL_BANK_ACCOUNT_ROOT: 'AddPersonalBankAccount_Root',
    REIMBURSEMENT_ACCOUNT_ROOT: 'Reimbursement_Account_Root',
    WALLET_STATEMENT_ROOT: 'WalletStatement_Root',
    SIGN_IN_ROOT: 'SignIn_Root',
    DETAILS_ROOT: 'Details_Root',
    PROFILE_ROOT: 'Profile_Root',
    PROCESS_MONEY_REQUEST_HOLD_ROOT: 'ProcessMoneyRequestHold_Root',
    REPORT_DESCRIPTION_ROOT: 'Report_Description_Root',
    REPORT_PARTICIPANTS_ROOT: 'ReportParticipants_Root',
    ROOM_MEMBERS_ROOT: 'RoomMembers_Root',
    ROOM_INVITE_ROOT: 'RoomInvite_Root',
    SEARCH_ROOT: 'Search_Root',
    FLAG_COMMENT_ROOT: 'FlagComment_Root',
    REIMBURSEMENT_ACCOUNT: 'ReimbursementAccount',
    GET_ASSISTANCE: 'GetAssistance',
    REFERRAL_DETAILS: 'Referral_Details',
    KEYBOARD_SHORTCUTS: 'KeyboardShortcuts',
} as const;

type Screen = DeepValueOf<typeof SCREENS>;

export default SCREENS;
export {PROTECTED_SCREENS};
export type {Screen};<|MERGE_RESOLUTION|>--- conflicted
+++ resolved
@@ -149,13 +149,6 @@
         PARTICIPANTS: 'Money_Request_Participants',
         CONFIRMATION: 'Money_Request_Confirmation',
         CURRENCY: 'Money_Request_Currency',
-<<<<<<< HEAD
-        DATE: 'Money_Request_Date',
-        DESCRIPTION: 'Money_Request_Description',
-        MERCHANT: 'Money_Request_Merchant',
-=======
-        CATEGORY: 'Money_Request_Category',
->>>>>>> 9843f664
         WAYPOINT: 'Money_Request_Waypoint',
         EDIT_WAYPOINT: 'Money_Request_Edit_Waypoint',
         DISTANCE: 'Money_Request_Distance',
