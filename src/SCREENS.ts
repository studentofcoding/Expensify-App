--- conflicted
+++ resolved
@@ -246,17 +246,14 @@
         DISTANCE_RATES: 'Distance_Rates',
         CREATE_DISTANCE_RATE: 'Create_Distance_Rate',
         DISTANCE_RATES_SETTINGS: 'Distance_Rates_Settings',
-<<<<<<< HEAD
         QUICKBOOKSONLINE_IMPORT: 'Workspace_Accounting_QuickbooksOnline_Import',
         QUICKBOOKSONLINE_CHART_OF_ACCOUNTS: 'Workspace_Accounting_QuickbooksOnline_Import_Chart_Of_Accounts',
         QUICKBOOKSONLINE_CLASSES: 'Workspace_Accounting_QuickbooksOnline_Import_Classes',
         QUICKBOOKSONLINE_CUSTOMERS: 'Workspace_Accounting_QuickbooksOnline_Import_Customers',
         QUICKBOOKSONLINE_LOCATIONS: 'Workspace_Accounting_QuickbooksOnline_Import_Locations',
         QUICKBOOKSONLINE_TAXES: 'Workspace_Accounting_QuickbooksOnline_Import_Taxes',
-=======
         DISTANCE_RATE_DETAILS: 'Distance_Rate_Details',
         DISTANCE_RATE_EDIT: 'Distance_Rate_Edit',
->>>>>>> 67acd7b9
     },
 
     EDIT_REQUEST: {
