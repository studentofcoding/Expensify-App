/**
 * This is a file containing constants for all of the screen names. In most cases, we should use the routes for
 * navigation. But there are situations where we may need to access screen names directly.
 */
import type DeepValueOf from './types/utils/DeepValueOf';

const PROTECTED_SCREENS = {
    HOME: 'Home',
    CONCIERGE: 'Concierge',
    ATTACHMENTS: 'Attachments',
    TRACK_EXPENSE: 'TrackExpense',
    SUBMIT_EXPENSE: 'SubmitExpense',
} as const;

const SCREENS = {
    ...PROTECTED_SCREENS,
    REPORT: 'Report',
    PROFILE_AVATAR: 'ProfileAvatar',
    WORKSPACE_AVATAR: 'WorkspaceAvatar',
    REPORT_AVATAR: 'ReportAvatar',
    NOT_FOUND: 'not-found',
    TRANSITION_BETWEEN_APPS: 'TransitionBetweenApps',
    VALIDATE_LOGIN: 'ValidateLogin',
    CONNECTION_COMPLETE: 'ConnectionComplete',
    UNLINK_LOGIN: 'UnlinkLogin',
    SETTINGS_CENTRAL_PANE: 'SettingsCentralPane',
    TRAVEL: {
        MY_TRIPS: 'Travel_MyTrips',
        TCS: 'Travel_TCS',
    },
    SEARCH: {
        CENTRAL_PANE: 'Search_Central_Pane',
        REPORT_RHP: 'Search_Report_RHP',
        ADVANCED_FILTERS_RHP: 'Search_Advanced_Filters_RHP',
        ADVANCED_FILTERS_DATE_RHP: 'Search_Advanced_Filters_Date_RHP',
        ADVANCED_FILTERS_CURRENCY_RHP: 'Search_Advanced_Filters_Currency_RHP',
        ADVANCED_FILTERS_DESCRIPTION_RHP: 'Search_Advanced_Filters_Description_RHP',
        ADVANCED_FILTERS_MERCHANT_RHP: 'Search_Advanced_Filters_Merchant_RHP',
        ADVANCED_FILTERS_REPORT_ID_RHP: 'Search_Advanced_Filters_ReportID_RHP',
        ADVANCED_FILTERS_AMOUNT_RHP: 'Search_Advanced_Filters_Amount_RHP',
        ADVANCED_FILTERS_CATEGORY_RHP: 'Search_Advanced_Filters_Category_RHP',
        ADVANCED_FILTERS_KEYWORD_RHP: 'Search_Advanced_Filters_Keyword_RHP',
        ADVANCED_FILTERS_CARD_RHP: 'Search_Advanced_Filters_Card_RHP',
        ADVANCED_FILTERS_TAX_RATE_RHP: 'Search_Advanced_Filters_Tax_Rate_RHP',
        ADVANCED_FILTERS_EXPENSE_TYPE_RHP: 'Search_Advanced_Filters_Expense_Type_RHP',
        ADVANCED_FILTERS_TAG_RHP: 'Search_Advanced_Filters_Tag_RHP',
        ADVANCED_FILTERS_FROM_RHP: 'Search_Advanced_Filters_From_RHP',
        ADVANCED_FILTERS_TO_RHP: 'Search_Advanced_Filters_To_RHP',
        SAVED_SEARCH_RENAME_RHP: 'Search_Saved_Search_Rename_RHP',
        ADVANCED_FILTERS_IN_RHP: 'Search_Advanced_Filters_In_RHP',
        TRANSACTION_HOLD_REASON_RHP: 'Search_Transaction_Hold_Reason_RHP',
        BOTTOM_TAB: 'Search_Bottom_Tab',
    },
    SETTINGS: {
        ROOT: 'Settings_Root',
        SHARE_CODE: 'Settings_Share_Code',
        WORKSPACES: 'Settings_Workspaces',
        SECURITY: 'Settings_Security',
        ABOUT: 'Settings_About',
        SAVE_THE_WORLD: 'Settings_TeachersUnite',
        APP_DOWNLOAD_LINKS: 'Settings_App_Download_Links',
        ADD_DEBIT_CARD: 'Settings_Add_Debit_Card',
        ADD_PAYMENT_CARD_CHANGE_CURRENCY: 'Settings_Add_Payment_Card_Change_Currency',
        ADD_BANK_ACCOUNT: 'Settings_Add_Bank_Account',
        CLOSE: 'Settings_Close',
        TWO_FACTOR_AUTH: 'Settings_TwoFactorAuth',
        REPORT_CARD_LOST_OR_DAMAGED: 'Settings_ReportCardLostOrDamaged',
        TROUBLESHOOT: 'Settings_Troubleshoot',
        CONSOLE: 'Settings_Console',
        SHARE_LOG: 'Share_Log',

        PROFILE: {
            ROOT: 'Settings_Profile',
            DISPLAY_NAME: 'Settings_Display_Name',
            CONTACT_METHODS: 'Settings_ContactMethods',
            CONTACT_METHOD_DETAILS: 'Settings_ContactMethodDetails',
            CONTACT_METHOD_VALIDATE_ACTION: 'Settings_ValidateContactMethodAction',
            NEW_CONTACT_METHOD: 'Settings_NewContactMethod',
            STATUS_CLEAR_AFTER: 'Settings_Status_Clear_After',
            STATUS_CLEAR_AFTER_DATE: 'Settings_Status_Clear_After_Date',
            STATUS_CLEAR_AFTER_TIME: 'Settings_Status_Clear_After_Time',
            STATUS: 'Settings_Status',
            PRONOUNS: 'Settings_Pronouns',
            TIMEZONE: 'Settings_Timezone',
            TIMEZONE_SELECT: 'Settings_Timezone_Select',
            LEGAL_NAME: 'Settings_LegalName',
            DATE_OF_BIRTH: 'Settings_DateOfBirth',
            ADDRESS: 'Settings_Address',
            ADDRESS_COUNTRY: 'Settings_Address_Country',
            ADDRESS_STATE: 'Settings_Address_State',
        },

        PREFERENCES: {
            ROOT: 'Settings_Preferences',
            PRIORITY_MODE: 'Settings_Preferences_PriorityMode',
            LANGUAGE: 'Settings_Preferences_Language',
            THEME: 'Settings_Preferences_Theme',
        },

        WALLET: {
            ROOT: 'Settings_Wallet',
            DOMAIN_CARD: 'Settings_Wallet_DomainCard',
            CARD_GET_PHYSICAL: {
                NAME: 'Settings_Card_Get_Physical_Name',
                PHONE: 'Settings_Card_Get_Physical_Phone',
                ADDRESS: 'Settings_Card_Get_Physical_Address',
                CONFIRM: 'Settings_Card_Get_Physical_Confirm',
            },
            TRANSFER_BALANCE: 'Settings_Wallet_Transfer_Balance',
            CHOOSE_TRANSFER_ACCOUNT: 'Settings_Wallet_Choose_Transfer_Account',
            ENABLE_PAYMENTS: 'Settings_Wallet_EnablePayments',
            CARD_ACTIVATE: 'Settings_Wallet_Card_Activate',
            REPORT_VIRTUAL_CARD_FRAUD: 'Settings_Wallet_ReportVirtualCardFraud',
            CARDS_DIGITAL_DETAILS_UPDATE_ADDRESS: 'Settings_Wallet_Cards_Digital_Details_Update_Address',
            VERIFY_ACCOUNT: 'Settings_Wallet_Verify_Account',
        },

        EXIT_SURVEY: {
            REASON: 'Settings_ExitSurvey_Reason',
            RESPONSE: 'Settings_ExitSurvey_Response',
            CONFIRM: 'Settings_ExitSurvey_Confirm',
        },

        SUBSCRIPTION: {
            ROOT: 'Settings_Subscription',
            SIZE: 'Settings_Subscription_Size',
            ADD_PAYMENT_CARD: 'Settings_Subscription_Add_Payment_Card',
            DISABLE_AUTO_RENEW_SURVEY: 'Settings_Subscription_DisableAutoRenewSurvey',
            CHANGE_BILLING_CURRENCY: 'Settings_Subscription_Change_Billing_Currency',
            CHANGE_PAYMENT_CURRENCY: 'Settings_Subscription_Change_Payment_Currency',
            REQUEST_EARLY_CANCELLATION: 'Settings_Subscription_RequestEarlyCancellation',
        },
        DELEGATE: {
            ADD_DELEGATE: 'Settings_Delegate_Add',
            DELEGATE_ROLE: 'Settings_Delegate_Role',
            DELEGATE_CONFIRM: 'Settings_Delegate_Confirm',
            DELEGATE_MAGIC_CODE: 'Settings_Delegate_Magic_Code',
            UPDATE_DELEGATE_ROLE: 'Settings_Delegate_Update_Role',
            UPDATE_DELEGATE_ROLE_MAGIC_CODE: 'Settings_Delegate_Update_Magic_Code',
        },
    },
    SAVE_THE_WORLD: {
        ROOT: 'SaveTheWorld_Root',
    },
    LEFT_MODAL: {
        CHAT_FINDER: 'ChatFinder',
        WORKSPACE_SWITCHER: 'WorkspaceSwitcher',
    },
    RIGHT_MODAL: {
        SETTINGS: 'Settings',
        NEW_CHAT: 'NewChat',
        DETAILS: 'Details',
        PROFILE: 'Profile',
        REPORT_DETAILS: 'Report_Details',
        REPORT_SETTINGS: 'Report_Settings',
        REPORT_DESCRIPTION: 'Report_Description',
        PARTICIPANTS: 'Participants',
        MONEY_REQUEST: 'MoneyRequest',
        NEW_TASK: 'NewTask',
        TEACHERS_UNITE: 'TeachersUnite',
        TASK_DETAILS: 'Task_Details',
        ENABLE_PAYMENTS: 'EnablePayments',
        SPLIT_DETAILS: 'SplitDetails',
        ADD_PERSONAL_BANK_ACCOUNT: 'AddPersonalBankAccount',
        WALLET_STATEMENT: 'Wallet_Statement',
        FLAG_COMMENT: 'Flag_Comment',
        EDIT_REQUEST: 'EditRequest',
        SIGN_IN: 'SignIn',
        PRIVATE_NOTES: 'Private_Notes',
        ROOM_MEMBERS: 'RoomMembers',
        ROOM_MEMBER_DETAILS: 'RoomMembers_Details',
        ROOM_INVITE: 'RoomInvite',
        REFERRAL: 'Referral',
        PROCESS_MONEY_REQUEST_HOLD: 'ProcessMoneyRequestHold',
        TRANSACTION_DUPLICATE: 'TransactionDuplicate',
        TRAVEL: 'Travel',
        SEARCH_REPORT: 'SearchReport',
        SEARCH_ADVANCED_FILTERS: 'SearchAdvancedFilters',
        SEARCH_SAVED_SEARCH: 'SearchSavedSearch',
        SETTINGS_CATEGORIES: 'SettingsCategories',
        EXPENSIFY_CARD: 'ExpensifyCard',
        DOMAIN_CARD: 'DomainCard',
        RESTRICTED_ACTION: 'RestrictedAction',
        REPORT_EXPORT: 'Report_Export',
        MISSING_PERSONAL_DETAILS: 'MissingPersonalDetails',
        DEBUG: 'Debug',
    },
    ONBOARDING_MODAL: {
        ONBOARDING: 'Onboarding',
    },
    SIGN_IN_WITH_APPLE_DESKTOP: 'AppleSignInDesktop',
    SIGN_IN_WITH_GOOGLE_DESKTOP: 'GoogleSignInDesktop',
    DESKTOP_SIGN_IN_REDIRECT: 'DesktopSignInRedirect',
    SAML_SIGN_IN: 'SAMLSignIn',
    WORKSPACE_JOIN_USER: 'WorkspaceJoinUser',

    MONEY_REQUEST: {
        CREATE: 'Money_Request_Create',
        HOLD: 'Money_Request_Hold_Reason',
        STEP_CONFIRMATION: 'Money_Request_Step_Confirmation',
        START: 'Money_Request_Start',
        STEP_AMOUNT: 'Money_Request_Step_Amount',
        STEP_CATEGORY: 'Money_Request_Step_Category',
        STEP_CURRENCY: 'Money_Request_Step_Currency',
        STEP_DATE: 'Money_Request_Step_Date',
        STEP_DESCRIPTION: 'Money_Request_Step_Description',
        STEP_DISTANCE: 'Money_Request_Step_Distance',
        STEP_DISTANCE_RATE: 'Money_Request_Step_Rate',
        STEP_MERCHANT: 'Money_Request_Step_Merchant',
        STEP_PARTICIPANTS: 'Money_Request_Step_Participants',
        STEP_SCAN: 'Money_Request_Step_Scan',
        STEP_TAG: 'Money_Request_Step_Tag',
        STEP_WAYPOINT: 'Money_Request_Step_Waypoint',
        STEP_TAX_AMOUNT: 'Money_Request_Step_Tax_Amount',
        STEP_TAX_RATE: 'Money_Request_Step_Tax_Rate',
        STEP_SPLIT_PAYER: 'Money_Request_Step_Split_Payer',
        STEP_SEND_FROM: 'Money_Request_Step_Send_From',
        STEP_COMPANY_INFO: 'Money_Request_Step_Company_Info',
        CURRENCY: 'Money_Request_Currency',
        WAYPOINT: 'Money_Request_Waypoint',
        EDIT_WAYPOINT: 'Money_Request_Edit_Waypoint',
        RECEIPT: 'Money_Request_Receipt',
        STATE_SELECTOR: 'Money_Request_State_Selector',
    },

    TRANSACTION_DUPLICATE: {
        REVIEW: 'Transaction_Duplicate_Review',
        MERCHANT: 'Transaction_Duplicate_Merchant',
        CATEGORY: 'Transaction_Duplicate_Category',
        TAG: 'Transaction_Duplicate_Tag',
        DESCRIPTION: 'Transaction_Duplicate_Description',
        TAX_CODE: 'Transaction_Duplicate_Tax_Code',
        REIMBURSABLE: 'Transaction_Duplicate_Reimburable',
        BILLABLE: 'Transaction_Duplicate_Billable',
        CONFIRMATION: 'Transaction_Duplicate_Confirmation',
    },

    IOU_SEND: {
        ADD_BANK_ACCOUNT: 'IOU_Send_Add_Bank_Account',
        ADD_DEBIT_CARD: 'IOU_Send_Add_Debit_Card',
        ENABLE_PAYMENTS: 'IOU_Send_Enable_Payments',
    },

    SETTINGS_CATEGORIES: {
        SETTINGS_CATEGORY_SETTINGS: 'Settings_Category_Settings',
        SETTINGS_CATEGORIES_SETTINGS: 'Settings_Categories_Settings',
        SETTINGS_CATEGORY_CREATE: 'Settings_Category_Create',
        SETTINGS_CATEGORY_EDIT: 'Settings_Category_Edit',
        SETTINGS_CATEGORIES_ROOT: 'Settings_Categories',
    },
    EXPENSIFY_CARD: {
        EXPENSIFY_CARD_DETAILS: 'Expensify_Card_Details',
        EXPENSIFY_CARD_NAME: 'Expensify_Card_Name',
        EXPENSIFY_CARD_LIMIT: 'Expensify_Card_Limit',
        EXPENSIFY_CARD_LIMIT_TYPE: 'Expensify_Card_Limit_Type',
    },
    DOMAIN_CARD: {
        DOMAIN_CARD_DETAIL: 'Domain_Card_Detail',
        DOMAIN_CARD_REPORT_FRAUD: 'Domain_Card_Report_Fraud',
    },

    SETTINGS_TAGS_ROOT: 'Settings_Tags',

    REPORT_SETTINGS: {
        ROOT: 'Report_Settings_Root',
        NAME: 'Report_Settings_Name',
        NOTIFICATION_PREFERENCES: 'Report_Settings_Notification_Preferences',
        WRITE_CAPABILITY: 'Report_Settings_Write_Capability',
        VISIBILITY: 'Report_Settings_Visibility',
    },

    NEW_TASK: {
        ROOT: 'NewTask_Root',
        TASK_ASSIGNEE_SELECTOR: 'NewTask_TaskAssigneeSelector',
        TASK_SHARE_DESTINATION_SELECTOR: 'NewTask_TaskShareDestinationSelector',
        DETAILS: 'NewTask_Details',
        TITLE: 'NewTask_Title',
        DESCRIPTION: 'NewTask_Description',
    },

    TASK: {
        TITLE: 'Task_Title',
        ASSIGNEE: 'Task_Assignee',
    },

    PRIVATE_NOTES: {
        LIST: 'PrivateNotes_List',
        EDIT: 'PrivateNotes_Edit',
    },

    REPORT_DETAILS: {
        ROOT: 'Report_Details_Root',
        SHARE_CODE: 'Report_Details_Share_Code',
        EXPORT: 'Report_Details_Export',
    },

    WORKSPACE: {
        ACCOUNTING: {
            ROOT: 'Policy_Accounting',
            QUICKBOOKS_ONLINE_IMPORT: 'Policy_Accounting_Quickbooks_Online_Import',
            QUICKBOOKS_ONLINE_CHART_OF_ACCOUNTS: 'Policy_Accounting_Quickbooks_Online_Import_Chart_Of_Accounts',
            QUICKBOOKS_ONLINE_CLASSES: 'Policy_Accounting_Quickbooks_Online_Import_Classes',
            QUICKBOOKS_ONLINE_CUSTOMERS: 'Policy_Accounting_Quickbooks_Online_Import_Customers',
            QUICKBOOKS_ONLINE_LOCATIONS: 'Policy_Accounting_Quickbooks_Online_Import_Locations',
            QUICKBOOKS_ONLINE_TAXES: 'Policy_Accounting_Quickbooks_Online_Import_Taxes',
            QUICKBOOKS_ONLINE_EXPORT: 'Workspace_Accounting_Quickbooks_Online_Export',
            QUICKBOOKS_ONLINE_EXPORT_DATE_SELECT: 'Workspace_Accounting_Quickbooks_Online_Export_Date_Select',
            QUICKBOOKS_ONLINE_EXPORT_INVOICE_ACCOUNT_SELECT: 'Workspace_Accounting_Quickbooks_Online_Export_Invoice_Account_Select',
            QUICKBOOKS_ONLINE_COMPANY_CARD_EXPENSE_ACCOUNT: 'Workspace_Accounting_Quickbooks_Online_Export_Company_Card_Expense',
            QUICKBOOKS_ONLINE_COMPANY_CARD_EXPENSE_ACCOUNT_SELECT: 'Workspace_Accounting_Quickbooks_Online_Export_Company_Card_Expense_Account_Select',
            QUICKBOOKS_ONLINE_NON_REIMBURSABLE_DEFAULT_VENDOR_SELECT: 'Workspace_Accounting_Quickbooks_Online_Export_Non_Reimbursable_Default_Vendor_Select',
            QUICKBOOKS_ONLINE_COMPANY_CARD_EXPENSE_ACCOUNT_COMPANY_CARD_SELECT: 'Workspace_Accounting_Quickbooks_Online_Export_Company_Card_Expense_Select',
            QUICKBOOKS_ONLINE_EXPORT_PREFERRED_EXPORTER: 'Workspace_Accounting_Quickbooks_Online_Export_Preferred_Exporter',
            QUICKBOOKS_ONLINE_EXPORT_OUT_OF_POCKET_EXPENSES: 'Workspace_Accounting_Quickbooks_Online_Export_Out_Of_Pocket_Expenses',
            QUICKBOOKS_ONLINE_EXPORT_OUT_OF_POCKET_EXPENSES_SELECT: 'Workspace_Accounting_Quickbooks_Online_Export_Out_Of_Pocket_Expenses_Select',
            QUICKBOOKS_ONLINE_EXPORT_OUT_OF_POCKET_EXPENSES_ACCOUNT_SELECT: 'Workspace_Accounting_Quickbooks_Online_Export_Out_Of_Pocket_Expenses_Account_Select',
            QUICKBOOKS_ONLINE_ADVANCED: 'Policy_Accounting_Quickbooks_Online_Advanced',
            QUICKBOOKS_ONLINE_ACCOUNT_SELECTOR: 'Policy_Accounting_Quickbooks_Online_Account_Selector',
            QUICKBOOKS_ONLINE_INVOICE_ACCOUNT_SELECTOR: 'Policy_Accounting_Quickbooks_Online_Invoice_Account_Selector',
<<<<<<< HEAD
            QUICKBOOKS_DESKTOP_EXPORT_PREFERRED_EXPORTER: 'Workspace_Accounting_Quickbooks_DESKTOP_Export_Preferred_Exporter',
=======
            QUICKBOOKS_DESKTOP_EXPORT_OUT_OF_POCKET_EXPENSES: 'Workspace_Accounting_Quickbooks_Desktop_Export_Out_Of_Pocket_Expenses',
            QUICKBOOKS_DESKTOP_EXPORT_OUT_OF_POCKET_EXPENSES_SELECT: 'Workspace_Accounting_Quickbooks_Desktop_Export_Out_Of_Pocket_Expenses_Select',
            QUICKBOOKS_DESKTOP_EXPORT_OUT_OF_POCKET_EXPENSES_ACCOUNT_SELECT: 'Workspace_Accounting_Quickbooks_Desktop_Export_Out_Of_Pocket_Expenses_Account_Select',
>>>>>>> 12e41b17
            QUICKBOOKS_DESKTOP_EXPORT: 'Workspace_Accounting_Quickbooks_Desktop_Export',
            QUICKBOOKS_DESKTOP_SETUP_MODAL: 'Policy_Accouting_Quickbooks_Desktop_Setup_Modal',
            QUICKBOOKS_DESKTOP_SETUP_REQUIRED_DEVICE_MODAL: 'Policy_Accouting_Quickbooks_Desktop_Setup_Required_Device_Modal',
            QUICKBOOKS_DESKTOP_TRIGGER_FIRST_SYNC: 'Policy_Accouting_Quickbooks_Desktop_Trigger_First_Sync',
            QUICKBOOKS_DESKTOP_IMPORT: 'Policy_Accounting_Quickbooks_Desktop_Import',
            XERO_IMPORT: 'Policy_Accounting_Xero_Import',
            XERO_ORGANIZATION: 'Policy_Accounting_Xero_Customers',
            XERO_CHART_OF_ACCOUNTS: 'Policy_Accounting_Xero_Import_Chart_Of_Accounts',
            XERO_CUSTOMER: 'Policy_Acounting_Xero_Import_Customer',
            XERO_TAXES: 'Policy_Accounting_Xero_Taxes',
            XERO_TRACKING_CATEGORIES: 'Policy_Accounting_Xero_Tracking_Categories',
            XERO_MAP_TRACKING_CATEGORY: 'Policy_Accounting_Xero_Map_Tracking_Category',
            XERO_EXPORT: 'Policy_Accounting_Xero_Export',
            XERO_EXPORT_PURCHASE_BILL_DATE_SELECT: 'Policy_Accounting_Xero_Export_Purchase_Bill_Date_Select',
            XERO_ADVANCED: 'Policy_Accounting_Xero_Advanced',
            XERO_BILL_STATUS_SELECTOR: 'Policy_Accounting_Xero_Export_Bill_Status_Selector',
            XERO_INVOICE_ACCOUNT_SELECTOR: 'Policy_Accounting_Xero_Invoice_Account_Selector',
            XERO_EXPORT_PREFERRED_EXPORTER_SELECT: 'Workspace_Accounting_Xero_Export_Preferred_Exporter_Select',
            XERO_BILL_PAYMENT_ACCOUNT_SELECTOR: 'Policy_Accounting_Xero_Bill_Payment_Account_Selector',
            XERO_EXPORT_BANK_ACCOUNT_SELECT: 'Policy_Accounting_Xero_Export_Bank_Account_Select',
            NETSUITE_IMPORT_MAPPING: 'Policy_Accounting_NetSuite_Import_Mapping',
            NETSUITE_IMPORT_CUSTOM_FIELD: 'Policy_Accounting_NetSuite_Import_Custom_Field',
            NETSUITE_IMPORT_CUSTOM_FIELD_VIEW: 'Policy_Accounting_NetSuite_Import_Custom_Field_View',
            NETSUITE_IMPORT_CUSTOM_FIELD_EDIT: 'Policy_Accounting_NetSuite_Import_Custom_Field_Edit',
            NETSUITE_IMPORT_CUSTOM_LIST_ADD: 'Policy_Accounting_NetSuite_Import_Custom_List_Add',
            NETSUITE_IMPORT_CUSTOM_SEGMENT_ADD: 'Policy_Accounting_NetSuite_Import_Custom_Segment_Add',
            NETSUITE_IMPORT_CUSTOMERS_OR_PROJECTS: 'Policy_Accounting_NetSuite_Import_CustomersOrProjects',
            NETSUITE_IMPORT_CUSTOMERS_OR_PROJECTS_SELECT: 'Policy_Accounting_NetSuite_Import_CustomersOrProjects_Select',
            NETSUITE_REUSE_EXISTING_CONNECTIONS: 'Policy_Accounting_NetSuite_Reuse_Existing_Connections',
            NETSUITE_TOKEN_INPUT: 'Policy_Accounting_NetSuite_Token_Input',
            NETSUITE_SUBSIDIARY_SELECTOR: 'Policy_Accounting_NetSuite_Subsidiary_Selector',
            NETSUITE_IMPORT: 'Policy_Accounting_NetSuite_Import',
            NETSUITE_EXPORT: 'Policy_Accounting_NetSuite_Export',
            NETSUITE_PREFERRED_EXPORTER_SELECT: 'Policy_Accounting_NetSuite_Preferred_Exporter_Select',
            NETSUITE_DATE_SELECT: 'Policy_Accounting_NetSuite_Date_Select',
            NETSUITE_EXPORT_EXPENSES: 'Policy_Accounting_NetSuite_Export_Expenses',
            NETSUITE_EXPORT_EXPENSES_DESTINATION_SELECT: 'Policy_Accounting_NetSuite_Export_Expenses_Destination_Select',
            NETSUITE_EXPORT_EXPENSES_VENDOR_SELECT: 'Policy_Accounting_NetSuite_Export_Expenses_Vendor_Select',
            NETSUITE_EXPORT_EXPENSES_PAYABLE_ACCOUNT_SELECT: 'Policy_Accounting_NetSuite_Export_Expenses_Payable_Account_Select',
            NETSUITE_EXPORT_EXPENSES_JOURNAL_POSTING_PREFERENCE_SELECT: 'Policy_Accounting_NetSuite_Export_Expenses_Journal_Posting_Preference_Select',
            NETSUITE_RECEIVABLE_ACCOUNT_SELECT: 'Policy_Accounting_NetSuite_Receivable_Account_Select',
            NETSUITE_INVOICE_ITEM_PREFERENCE_SELECT: 'Policy_Accounting_NetSuite_Invoice_Item_Preference_Select',
            NETSUITE_INVOICE_ITEM_SELECT: 'Policy_Accounting_NetSuite_Invoice_Item_Select',
            NETSUITE_TAX_POSTING_ACCOUNT_SELECT: 'Policy_Accounting_NetSuite_Tax_Posting_Account_Select',
            NETSUITE_PROVINCIAL_TAX_POSTING_ACCOUNT_SELECT: 'Policy_Accounting_NetSuite_Provincial_Tax_Posting_Account_Select',
            NETSUITE_ADVANCED: 'Policy_Accounting_NetSuite_Advanced',
            NETSUITE_REIMBURSEMENT_ACCOUNT_SELECT: 'Policy_Accounting_NetSuite_Reimbursement_Account_Select',
            NETSUITE_COLLECTION_ACCOUNT_SELECT: 'Policy_Accounting_NetSuite_Collection_Account_Select',
            NETSUITE_EXPENSE_REPORT_APPROVAL_LEVEL_SELECT: 'Policy_Accounting_NetSuite_Expense_Report_Approval_Level_Select',
            NETSUITE_VENDOR_BILL_APPROVAL_LEVEL_SELECT: 'Policy_Accounting_NetSuite_Vendor_Bill_Approval_Level_Select',
            NETSUITE_JOURNAL_ENTRY_APPROVAL_LEVEL_SELECT: 'Policy_Accounting_NetSuite_Journal_Entry_Approval_Level_Select',
            NETSUITE_APPROVAL_ACCOUNT_SELECT: 'Policy_Accounting_NetSuite_Approval_Account_Select',
            NETSUITE_CUSTOM_FORM_ID: 'Policy_Accounting_NetSuite_Custom_Form_ID',
            SAGE_INTACCT_PREREQUISITES: 'Policy_Accounting_Sage_Intacct_Prerequisites',
            ENTER_SAGE_INTACCT_CREDENTIALS: 'Policy_Enter_Sage_Intacct_Credentials',
            EXISTING_SAGE_INTACCT_CONNECTIONS: 'Policy_Existing_Sage_Intacct_Connections',
            SAGE_INTACCT_ENTITY: 'Policy_Sage_Intacct_Entity',
            SAGE_INTACCT_IMPORT: 'Policy_Accounting_Sage_Intacct_Import',
            SAGE_INTACCT_TOGGLE_MAPPING: 'Policy_Accounting_Sage_Intacct_Toggle_Mapping',
            SAGE_INTACCT_MAPPING_TYPE: 'Policy_Accounting_Sage_Intacct_Mapping_Type',
            SAGE_INTACCT_USER_DIMENSIONS: 'Policy_Accounting_Sage_Intacct_User_Dimensions',
            SAGE_INTACCT_ADD_USER_DIMENSION: 'Policy_Accounting_Sage_Intacct_Add_User_Dimension',
            SAGE_INTACCT_EDIT_USER_DIMENSION: 'Policy_Accounting_Sage_Intacct_Edit_User_Dimension',
            SAGE_INTACCT_EXPORT: 'Policy_Accounting_Sage_Intacct_Export',
            SAGE_INTACCT_PREFERRED_EXPORTER: 'Policy_Accounting_Sage_Intacct_Preferred_Exporter',
            SAGE_INTACCT_EXPORT_DATE: 'Policy_Accounting_Sage_Intacct_Export_Date',
            SAGE_INTACCT_REIMBURSABLE_EXPENSES: 'Policy_Accounting_Sage_Intacct_Reimbursable_Expenses',
            SAGE_INTACCT_NON_REIMBURSABLE_EXPENSES: 'Policy_Accounting_Sage_Intacct_Non_Reimbursable_Expenses',
            SAGE_INTACCT_REIMBURSABLE_DESTINATION: 'Policy_Accounting_Sage_Intacct_Reimbursable_Destination',
            SAGE_INTACCT_NON_REIMBURSABLE_DESTINATION: 'Policy_Accounting_Sage_Intacct_Non_Reimbursable_Destination',
            SAGE_INTACCT_DEFAULT_VENDOR: 'Policy_Accounting_Sage_Intacct_Default_Vendor',
            SAGE_INTACCT_NON_REIMBURSABLE_CREDIT_CARD_ACCOUNT: 'Policy_Accounting_Sage_Intacct_Non_Reimbursable_Credit_Card_Account',
            SAGE_INTACCT_ADVANCED: 'Policy_Accounting_Sage_Intacct_Advanced',
            SAGE_INTACCT_PAYMENT_ACCOUNT: 'Policy_Accounting_Sage_Intacct_Payment_Account',
            CARD_RECONCILIATION: 'Policy_Accounting_Card_Reconciliation',
            RECONCILIATION_ACCOUNT_SETTINGS: 'Policy_Accounting_Reconciliation_Account_Settings',
        },
        INITIAL: 'Workspace_Initial',
        PROFILE: 'Workspace_Profile',
        COMPANY_CARDS: 'Workspace_CompanyCards',
        COMPANY_CARDS_ASSIGN_CARD: 'Workspace_CompanyCards_AssignCard',
        COMPANY_CARDS_SELECT_FEED: 'Workspace_CompanyCards_Select_Feed',
        COMPANY_CARDS_ADD_NEW: 'Workspace_CompanyCards_New',
        COMPANY_CARDS_TYPE: 'Workspace_CompanyCards_Type',
        COMPANY_CARDS_INSTRUCTIONS: 'Workspace_CompanyCards_Instructions',
        COMPANY_CARDS_NAME: 'Workspace_CompanyCards_Name',
        COMPANY_CARDS_DETAILS: 'Workspace_CompanyCards_Details',
        COMPANY_CARDS_SETTINGS: 'Workspace_CompanyCards_Settings',
        COMPANY_CARDS_SETTINGS_FEED_NAME: 'Workspace_CompanyCards_Settings_Feed_Name',
        COMPANY_CARD_DETAILS: 'Workspace_CompanyCard_Details',
        COMPANY_CARD_NAME: 'Workspace_CompanyCard_Name',
        COMPANY_CARD_EXPORT: 'Workspace_CompanyCard_Export',
        EXPENSIFY_CARD: 'Workspace_ExpensifyCard',
        EXPENSIFY_CARD_DETAILS: 'Workspace_ExpensifyCard_Details',
        EXPENSIFY_CARD_LIMIT: 'Workspace_ExpensifyCard_Limit',
        EXPENSIFY_CARD_ISSUE_NEW: 'Workspace_ExpensifyCard_New',
        EXPENSIFY_CARD_NAME: 'Workspace_ExpensifyCard_Name',
        EXPENSIFY_CARD_LIMIT_TYPE: 'Workspace_ExpensifyCard_LimitType',
        EXPENSIFY_CARD_BANK_ACCOUNT: 'Workspace_ExpensifyCard_BankAccount',
        EXPENSIFY_CARD_SETTINGS: 'Workspace_ExpensifyCard_Settings',
        EXPENSIFY_CARD_SETTINGS_ACCOUNT: 'Workspace_ExpensifyCard_Settings_Account',
        EXPENSIFY_CARD_SETTINGS_FREQUENCY: 'Workspace_ExpensifyCard_Settings_Frequency',
        INVOICES: 'Workspace_Invoices',
        INVOICES_COMPANY_NAME: 'Workspace_Invoices_Company_Name',
        INVOICES_COMPANY_WEBSITE: 'Workspace_Invoices_Company_Website',
        MEMBERS: 'Workspace_Members',
        MEMBERS_IMPORT: 'Members_Import',
        MEMBERS_IMPORTED: 'Members_Imported',
        INVITE: 'Workspace_Invite',
        INVITE_MESSAGE: 'Workspace_Invite_Message',
        CATEGORIES: 'Workspace_Categories',
        TAGS: 'Workspace_Tags',
        TAGS_SETTINGS: 'Tags_Settings',
        TAGS_EDIT: 'Tags_Edit',
        TAGS_IMPORT: 'Tags_Import',
        TAGS_IMPORTED: 'Tags_Imported',
        TAG_EDIT: 'Tag_Edit',
        TAXES: 'Workspace_Taxes',
        REPORT_FIELDS: 'Workspace_ReportFields',
        REPORT_FIELDS_SETTINGS: 'Workspace_ReportFields_Settings',
        REPORT_FIELDS_CREATE: 'Workspace_ReportFields_Create',
        REPORT_FIELDS_LIST_VALUES: 'Workspace_ReportFields_ListValues',
        REPORT_FIELDS_ADD_VALUE: 'Workspace_ReportFields_AddValue',
        REPORT_FIELDS_VALUE_SETTINGS: 'Workspace_ReportFields_ValueSettings',
        REPORT_FIELDS_EDIT_VALUE: 'Workspace_ReportFields_EditValue',
        REPORT_FIELDS_EDIT_INITIAL_VALUE: 'Workspace_ReportFields_EditInitialValue',
        TAX_EDIT: 'Workspace_Tax_Edit',
        TAX_NAME: 'Workspace_Tax_Name',
        TAX_VALUE: 'Workspace_Tax_Value',
        TAX_CODE: 'Workspace_Tax_Code',
        TAXES_SETTINGS: 'Workspace_Taxes_Settings',
        TAXES_SETTINGS_CUSTOM_TAX_NAME: 'Workspace_Taxes_Settings_CustomTaxName',
        TAXES_SETTINGS_WORKSPACE_CURRENCY_DEFAULT: 'Workspace_Taxes_Settings_WorkspaceCurrency',
        TAXES_SETTINGS_FOREIGN_CURRENCY_DEFAULT: 'Workspace_Taxes_Settings_ForeignCurrency',
        TAX_CREATE: 'Workspace_Tax_Create',
        TAG_CREATE: 'Tag_Create',
        TAG_SETTINGS: 'Tag_Settings',
        TAG_APPROVER: 'Tag_Approver',
        TAG_LIST_VIEW: 'Tag_List_View',
        TAG_GL_CODE: 'Tag_GL_Code',
        CURRENCY: 'Workspace_Profile_Currency',
        ADDRESS: 'Workspace_Profile_Address',
        WORKFLOWS: 'Workspace_Workflows',
        WORKFLOWS_PAYER: 'Workspace_Workflows_Payer',
        WORKFLOWS_APPROVALS_NEW: 'Workspace_Approvals_New',
        WORKFLOWS_APPROVALS_EDIT: 'Workspace_Approvals_Edit',
        WORKFLOWS_APPROVALS_EXPENSES_FROM: 'Workspace_Workflows_Approvals_Expenses_From',
        WORKFLOWS_APPROVALS_APPROVER: 'Workspace_Workflows_Approvals_Approver',
        WORKFLOWS_AUTO_REPORTING_FREQUENCY: 'Workspace_Workflows_Auto_Reporting_Frequency',
        WORKFLOWS_AUTO_REPORTING_MONTHLY_OFFSET: 'Workspace_Workflows_Auto_Reporting_Monthly_Offset',
        DESCRIPTION: 'Workspace_Profile_Description',
        SHARE: 'Workspace_Profile_Share',
        NAME: 'Workspace_Profile_Name',
        CATEGORY_CREATE: 'Category_Create',
        CATEGORY_EDIT: 'Category_Edit',
        CATEGORY_PAYROLL_CODE: 'Category_Payroll_Code',
        CATEGORY_GL_CODE: 'Category_GL_Code',
        CATEGORY_SETTINGS: 'Category_Settings',
        CATEGORY_DEFAULT_TAX_RATE: 'Category_Default_Tax_Rate',
        CATEGORY_FLAG_AMOUNTS_OVER: 'Category_Flag_Amounts_Over',
        CATEGORY_DESCRIPTION_HINT: 'Category_Description_Hint',
        CATEGORY_APPROVER: 'Category_Approver',
        CATEGORY_REQUIRE_RECEIPTS_OVER: 'Category_Require_Receipts_Over',
        CATEGORIES_SETTINGS: 'Categories_Settings',
        CATEGORIES_IMPORT: 'Categories_Import',
        CATEGORIES_IMPORTED: 'Categories_Imported',
        MORE_FEATURES: 'Workspace_More_Features',
        MEMBER_DETAILS: 'Workspace_Member_Details',
        MEMBER_NEW_CARD: 'Workspace_Member_NewCard',
        OWNER_CHANGE_CHECK: 'Workspace_Owner_Change_Check',
        OWNER_CHANGE_SUCCESS: 'Workspace_Owner_Change_Success',
        OWNER_CHANGE_ERROR: 'Workspace_Owner_Change_Error',
        DISTANCE_RATES: 'Distance_Rates',
        CREATE_DISTANCE_RATE: 'Create_Distance_Rate',
        DISTANCE_RATES_SETTINGS: 'Distance_Rates_Settings',
        DISTANCE_RATE_DETAILS: 'Distance_Rate_Details',
        DISTANCE_RATE_EDIT: 'Distance_Rate_Edit',
        DISTANCE_RATE_TAX_RECLAIMABLE_ON_EDIT: 'Distance_Rate_Tax_Reclaimable_On_Edit',
        DISTANCE_RATE_TAX_RATE_EDIT: 'Distance_Rate_Tax_Rate_Edit',
        UPGRADE: 'Workspace_Upgrade',
        RULES: 'Policy_Rules',
        RULES_CUSTOM_NAME: 'Rules_Custom_Name',
        RULES_AUTO_APPROVE_REPORTS_UNDER: 'Rules_Auto_Approve_Reports_Under',
        RULES_RANDOM_REPORT_AUDIT: 'Rules_Random_Report_Audit',
        RULES_AUTO_PAY_REPORTS_UNDER: 'Rules_AutoPay_Reports_Under',
        RULES_RECEIPT_REQUIRED_AMOUNT: 'Rules_Receipt_Required_Amount',
        RULES_MAX_EXPENSE_AMOUNT: 'Rules_Max_Expense_Amount',
        RULES_MAX_EXPENSE_AGE: 'Rules_Max_Expense_Age',
        RULES_BILLABLE_DEFAULT: 'Rules_Billable_Default',
    },

    EDIT_REQUEST: {
        CURRENCY: 'EditRequest_Currency',
        REPORT_FIELD: 'EditRequest_ReportField',
    },

    NEW_CHAT: {
        ROOT: 'NewChat_Root',
        NEW_CHAT: 'chat',
        NEW_CHAT_CONFIRM: 'NewChat_Confirm',
        NEW_CHAT_EDIT_NAME: 'NewChat_Edit_Name',
        NEW_ROOM: 'room',
    },

    SPLIT_DETAILS: {
        ROOT: 'SplitDetails_Root',
        EDIT_REQUEST: 'SplitDetails_Edit_Request',
        EDIT_CURRENCY: 'SplitDetails_Edit_Currency',
    },

    ONBOARDING: {
        PERSONAL_DETAILS: 'Onboarding_Personal_Details',
        PURPOSE: 'Onboarding_Purpose',
        EMPLOYEES: 'Onboarding_Employees',
        ACCOUNTING: 'Onboarding_Accounting',
    },

    WELCOME_VIDEO: {
        ROOT: 'Welcome_Video_Root',
    },

    EXPLANATION_MODAL: {
        ROOT: 'Explanation_Modal_Root',
    },

    I_KNOW_A_TEACHER: 'I_Know_A_Teacher',
    INTRO_SCHOOL_PRINCIPAL: 'Intro_School_Principal',
    I_AM_A_TEACHER: 'I_Am_A_Teacher',
    ENABLE_PAYMENTS_ROOT: 'EnablePayments_Root',
    ADD_PERSONAL_BANK_ACCOUNT_ROOT: 'AddPersonalBankAccount_Root',
    REIMBURSEMENT_ACCOUNT_ROOT: 'Reimbursement_Account_Root',
    WALLET_STATEMENT_ROOT: 'WalletStatement_Root',
    SIGN_IN_ROOT: 'SignIn_Root',
    DETAILS_ROOT: 'Details_Root',
    PROFILE_ROOT: 'Profile_Root',
    PROCESS_MONEY_REQUEST_HOLD_ROOT: 'ProcessMoneyRequestHold_Root',
    REPORT_DESCRIPTION_ROOT: 'Report_Description_Root',
    REPORT_PARTICIPANTS: {
        ROOT: 'ReportParticipants_Root',
        INVITE: 'ReportParticipants_Invite',
        DETAILS: 'ReportParticipants_Details',
        ROLE: 'ReportParticipants_Role',
    },
    ROOM_MEMBERS: {
        ROOT: 'RoomMembers_Root',
        INVITE: 'RoomMembers_Invite',
        DETAILS: 'RoomMember_Details',
    },
    FLAG_COMMENT_ROOT: 'FlagComment_Root',
    REIMBURSEMENT_ACCOUNT: 'ReimbursementAccount',
    GET_ASSISTANCE: 'GetAssistance',
    REFERRAL_DETAILS: 'Referral_Details',
    KEYBOARD_SHORTCUTS: 'KeyboardShortcuts',
    TRANSACTION_RECEIPT: 'TransactionReceipt',
    FEATURE_TRAINING_ROOT: 'FeatureTraining_Root',
    RESTRICTED_ACTION_ROOT: 'RestrictedAction_Root',
    MISSING_PERSONAL_DETAILS_ROOT: 'MissingPersonalDetails_Root',
    DEBUG: {
        REPORT: 'Debug_Report',
        REPORT_ACTION: 'Debug_Report_Action',
        REPORT_ACTION_CREATE: 'Debug_Report_Action_Create',
        DETAILS_CONSTANT_PICKER_PAGE: 'Debug_Details_Constant_Picker_Page',
        DETAILS_DATE_TIME_PICKER_PAGE: 'Debug_Details_Date_Time_Picker_Page',
    },
} as const;

type Screen = DeepValueOf<typeof SCREENS>;

export default SCREENS;
export {PROTECTED_SCREENS};
export type {Screen};<|MERGE_RESOLUTION|>--- conflicted
+++ resolved
@@ -317,13 +317,10 @@
             QUICKBOOKS_ONLINE_ADVANCED: 'Policy_Accounting_Quickbooks_Online_Advanced',
             QUICKBOOKS_ONLINE_ACCOUNT_SELECTOR: 'Policy_Accounting_Quickbooks_Online_Account_Selector',
             QUICKBOOKS_ONLINE_INVOICE_ACCOUNT_SELECTOR: 'Policy_Accounting_Quickbooks_Online_Invoice_Account_Selector',
-<<<<<<< HEAD
             QUICKBOOKS_DESKTOP_EXPORT_PREFERRED_EXPORTER: 'Workspace_Accounting_Quickbooks_DESKTOP_Export_Preferred_Exporter',
-=======
             QUICKBOOKS_DESKTOP_EXPORT_OUT_OF_POCKET_EXPENSES: 'Workspace_Accounting_Quickbooks_Desktop_Export_Out_Of_Pocket_Expenses',
             QUICKBOOKS_DESKTOP_EXPORT_OUT_OF_POCKET_EXPENSES_SELECT: 'Workspace_Accounting_Quickbooks_Desktop_Export_Out_Of_Pocket_Expenses_Select',
             QUICKBOOKS_DESKTOP_EXPORT_OUT_OF_POCKET_EXPENSES_ACCOUNT_SELECT: 'Workspace_Accounting_Quickbooks_Desktop_Export_Out_Of_Pocket_Expenses_Account_Select',
->>>>>>> 12e41b17
             QUICKBOOKS_DESKTOP_EXPORT: 'Workspace_Accounting_Quickbooks_Desktop_Export',
             QUICKBOOKS_DESKTOP_SETUP_MODAL: 'Policy_Accouting_Quickbooks_Desktop_Setup_Modal',
             QUICKBOOKS_DESKTOP_SETUP_REQUIRED_DEVICE_MODAL: 'Policy_Accouting_Quickbooks_Desktop_Setup_Required_Device_Modal',
