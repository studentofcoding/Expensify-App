--- conflicted
+++ resolved
@@ -313,15 +313,12 @@
         TAG_EDIT: 'Tag_Edit',
         TAXES: 'Workspace_Taxes',
         REPORT_FIELDS: 'Workspace_ReportFields',
-<<<<<<< HEAD
         REPORT_FIELD_SETTINGS: 'Workspace_ReportField_Settings',
-=======
         REPORT_FIELDS_CREATE: 'Workspace_ReportFields_Create',
         REPORT_FIELDS_LIST_VALUES: 'Workspace_ReportFields_ListValues',
         REPORT_FIELDS_ADD_VALUE: 'Workspace_ReportFields_AddValue',
         REPORT_FIELDS_VALUE_SETTINGS: 'Workspace_ReportFields_ValueSettings',
         REPORT_FIELDS_EDIT_VALUE: 'Workspace_ReportFields_EditValue',
->>>>>>> a84f68ee
         TAX_EDIT: 'Workspace_Tax_Edit',
         TAX_NAME: 'Workspace_Tax_Name',
         TAX_VALUE: 'Workspace_Tax_Value',
