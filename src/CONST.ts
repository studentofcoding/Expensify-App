--- conflicted
+++ resolved
@@ -3450,15 +3450,12 @@
         UNAPPROVE: 'unapprove',
         DEBUG: 'debug',
         GO_TO_WORKSPACE: 'goToWorkspace',
-<<<<<<< HEAD
         ERROR: 'error',
-=======
         TRACK: {
             SUBMIT: 'submit',
             CATEGORIZE: 'categorize',
             SHARE: 'share',
         },
->>>>>>> 517defa8
     },
     EDIT_REQUEST_FIELD: {
         AMOUNT: 'amount',
