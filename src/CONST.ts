--- conflicted
+++ resolved
@@ -2544,10 +2544,8 @@
         ATTACHMENT_ID: /chat-attachments\/(\d+)/,
         HAS_COLON_ONLY_AT_THE_BEGINNING: /^:[^:]+$/,
         HAS_AT_MOST_TWO_AT_SIGNS: /^@[^@]*@?[^@]*$/,
-
         EMPTY_COMMENT: /^(\s)*$/,
         SPECIAL_CHAR: /[,/?"{}[\]()&^%;`$=#<>!*]/g,
-
         FIRST_SPACE: /.+?(?=\s)/,
 
         get SPECIAL_CHAR_OR_EMOJI() {
@@ -2565,41 +2563,28 @@
         },
 
         MERGED_ACCOUNT_PREFIX: /^(MERGED_\d+@)/,
-
         ROUTES: {
             VALIDATE_LOGIN: /\/v($|(\/\/*))/,
             UNLINK_LOGIN: /\/u($|(\/\/*))/,
             REDUNDANT_SLASHES: /(\/{2,})|(\/$)/g,
         },
-
         TIME_STARTS_01: /^01:\d{2} [AP]M$/,
         TIME_FORMAT: /^\d{2}:\d{2} [AP]M$/,
         DATE_TIME_FORMAT: /^\d{2}-\d{2} \d{2}:\d{2} [AP]M$/,
         ILLEGAL_FILENAME_CHARACTERS: /\/|<|>|\*|"|:|\?|\\|\|/g,
-
         ENCODE_PERCENT_CHARACTER: /%(25)+/g,
-
         INVISIBLE_CHARACTERS_GROUPS: /[\p{C}\p{Z}]/gu,
-
         OTHER_INVISIBLE_CHARACTERS: /[\u3164]/g,
-
         REPORT_FIELD_TITLE: /{report:([a-zA-Z]+)}/g,
-
         PATH_WITHOUT_POLICY_ID: /\/w\/[a-zA-Z0-9]+(\/|$)/,
-
         POLICY_ID_FROM_PATH: /\/w\/([a-zA-Z0-9]+)(\/|$)/,
-
         SHORT_MENTION: new RegExp(`@[\\w\\-\\+\\'#@]+(?:\\.[\\w\\-\\'\\+]+)*(?![^\`]*\`)`, 'gim'),
-
         REPORT_ID_FROM_PATH: /\/r\/(\d+)/,
-<<<<<<< HEAD
         DISTANCE_MERCHANT: /^[0-9.]+ \w+ @ (-|-\()?[^0-9.\s]{1,3} ?[0-9.]+\)? \/ \w+$/,
-=======
 
         get EXPENSIFY_POLICY_DOMAIN_NAME() {
             return new RegExp(`${EXPENSIFY_POLICY_DOMAIN}([a-zA-Z0-9]+)\\${EXPENSIFY_POLICY_DOMAIN_EXTENSION}`);
         },
->>>>>>> e68e0404
     },
 
     PRONOUNS: {
