--- conflicted
+++ resolved
@@ -1217,21 +1217,17 @@
     },
     QUICKBOOKS_ONLINE: 'quickbooksOnline',
 
-<<<<<<< HEAD
     QUICK_BOOKS_CONFIG: {
+        SYNC_CLASSES: 'syncClasses',
+        ENABLE_NEW_CATEGORIES: 'enableNewCategories',
+        SYNC_CUSTOMERS: 'syncCustomers',
+        SYNC_LOCATIONS: 'syncLocations',
+        SYNC_TAXES: 'syncTaxes',
         AUTO_SYNC: 'autoSync',
         SYNCE_PEOPLE: 'syncPeople',
         AUTO_CREATE_VENDOR: 'autoCreateVendor',
         REIMBURSEMENT_ACCOUNT_ID: 'reimbursementAccountID',
         COLLECTION_ACCOUNT_ID: 'collectionAccountID',
-=======
-    QUICKBOOKS_IMPORTS: {
->>>>>>> 3ec8f2f9
-        SYNC_CLASSES: 'syncClasses',
-        ENABLE_NEW_CATEGORIES: 'enableNewCategories',
-        SYNC_CUSTOMERS: 'syncCustomers',
-        SYNC_LOCATIONS: 'syncLocations',
-        SYNC_TAXES: 'syncTaxes',
     },
 
     ACCOUNT_ID: {
