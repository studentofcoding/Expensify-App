--- conflicted
+++ resolved
@@ -4695,16 +4695,14 @@
     MAX_TAX_RATE_INTEGER_PLACES: 4,
     MAX_TAX_RATE_DECIMAL_PLACES: 4,
 
-<<<<<<< HEAD
     DOWNLOADS_PATH: '/Downloads',
     NEW_EXPENSIFY_PATH: '/New Expensify',
-=======
+
     SEARCH_TRANSACTION_TYPE: {
         CASH: 'cash',
         CARD: 'card',
         DISTANCE: 'distance',
     },
->>>>>>> 20bd1140
 } as const;
 
 type Country = keyof typeof CONST.ALL_COUNTRIES;
