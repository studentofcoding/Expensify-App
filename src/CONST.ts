--- conflicted
+++ resolved
@@ -5309,15 +5309,12 @@
     },
 
     EXCLUDE_FROM_LAST_VISITED_PATH: [SCREENS.NOT_FOUND, SCREENS.SAML_SIGN_IN, SCREENS.VALIDATE_LOGIN] as string[],
-<<<<<<< HEAD
 
     CANCELLATION_TYPE: {
         MANUAL: 'manual',
         AUTOMATIC: 'automatic',
         NONE: 'none',
     },
-=======
->>>>>>> f81addc7
     EMPTY_STATE_MEDIA: {
         ANIMATION: 'animation',
         ILLUSTRATION: 'illustration',
