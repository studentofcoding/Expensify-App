--- conflicted
+++ resolved
@@ -6440,7 +6440,6 @@
         },
     },
 
-<<<<<<< HEAD
     CORPAY_FIELDS: {
         BANK_ACCOUNT_DETAILS_FIELDS: ['accountNumber', 'localAccountNumber', 'routingCode', 'localRoutingCode', 'swiftBicCode'] as string[],
         ACCOUNT_TYPE_KEY: 'BeneficiaryAccountType',
@@ -6485,16 +6484,6 @@
         },
     },
 
-    DEVICE_CONTACT: {
-        FIRST_NAME: 'FIRST_NAME',
-        LAST_NAME: 'LAST_NAME',
-        PHONE_NUMBERS: 'PHONE_NUMBERS',
-        EMAIL_ADDRESSES: 'EMAIL_ADDRESSES',
-        IMAGE_DATA: 'IMAGE_DATA',
-    },
-
-=======
->>>>>>> 918488aa
     HYBRID_APP: {
         REORDERING_REACT_NATIVE_ACTIVITY_TO_FRONT: 'reorderingReactNativeActivityToFront',
     },
