/* eslint-disable @typescript-eslint/naming-convention */
import dateAdd from 'date-fns/add';
import dateSubtract from 'date-fns/sub';
import Config from 'react-native-config';
import * as KeyCommand from 'react-native-key-command';
import * as Url from './libs/Url';
import SCREENS from './SCREENS';

type RateAndUnit = {
    unit: string;
    rate: number;
};
type CurrencyDefaultMileageRate = Record<string, RateAndUnit>;

// Creating a default array and object this way because objects ({}) and arrays ([]) are not stable types.
// Freezing the array ensures that it cannot be unintentionally modified.
const EMPTY_ARRAY = Object.freeze([]);
const EMPTY_OBJECT = Object.freeze({});

const CLOUDFRONT_DOMAIN = 'cloudfront.net';
const CLOUDFRONT_URL = `https://d2k5nsl2zxldvw.${CLOUDFRONT_DOMAIN}`;
const ACTIVE_EXPENSIFY_URL = Url.addTrailingForwardSlash(Config?.NEW_EXPENSIFY_URL ?? 'https://new.expensify.com');
const USE_EXPENSIFY_URL = 'https://use.expensify.com';
const PLATFORM_OS_MACOS = 'Mac OS';
const PLATFORM_IOS = 'iOS';
const ANDROID_PACKAGE_NAME = 'com.expensify.chat';
const CURRENT_YEAR = new Date().getFullYear();
const PULL_REQUEST_NUMBER = Config?.PULL_REQUEST_NUMBER ?? '';
const MAX_DATE = dateAdd(new Date(), {years: 1});
const MIN_DATE = dateSubtract(new Date(), {years: 20});

const keyModifierControl = KeyCommand?.constants?.keyModifierControl ?? 'keyModifierControl';
const keyModifierCommand = KeyCommand?.constants?.keyModifierCommand ?? 'keyModifierCommand';
const keyModifierShiftControl = KeyCommand?.constants?.keyModifierShiftControl ?? 'keyModifierShiftControl';
const keyModifierShiftCommand = KeyCommand?.constants?.keyModifierShiftCommand ?? 'keyModifierShiftCommand';
const keyInputEscape = KeyCommand?.constants?.keyInputEscape ?? 'keyInputEscape';
const keyInputEnter = KeyCommand?.constants?.keyInputEnter ?? 'keyInputEnter';
const keyInputUpArrow = KeyCommand?.constants?.keyInputUpArrow ?? 'keyInputUpArrow';
const keyInputDownArrow = KeyCommand?.constants?.keyInputDownArrow ?? 'keyInputDownArrow';
const keyInputLeftArrow = KeyCommand?.constants?.keyInputLeftArrow ?? 'keyInputLeftArrow';
const keyInputRightArrow = KeyCommand?.constants?.keyInputRightArrow ?? 'keyInputRightArrow';

// describes if a shortcut key can cause navigation
const KEYBOARD_SHORTCUT_NAVIGATION_TYPE = 'NAVIGATION_SHORTCUT';

const chatTypes = {
    POLICY_ANNOUNCE: 'policyAnnounce',
    POLICY_ADMINS: 'policyAdmins',
    GROUP: 'group',
    DOMAIN_ALL: 'domainAll',
    POLICY_ROOM: 'policyRoom',
    POLICY_EXPENSE_CHAT: 'policyExpenseChat',
    SELF_DM: 'selfDM',
} as const;

// Explicit type annotation is required
const cardActiveStates: number[] = [2, 3, 4, 7];

const onboardingChoices = {
    TRACK: 'newDotTrack',
    EMPLOYER: 'newDotEmployer',
    MANAGE_TEAM: 'newDotManageTeam',
    PERSONAL_SPEND: 'newDotPersonalSpend',
    CHAT_SPLIT: 'newDotSplitChat',
    LOOKING_AROUND: 'newDotLookingAround',
};

const CONST = {
    MERGED_ACCOUNT_PREFIX: 'MERGED_',
    DEFAULT_POLICY_ROOM_CHAT_TYPES: [chatTypes.POLICY_ADMINS, chatTypes.POLICY_ANNOUNCE, chatTypes.DOMAIN_ALL],

    // Note: Group and Self-DM excluded as these are not tied to a Workspace
    WORKSPACE_ROOM_TYPES: [chatTypes.POLICY_ADMINS, chatTypes.POLICY_ANNOUNCE, chatTypes.DOMAIN_ALL, chatTypes.POLICY_ROOM, chatTypes.POLICY_EXPENSE_CHAT],
    ANDROID_PACKAGE_NAME,
    ANIMATED_HIGHLIGHT_DELAY: 500,
    ANIMATED_HIGHLIGHT_DURATION: 500,
    ANIMATED_TRANSITION: 300,
    ANIMATED_TRANSITION_FROM_VALUE: 100,
    ANIMATION_IN_TIMING: 100,
    ANIMATION_DIRECTION: {
        IN: 'in',
        OUT: 'out',
    },
    // Multiplier for gyroscope animation in order to make it a bit more subtle
    ANIMATION_GYROSCOPE_VALUE: 0.4,
    BACKGROUND_IMAGE_TRANSITION_DURATION: 1000,
    ARROW_HIDE_DELAY: 3000,

    API_ATTACHMENT_VALIDATIONS: {
        // 24 megabytes in bytes, this is limit set on servers, do not update without wider internal discussion
        MAX_SIZE: 25165824,

        // An arbitrary size, but the same minimum as in the PHP layer
        MIN_SIZE: 240,

        // Allowed extensions for receipts
        ALLOWED_RECEIPT_EXTENSIONS: ['jpg', 'jpeg', 'gif', 'png', 'pdf', 'htm', 'html', 'text', 'rtf', 'doc', 'tif', 'tiff', 'msword', 'zip', 'xml', 'message'],
    },

    // This is limit set on servers, do not update without wider internal discussion
    API_TRANSACTION_CATEGORY_MAX_LENGTH: 255,

    AUTO_AUTH_STATE: {
        NOT_STARTED: 'not-started',
        SIGNING_IN: 'signing-in',
        JUST_SIGNED_IN: 'just-signed-in',
        FAILED: 'failed',
    },

    AUTH_TOKEN_TYPES: {
        ANONYMOUS: 'anonymousAccount',
        SUPPORT: 'support',
    },

    AVATAR_MAX_ATTACHMENT_SIZE: 6291456,

    AVATAR_ALLOWED_EXTENSIONS: ['jpg', 'jpeg', 'png', 'gif', 'bmp', 'svg'],

    // Minimum width and height size in px for a selected image
    AVATAR_MIN_WIDTH_PX: 80,
    AVATAR_MIN_HEIGHT_PX: 80,

    // Maximum width and height size in px for a selected image
    AVATAR_MAX_WIDTH_PX: 4096,
    AVATAR_MAX_HEIGHT_PX: 4096,

    LOGO_MAX_SCALE: 1.5,

    BREADCRUMB_TYPE: {
        ROOT: 'root',
        STRONG: 'strong',
        NORMAL: 'normal',
    },

    DEFAULT_GROUP_AVATAR_COUNT: 18,
    DEFAULT_AVATAR_COUNT: 24,
    OLD_DEFAULT_AVATAR_COUNT: 8,

    DISPLAY_NAME: {
        MAX_LENGTH: 50,
        RESERVED_NAMES: ['Expensify', 'Concierge'],
    },

    LEGAL_NAME: {
        MAX_LENGTH: 40,
    },

    REPORT_DESCRIPTION: {
        MAX_LENGTH: 500,
    },

    PULL_REQUEST_NUMBER,

    MERCHANT_NAME_MAX_LENGTH: 255,

    REQUEST_PREVIEW: {
        MAX_LENGTH: 83,
    },

    CALENDAR_PICKER: {
        // Numbers were arbitrarily picked.
        MIN_YEAR: CURRENT_YEAR - 100,
        MAX_YEAR: CURRENT_YEAR + 100,
        MAX_DATE,
        MIN_DATE,
    },

    DATE_BIRTH: {
        MIN_AGE: 0,
        MIN_AGE_FOR_PAYMENT: 18,
        MAX_AGE: 150,
    },

    DESKTOP_SHORTCUT_ACCELERATOR: {
        PASTE_AND_MATCH_STYLE: 'Option+Shift+CmdOrCtrl+V',
        PASTE_AS_PLAIN_TEXT: 'CmdOrCtrl+Shift+V',
    },

    // This is used to enable a rotation/transform style to any component.
    DIRECTION: {
        LEFT: 'left',
        RIGHT: 'right',
    },

    // Sizes needed for report empty state background image handling
    EMPTY_STATE_BACKGROUND: {
        ASPECT_RATIO: 3.72,
        SMALL_SCREEN: {
            IMAGE_HEIGHT: 300,
            CONTAINER_MINHEIGHT: 200,
            VIEW_HEIGHT: 240,
        },
        WIDE_SCREEN: {
            IMAGE_HEIGHT: 450,
            CONTAINER_MINHEIGHT: 500,
            VIEW_HEIGHT: 390,
        },
        MONEY_OR_TASK_REPORT: {
            SMALL_SCREEN: {
                IMAGE_HEIGHT: 300,
                CONTAINER_MINHEIGHT: 280,
                VIEW_HEIGHT: 240,
            },
            WIDE_SCREEN: {
                IMAGE_HEIGHT: 450,
                CONTAINER_MINHEIGHT: 280,
                VIEW_HEIGHT: 390,
            },
        },
    },

    NEW_EXPENSIFY_URL: ACTIVE_EXPENSIFY_URL,
    APP_DOWNLOAD_LINKS: {
        ANDROID: `https://play.google.com/store/apps/details?id=${ANDROID_PACKAGE_NAME}`,
        IOS: 'https://apps.apple.com/us/app/expensify-cash/id1530278510',
        DESKTOP: `${ACTIVE_EXPENSIFY_URL}NewExpensify.dmg`,
    },
    DATE: {
        SQL_DATE_TIME: 'YYYY-MM-DD HH:mm:ss',
        FNS_FORMAT_STRING: 'yyyy-MM-dd',
        FNS_DATE_TIME_FORMAT_STRING: 'yyyy-MM-dd HH:mm:ss',
        LOCAL_TIME_FORMAT: 'h:mm a',
        YEAR_MONTH_FORMAT: 'yyyyMM',
        MONTH_FORMAT: 'MMMM',
        WEEKDAY_TIME_FORMAT: 'eeee',
        MONTH_DAY_ABBR_FORMAT: 'MMM d',
        SHORT_DATE_FORMAT: 'MM-dd',
        MONTH_DAY_YEAR_ABBR_FORMAT: 'MMM d, yyyy',
        MONTH_DAY_YEAR_FORMAT: 'MMMM d, yyyy',
        FNS_TIMEZONE_FORMAT_STRING: "yyyy-MM-dd'T'HH:mm:ssXXX",
        FNS_DB_FORMAT_STRING: 'yyyy-MM-dd HH:mm:ss.SSS',
        LONG_DATE_FORMAT_WITH_WEEKDAY: 'eeee, MMMM d, yyyy',
        UNIX_EPOCH: '1970-01-01 00:00:00.000',
        MAX_DATE: '9999-12-31',
        MIN_DATE: '0001-01-01',
        ORDINAL_DAY_OF_MONTH: 'do',
    },
    SMS: {
        DOMAIN: '@expensify.sms',
    },
    BANK_ACCOUNT: {
        BENEFICIAL_OWNER_INFO_STEP: {
            SUBSTEP: {
                IS_USER_UBO: 1,
                IS_ANYONE_ELSE_UBO: 2,
                UBO_DETAILS_FORM: 3,
                ARE_THERE_MORE_UBOS: 4,
                UBOS_LIST: 5,
            },
            BENEFICIAL_OWNER_DATA: {
                BENEFICIAL_OWNER_KEYS: 'beneficialOwnerKeys',
                PREFIX: 'beneficialOwner',
                FIRST_NAME: 'firstName',
                LAST_NAME: 'lastName',
                DOB: 'dob',
                SSN_LAST_4: 'ssnLast4',
                STREET: 'street',
                CITY: 'city',
                STATE: 'state',
                ZIP_CODE: 'zipCode',
            },
        },
        PLAID: {
            ALLOWED_THROTTLED_COUNT: 2,
            ERROR: {
                TOO_MANY_ATTEMPTS: 'Too many attempts',
            },
            EVENTS_NAME: {
                OPEN: 'OPEN',
                EXIT: 'EXIT',
            },
        },
        ERROR: {
            MISSING_ROUTING_NUMBER: '402 Missing routingNumber',
            MAX_ROUTING_NUMBER: '402 Maximum Size Exceeded routingNumber',
            MISSING_INCORPORATION_STATE: '402 Missing incorporationState in additionalData',
            MISSING_INCORPORATION_TYPE: '402 Missing incorporationType in additionalData',
        },
        STEP: {
            // In the order they appear in the VBA flow
            BANK_ACCOUNT: 'BankAccountStep',
            REQUESTOR: 'RequestorStep',
            COMPANY: 'CompanyStep',
            BENEFICIAL_OWNERS: 'BeneficialOwnersStep',
            ACH_CONTRACT: 'ACHContractStep',
            VALIDATION: 'ValidationStep',
            ENABLE: 'EnableStep',
        },
        STEP_NAMES: ['1', '2', '3', '4', '5'],
        STEPS_HEADER_HEIGHT: 40,
        SUBSTEP: {
            MANUAL: 'manual',
            PLAID: 'plaid',
        },
        VERIFICATIONS: {
            ERROR_MESSAGE: 'verifications.errorMessage',
            THROTTLED: 'verifications.throttled',
        },
        FIELDS_TYPE: {
            LOCAL: 'local',
        },
        ONFIDO_RESPONSE: {
            SDK_TOKEN: 'apiResult.sdkToken',
            PASS: 'pass',
        },
        QUESTIONS: {
            QUESTION: 'apiResult.questions.question',
            DIFFERENTIATOR_QUESTION: 'apiResult.differentiator-question',
        },
        SETUP_TYPE: {
            MANUAL: 'manual',
            PLAID: 'plaid',
        },
        REGEX: {
            US_ACCOUNT_NUMBER: /^[0-9]{4,17}$/,

            // The back-end is always returning account number with 4 last digits and mask the rest with X
            MASKED_US_ACCOUNT_NUMBER: /^[X]{0,13}[0-9]{4}$/,
            SWIFT_BIC: /^[A-Za-z0-9]{8,11}$/,
        },
        VERIFICATION_MAX_ATTEMPTS: 7,
        STATE: {
            VERIFYING: 'VERIFYING',
            PENDING: 'PENDING',
            OPEN: 'OPEN',
        },
        MAX_LENGTH: {
            SSN: 4,
            ZIP_CODE: 10,
        },
        TYPE: {
            BUSINESS: 'BUSINESS',
            PERSONAL: 'PERSONAL',
        },
    },
    INCORPORATION_TYPES: {
        LLC: 'LLC',
        CORPORATION: 'Corp',
        PARTNERSHIP: 'Partnership',
        COOPERATIVE: 'Cooperative',
        SOLE_PROPRIETORSHIP: 'Sole Proprietorship',
        OTHER: 'Other',
    },
    BETAS: {
        ALL: 'all',
        CHRONOS_IN_CASH: 'chronosInCash',
        DEFAULT_ROOMS: 'defaultRooms',
        VIOLATIONS: 'violations',
        REPORT_FIELDS: 'reportFields',
        TRACK_EXPENSE: 'trackExpense',
        P2P_DISTANCE_REQUESTS: 'p2pDistanceRequests',
        WORKFLOWS_DELAYED_SUBMISSION: 'workflowsDelayedSubmission',
        ACCOUNTING_ON_NEW_EXPENSIFY: 'accountingOnNewExpensify',
    },
    BUTTON_STATES: {
        DEFAULT: 'default',
        ACTIVE: 'active',
        PRESSED: 'pressed',
        COMPLETE: 'complete',
        DISABLED: 'disabled',
    },
    BANK_ACCOUNT_TYPES: {
        WALLET: 'WALLET',
    },
    COUNTRY: {
        US: 'US',
        MX: 'MX',
        AU: 'AU',
        CA: 'CA',
        GB: 'GB',
    },
    DESKTOP_DEEPLINK_APP_STATE: {
        CHECKING: 'checking',
        INSTALLED: 'installed',
        NOT_INSTALLED: 'not-installed',
    },
    TAX_RATES: {
        CUSTOM_NAME_MAX_LENGTH: 8,
        NAME_MAX_LENGTH: 50,
    },
    PLATFORM: {
        IOS: 'ios',
        ANDROID: 'android',
        WEB: 'web',
        DESKTOP: 'desktop',
    },
    PLATFORM_SPECIFIC_KEYS: {
        CTRL: {
            DEFAULT: 'control',
            [PLATFORM_OS_MACOS]: 'meta',
            [PLATFORM_IOS]: 'meta',
        },
        SHIFT: {
            DEFAULT: 'shift',
        },
    },
    KEYBOARD_SHORTCUTS: {
        SEARCH: {
            descriptionKey: 'search',
            shortcutKey: 'K',
            modifiers: ['CTRL'],
            trigger: {
                DEFAULT: {input: 'k', modifierFlags: keyModifierControl},
                [PLATFORM_OS_MACOS]: {input: 'k', modifierFlags: keyModifierCommand},
                [PLATFORM_IOS]: {input: 'k', modifierFlags: keyModifierCommand},
            },
            type: KEYBOARD_SHORTCUT_NAVIGATION_TYPE,
        },
        NEW_CHAT: {
            descriptionKey: 'newChat',
            shortcutKey: 'K',
            modifiers: ['CTRL', 'SHIFT'],
            trigger: {
                DEFAULT: {input: 'k', modifierFlags: keyModifierShiftControl},
                [PLATFORM_OS_MACOS]: {input: 'k', modifierFlags: keyModifierShiftCommand},
                [PLATFORM_IOS]: {input: 'k', modifierFlags: keyModifierShiftCommand},
            },
            type: KEYBOARD_SHORTCUT_NAVIGATION_TYPE,
        },
        SHORTCUTS: {
            descriptionKey: 'openShortcutDialog',
            shortcutKey: 'J',
            modifiers: ['CTRL'],
            trigger: {
                DEFAULT: {input: 'j', modifierFlags: keyModifierControl},
                [PLATFORM_OS_MACOS]: {input: 'j', modifierFlags: keyModifierCommand},
                [PLATFORM_IOS]: {input: 'j', modifierFlags: keyModifierCommand},
            },
        },
        ESCAPE: {
            descriptionKey: 'escape',
            shortcutKey: 'Escape',
            modifiers: [],
            trigger: {
                DEFAULT: {input: keyInputEscape},
                [PLATFORM_OS_MACOS]: {input: keyInputEscape},
                [PLATFORM_IOS]: {input: keyInputEscape},
            },
        },
        ENTER: {
            descriptionKey: null,
            shortcutKey: 'Enter',
            modifiers: [],
            trigger: {
                DEFAULT: {input: keyInputEnter},
                [PLATFORM_OS_MACOS]: {input: keyInputEnter},
                [PLATFORM_IOS]: {input: keyInputEnter},
            },
        },
        CTRL_ENTER: {
            descriptionKey: null,
            shortcutKey: 'Enter',
            modifiers: ['CTRL'],
            trigger: {
                DEFAULT: {input: keyInputEnter, modifierFlags: keyModifierControl},
                [PLATFORM_OS_MACOS]: {input: keyInputEnter, modifierFlags: keyModifierCommand},
                [PLATFORM_IOS]: {input: keyInputEnter, modifierFlags: keyModifierCommand},
            },
        },
        COPY: {
            descriptionKey: 'copy',
            shortcutKey: 'C',
            modifiers: ['CTRL'],
            trigger: {
                DEFAULT: {input: 'c', modifierFlags: keyModifierControl},
                [PLATFORM_OS_MACOS]: {input: 'c', modifierFlags: keyModifierCommand},
                [PLATFORM_IOS]: {input: 'c', modifierFlags: keyModifierCommand},
            },
        },
        ARROW_UP: {
            descriptionKey: null,
            shortcutKey: 'ArrowUp',
            modifiers: [],
            trigger: {
                DEFAULT: {input: keyInputUpArrow},
                [PLATFORM_OS_MACOS]: {input: keyInputUpArrow},
                [PLATFORM_IOS]: {input: keyInputUpArrow},
            },
        },
        ARROW_DOWN: {
            descriptionKey: null,
            shortcutKey: 'ArrowDown',
            modifiers: [],
            trigger: {
                DEFAULT: {input: keyInputDownArrow},
                [PLATFORM_OS_MACOS]: {input: keyInputDownArrow},
                [PLATFORM_IOS]: {input: keyInputDownArrow},
            },
        },
        ARROW_LEFT: {
            descriptionKey: null,
            shortcutKey: 'ArrowLeft',
            modifiers: [],
            trigger: {
                DEFAULT: {input: keyInputLeftArrow},
                [PLATFORM_OS_MACOS]: {input: keyInputLeftArrow},
                [PLATFORM_IOS]: {input: keyInputLeftArrow},
            },
        },
        ARROW_RIGHT: {
            descriptionKey: null,
            shortcutKey: 'ArrowRight',
            modifiers: [],
            trigger: {
                DEFAULT: {input: keyInputRightArrow},
                [PLATFORM_OS_MACOS]: {input: keyInputRightArrow},
                [PLATFORM_IOS]: {input: keyInputRightArrow},
            },
        },
        TAB: {
            descriptionKey: null,
            shortcutKey: 'Tab',
            modifiers: [],
        },
    },
    KEYBOARD_SHORTCUTS_TYPES: {
        NAVIGATION_SHORTCUT: KEYBOARD_SHORTCUT_NAVIGATION_TYPE,
    },
    KEYBOARD_SHORTCUT_KEY_DISPLAY_NAME: {
        CONTROL: 'CTRL',
        ESCAPE: 'ESC',
        META: 'CMD',
        SHIFT: 'Shift',
    },
    CURRENCY: {
        USD: 'USD',
        AUD: 'AUD',
        CAD: 'CAD',
        GBP: 'GBP',
        NZD: 'NZD',
        EUR: 'EUR',
    },
    get DIRECT_REIMBURSEMENT_CURRENCIES() {
        return [this.CURRENCY.USD, this.CURRENCY.AUD, this.CURRENCY.CAD, this.CURRENCY.GBP, this.CURRENCY.EUR];
    },
    EXAMPLE_PHONE_NUMBER: '+15005550006',
    CONCIERGE_CHAT_NAME: 'Concierge',
    CLOUDFRONT_URL,
    EMPTY_ARRAY,
    EMPTY_OBJECT,
    USE_EXPENSIFY_URL,
    GOOGLE_MEET_URL_ANDROID: 'https://meet.google.com',
    GOOGLE_DOC_IMAGE_LINK_MATCH: 'googleusercontent.com',
    IMAGE_BASE64_MATCH: 'base64',
    DEEPLINK_BASE_URL: 'new-expensify://',
    PDF_VIEWER_URL: '/pdf/web/viewer.html',
    CLOUDFRONT_DOMAIN_REGEX: /^https:\/\/\w+\.cloudfront\.net/i,
    EXPENSIFY_ICON_URL: `${CLOUDFRONT_URL}/images/favicon-2019.png`,
    CONCIERGE_ICON_URL_2021: `${CLOUDFRONT_URL}/images/icons/concierge_2021.png`,
    CONCIERGE_ICON_URL: `${CLOUDFRONT_URL}/images/icons/concierge_2022.png`,
    UPWORK_URL: 'https://github.com/Expensify/App/issues?q=is%3Aopen+is%3Aissue+label%3A%22Help+Wanted%22',
    GITHUB_URL: 'https://github.com/Expensify/App',
    TERMS_URL: `${USE_EXPENSIFY_URL}/terms`,
    PRIVACY_URL: `${USE_EXPENSIFY_URL}/privacy`,
    LICENSES_URL: `${USE_EXPENSIFY_URL}/licenses`,
    ACH_TERMS_URL: `${USE_EXPENSIFY_URL}/achterms`,
    WALLET_AGREEMENT_URL: `${USE_EXPENSIFY_URL}/walletagreement`,
    HELP_LINK_URL: `${USE_EXPENSIFY_URL}/usa-patriot-act`,
    ELECTRONIC_DISCLOSURES_URL: `${USE_EXPENSIFY_URL}/esignagreement`,
    GITHUB_RELEASE_URL: 'https://api.github.com/repos/expensify/app/releases/latest',
    ADD_SECONDARY_LOGIN_URL: encodeURI('settings?param={"section":"account","openModal":"secondaryLogin"}'),
    MANAGE_CARDS_URL: 'domain_companycards',
    FEES_URL: `${USE_EXPENSIFY_URL}/fees`,
    CFPB_PREPAID_URL: 'https://cfpb.gov/prepaid',
    STAGING_NEW_EXPENSIFY_URL: 'https://staging.new.expensify.com',
    NEWHELP_URL: 'https://help.expensify.com',
    INTERNAL_DEV_EXPENSIFY_URL: 'https://www.expensify.com.dev',
    STAGING_EXPENSIFY_URL: 'https://staging.expensify.com',
    EXPENSIFY_URL: 'https://www.expensify.com',
    BANK_ACCOUNT_PERSONAL_DOCUMENTATION_INFO_URL:
        'https://community.expensify.com/discussion/6983/faq-why-do-i-need-to-provide-personal-documentation-when-setting-up-updating-my-bank-account',
    PERSONAL_DATA_PROTECTION_INFO_URL: 'https://community.expensify.com/discussion/5677/deep-dive-security-how-expensify-protects-your-information',
    ONFIDO_FACIAL_SCAN_POLICY_URL: 'https://onfido.com/facial-scan-policy-and-release/',
    ONFIDO_PRIVACY_POLICY_URL: 'https://onfido.com/privacy/',
    ONFIDO_TERMS_OF_SERVICE_URL: 'https://onfido.com/terms-of-service/',
    LIST_OF_RESTRICTED_BUSINESSES: 'https://community.expensify.com/discussion/6191/list-of-restricted-businesses',

    // Use Environment.getEnvironmentURL to get the complete URL with port number
    DEV_NEW_EXPENSIFY_URL: 'https://dev.new.expensify.com:',
    OLDDOT_URLS: {
        ADMIN_POLICIES_URL: 'admin_policies',
        ADMIN_DOMAINS_URL: 'admin_domains',
        INBOX: 'inbox',
        DISMMISSED_REASON: '?dismissedReason=missingFeatures',
    },

    SIGN_IN_FORM_WIDTH: 300,

    DEEPLINK_PROMPT_DENYLIST: [SCREENS.HOME, SCREENS.SIGN_IN_WITH_APPLE_DESKTOP, SCREENS.SIGN_IN_WITH_GOOGLE_DESKTOP],

    SIGN_IN_METHOD: {
        APPLE: 'Apple',
        GOOGLE: 'Google',
    },

    OPTION_TYPE: {
        REPORT: 'report',
        PERSONAL_DETAIL: 'personalDetail',
    },

    QUICK_ACTIONS: {
        REQUEST_MANUAL: 'requestManual',
        REQUEST_SCAN: 'requestScan',
        REQUEST_DISTANCE: 'requestDistance',
        SPLIT_MANUAL: 'splitManual',
        SPLIT_SCAN: 'splitScan',
        SPLIT_DISTANCE: 'splitDistance',
        TRACK_MANUAL: 'trackManual',
        TRACK_SCAN: 'trackScan',
        TRACK_DISTANCE: 'trackDistance',
        ASSIGN_TASK: 'assignTask',
        SEND_MONEY: 'sendMoney',
    },

    RECEIPT: {
        ICON_SIZE: 164,
        PERMISSION_GRANTED: 'granted',
        HAND_ICON_HEIGHT: 152,
        HAND_ICON_WIDTH: 200,
        SHUTTER_SIZE: 90,
        MAX_REPORT_PREVIEW_RECEIPTS: 3,
    },
    REPORT: {
        ROLE: {
            ADMIN: 'admin',
            MEMBER: 'member',
        },
        MAX_COUNT_BEFORE_FOCUS_UPDATE: 30,
        MAXIMUM_PARTICIPANTS: 8,
        SPLIT_REPORTID: '-2',
        ACTIONS: {
            LIMIT: 50,
            // OldDot Actions render getMessage from Web-Expensify/lib/Report/Action PHP files via getMessageOfOldDotReportAction in ReportActionsUtils.ts
            TYPE: {
                ACTIONABLEMENTIONWHISPER: 'ACTIONABLEMENTIONWHISPER',
                ADDCOMMENT: 'ADDCOMMENT',
                ACTIONABLEJOINREQUEST: 'ACTIONABLEJOINREQUEST',
                APPROVED: 'APPROVED',
                CHANGEFIELD: 'CHANGEFIELD', // OldDot Action
                CHANGEPOLICY: 'CHANGEPOLICY', // OldDot Action
                CHANGETYPE: 'CHANGETYPE', // OldDot Action
                CHRONOSOOOLIST: 'CHRONOSOOOLIST',
                CLOSED: 'CLOSED',
                CREATED: 'CREATED',
                DELEGATESUBMIT: 'DELEGATESUBMIT', // OldDot Action
                DELETEDACCOUNT: 'DELETEDACCOUNT', // OldDot Action
                DONATION: 'DONATION', // OldDot Action
                EXPORTEDTOCSV: 'EXPORTEDTOCSV', // OldDot Action
                EXPORTEDTOINTEGRATION: 'EXPORTEDTOINTEGRATION', // OldDot Action
                EXPORTEDTOQUICKBOOKS: 'EXPORTEDTOQUICKBOOKS', // OldDot Action
                FORWARDED: 'FORWARDED', // OldDot Action
                HOLD: 'HOLD',
                HOLDCOMMENT: 'HOLDCOMMENT',
                IOU: 'IOU',
                INTEGRATIONSMESSAGE: 'INTEGRATIONSMESSAGE', // OldDot Action
                MANAGERATTACHRECEIPT: 'MANAGERATTACHRECEIPT', // OldDot Action
                MANAGERDETACHRECEIPT: 'MANAGERDETACHRECEIPT', // OldDot Action
                MARKEDREIMBURSED: 'MARKEDREIMBURSED', // OldDot Action
                MARKREIMBURSEDFROMINTEGRATION: 'MARKREIMBURSEDFROMINTEGRATION', // OldDot Action
                MODIFIEDEXPENSE: 'MODIFIEDEXPENSE',
                MOVED: 'MOVED',
                OUTDATEDBANKACCOUNT: 'OUTDATEDBANKACCOUNT', // OldDot Action
                REIMBURSEMENTACHBOUNCE: 'REIMBURSEMENTACHBOUNCE', // OldDot Action
                REIMBURSEMENTACHCANCELLED: 'REIMBURSEMENTACHCANCELLED', // OldDot Action
                REIMBURSEMENTACCOUNTCHANGED: 'REIMBURSEMENTACCOUNTCHANGED', // OldDot Action
                REIMBURSEMENTDELAYED: 'REIMBURSEMENTDELAYED', // OldDot Action
                REIMBURSEMENTQUEUED: 'REIMBURSEMENTQUEUED',
                REIMBURSEMENTDEQUEUED: 'REIMBURSEMENTDEQUEUED',
                REIMBURSEMENTREQUESTED: 'REIMBURSEMENTREQUESTED', // OldDot Action
                REIMBURSEMENTSETUP: 'REIMBURSEMENTSETUP', // OldDot Action
                RENAMED: 'RENAMED',
                REPORTPREVIEW: 'REPORTPREVIEW',
                SELECTEDFORRANDOMAUDIT: 'SELECTEDFORRANDOMAUDIT', // OldDot Action
                SHARE: 'SHARE', // OldDot Action
                STRIPEPAID: 'STRIPEPAID', // OldDot Action
                SUBMITTED: 'SUBMITTED',
                TAKECONTROL: 'TAKECONTROL', // OldDot Action
                TASKCANCELLED: 'TASKCANCELLED',
                TASKCOMPLETED: 'TASKCOMPLETED',
                TASKEDITED: 'TASKEDITED',
                TASKREOPENED: 'TASKREOPENED',
                UNAPPROVED: 'UNAPPROVED', // OldDot Action
                UNHOLD: 'UNHOLD',
                UNSHARE: 'UNSHARE', // OldDot Action
                POLICYCHANGELOG: {
                    ADD_APPROVER_RULE: 'POLICYCHANGELOG_ADD_APPROVER_RULE',
                    ADD_BUDGET: 'POLICYCHANGELOG_ADD_BUDGET',
                    ADD_CATEGORY: 'POLICYCHANGELOG_ADD_CATEGORY',
                    ADD_CUSTOM_UNIT: 'POLICYCHANGELOG_ADD_CUSTOM_UNIT',
                    ADD_CUSTOM_UNIT_RATE: 'POLICYCHANGELOG_ADD_CUSTOM_UNIT_RATE',
                    ADD_EMPLOYEE: 'POLICYCHANGELOG_ADD_EMPLOYEE',
                    ADD_INTEGRATION: 'POLICYCHANGELOG_ADD_INTEGRATION',
                    ADD_REPORT_FIELD: 'POLICYCHANGELOG_ADD_REPORT_FIELD',
                    ADD_TAG: 'POLICYCHANGELOG_ADD_TAG',
                    DELETE_ALL_TAGS: 'POLICYCHANGELOG_DELETE_ALL_TAGS',
                    DELETE_APPROVER_RULE: 'POLICYCHANGELOG_DELETE_APPROVER_RULE',
                    DELETE_BUDGET: 'POLICYCHANGELOG_DELETE_BUDGET',
                    DELETE_CATEGORY: 'POLICYCHANGELOG_DELETE_CATEGORY',
                    DELETE_CUSTOM_UNIT: 'POLICYCHANGELOG_DELETE_CUSTOM_UNIT',
                    DELETE_CUSTOM_UNIT_RATE: 'POLICYCHANGELOG_DELETE_CUSTOM_UNIT_RATE',
                    DELETE_CUSTOM_UNIT_SUB_RATE: 'POLICYCHANGELOG_DELETE_CUSTOM_UNIT_SUB_RATE',
                    DELETE_EMPLOYEE: 'POLICYCHANGELOG_DELETE_EMPLOYEE',
                    DELETE_INTEGRATION: 'POLICYCHANGELOG_DELETE_INTEGRATION',
                    DELETE_REPORT_FIELD: 'POLICYCHANGELOG_DELETE_REPORT_FIELD',
                    DELETE_TAG: 'POLICYCHANGELOG_DELETE_TAG',
                    IMPORT_CUSTOM_UNIT_RATES: 'POLICYCHANGELOG_IMPORT_CUSTOM_UNIT_RATES',
                    IMPORT_TAGS: 'POLICYCHANGELOG_IMPORT_TAGS',
                    INDIVIDUAL_BUDGET_NOTIFICATION: 'POLICYCHANGELOG_INDIVIDUAL_BUDGET_NOTIFICATION',
                    INVITE_TO_ROOM: 'POLICYCHANGELOG_INVITETOROOM',
                    REMOVE_FROM_ROOM: 'POLICYCHANGELOG_REMOVEFROMROOM',
                    LEAVE_ROOM: 'POLICYCHANGELOG_LEAVEROOM',
                    REPLACE_CATEGORIES: 'POLICYCHANGELOG_REPLACE_CATEGORIES',
                    SET_AUTOREIMBURSEMENT: 'POLICYCHANGELOG_SET_AUTOREIMBURSEMENT',
                    SET_AUTO_JOIN: 'POLICYCHANGELOG_SET_AUTO_JOIN',
                    SET_CATEGORY_NAME: 'POLICYCHANGELOG_SET_CATEGORY_NAME',
                    SHARED_BUDGET_NOTIFICATION: 'POLICYCHANGELOG_SHARED_BUDGET_NOTIFICATION',
                    UPDATE_ACH_ACCOUNT: 'POLICYCHANGELOG_UPDATE_ACH_ACCOUNT',
                    UPDATE_APPROVER_RULE: 'POLICYCHANGELOG_UPDATE_APPROVER_RULE',
                    UPDATE_AUDIT_RATE: 'POLICYCHANGELOG_UPDATE_AUDIT_RATE',
                    UPDATE_AUTOHARVESTING: 'POLICYCHANGELOG_UPDATE_AUTOHARVESTING',
                    UPDATE_AUTOREIMBURSEMENT: 'POLICYCHANGELOG_UPDATE_AUTOREIMBURSEMENT',
                    UPDATE_AUTOREPORTING_FREQUENCY: 'POLICYCHANGELOG_UPDATE_AUTOREPORTING_FREQUENCY',
                    UPDATE_BUDGET: 'POLICYCHANGELOG_UPDATE_BUDGET',
                    UPDATE_CATEGORY: 'POLICYCHANGELOG_UPDATE_CATEGORY',
                    UPDATE_CURRENCY: 'POLICYCHANGELOG_UPDATE_CURRENCY',
                    UPDATE_CUSTOM_UNIT: 'POLICYCHANGELOG_UPDATE_CUSTOM_UNIT',
                    UPDATE_CUSTOM_UNIT_RATE: 'POLICYCHANGELOG_UPDATE_CUSTOM_UNIT_RATE',
                    UPDATE_CUSTOM_UNIT_SUB_RATE: 'POLICYCHANGELOG_UPDATE_CUSTOM_UNIT_SUB_RATE',
                    UPDATE_DEFAULT_BILLABLE: 'POLICYCHANGELOG_UPDATE_DEFAULT_BILLABLE',
                    UPDATE_DEFAULT_REIMBURSABLE: 'POLICYCHANGELOG_UPDATE_DEFAULT_REIMBURSABLE',
                    UPDATE_DEFAULT_TITLE: 'POLICYCHANGELOG_UPDATE_DEFAULT_TITLE',
                    UPDATE_DEFAULT_TITLE_ENFORCED: 'POLICYCHANGELOG_UPDATE_DEFAULT_TITLE_ENFORCED',
                    UPDATE_DISABLED_FIELDS: 'POLICYCHANGELOG_UPDATE_DISABLED_FIELDS',
                    UPDATE_EMPLOYEE: 'POLICYCHANGELOG_UPDATE_EMPLOYEE',
                    UPDATE_FIELD: 'POLICYCHANGELOG_UPDATE_FIELD',
                    UPDATE_MANUAL_APPROVAL_THRESHOLD: 'POLICYCHANGELOG_UPDATE_MANUAL_APPROVAL_THRESHOLD',
                    UPDATE_MAX_EXPENSE_AMOUNT: 'POLICYCHANGELOG_UPDATE_MAX_EXPENSE_AMOUNT',
                    UPDATE_MAX_EXPENSE_AMOUNT_NO_RECEIPT: 'POLICYCHANGELOG_UPDATE_MAX_EXPENSE_AMOUNT_NO_RECEIPT',
                    UPDATE_NAME: 'POLICYCHANGELOG_UPDATE_NAME',
                    UPDATE_DESCRIPTION: 'POLICYCHANGELOG_UPDATE_DESCRIPTION',
                    UPDATE_OWNERSHIP: 'POLICYCHANGELOG_UPDATE_OWNERSHIP',
                    UPDATE_REIMBURSEMENT_CHOICE: 'POLICYCHANGELOG_UPDATE_REIMBURSEMENT_CHOICE',
                    UPDATE_REPORT_FIELD: 'POLICYCHANGELOG_UPDATE_REPORT_FIELD',
                    UPDATE_TAG: 'POLICYCHANGELOG_UPDATE_TAG',
                    UPDATE_TAG_ENABLED: 'POLICYCHANGELOG_UPDATE_TAG_ENABLED',
                    UPDATE_TAG_LIST: 'POLICYCHANGELOG_UPDATE_TAG_LIST',
                    UPDATE_TAG_LIST_NAME: 'POLICYCHANGELOG_UPDATE_TAG_LIST_NAME',
                    UPDATE_TAG_NAME: 'POLICYCHANGELOG_UPDATE_TAG_NAME',
                    UPDATE_TIME_ENABLED: 'POLICYCHANGELOG_UPDATE_TIME_ENABLED',
                    UPDATE_TIME_RATE: 'POLICYCHANGELOG_UPDATE_TIME_RATE',
                },
                ROOMCHANGELOG: {
                    INVITE_TO_ROOM: 'INVITETOROOM',
                    REMOVE_FROM_ROOM: 'REMOVEFROMROOM',
                    LEAVE_ROOM: 'LEAVEROOM',
                    UPDATE_ROOM_DESCRIPTION: 'UPDATEROOMDESCRIPTION',
                },
            },
            THREAD_DISABLED: ['CREATED'],
        },
        CANCEL_PAYMENT_REASONS: {
            ADMIN: 'CANCEL_REASON_ADMIN',
        },
        ACTIONABLE_MENTION_WHISPER_RESOLUTION: {
            INVITE: 'invited',
            NOTHING: 'nothing',
        },
        ACTIONABLE_MENTION_JOIN_WORKSPACE_RESOLUTION: {
            ACCEPT: 'accept',
            DECLINE: 'decline',
        },
        ARCHIVE_REASON: {
            DEFAULT: 'default',
            ACCOUNT_CLOSED: 'accountClosed',
            ACCOUNT_MERGED: 'accountMerged',
            REMOVED_FROM_POLICY: 'removedFromPolicy',
            POLICY_DELETED: 'policyDeleted',
        },
        MESSAGE: {
            TYPE: {
                COMMENT: 'COMMENT',
                TEXT: 'TEXT',
            },
        },
        TYPE: {
            CHAT: 'chat',
            EXPENSE: 'expense',
            IOU: 'iou',
            TASK: 'task',
        },
        CHAT_TYPE: chatTypes,
        WORKSPACE_CHAT_ROOMS: {
            ANNOUNCE: '#announce',
            ADMINS: '#admins',
        },
        STATE_NUM: {
            OPEN: 0,
            SUBMITTED: 1,
            APPROVED: 2,
            BILLING: 3,
        },
        STATUS_NUM: {
            OPEN: 0,
            SUBMITTED: 1,
            CLOSED: 2,
            APPROVED: 3,
            REIMBURSED: 4,
        },
        NOTIFICATION_PREFERENCE: {
            MUTE: 'mute',
            DAILY: 'daily',
            ALWAYS: 'always',
            HIDDEN: 'hidden',
        },
        // Options for which room members can post
        WRITE_CAPABILITIES: {
            ALL: 'all',
            ADMINS: 'admins',
        },
        VISIBILITY: {
            PUBLIC: 'public',
            PUBLIC_ANNOUNCE: 'public_announce',
            PRIVATE: 'private',
            RESTRICTED: 'restricted',
        },
        RESERVED_ROOM_NAMES: ['#admins', '#announce'],
        MAX_PREVIEW_AVATARS: 4,
        MAX_ROOM_NAME_LENGTH: 79,
        LAST_MESSAGE_TEXT_MAX_LENGTH: 200,
        OWNER_EMAIL_FAKE: '__FAKE__',
        OWNER_ACCOUNT_ID_FAKE: 0,
        DEFAULT_REPORT_NAME: 'Chat Report',
    },
    NEXT_STEP: {
        FINISHED: 'Finished!',
    },
    COMPOSER: {
        MAX_LINES: 16,
        MAX_LINES_SMALL_SCREEN: 6,
        MAX_LINES_FULL: -1,

        // The minimum number of typed lines needed to enable the full screen composer
        FULL_COMPOSER_MIN_LINES: 3,
    },
    MODAL: {
        MODAL_TYPE: {
            CONFIRM: 'confirm',
            CENTERED: 'centered',
            CENTERED_UNSWIPEABLE: 'centered_unswipeable',
            CENTERED_SMALL: 'centered_small',
            BOTTOM_DOCKED: 'bottom_docked',
            POPOVER: 'popover',
            RIGHT_DOCKED: 'right_docked',
            ONBOARDING: 'onboarding',
        },
        ANCHOR_ORIGIN_VERTICAL: {
            TOP: 'top',
            CENTER: 'center',
            BOTTOM: 'bottom',
        },
        ANCHOR_ORIGIN_HORIZONTAL: {
            LEFT: 'left',
            CENTER: 'center',
            RIGHT: 'right',
        },
        POPOVER_MENU_PADDING: 8,
        RESTORE_FOCUS_TYPE: {
            DEFAULT: 'default',
            DELETE: 'delete',
            PRESERVE: 'preserve',
        },
    },
    TIMING: {
        CALCULATE_MOST_RECENT_LAST_MODIFIED_ACTION: 'calc_most_recent_last_modified_action',
        SEARCH_RENDER: 'search_render',
        CHAT_RENDER: 'chat_render',
        OPEN_REPORT: 'open_report',
        HOMEPAGE_INITIAL_RENDER: 'homepage_initial_render',
        REPORT_INITIAL_RENDER: 'report_initial_render',
        SWITCH_REPORT: 'switch_report',
        SIDEBAR_LOADED: 'sidebar_loaded',
        LOAD_SEARCH_OPTIONS: 'load_search_options',
        COLD: 'cold',
        WARM: 'warm',
        REPORT_ACTION_ITEM_LAYOUT_DEBOUNCE_TIME: 1500,
        SHOW_LOADING_SPINNER_DEBOUNCE_TIME: 250,
        TEST_TOOLS_MODAL_THROTTLE_TIME: 800,
        TOOLTIP_SENSE: 1000,
        TRIE_INITIALIZATION: 'trie_initialization',
        COMMENT_LENGTH_DEBOUNCE_TIME: 500,
        SEARCH_OPTION_LIST_DEBOUNCE_TIME: 300,
        RESIZE_DEBOUNCE_TIME: 100,
    },
    PRIORITY_MODE: {
        GSD: 'gsd',
        DEFAULT: 'default',
    },
    THEME: {
        DEFAULT: 'system',
        FALLBACK: 'dark',
        DARK: 'dark',
        LIGHT: 'light',
        SYSTEM: 'system',
    },
    COLOR_SCHEME: {
        LIGHT: 'light',
        DARK: 'dark',
    },
    STATUS_BAR_STYLE: {
        LIGHT_CONTENT: 'light-content',
        DARK_CONTENT: 'dark-content',
    },
    TRANSACTION: {
        DEFAULT_MERCHANT: 'Request',
        UNKNOWN_MERCHANT: 'Unknown Merchant',
        PARTIAL_TRANSACTION_MERCHANT: '(none)',
        TYPE: {
            CUSTOM_UNIT: 'customUnit',
        },
        STATUS: {
            PENDING: 'Pending',
            POSTED: 'Posted',
        },
    },
    MCC_GROUPS: {
        AIRLINES: 'Airlines',
        COMMUTER: 'Commuter',
        GAS: 'Gas',
        GOODS: 'Goods',
        GROCERIES: 'Groceries',
        HOTEL: 'Hotel',
        MAIL: 'Mail',
        MEALS: 'Meals',
        RENTAL: 'Rental',
        SERVICES: 'Services',
        TAXI: 'Taxi',
        MISCELLANEOUS: 'Miscellaneous',
        UTILITIES: 'Utilities',
    },
    JSON_CODE: {
        SUCCESS: 200,
        BAD_REQUEST: 400,
        NOT_AUTHENTICATED: 407,
        EXP_ERROR: 666,
        MANY_WRITES_ERROR: 665,
        UNABLE_TO_RETRY: 'unableToRetry',
        UPDATE_REQUIRED: 426,
    },
    HTTP_STATUS: {
        // When Cloudflare throttles
        TOO_MANY_REQUESTS: 429,
        INTERNAL_SERVER_ERROR: 500,
        BAD_GATEWAY: 502,
        GATEWAY_TIMEOUT: 504,
        UNKNOWN_ERROR: 520,
    },
    ERROR: {
        XHR_FAILED: 'xhrFailed',
        THROTTLED: 'throttled',
        UNKNOWN_ERROR: 'Unknown error',
        REQUEST_CANCELLED: 'AbortError',
        FAILED_TO_FETCH: 'Failed to fetch',
        ENSURE_BUGBOT: 'ENSURE_BUGBOT',
        PUSHER_ERROR: 'PusherError',
        WEB_SOCKET_ERROR: 'WebSocketError',
        NETWORK_REQUEST_FAILED: 'Network request failed',
        SAFARI_DOCUMENT_LOAD_ABORTED: 'cancelled',
        FIREFOX_DOCUMENT_LOAD_ABORTED: 'NetworkError when attempting to fetch resource.',
        IOS_NETWORK_CONNECTION_LOST: 'The network connection was lost.',
        IOS_NETWORK_CONNECTION_LOST_RUSSIAN: 'Сетевое соединение потеряно.',
        IOS_NETWORK_CONNECTION_LOST_SWEDISH: 'Nätverksanslutningen förlorades.',
        IOS_NETWORK_CONNECTION_LOST_SPANISH: 'La conexión a Internet parece estar desactivada.',
        IOS_LOAD_FAILED: 'Load failed',
        SAFARI_CANNOT_PARSE_RESPONSE: 'cannot parse response',
        GATEWAY_TIMEOUT: 'Gateway Timeout',
        EXPENSIFY_SERVICE_INTERRUPTED: 'Expensify service interrupted',
        DUPLICATE_RECORD: 'A record already exists with this ID',

        // The "Upgrade" is intentional as the 426 HTTP code means "Upgrade Required" and sent by the API. We use the "Update" language everywhere else in the front end when this gets returned.
        UPDATE_REQUIRED: 'Upgrade Required',
    },
    ERROR_TYPE: {
        SOCKET: 'Expensify\\Auth\\Error\\Socket',
    },
    ERROR_TITLE: {
        SOCKET: 'Issue connecting to database',
        DUPLICATE_RECORD: '400 Unique Constraints Violation',
    },
    NETWORK: {
        METHOD: {
            POST: 'post',
        },
        MIN_RETRY_WAIT_TIME_MS: 10,
        MAX_RANDOM_RETRY_WAIT_TIME_MS: 100,
        MAX_RETRY_WAIT_TIME_MS: 10 * 1000,
        PROCESS_REQUEST_DELAY_MS: 1000,
        MAX_PENDING_TIME_MS: 10 * 1000,
        MAX_REQUEST_RETRIES: 10,
    },
    WEEK_STARTS_ON: 1, // Monday
    DEFAULT_TIME_ZONE: {automatic: true, selected: 'America/Los_Angeles'},
    DEFAULT_ACCOUNT_DATA: {errors: null, success: '', isLoading: false},
    DEFAULT_CLOSE_ACCOUNT_DATA: {errors: null, success: '', isLoading: false},
    DEFAULT_NETWORK_DATA: {isOffline: false},
    FORMS: {
        LOGIN_FORM: 'LoginForm',
        VALIDATE_CODE_FORM: 'ValidateCodeForm',
        VALIDATE_TFA_CODE_FORM: 'ValidateTfaCodeForm',
        RESEND_VALIDATION_FORM: 'ResendValidationForm',
        UNLINK_LOGIN_FORM: 'UnlinkLoginForm',
        RESEND_VALIDATE_CODE_FORM: 'ResendValidateCodeForm',
    },
    APP_STATE: {
        ACTIVE: 'active',
        BACKGROUND: 'background',
        INACTIVE: 'inactive',
    },

    // at least 8 characters, 1 capital letter, 1 lowercase number, 1 number
    PASSWORD_COMPLEXITY_REGEX_STRING: '^(?=.*[A-Z])(?=.*[0-9])(?=.*[a-z]).{8,}$',

    // 6 numeric digits
    VALIDATE_CODE_REGEX_STRING: /^\d{6}$/,

    // 8 alphanumeric characters
    RECOVERY_CODE_REGEX_STRING: /^[a-zA-Z0-9]{8}$/,

    // The server has a WAF (Web Application Firewall) which will strip out HTML/XML tags using this regex pattern.
    // It's copied here so that the same regex pattern can be used in form validations to be consistent with the server.
    VALIDATE_FOR_HTML_TAG_REGEX: /<([^>\s]+)(?:[^>]*?)>/g,

    VALIDATE_FOR_LEADINGSPACES_HTML_TAG_REGEX: /<([\s]+.+[\s]*)>/g,

    WHITELISTED_TAGS: [/<>/, /< >/, /<->/, /<-->/, /<br>/, /<br\/>/],

    PASSWORD_PAGE: {
        ERROR: {
            ALREADY_VALIDATED: 'Account already validated',
            VALIDATE_CODE_FAILED: 'Validate code failed',
        },
    },

    PUSHER: {
        PRIVATE_USER_CHANNEL_PREFIX: 'private-encrypted-user-accountID-',
        PRIVATE_REPORT_CHANNEL_PREFIX: 'private-report-reportID-',
    },

    EMOJI_SPACER: 'SPACER',

    // This is the number of columns in each row of the picker.
    // Because of how flatList implements these rows, each row is an index rather than each element
    // For this reason to make headers work, we need to have the header be the only rendered element in its row
    // If this number is changed, emojis.js will need to be updated to have the proper number of spacer elements
    // around each header.
    EMOJI_NUM_PER_ROW: 8,

    EMOJI_FREQUENT_ROW_COUNT: 3,

    EMOJI_DEFAULT_SKIN_TONE: -1,

    // Amount of emojis to render ahead at the end of the update cycle
    EMOJI_DRAW_AMOUNT: 250,

    INVISIBLE_CODEPOINTS: ['fe0f', '200d', '2066'],

    UNICODE: {
        LTR: '\u2066',
    },

    TOOLTIP_MAX_LINES: 3,

    LOGIN_TYPE: {
        PHONE: 'phone',
        EMAIL: 'email',
    },

    MAGIC_CODE_LENGTH: 6,
    MAGIC_CODE_EMPTY_CHAR: ' ',

    KEYBOARD_TYPE: {
        VISIBLE_PASSWORD: 'visible-password',
        ASCII_CAPABLE: 'ascii-capable',
        NUMBER_PAD: 'number-pad',
    },

    INPUT_MODE: {
        NONE: 'none',
        TEXT: 'text',
        DECIMAL: 'decimal',
        NUMERIC: 'numeric',
        TEL: 'tel',
        SEARCH: 'search',
        EMAIL: 'email',
        URL: 'url',
    },

    YOUR_LOCATION_TEXT: 'Your Location',

    ATTACHMENT_MESSAGE_TEXT: '[Attachment]',
    // This is a placeholder for attachment which is uploading
    ATTACHMENT_UPLOADING_MESSAGE_HTML: 'Uploading attachment...',
    ATTACHMENT_SOURCE_ATTRIBUTE: 'data-expensify-source',
    ATTACHMENT_PREVIEW_ATTRIBUTE: 'src',
    ATTACHMENT_ORIGINAL_FILENAME_ATTRIBUTE: 'data-name',
    ATTACHMENT_LOCAL_URL_PREFIX: ['blob:', 'file:'],
    ATTACHMENT_THUMBNAIL_URL_ATTRIBUTE: 'data-expensify-thumbnail-url',
    ATTACHMENT_THUMBNAIL_WIDTH_ATTRIBUTE: 'data-expensify-width',
    ATTACHMENT_THUMBNAIL_HEIGHT_ATTRIBUTE: 'data-expensify-height',
    ATTACHMENT_DURATION_ATTRIBUTE: 'data-expensify-duration',

    ATTACHMENT_PICKER_TYPE: {
        FILE: 'file',
        IMAGE: 'image',
    },

    ATTACHMENT_FILE_TYPE: {
        FILE: 'file',
        IMAGE: 'image',
        VIDEO: 'video',
    },

    IMAGE_FILE_FORMAT: {
        PNG: 'image/png',
        WEBP: 'image/webp',
        JPEG: 'image/jpeg',
    },

    FILE_TYPE_REGEX: {
        // Image MimeTypes allowed by iOS photos app.
        IMAGE: /\.(jpg|jpeg|png|webp|gif|tiff|bmp|heic|heif)$/,
        // Video MimeTypes allowed by iOS photos app.
        VIDEO: /\.(mov|mp4)$/,
    },
    IOS_CAMERAROLL_ACCESS_ERROR: 'Access to photo library was denied',
    ADD_PAYMENT_MENU_POSITION_Y: 226,
    ADD_PAYMENT_MENU_POSITION_X: 356,
    EMOJI_PICKER_ITEM_TYPES: {
        HEADER: 'header',
        EMOJI: 'emoji',
        SPACER: 'spacer',
    },
    EMOJI_PICKER_SIZE: {
        WIDTH: 320,
        HEIGHT: 416,
    },
    DESKTOP_HEADER_PADDING: 12,
    CATEGORY_SHORTCUT_BAR_HEIGHT: 32,
    SMALL_EMOJI_PICKER_SIZE: {
        WIDTH: '100%',
    },
    MENU_POSITION_REPORT_ACTION_COMPOSE_BOTTOM: 83,
    NON_NATIVE_EMOJI_PICKER_LIST_HEIGHT: 300,
    NON_NATIVE_EMOJI_PICKER_LIST_HEIGHT_WEB: 200,
    EMOJI_PICKER_ITEM_HEIGHT: 32,
    EMOJI_PICKER_HEADER_HEIGHT: 32,
    RECIPIENT_LOCAL_TIME_HEIGHT: 25,
    AUTO_COMPLETE_SUGGESTER: {
        SUGGESTER_PADDING: 6,
        SUGGESTER_INNER_PADDING: 8,
        SUGGESTION_ROW_HEIGHT: 40,
        SMALL_CONTAINER_HEIGHT_FACTOR: 2.5,
        MAX_AMOUNT_OF_SUGGESTIONS: 20,
        MAX_AMOUNT_OF_VISIBLE_SUGGESTIONS_IN_CONTAINER: 5,
        HERE_TEXT: '@here',
    },
    COMPOSER_MAX_HEIGHT: 125,
    CHAT_FOOTER_SECONDARY_ROW_HEIGHT: 15,
    CHAT_FOOTER_SECONDARY_ROW_PADDING: 5,
    CHAT_FOOTER_MIN_HEIGHT: 65,
    CHAT_FOOTER_HORIZONTAL_PADDING: 40,
    CHAT_SKELETON_VIEW: {
        AVERAGE_ROW_HEIGHT: 80,
        HEIGHT_FOR_ROW_COUNT: {
            1: 60,
            2: 80,
            3: 100,
        },
    },
    CENTRAL_PANE_ANIMATION_HEIGHT: 200,
    LHN_SKELETON_VIEW_ITEM_HEIGHT: 64,
    EXPENSIFY_PARTNER_NAME: 'expensify.com',
    EMAIL: {
        ACCOUNTING: 'accounting@expensify.com',
        ADMIN: 'admin@expensify.com',
        BILLS: 'bills@expensify.com',
        CHRONOS: 'chronos@expensify.com',
        CONCIERGE: 'concierge@expensify.com',
        CONTRIBUTORS: 'contributors@expensify.com',
        FIRST_RESPONDER: 'firstresponders@expensify.com',
        GUIDES_DOMAIN: 'team.expensify.com',
        HELP: 'help@expensify.com',
        INTEGRATION_TESTING_CREDS: 'integrationtestingcreds@expensify.com',
        NOTIFICATIONS: 'notifications@expensify.com',
        PAYROLL: 'payroll@expensify.com',
        QA: 'qa@expensify.com',
        QA_TRAVIS: 'qa+travisreceipts@expensify.com',
        RECEIPTS: 'receipts@expensify.com',
        STUDENT_AMBASSADOR: 'studentambassadors@expensify.com',
        SVFG: 'svfg@expensify.com',
        EXPENSIFY_EMAIL_DOMAIN: '@expensify.com',
    },

<<<<<<< HEAD
    QBO_ONLINE_ACCOUNT_SELECTOR_OPTIONS: {
        CROISSANT_CO_PAYROLL_ACCOUNT: 'Croissant Co Payroll Account',
        CROISSANT_CO_MONEY_IN_CLEARING: 'Croissant Co Money in Clearing',
        CROISSANT_CO_DEBTS_AND_LOANS: 'Croissant Co Debts and Loans',
=======
    INTEGRATION_ENTITY_MAP_TYPES: {
        DEFAULT: 'DEFAULT',
        NONE: 'NONE',
        TAG: 'TAG',
        REPORT_FIELD: 'REPORT_FIELD',
        NOT_IMPORTED: 'NOT_IMPORTED',
        IMPORTED: 'IMPORTED',
    },
    QUICK_BOOKS_ONLINE: 'quickbooksOnline',

    QUICK_BOOKS_IMPORTS: {
        SYNC_CLASSES: 'syncClasses',
        ENABLE_NEW_CATEGORIES: 'enableNewCategories',
        SYNC_CUSTOMERS: 'syncCustomers',
        SYNC_LOCATIONS: 'syncLocations',
        SYNC_TAXES: 'syncTaxes',
>>>>>>> 61d6dcb0
    },

    ACCOUNT_ID: {
        ACCOUNTING: Number(Config?.EXPENSIFY_ACCOUNT_ID_ACCOUNTING ?? 9645353),
        ADMIN: Number(Config?.EXPENSIFY_ACCOUNT_ID_ADMIN ?? -1),
        BILLS: Number(Config?.EXPENSIFY_ACCOUNT_ID_BILLS ?? 1371),
        CHRONOS: Number(Config?.EXPENSIFY_ACCOUNT_ID_CHRONOS ?? 10027416),
        CONCIERGE: Number(Config?.EXPENSIFY_ACCOUNT_ID_CONCIERGE ?? 8392101),
        CONTRIBUTORS: Number(Config?.EXPENSIFY_ACCOUNT_ID_CONTRIBUTORS ?? 9675014),
        FIRST_RESPONDER: Number(Config?.EXPENSIFY_ACCOUNT_ID_FIRST_RESPONDER ?? 9375152),
        HELP: Number(Config?.EXPENSIFY_ACCOUNT_ID_HELP ?? -1),
        INTEGRATION_TESTING_CREDS: Number(Config?.EXPENSIFY_ACCOUNT_ID_INTEGRATION_TESTING_CREDS ?? -1),
        NOTIFICATIONS: Number(Config?.EXPENSIFY_ACCOUNT_ID_NOTIFICATIONS ?? 11665625),
        PAYROLL: Number(Config?.EXPENSIFY_ACCOUNT_ID_PAYROLL ?? 9679724),
        QA: Number(Config?.EXPENSIFY_ACCOUNT_ID_QA ?? 3126513),
        QA_TRAVIS: Number(Config?.EXPENSIFY_ACCOUNT_ID_QA_TRAVIS ?? 8595733),
        RECEIPTS: Number(Config?.EXPENSIFY_ACCOUNT_ID_RECEIPTS ?? -1),
        REWARDS: Number(Config?.EXPENSIFY_ACCOUNT_ID_REWARDS ?? 11023767), // rewards@expensify.com
        STUDENT_AMBASSADOR: Number(Config?.EXPENSIFY_ACCOUNT_ID_STUDENT_AMBASSADOR ?? 10476956),
        SVFG: Number(Config?.EXPENSIFY_ACCOUNT_ID_SVFG ?? 2012843),
    },

    ENVIRONMENT: {
        DEV: 'development',
        STAGING: 'staging',
        PRODUCTION: 'production',
        ADHOC: 'adhoc',
    },

    // Used to delay the initial fetching of reportActions when the app first inits or reconnects (e.g. returning
    // from backgound). The times are based on how long it generally seems to take for the app to become interactive
    // in each scenario.
    FETCH_ACTIONS_DELAY: {
        STARTUP: 8000,
        RECONNECT: 1000,
    },

    WALLET: {
        TRANSFER_METHOD_TYPE: {
            INSTANT: 'instant',
            ACH: 'ach',
        },
        TRANSFER_METHOD_TYPE_FEE: {
            INSTANT: {
                RATE: 1.5,
                MINIMUM_FEE: 25,
            },
            ACH: {
                RATE: 0,
                MINIMUM_FEE: 0,
            },
        },
        ERROR: {
            // If these get updated, we need to update the codes on the Web side too
            SSN: 'ssnError',
            KBA: 'kbaNeeded',
            KYC: 'kycFailed',
            FULL_SSN_NOT_FOUND: 'Full SSN not found',
            MISSING_FIELD: 'Missing required additional details fields',
            WRONG_ANSWERS: 'Wrong answers',
            ONFIDO_FIXABLE_ERROR: 'Onfido returned a fixable error',
            ONFIDO_USER_CONSENT_DENIED: 'user_consent_denied',

            // KBA stands for Knowledge Based Answers (requiring us to show Idology questions)
            KBA_NEEDED: 'KBA needed',
            NO_ACCOUNT_TO_LINK: '405 No account to link to wallet',
            INVALID_WALLET: '405 Invalid wallet account',
            NOT_OWNER_OF_BANK_ACCOUNT: '401 Wallet owner does not own linked bank account',
            INVALID_BANK_ACCOUNT: '405 Attempting to link an invalid bank account to a wallet',
            NOT_OWNER_OF_FUND: '401 Wallet owner does not own linked fund',
            INVALID_FUND: '405 Attempting to link an invalid fund to a wallet',
        },
        STEP: {
            // In the order they appear in the Wallet flow
            ADDITIONAL_DETAILS: 'AdditionalDetailsStep',
            ADDITIONAL_DETAILS_KBA: 'AdditionalDetailsKBAStep',
            ONFIDO: 'OnfidoStep',
            TERMS: 'TermsStep',
            ACTIVATE: 'ActivateStep',
        },
        STEP_REFACTOR: {
            ADD_BANK_ACCOUNT: 'AddBankAccountStep',
            ADDITIONAL_DETAILS: 'AdditionalDetailsStep',
            VERIFY_IDENTITY: 'VerifyIdentityStep',
            TERMS_AND_FEES: 'TermsAndFeesStep',
        },
        STEP_NAMES: ['1', '2', '3', '4'],
        SUBSTEP_INDEXES: {
            BANK_ACCOUNT: {
                ACCOUNT_NUMBERS: 0,
            },
            PERSONAL_INFO: {
                LEGAL_NAME: 0,
                DATE_OF_BIRTH: 1,
                SSN: 2,
                ADDRESS: 3,
            },
        },
        TIER_NAME: {
            PLATINUM: 'PLATINUM',
            GOLD: 'GOLD',
            SILVER: 'SILVER',
            BRONZE: 'BRONZE',
        },
        WEB_MESSAGE_TYPE: {
            STATEMENT: 'STATEMENT_NAVIGATE',
            CONCIERGE: 'CONCIERGE_NAVIGATE',
        },
        MTL_WALLET_PROGRAM_ID: '760',
        PROGRAM_ISSUERS: {
            EXPENSIFY_PAYMENTS: 'Expensify Payments LLC',
            BANCORP_BANK: 'The Bancorp Bank',
        },
    },

    PLAID: {
        EVENT: {
            ERROR: 'ERROR',
            EXIT: 'EXIT',
        },
    },

    ONFIDO: {
        CONTAINER_ID: 'onfido-mount',
        TYPE: {
            DOCUMENT: 'document',
            FACE: 'face',
        },
        VARIANT: {
            VIDEO: 'video',
        },
        SMS_NUMBER_COUNTRY_CODE: 'US',
        ERROR: {
            USER_CANCELLED: 'User canceled flow.',
            USER_TAPPED_BACK: 'User exited by clicking the back button.',
            USER_EXITED: 'User exited by manual action.',
        },
    },

    KYC_WALL_SOURCE: {
        REPORT: 'REPORT', // The user attempted to pay a money request
        ENABLE_WALLET: 'ENABLE_WALLET', // The user clicked on the `Enable wallet` button on the Wallet page
        TRANSFER_BALANCE: 'TRANSFER_BALANCE', // The user attempted to transfer their wallet balance to their bank account or debit card
    },

    OS: {
        WINDOWS: 'Windows',
        MAC_OS: PLATFORM_OS_MACOS,
        ANDROID: 'Android',
        IOS: PLATFORM_IOS,
        LINUX: 'Linux',
        NATIVE: 'Native',
    },

    BROWSER: {
        CHROME: 'chrome',
        FIREFOX: 'firefox',
        IE: 'ie',
        EDGE: 'edge',
        Opera: 'opera',
        SAFARI: 'safari',
        OTHER: 'other',
    },

    PAYMENT_METHODS: {
        DEBIT_CARD: 'debitCard',
        PERSONAL_BANK_ACCOUNT: 'bankAccount',
        BUSINESS_BANK_ACCOUNT: 'businessBankAccount',
    },

    PAYMENT_METHOD_ID_KEYS: {
        DEBIT_CARD: 'fundID',
        BANK_ACCOUNT: 'bankAccountID',
    },

    IOU: {
        // This is the transactionID used when going through the create money request flow so that it mimics a real transaction (like the edit flow)
        OPTIMISTIC_TRANSACTION_ID: '1',
        // Note: These payment types are used when building IOU reportAction message values in the server and should
        // not be changed.
        PAYMENT_TYPE: {
            ELSEWHERE: 'Elsewhere',
            EXPENSIFY: 'Expensify',
            VBBA: 'ACH',
        },
        ACTION: {
            EDIT: 'edit',
            CREATE: 'create',
        },
        DEFAULT_AMOUNT: 0,
        TYPE: {
            SEND: 'send',
            SPLIT: 'split',
            REQUEST: 'request',
            TRACK_EXPENSE: 'track-expense',
        },
        REQUEST_TYPE: {
            DISTANCE: 'distance',
            MANUAL: 'manual',
            SCAN: 'scan',
        },
        REPORT_ACTION_TYPE: {
            PAY: 'pay',
            CREATE: 'create',
            SPLIT: 'split',
            DECLINE: 'decline',
            CANCEL: 'cancel',
            DELETE: 'delete',
            APPROVE: 'approve',
            TRACK: 'track',
        },
        AMOUNT_MAX_LENGTH: 10,
        RECEIPT_STATE: {
            SCANREADY: 'SCANREADY',
            OPEN: 'OPEN',
            SCANNING: 'SCANNING',
            SCANCOMPLETE: 'SCANCOMPLETE',
            SCANFAILED: 'SCANFAILED',
        },
        FILE_TYPES: {
            HTML: 'html',
            DOC: 'doc',
            DOCX: 'docx',
            SVG: 'svg',
        },
        RECEIPT_ERROR: 'receiptError',
        CANCEL_REASON: {
            PAYMENT_EXPIRED: 'CANCEL_REASON_PAYMENT_EXPIRED',
        },
    },

    GROWL: {
        SUCCESS: 'success',
        ERROR: 'error',
        WARNING: 'warning',
        DURATION: 2000,
        DURATION_LONG: 3500,
    },

    LOCALES: {
        EN: 'en',
        ES: 'es',
        ES_ES: 'es-ES',
        ES_ES_ONFIDO: 'es_ES',

        DEFAULT: 'en',
    },

    LANGUAGES: ['en', 'es'],

    PRONOUNS_LIST: [
        'coCos',
        'eEyEmEir',
        'heHimHis',
        'heHimHisTheyThemTheirs',
        'sheHerHers',
        'sheHerHersTheyThemTheirs',
        'merMers',
        'neNirNirs',
        'neeNerNers',
        'perPers',
        'theyThemTheirs',
        'thonThons',
        'veVerVis',
        'viVir',
        'xeXemXyr',
        'zeZieZirHir',
        'zeHirHirs',
        'callMeByMyName',
    ],

    POLICY: {
        TYPE: {
            FREE: 'free',
            PERSONAL: 'personal',

            // Often referred to as "control" workspaces
            CORPORATE: 'corporate',

            // Often referred to as "collect" workspaces
            TEAM: 'team',
        },
        ROLE: {
            ADMIN: 'admin',
            AUDITOR: 'auditor',
            USER: 'user',
        },
        AUTO_REPORTING_FREQUENCIES: {
            INSTANT: 'instant',
            IMMEDIATE: 'immediate',
            WEEKLY: 'weekly',
            SEMI_MONTHLY: 'semimonthly',
            MONTHLY: 'monthly',
            TRIP: 'trip',
            MANUAL: 'manual',
        },
        AUTO_REPORTING_OFFSET: {
            LAST_BUSINESS_DAY_OF_MONTH: 'lastBusinessDayOfMonth',
            LAST_DAY_OF_MONTH: 'lastDayOfMonth',
        },
        APPROVAL_MODE: {
            OPTIONAL: 'OPTIONAL',
            BASIC: 'BASIC',
            ADVANCED: 'ADVANCED',
            DYNAMICEXTERNAL: 'DYNAMIC_EXTERNAL',
            SMARTREPORT: 'SMARTREPORT',
            BILLCOM: 'BILLCOM',
        },
        ROOM_PREFIX: '#',
        CUSTOM_UNIT_RATE_BASE_OFFSET: 100,
        OWNER_EMAIL_FAKE: '_FAKE_',
        OWNER_ACCOUNT_ID_FAKE: 0,
        REIMBURSEMENT_CHOICES: {
            REIMBURSEMENT_YES: 'reimburseYes', // Direct
            REIMBURSEMENT_NO: 'reimburseNo', // None
            REIMBURSEMENT_MANUAL: 'reimburseManual', // Indirect
        },
        ID_FAKE: '_FAKE_',
        EMPTY: 'EMPTY',
        MEMBERS_BULK_ACTION_TYPES: {
            REMOVE: 'remove',
            MAKE_MEMBER: 'makeMember',
            MAKE_ADMIN: 'makeAdmin',
        },
        MORE_FEATURES: {
            ARE_CATEGORIES_ENABLED: 'areCategoriesEnabled',
            ARE_TAGS_ENABLED: 'areTagsEnabled',
            ARE_DISTANCE_RATES_ENABLED: 'areDistanceRatesEnabled',
            ARE_WORKFLOWS_ENABLED: 'areWorkflowsEnabled',
            ARE_REPORTFIELDS_ENABLED: 'areReportFieldsEnabled',
            ARE_CONNECTIONS_ENABLED: 'areConnectionsEnabled',
            ARE_TAXES_ENABLED: 'tax',
        },
        CATEGORIES_BULK_ACTION_TYPES: {
            DELETE: 'delete',
            DISABLE: 'disable',
            ENABLE: 'enable',
        },
        TAGS_BULK_ACTION_TYPES: {
            DELETE: 'delete',
            DISABLE: 'disable',
            ENABLE: 'enable',
        },
        DISTANCE_RATES_BULK_ACTION_TYPES: {
            DELETE: 'delete',
            DISABLE: 'disable',
            ENABLE: 'enable',
        },
        OWNERSHIP_ERRORS: {
            NO_BILLING_CARD: 'noBillingCard',
            AMOUNT_OWED: 'amountOwed',
            HAS_FAILED_SETTLEMENTS: 'hasFailedSettlements',
            OWNER_OWES_AMOUNT: 'ownerOwesAmount',
            SUBSCRIPTION: 'subscription',
            DUPLICATE_SUBSCRIPTION: 'duplicateSubscription',
            FAILED_TO_CLEAR_BALANCE: 'failedToClearBalance',
        },
        TAX_RATES_BULK_ACTION_TYPES: {
            DELETE: 'delete',
            DISABLE: 'disable',
            ENABLE: 'enable',
        },
        COLLECTION_KEYS: {
            DESCRIPTION: 'description',
            REIMBURSER: 'reimburser',
            REIMBURSEMENT_CHOICE: 'reimbursementChoice',
            APPROVAL_MODE: 'approvalMode',
            AUTOREPORTING: 'autoReporting',
            AUTOREPORTING_FREQUENCY: 'autoReportingFrequency',
            AUTOREPORTING_OFFSET: 'autoReportingOffset',
            GENERAL_SETTINGS: 'generalSettings',
        },
        CONNECTIONS: {
            SYNC_STATUS: {
                STARTING: 'starting',
                FINISHED: 'finished',
                PROGRESS: 'progress',
            },
            NAME: {
                // Here we will add other connections names when we add support for them
                QBO: 'quickbooksOnline',
            },
            SYNC_STAGE_NAME: {
                STARTING_IMPORT: 'startingImport',
                QBO_CUSTOMERS: 'quickbooksOnlineImportCustomers',
                QBO_EMPLOYEES: 'quickbooksOnlineImportEmployees',
                QBO_ACCOUNTS: 'quickbooksOnlineImportAccounts',
                QBO_CLASSES: 'quickbooksOnlineImportClasses',
                QBO_LOCATIONS: 'quickbooksOnlineImportLocations',
                QBO_PROCESSING: 'quickbooksOnlineImportProcessing',
                QBO_PAYMENTS: 'quickbooksOnlineSyncBillPayments',
                QBO_TAX_CODES: 'quickbooksOnlineSyncTaxCodes',
            },
        },
    },

    CUSTOM_UNITS: {
        NAME_DISTANCE: 'Distance',
        DISTANCE_UNIT_MILES: 'mi',
        DISTANCE_UNIT_KILOMETERS: 'km',
        MILEAGE_IRS_RATE: 0.655,
        DEFAULT_RATE: 'Default Rate',
        RATE_DECIMALS: 3,
        FAKE_P2P_ID: '_FAKE_P2P_ID_',
    },

    TERMS: {
        CFPB_PREPAID: 'cfpb.gov/prepaid',
        CFPB_COMPLAINT: 'cfpb.gov/complaint',
        FDIC_PREPAID: 'fdic.gov/deposit/deposits/prepaid.html',
        USE_EXPENSIFY_FEES: 'use.expensify.com/fees',
    },

    LAYOUT_WIDTH: {
        WIDE: 'wide',
        NARROW: 'narrow',
        NONE: 'none',
    },

    ICON_TYPE_ICON: 'icon',
    ICON_TYPE_AVATAR: 'avatar',
    ICON_TYPE_WORKSPACE: 'workspace',

    ACTIVITY_INDICATOR_SIZE: {
        LARGE: 'large',
    },

    AVATAR_SIZE: {
        XLARGE: 'xlarge',
        LARGE: 'large',
        MEDIUM: 'medium',
        DEFAULT: 'default',
        SMALL: 'small',
        SMALLER: 'smaller',
        SUBSCRIPT: 'subscript',
        SMALL_SUBSCRIPT: 'small-subscript',
        MID_SUBSCRIPT: 'mid-subscript',
        LARGE_BORDERED: 'large-bordered',
        HEADER: 'header',
        MENTION_ICON: 'mention-icon',
        SMALL_NORMAL: 'small-normal',
    },
    EXPENSIFY_CARD: {
        BANK: 'Expensify Card',
        FRAUD_TYPES: {
            DOMAIN: 'domain',
            INDIVIDUAL: 'individual',
            NONE: 'none',
        },
        STATE: {
            STATE_NOT_ISSUED: 2,
            OPEN: 3,
            NOT_ACTIVATED: 4,
            STATE_DEACTIVATED: 5,
            CLOSED: 6,
            STATE_SUSPENDED: 7,
        },
        ACTIVE_STATES: cardActiveStates,
        LIMIT_TYPES: {
            SMART: 'smart',
            MONTHLY: 'monthly',
            FIXED: 'fixed',
        },
    },
    AVATAR_ROW_SIZE: {
        DEFAULT: 4,
        LARGE_SCREEN: 8,
    },
    OPTION_MODE: {
        COMPACT: 'compact',
        DEFAULT: 'default',
    },
    REGEX: {
        SPECIAL_CHARS_WITHOUT_NEWLINE: /((?!\n)[()-\s\t])/g,
        DIGITS_AND_PLUS: /^\+?[0-9]*$/,
        ALPHABETIC_AND_LATIN_CHARS: /^[\p{Script=Latin} ]*$/u,
        NON_ALPHABETIC_AND_NON_LATIN_CHARS: /[^\p{Script=Latin}]/gu,
        ACCENT_LATIN_CHARS: /[\u00C0-\u017F]/g,
        POSITIVE_INTEGER: /^\d+$/,
        PO_BOX: /\b[P|p]?(OST|ost)?\.?\s*[O|o|0]?(ffice|FFICE)?\.?\s*[B|b][O|o|0]?[X|x]?\.?\s+[#]?(\d+)\b/,
        ANY_VALUE: /^.+$/,
        ZIP_CODE: /^[0-9]{5}(?:[- ][0-9]{4})?$/,
        INDUSTRY_CODE: /^[0-9]{6}$/,
        SSN_LAST_FOUR: /^(?!0000)[0-9]{4}$/,
        SSN_FULL_NINE: /^(?!0000)[0-9]{9}$/,
        NUMBER: /^[0-9]+$/,
        CARD_NUMBER: /^[0-9]{15,16}$/,
        CARD_SECURITY_CODE: /^[0-9]{3,4}$/,
        CARD_EXPIRATION_DATE: /^(0[1-9]|1[0-2])([^0-9])?([0-9]{4}|([0-9]{2}))$/,
        ROOM_NAME: /^#[\p{Ll}0-9-]{1,80}$/u,

        // eslint-disable-next-line max-len, no-misleading-character-class
        EMOJI: /[\p{Extended_Pictographic}\u200d\u{1f1e6}-\u{1f1ff}\u{1f3fb}-\u{1f3ff}\u{e0020}-\u{e007f}\u20E3\uFE0F]|[#*0-9]\uFE0F?\u20E3/gu,
        // eslint-disable-next-line max-len, no-misleading-character-class
        EMOJIS: /[\p{Extended_Pictographic}](\u200D[\p{Extended_Pictographic}]|[\u{1F3FB}-\u{1F3FF}]|[\u{E0020}-\u{E007F}]|\uFE0F|\u20E3)*|[\u{1F1E6}-\u{1F1FF}]{2}|[#*0-9]\uFE0F?\u20E3/gu,
        // eslint-disable-next-line max-len, no-misleading-character-class
        EMOJI_SKIN_TONES: /[\u{1f3fb}-\u{1f3ff}]/gu,

        TAX_ID: /^\d{9}$/,
        NON_NUMERIC: /\D/g,
        ANY_SPACE: /\s/g,

        // Extract attachment's source from the data's html string
        ATTACHMENT_DATA: /(data-expensify-source|data-name)="([^"]+)"/g,

        EMOJI_NAME: /:[\w+-]+:/g,
        EMOJI_SUGGESTIONS: /:[a-zA-Z0-9_+-]{1,40}$/,
        AFTER_FIRST_LINE_BREAK: /\n.*/g,
        LINE_BREAK: /\r|\n/g,
        CODE_2FA: /^\d{6}$/,
        ATTACHMENT_ID: /chat-attachments\/(\d+)/,
        HAS_COLON_ONLY_AT_THE_BEGINNING: /^:[^:]+$/,
        HAS_AT_MOST_TWO_AT_SIGNS: /^@[^@]*@?[^@]*$/,

        SPECIAL_CHAR: /[,/?"{}[\]()&^%;`$=#<>!*]/g,

        FIRST_SPACE: /.+?(?=\s)/,

        get SPECIAL_CHAR_OR_EMOJI() {
            return new RegExp(`[~\\n\\s]|(_\\b(?!$))|${this.SPECIAL_CHAR.source}|${this.EMOJI.source}`, 'gu');
        },

        get SPACE_OR_EMOJI() {
            return new RegExp(`(\\s+|(?:${this.EMOJI.source})+)`, 'gu');
        },

        // Define the regular expression pattern to find a potential end of a mention suggestion:
        // It might be a space, a newline character, an emoji, or a special character (excluding underscores & tildes, which might be used in usernames)
        get MENTION_BREAKER() {
            return new RegExp(`[\\n\\s]|${this.SPECIAL_CHAR.source}|${this.EMOJI.source}`, 'gu');
        },

        MERGED_ACCOUNT_PREFIX: /^(MERGED_\d+@)/,

        ROUTES: {
            VALIDATE_LOGIN: /\/v($|(\/\/*))/,
            UNLINK_LOGIN: /\/u($|(\/\/*))/,
            REDUNDANT_SLASHES: /(\/{2,})|(\/$)/g,
        },

        TIME_STARTS_01: /^01:\d{2} [AP]M$/,
        TIME_FORMAT: /^\d{2}:\d{2} [AP]M$/,
        DATE_TIME_FORMAT: /^\d{2}-\d{2} \d{2}:\d{2} [AP]M$/,
        ILLEGAL_FILENAME_CHARACTERS: /\/|<|>|\*|"|:|\?|\\|\|/g,

        ENCODE_PERCENT_CHARACTER: /%(25)+/g,

        INVISIBLE_CHARACTERS_GROUPS: /[\p{C}\p{Z}]/gu,

        OTHER_INVISIBLE_CHARACTERS: /[\u3164]/g,

        REPORT_FIELD_TITLE: /{report:([a-zA-Z]+)}/g,

        PATH_WITHOUT_POLICY_ID: /\/w\/[a-zA-Z0-9]+(\/|$)/,

        POLICY_ID_FROM_PATH: /\/w\/([a-zA-Z0-9]+)(\/|$)/,

        SHORT_MENTION: new RegExp(`@[\\w\\-\\+\\'#@]+(?:\\.[\\w\\-\\'\\+]+)*`, 'gim'),
    },

    PRONOUNS: {
        PREFIX: '__predefined_',
        SELF_SELECT: '__predefined_selfSelect',
    },
    GUIDES_CALL_TASK_IDS: {
        CONCIERGE_DM: 'NewExpensifyConciergeDM',
        WORKSPACE_INITIAL: 'WorkspaceHome',
        WORKSPACE_PROFILE: 'WorkspaceProfile',
        WORKSPACE_CARD: 'WorkspaceCorporateCards',
        WORKSPACE_REIMBURSE: 'WorkspaceReimburseReceipts',
        WORKSPACE_BILLS: 'WorkspacePayBills',
        WORKSPACE_INVOICES: 'WorkspaceSendInvoices',
        WORKSPACE_TRAVEL: 'WorkspaceBookTravel',
        WORKSPACE_MEMBERS: 'WorkspaceManageMembers',
        WORKSPACE_WORKFLOWS: 'WorkspaceWorkflows',
        WORKSPACE_BANK_ACCOUNT: 'WorkspaceBankAccount',
        WORKSPACE_SETTINGS: 'WorkspaceSettings',
    },
    get EXPENSIFY_EMAILS() {
        return [
            this.EMAIL.ACCOUNTING,
            this.EMAIL.ADMIN,
            this.EMAIL.BILLS,
            this.EMAIL.CHRONOS,
            this.EMAIL.CONCIERGE,
            this.EMAIL.CONTRIBUTORS,
            this.EMAIL.FIRST_RESPONDER,
            this.EMAIL.HELP,
            this.EMAIL.INTEGRATION_TESTING_CREDS,
            this.EMAIL.NOTIFICATIONS,
            this.EMAIL.PAYROLL,
            this.EMAIL.QA,
            this.EMAIL.QA_TRAVIS,
            this.EMAIL.RECEIPTS,
            this.EMAIL.STUDENT_AMBASSADOR,
            this.EMAIL.SVFG,
        ];
    },
    get EXPENSIFY_ACCOUNT_IDS() {
        return [
            this.ACCOUNT_ID.ACCOUNTING,
            this.ACCOUNT_ID.ADMIN,
            this.ACCOUNT_ID.BILLS,
            this.ACCOUNT_ID.CHRONOS,
            this.ACCOUNT_ID.CONCIERGE,
            this.ACCOUNT_ID.CONTRIBUTORS,
            this.ACCOUNT_ID.FIRST_RESPONDER,
            this.ACCOUNT_ID.HELP,
            this.ACCOUNT_ID.INTEGRATION_TESTING_CREDS,
            this.ACCOUNT_ID.PAYROLL,
            this.ACCOUNT_ID.QA,
            this.ACCOUNT_ID.QA_TRAVIS,
            this.ACCOUNT_ID.RECEIPTS,
            this.ACCOUNT_ID.REWARDS,
            this.ACCOUNT_ID.STUDENT_AMBASSADOR,
            this.ACCOUNT_ID.SVFG,
        ];
    },

    // Emails that profile view is prohibited
    get RESTRICTED_EMAILS(): readonly string[] {
        return [this.EMAIL.NOTIFICATIONS];
    },
    // Account IDs that profile view is prohibited
    get RESTRICTED_ACCOUNT_IDS() {
        return [this.ACCOUNT_ID.NOTIFICATIONS];
    },

    // Auth limit is 60k for the column but we store edits and other metadata along the html so let's use a lower limit to accommodate for it.
    MAX_COMMENT_LENGTH: 10000,

    // Use the same value as MAX_COMMENT_LENGTH to ensure the entire comment is parsed. Note that applying markup is very resource-consuming.
    MAX_MARKUP_LENGTH: 10000,

    MAX_THREAD_REPLIES_PREVIEW: 99,

    FORM_CHARACTER_LIMIT: 50,
    LEGAL_NAMES_CHARACTER_LIMIT: 150,
    LOGIN_CHARACTER_LIMIT: 254,
    CATEGORY_NAME_LIMIT: 256,

    TAG_NAME_LIMIT: 256,

    TITLE_CHARACTER_LIMIT: 100,
    DESCRIPTION_LIMIT: 500,

    WORKSPACE_NAME_CHARACTER_LIMIT: 80,
    AVATAR_CROP_MODAL: {
        // The next two constants control what is min and max value of the image crop scale.
        // Values define in how many times the image can be bigger than its container.
        // Notice: that values less than 1 mean that the image won't cover the container fully.
        MAX_SCALE: 3, // 3x scale is used commonly in different apps.
        MIN_SCALE: 1, // 1x min scale means that the image covers the container completely

        // This const defines the initial container size, before layout measurement.
        // Since size cant be null, we have to define some initial value.
        INITIAL_SIZE: 1, // 1 was chosen because there is a very low probability that initialized component will have such size.
    },
    MICROSECONDS_PER_MS: 1000,
    RED_BRICK_ROAD_PENDING_ACTION: {
        ADD: 'add',
        DELETE: 'delete',
        UPDATE: 'update',
    },
    BRICK_ROAD_INDICATOR_STATUS: {
        ERROR: 'error',
        INFO: 'info',
    },
    REPORT_DETAILS_MENU_ITEM: {
        SHARE_CODE: 'shareCode',
        MEMBERS: 'member',
        INVITE: 'invite',
        SETTINGS: 'settings',
        LEAVE_ROOM: 'leaveRoom',
        PRIVATE_NOTES: 'privateNotes',
    },
    EDIT_REQUEST_FIELD: {
        AMOUNT: 'amount',
        CURRENCY: 'currency',
        DATE: 'date',
        DESCRIPTION: 'description',
        MERCHANT: 'merchant',
        CATEGORY: 'category',
        RECEIPT: 'receipt',
        DISTANCE: 'distance',
        TAG: 'tag',
        TAX_RATE: 'taxRate',
        TAX_AMOUNT: 'taxAmount',
    },
    FOOTER: {
        EXPENSE_MANAGEMENT_URL: `${USE_EXPENSIFY_URL}/expense-management`,
        SPEND_MANAGEMENT_URL: `${USE_EXPENSIFY_URL}/spend-management`,
        EXPENSE_REPORTS_URL: `${USE_EXPENSIFY_URL}/expense-reports`,
        COMPANY_CARD_URL: `${USE_EXPENSIFY_URL}/company-credit-card`,
        RECIEPT_SCANNING_URL: `${USE_EXPENSIFY_URL}/receipt-scanning-app`,
        BILL_PAY_URL: `${USE_EXPENSIFY_URL}/bills`,
        INVOICES_URL: `${USE_EXPENSIFY_URL}/invoices`,
        PAYROLL_URL: `${USE_EXPENSIFY_URL}/payroll`,
        TRAVEL_URL: `${USE_EXPENSIFY_URL}/travel`,
        EXPENSIFY_APPROVED_URL: `${USE_EXPENSIFY_URL}/accountants`,
        PRESS_KIT_URL: 'https://we.are.expensify.com/press-kit',
        SUPPORT_URL: `${USE_EXPENSIFY_URL}/support`,
        COMMUNITY_URL: 'https://community.expensify.com/',
        PRIVACY_URL: `${USE_EXPENSIFY_URL}/privacy`,
        ABOUT_URL: 'https://we.are.expensify.com/how-we-got-here',
        BLOG_URL: 'https://blog.expensify.com/',
        JOBS_URL: 'https://we.are.expensify.com/apply',
        ORG_URL: 'https://expensify.org/',
        INVESTOR_RELATIONS_URL: 'https://ir.expensify.com/',
    },

    SOCIALS: {
        PODCAST: 'https://we.are.expensify.com/podcast',
        TWITTER: 'https://www.twitter.com/expensify',
        INSTAGRAM: 'https://www.instagram.com/expensify',
        FACEBOOK: 'https://www.facebook.com/expensify',
        LINKEDIN: 'https://www.linkedin.com/company/expensify',
    },

    // These split the maximum decimal value of a signed 64-bit number (9,223,372,036,854,775,807) into parts where none of them are too big to fit into a 32-bit number, so that we can
    // generate them each with a random number generator with only 32-bits of precision.
    MAX_64BIT_LEFT_PART: 92233,
    MAX_64BIT_MIDDLE_PART: 7203685,
    MAX_64BIT_RIGHT_PART: 4775807,
    INVALID_CATEGORY_NAME: '###',

    // When generating a random value to fit in 7 digits (for the `middle` or `right` parts above), this is the maximum value to multiply by Math.random().
    MAX_INT_FOR_RANDOM_7_DIGIT_VALUE: 10000000,
    IOS_KEYBOARD_SPACE_OFFSET: -30,

    API_REQUEST_TYPE: {
        READ: 'read',
        WRITE: 'write',
        MAKE_REQUEST_WITH_SIDE_EFFECTS: 'makeRequestWithSideEffects',
    },

    ERECEIPT_COLORS: {
        YELLOW: 'Yellow',
        ICE: 'Ice',
        BLUE: 'Blue',
        GREEN: 'Green',
        TANGERINE: 'Tangerine',
        PINK: 'Pink',
    },

    MAP_PADDING: 50,
    MAP_MARKER_SIZE: 20,

    QUICK_REACTIONS: [
        {
            name: '+1',
            code: '👍',
            types: ['👍🏿', '👍🏾', '👍🏽', '👍🏼', '👍🏻'],
        },
        {
            name: 'heart',
            code: '❤️',
        },
        {
            name: 'joy',
            code: '😂',
        },
        {
            name: 'fire',
            code: '🔥',
        },
    ],

    TFA_CODE_LENGTH: 6,
    CHAT_ATTACHMENT_TOKEN_KEY: 'X-Chat-Attachment-Token',

    SPACE_LENGTH: 1,

    ALL_COUNTRIES: {
        AF: 'Afghanistan',
        AX: 'Åland Islands',
        AL: 'Albania',
        DZ: 'Algeria',
        AS: 'American Samoa',
        AD: 'Andorra',
        AO: 'Angola',
        AI: 'Anguilla',
        AQ: 'Antarctica',
        AG: 'Antigua & Barbuda',
        AR: 'Argentina',
        AM: 'Armenia',
        AW: 'Aruba',
        AC: 'Ascension Island',
        AU: 'Australia',
        AT: 'Austria',
        AZ: 'Azerbaijan',
        BS: 'Bahamas',
        BH: 'Bahrain',
        BD: 'Bangladesh',
        BB: 'Barbados',
        BY: 'Belarus',
        BE: 'Belgium',
        BZ: 'Belize',
        BJ: 'Benin',
        BM: 'Bermuda',
        BT: 'Bhutan',
        BO: 'Bolivia',
        BA: 'Bosnia & Herzegovina',
        BW: 'Botswana',
        BR: 'Brazil',
        IO: 'British Indian Ocean Territory',
        VG: 'British Virgin Islands',
        BN: 'Brunei',
        BG: 'Bulgaria',
        BF: 'Burkina Faso',
        BI: 'Burundi',
        KH: 'Cambodia',
        CM: 'Cameroon',
        CA: 'Canada',
        CV: 'Cape Verde',
        BQ: 'Caribbean Netherlands',
        KY: 'Cayman Islands',
        CF: 'Central African Republic',
        TD: 'Chad',
        CL: 'Chile',
        CN: 'China',
        CX: 'Christmas Island',
        CC: 'Cocos (Keeling) Islands',
        CO: 'Colombia',
        KM: 'Comoros',
        CG: 'Congo - Brazzaville',
        CD: 'Congo - Kinshasa',
        CK: 'Cook Islands',
        CR: 'Costa Rica',
        CI: "Côte d'Ivoire",
        HR: 'Croatia',
        CU: 'Cuba',
        CW: 'Curaçao',
        CY: 'Cyprus',
        CZ: 'Czech Republic',
        DK: 'Denmark',
        DJ: 'Djibouti',
        DM: 'Dominica',
        DO: 'Dominican Republic',
        EC: 'Ecuador',
        EG: 'Egypt',
        SV: 'El Salvador',
        GQ: 'Equatorial Guinea',
        ER: 'Eritrea',
        EE: 'Estonia',
        ET: 'Ethiopia',
        FK: 'Falkland Islands',
        FO: 'Faroe Islands',
        FJ: 'Fiji',
        FI: 'Finland',
        FR: 'France',
        GF: 'French Guiana',
        PF: 'French Polynesia',
        TF: 'French Southern Territories',
        GA: 'Gabon',
        GM: 'Gambia',
        GE: 'Georgia',
        DE: 'Germany',
        GH: 'Ghana',
        GI: 'Gibraltar',
        GR: 'Greece',
        GL: 'Greenland',
        GD: 'Grenada',
        GP: 'Guadeloupe',
        GU: 'Guam',
        GT: 'Guatemala',
        GG: 'Guernsey',
        GN: 'Guinea',
        GW: 'Guinea-Bissau',
        GY: 'Guyana',
        HT: 'Haiti',
        HN: 'Honduras',
        HK: 'Hong Kong',
        HU: 'Hungary',
        IS: 'Iceland',
        IN: 'India',
        ID: 'Indonesia',
        IR: 'Iran',
        IQ: 'Iraq',
        IE: 'Ireland',
        IM: 'Isle of Man',
        IL: 'Israel',
        IT: 'Italy',
        JM: 'Jamaica',
        JP: 'Japan',
        JE: 'Jersey',
        JO: 'Jordan',
        KZ: 'Kazakhstan',
        KE: 'Kenya',
        KI: 'Kiribati',
        XK: 'Kosovo',
        KW: 'Kuwait',
        KG: 'Kyrgyzstan',
        LA: 'Laos',
        LV: 'Latvia',
        LB: 'Lebanon',
        LS: 'Lesotho',
        LR: 'Liberia',
        LY: 'Libya',
        LI: 'Liechtenstein',
        LT: 'Lithuania',
        LU: 'Luxembourg',
        MO: 'Macau',
        MK: 'Macedonia',
        MG: 'Madagascar',
        MW: 'Malawi',
        MY: 'Malaysia',
        MV: 'Maldives',
        ML: 'Mali',
        MT: 'Malta',
        MH: 'Marshall Islands',
        MQ: 'Martinique',
        MR: 'Mauritania',
        MU: 'Mauritius',
        YT: 'Mayotte',
        MX: 'Mexico',
        FM: 'Micronesia',
        MD: 'Moldova',
        MC: 'Monaco',
        MN: 'Mongolia',
        ME: 'Montenegro',
        MS: 'Montserrat',
        MA: 'Morocco',
        MZ: 'Mozambique',
        MM: 'Myanmar (Burma)',
        NA: 'Namibia',
        NR: 'Nauru',
        NP: 'Nepal',
        NL: 'Netherlands',
        NC: 'New Caledonia',
        NZ: 'New Zealand',
        NI: 'Nicaragua',
        NE: 'Niger',
        NG: 'Nigeria',
        NU: 'Niue',
        NF: 'Norfolk Island',
        KP: 'North Korea',
        MP: 'Northern Mariana Islands',
        NO: 'Norway',
        OM: 'Oman',
        PK: 'Pakistan',
        PW: 'Palau',
        PS: 'Palestinian Territories',
        PA: 'Panama',
        PG: 'Papua New Guinea',
        PY: 'Paraguay',
        PE: 'Peru',
        PH: 'Philippines',
        PN: 'Pitcairn Islands',
        PL: 'Poland',
        PT: 'Portugal',
        PR: 'Puerto Rico',
        QA: 'Qatar',
        RE: 'Réunion',
        RO: 'Romania',
        RU: 'Russia',
        RW: 'Rwanda',
        BL: 'Saint Barthélemy',
        WS: 'Samoa',
        SM: 'San Marino',
        ST: 'São Tomé & Príncipe',
        SA: 'Saudi Arabia',
        SN: 'Senegal',
        RS: 'Serbia',
        SC: 'Seychelles',
        SL: 'Sierra Leone',
        SG: 'Singapore',
        SX: 'Sint Maarten',
        SK: 'Slovakia',
        SI: 'Slovenia',
        SB: 'Solomon Islands',
        SO: 'Somalia',
        ZA: 'South Africa',
        GS: 'South Georgia & South Sandwich Islands',
        KR: 'South Korea',
        SS: 'South Sudan',
        ES: 'Spain',
        LK: 'Sri Lanka',
        SH: 'St. Helena',
        KN: 'St. Kitts & Nevis',
        LC: 'St. Lucia',
        MF: 'St. Martin',
        PM: 'St. Pierre & Miquelon',
        VC: 'St. Vincent & Grenadines',
        SD: 'Sudan',
        SR: 'Suriname',
        SJ: 'Svalbard & Jan Mayen',
        SZ: 'Swaziland',
        SE: 'Sweden',
        CH: 'Switzerland',
        SY: 'Syria',
        TW: 'Taiwan',
        TJ: 'Tajikistan',
        TZ: 'Tanzania',
        TH: 'Thailand',
        TL: 'Timor-Leste',
        TG: 'Togo',
        TK: 'Tokelau',
        TO: 'Tonga',
        TT: 'Trinidad & Tobago',
        TA: 'Tristan da Cunha',
        TN: 'Tunisia',
        TR: 'Turkey',
        TM: 'Turkmenistan',
        TC: 'Turks & Caicos Islands',
        TV: 'Tuvalu',
        UM: 'U.S. Outlying Islands',
        VI: 'U.S. Virgin Islands',
        UG: 'Uganda',
        UA: 'Ukraine',
        AE: 'United Arab Emirates',
        GB: 'United Kingdom',
        US: 'United States',
        UY: 'Uruguay',
        UZ: 'Uzbekistan',
        VU: 'Vanuatu',
        VA: 'Vatican City',
        VE: 'Venezuela',
        VN: 'Vietnam',
        WF: 'Wallis & Futuna',
        EH: 'Western Sahara',
        YE: 'Yemen',
        ZM: 'Zambia',
        ZW: 'Zimbabwe',
    },

    // Sources: https://github.com/Expensify/App/issues/14958#issuecomment-1442138427
    // https://github.com/Expensify/App/issues/14958#issuecomment-1456026810
    COUNTRY_ZIP_REGEX_DATA: {
        AC: {
            regex: /^ASCN 1ZZ$/,
            samples: 'ASCN 1ZZ',
        },
        AD: {
            regex: /^AD[1-7]0\d$/,
            samples: 'AD206, AD403, AD106, AD406',
        },

        // We have kept the empty object for the countries which do not have any zip code validation
        // to ensure consistency so that the amount of countries displayed and in this object are same
        AE: {},
        AF: {
            regex: /^\d{4}$/,
            samples: '9536, 1476, 3842, 7975',
        },
        AG: {},
        AI: {
            regex: /^AI-2640$/,
            samples: 'AI-2640',
        },
        AL: {
            regex: /^\d{4}$/,
            samples: '1631, 9721, 2360, 5574',
        },
        AM: {
            regex: /^\d{4}$/,
            samples: '5581, 7585, 8434, 2492',
        },
        AO: {},
        AQ: {},
        AR: {
            regex: /^((?:[A-HJ-NP-Z])?\d{4})([A-Z]{3})?$/,
            samples: 'Q7040GFQ, K2178ZHR, P6240EJG, J6070IAE',
        },
        AS: {
            regex: /^96799$/,
            samples: '96799',
        },
        AT: {
            regex: /^\d{4}$/,
            samples: '4223, 2052, 3544, 5488',
        },
        AU: {
            regex: /^\d{4}$/,
            samples: '7181, 7735, 9169, 8780',
        },
        AW: {},
        AX: {
            regex: /^22\d{3}$/,
            samples: '22270, 22889, 22906, 22284',
        },
        AZ: {
            regex: /^(AZ) (\d{4})$/,
            samples: 'AZ 6704, AZ 5332, AZ 3907, AZ 6892',
        },
        BA: {
            regex: /^\d{5}$/,
            samples: '62722, 80420, 44595, 74614',
        },
        BB: {
            regex: /^BB\d{5}$/,
            samples: 'BB64089, BB17494, BB73163, BB25752',
        },
        BD: {
            regex: /^\d{4}$/,
            samples: '8585, 8175, 7381, 0154',
        },
        BE: {
            regex: /^\d{4}$/,
            samples: '7944, 5303, 6746, 7921',
        },
        BF: {},
        BG: {
            regex: /^\d{4}$/,
            samples: '6409, 7657, 1206, 7908',
        },
        BH: {
            regex: /^\d{3}\d?$/,
            samples: '047, 1116, 490, 631',
        },
        BI: {},
        BJ: {},
        BL: {
            regex: /^97133$/,
            samples: '97133',
        },
        BM: {
            regex: /^[A-Z]{2} ?[A-Z0-9]{2}$/,
            samples: 'QV9P, OSJ1, PZ 3D, GR YK',
        },
        BN: {
            regex: /^[A-Z]{2} ?\d{4}$/,
            samples: 'PF 9925, TH1970, SC 4619, NF0781',
        },
        BO: {},
        BQ: {},
        BR: {
            regex: /^\d{5}-?\d{3}$/,
            samples: '18816-403, 95177-465, 43447-782, 39403-136',
        },
        BS: {},
        BT: {
            regex: /^\d{5}$/,
            samples: '28256, 52484, 30608, 93524',
        },
        BW: {},
        BY: {
            regex: /^\d{6}$/,
            samples: '504154, 360246, 741167, 895047',
        },
        BZ: {},
        CA: {
            regex: /^[ABCEGHJKLMNPRSTVXY]\d[ABCEGHJ-NPRSTV-Z] ?\d[ABCEGHJ-NPRSTV-Z]\d$/,
            samples: 'S1A7K8, Y5H 4G6, H9V0P2, H1A1B5',
        },
        CC: {
            regex: /^6799$/,
            samples: '6799',
        },
        CD: {},
        CF: {},
        CG: {},
        CH: {
            regex: /^\d{4}$/,
            samples: '6370, 5271, 7873, 8220',
        },
        CI: {},
        CK: {},
        CL: {
            regex: /^\d{7}$/,
            samples: '7565829, 8702008, 3161669, 1607703',
        },
        CM: {},
        CN: {
            regex: /^\d{6}$/,
            samples: '240543, 870138, 295528, 861683',
        },
        CO: {
            regex: /^\d{6}$/,
            samples: '678978, 775145, 823943, 913970',
        },
        CR: {
            regex: /^\d{5}$/,
            samples: '28256, 52484, 30608, 93524',
        },
        CU: {
            regex: /^(?:CP)?(\d{5})$/,
            samples: '28256, 52484, 30608, 93524',
        },
        CV: {
            regex: /^\d{4}$/,
            samples: '9056, 8085, 0491, 4627',
        },
        CW: {},
        CX: {
            regex: /^6798$/,
            samples: '6798',
        },
        CY: {
            regex: /^\d{4}$/,
            samples: '9301, 2478, 1981, 6162',
        },
        CZ: {
            regex: /^\d{3} ?\d{2}$/,
            samples: '150 56, 50694, 229 08, 82811',
        },
        DE: {
            regex: /^\d{5}$/,
            samples: '33185, 37198, 81711, 44262',
        },
        DJ: {},
        DK: {
            regex: /^\d{4}$/,
            samples: '1429, 2457, 0637, 5764',
        },
        DM: {},
        DO: {
            regex: /^\d{5}$/,
            samples: '11877, 95773, 93875, 98032',
        },
        DZ: {
            regex: /^\d{5}$/,
            samples: '26581, 64621, 57550, 72201',
        },
        EC: {
            regex: /^\d{6}$/,
            samples: '541124, 873848, 011495, 334509',
        },
        EE: {
            regex: /^\d{5}$/,
            samples: '87173, 01127, 73214, 52381',
        },
        EG: {
            regex: /^\d{5}$/,
            samples: '98394, 05129, 91463, 77359',
        },
        EH: {
            regex: /^\d{5}$/,
            samples: '30577, 60264, 16487, 38593',
        },
        ER: {},
        ES: {
            regex: /^\d{5}$/,
            samples: '03315, 00413, 23179, 89324',
        },
        ET: {
            regex: /^\d{4}$/,
            samples: '6269, 8498, 4514, 7820',
        },
        FI: {
            regex: /^\d{5}$/,
            samples: '21859, 72086, 22422, 03774',
        },
        FJ: {},
        FK: {
            regex: /^FIQQ 1ZZ$/,
            samples: 'FIQQ 1ZZ',
        },
        FM: {
            regex: /^(9694[1-4])(?:[ -](\d{4}))?$/,
            samples: '96942-9352, 96944-4935, 96941 9065, 96943-5369',
        },
        FO: {
            regex: /^\d{3}$/,
            samples: '334, 068, 741, 787',
        },
        FR: {
            regex: /^\d{2} ?\d{3}$/,
            samples: '25822, 53 637, 55354, 82522',
        },
        GA: {},
        GB: {
            regex: /^[A-Z]{1,2}[0-9R][0-9A-Z]?\s*[0-9][A-Z-CIKMOV]{2}$/,
            samples: 'LA102UX, BL2F8FX, BD1S9LU, WR4G 6LH',
        },
        GD: {},
        GE: {
            regex: /^\d{4}$/,
            samples: '1232, 9831, 4717, 9428',
        },
        GF: {
            regex: /^9[78]3\d{2}$/,
            samples: '98380, 97335, 98344, 97300',
        },
        GG: {
            regex: /^GY\d[\dA-Z]? ?\d[ABD-HJLN-UW-Z]{2}$/,
            samples: 'GY757LD, GY6D 6XL, GY3Y2BU, GY85 1YO',
        },
        GH: {},
        GI: {
            regex: /^GX11 1AA$/,
            samples: 'GX11 1AA',
        },
        GL: {
            regex: /^39\d{2}$/,
            samples: '3964, 3915, 3963, 3956',
        },
        GM: {},
        GN: {
            regex: /^\d{3}$/,
            samples: '465, 994, 333, 078',
        },
        GP: {
            regex: /^9[78][01]\d{2}$/,
            samples: '98069, 97007, 97147, 97106',
        },
        GQ: {},
        GR: {
            regex: /^\d{3} ?\d{2}$/,
            samples: '98654, 319 78, 127 09, 590 52',
        },
        GS: {
            regex: /^SIQQ 1ZZ$/,
            samples: 'SIQQ 1ZZ',
        },
        GT: {
            regex: /^\d{5}$/,
            samples: '30553, 69925, 09376, 83719',
        },
        GU: {
            regex: /^((969)[1-3][0-2])$/,
            samples: '96922, 96932, 96921, 96911',
        },
        GW: {
            regex: /^\d{4}$/,
            samples: '1742, 7941, 4437, 7728',
        },
        GY: {},
        HK: {
            regex: /^999077$|^$/,
            samples: '999077',
        },
        HN: {
            regex: /^\d{5}$/,
            samples: '86238, 78999, 03594, 30406',
        },
        HR: {
            regex: /^\d{5}$/,
            samples: '85240, 80710, 78235, 98766',
        },
        HT: {
            regex: /^(?:HT)?(\d{4})$/,
            samples: '5101, HT6991, HT3871, 1126',
        },
        HU: {
            regex: /^\d{4}$/,
            samples: '0360, 2604, 3362, 4775',
        },
        ID: {
            regex: /^\d{5}$/,
            samples: '60993, 52656, 16521, 34931',
        },
        IE: {},
        IL: {
            regex: /^\d{5}(?:\d{2})?$/,
            samples: '74213, 6978354, 2441689, 4971551',
        },
        IM: {
            regex: /^IM\d[\dA-Z]? ?\d[ABD-HJLN-UW-Z]{2}$/,
            samples: 'IM2X1JP, IM4V 9JU, IM3B1UP, IM8E 5XF',
        },
        IN: {
            regex: /^\d{6}$/,
            samples: '946956, 143659, 243258, 938385',
        },
        IO: {
            regex: /^BBND 1ZZ$/,
            samples: 'BBND 1ZZ',
        },
        IQ: {
            regex: /^\d{5}$/,
            samples: '63282, 87817, 38580, 47725',
        },
        IR: {
            regex: /^\d{5}-?\d{5}$/,
            samples: '0666174250, 6052682188, 02360-81920, 25102-08646',
        },
        IS: {
            regex: /^\d{3}$/,
            samples: '408, 013, 001, 936',
        },
        IT: {
            regex: /^\d{5}$/,
            samples: '31701, 61341, 92781, 45609',
        },
        JE: {
            regex: /^JE\d[\dA-Z]? ?\d[ABD-HJLN-UW-Z]{2}$/,
            samples: 'JE0D 2EX, JE59 2OF, JE1X1ZW, JE0V 1SO',
        },
        JM: {},
        JO: {
            regex: /^\d{5}$/,
            samples: '20789, 02128, 52170, 40284',
        },
        JP: {
            regex: /^\d{3}-?\d{4}$/,
            samples: '5429642, 046-1544, 6463599, 368-5362',
        },
        KE: {
            regex: /^\d{5}$/,
            samples: '33043, 98830, 59324, 42876',
        },
        KG: {
            regex: /^\d{6}$/,
            samples: '500371, 176592, 184133, 225279',
        },
        KH: {
            regex: /^\d{5,6}$/,
            samples: '220281, 18824, 35379, 09570',
        },
        KI: {
            regex: /^KI\d{4}$/,
            samples: 'KI0104, KI0109, KI0112, KI0306',
        },
        KM: {},
        KN: {
            regex: /^KN\d{4}(-\d{4})?$/,
            samples: 'KN2522, KN2560-3032, KN3507, KN4440',
        },
        KP: {},
        KR: {
            regex: /^\d{5}$/,
            samples: '67417, 66648, 08359, 93750',
        },
        KW: {
            regex: /^\d{5}$/,
            samples: '74840, 53309, 71276, 59262',
        },
        KY: {
            regex: /^KY\d-\d{4}$/,
            samples: 'KY0-3078, KY1-7812, KY8-3729, KY3-4664',
        },
        KZ: {
            regex: /^\d{6}$/,
            samples: '129113, 976562, 226811, 933781',
        },
        LA: {
            regex: /^\d{5}$/,
            samples: '08875, 50779, 87756, 75932',
        },
        LB: {
            regex: /^(?:\d{4})(?: ?(?:\d{4}))?$/,
            samples: '5436 1302, 9830 7470, 76911911, 9453 1306',
        },
        LC: {
            regex: /^(LC)?\d{2} ?\d{3}$/,
            samples: '21080, LC99127, LC24 258, 51 740',
        },
        LI: {
            regex: /^\d{4}$/,
            samples: '6644, 2852, 4630, 4541',
        },
        LK: {
            regex: /^\d{5}$/,
            samples: '44605, 27721, 90695, 65514',
        },
        LR: {
            regex: /^\d{4}$/,
            samples: '6644, 2852, 4630, 4541',
        },
        LS: {
            regex: /^\d{3}$/,
            samples: '779, 803, 104, 897',
        },
        LT: {
            regex: /^((LT)[-])?(\d{5})$/,
            samples: 'LT-22248, LT-12796, 69822, 37280',
        },
        LU: {
            regex: /^((L)[-])?(\d{4})$/,
            samples: '5469, L-4476, 6304, 9739',
        },
        LV: {
            regex: /^((LV)[-])?\d{4}$/,
            samples: '9344, LV-5030, LV-0132, 8097',
        },
        LY: {},
        MA: {
            regex: /^\d{5}$/,
            samples: '50219, 95871, 80907, 79804',
        },
        MC: {
            regex: /^980\d{2}$/,
            samples: '98084, 98041, 98070, 98062',
        },
        MD: {
            regex: /^(MD[-]?)?(\d{4})$/,
            samples: '6250, MD-9681, MD3282, MD-0652',
        },
        ME: {
            regex: /^\d{5}$/,
            samples: '87622, 92688, 23129, 59566',
        },
        MF: {
            regex: /^9[78][01]\d{2}$/,
            samples: '97169, 98180, 98067, 98043',
        },
        MG: {
            regex: /^\d{3}$/,
            samples: '854, 084, 524, 064',
        },
        MH: {
            regex: /^((969)[6-7][0-9])(-\d{4})?/,
            samples: '96962, 96969, 96970-8530, 96960-3226',
        },
        MK: {
            regex: /^\d{4}$/,
            samples: '8299, 6904, 6144, 9753',
        },
        ML: {},
        MM: {
            regex: /^\d{5}$/,
            samples: '59188, 93943, 40829, 69981',
        },
        MN: {
            regex: /^\d{5}$/,
            samples: '94129, 29906, 53374, 80141',
        },
        MO: {},
        MP: {
            regex: /^(9695[012])(?:[ -](\d{4}))?$/,
            samples: '96952 3162, 96950 1567, 96951 2994, 96950 8745',
        },
        MQ: {
            regex: /^9[78]2\d{2}$/,
            samples: '98297, 97273, 97261, 98282',
        },
        MR: {},
        MS: {
            regex: /^[Mm][Ss][Rr]\s{0,1}\d{4}$/,
            samples: 'MSR1110, MSR1230, MSR1250, MSR1330',
        },
        MT: {
            regex: /^[A-Z]{3} [0-9]{4}|[A-Z]{2}[0-9]{2}|[A-Z]{2} [0-9]{2}|[A-Z]{3}[0-9]{4}|[A-Z]{3}[0-9]{2}|[A-Z]{3} [0-9]{2}$/,
            samples: 'DKV 8196, KSU9264, QII0259, HKH 1020',
        },
        MU: {
            regex: /^([0-9A-R]\d{4})$/,
            samples: 'H8310, 52591, M9826, F5810',
        },
        MV: {
            regex: /^\d{5}$/,
            samples: '16354, 20857, 50991, 72527',
        },
        MW: {},
        MX: {
            regex: /^\d{5}$/,
            samples: '71530, 76424, 73811, 50503',
        },
        MY: {
            regex: /^\d{5}$/,
            samples: '75958, 15826, 86715, 37081',
        },
        MZ: {
            regex: /^\d{4}$/,
            samples: '0902, 6258, 7826, 7150',
        },
        NA: {
            regex: /^\d{5}$/,
            samples: '68338, 63392, 21820, 61211',
        },
        NC: {
            regex: /^988\d{2}$/,
            samples: '98865, 98813, 98820, 98855',
        },
        NE: {
            regex: /^\d{4}$/,
            samples: '9790, 3270, 2239, 0400',
        },
        NF: {
            regex: /^2899$/,
            samples: '2899',
        },
        NG: {
            regex: /^\d{6}$/,
            samples: '289096, 223817, 199970, 840648',
        },
        NI: {
            regex: /^\d{5}$/,
            samples: '86308, 60956, 49945, 15470',
        },
        NL: {
            regex: /^\d{4} ?[A-Z]{2}$/,
            samples: '6998 VY, 5390 CK, 2476 PS, 8873OX',
        },
        NO: {
            regex: /^\d{4}$/,
            samples: '0711, 4104, 2683, 5015',
        },
        NP: {
            regex: /^\d{5}$/,
            samples: '42438, 73964, 66400, 33976',
        },
        NR: {
            regex: /^(NRU68)$/,
            samples: 'NRU68',
        },
        NU: {
            regex: /^(9974)$/,
            samples: '9974',
        },
        NZ: {
            regex: /^\d{4}$/,
            samples: '7015, 0780, 4109, 1422',
        },
        OM: {
            regex: /^(?:PC )?\d{3}$/,
            samples: 'PC 851, PC 362, PC 598, PC 499',
        },
        PA: {
            regex: /^\d{4}$/,
            samples: '0711, 4104, 2683, 5015',
        },
        PE: {
            regex: /^\d{5}$/,
            samples: '10013, 12081, 14833, 24615',
        },
        PF: {
            regex: /^987\d{2}$/,
            samples: '98755, 98710, 98748, 98791',
        },
        PG: {
            regex: /^\d{3}$/,
            samples: '193, 166, 880, 553',
        },
        PH: {
            regex: /^\d{4}$/,
            samples: '0137, 8216, 2876, 0876',
        },
        PK: {
            regex: /^\d{5}$/,
            samples: '78219, 84497, 62102, 12564',
        },
        PL: {
            regex: /^\d{2}-\d{3}$/,
            samples: '63-825, 26-714, 05-505, 15-200',
        },
        PM: {
            regex: /^(97500)$/,
            samples: '97500',
        },
        PN: {
            regex: /^PCRN 1ZZ$/,
            samples: 'PCRN 1ZZ',
        },
        PR: {
            regex: /^(00[679]\d{2})(?:[ -](\d{4}))?$/,
            samples: '00989 3603, 00639 0720, 00707-9803, 00610 7362',
        },
        PS: {
            regex: /^(00[679]\d{2})(?:[ -](\d{4}))?$/,
            samples: '00748, 00663, 00779-4433, 00934 1559',
        },
        PT: {
            regex: /^\d{4}-\d{3}$/,
            samples: '0060-917, 4391-979, 5551-657, 9961-093',
        },
        PW: {
            regex: /^(969(?:39|40))(?:[ -](\d{4}))?$/,
            samples: '96940, 96939, 96939 6004, 96940-1871',
        },
        PY: {
            regex: /^\d{4}$/,
            samples: '7895, 5835, 8783, 5887',
        },
        QA: {},
        RE: {
            regex: /^9[78]4\d{2}$/,
            samples: '98445, 97404, 98421, 98434',
        },
        RO: {
            regex: /^\d{6}$/,
            samples: '935929, 407608, 637434, 174574',
        },
        RS: {
            regex: /^\d{5,6}$/,
            samples: '929863, 259131, 687739, 07011',
        },
        RU: {
            regex: /^\d{6}$/,
            samples: '138294, 617323, 307906, 981238',
        },
        RW: {},
        SA: {
            regex: /^\d{5}(-{1}\d{4})?$/,
            samples: '86020-1256, 72375, 70280, 96328',
        },
        SB: {},
        SC: {},
        SD: {
            regex: /^\d{5}$/,
            samples: '78219, 84497, 62102, 12564',
        },
        SE: {
            regex: /^\d{3} ?\d{2}$/,
            samples: '095 39, 41052, 84687, 563 66',
        },
        SG: {
            regex: /^\d{6}$/,
            samples: '606542, 233985, 036755, 265255',
        },
        SH: {
            regex: /^(?:ASCN|TDCU|STHL) 1ZZ$/,
            samples: 'STHL 1ZZ, ASCN 1ZZ, TDCU 1ZZ',
        },
        SI: {
            regex: /^\d{4}$/,
            samples: '6898, 3413, 2031, 5732',
        },
        SJ: {
            regex: /^\d{4}$/,
            samples: '7616, 3163, 5769, 0237',
        },
        SK: {
            regex: /^\d{3} ?\d{2}$/,
            samples: '594 52, 813 34, 867 67, 41814',
        },
        SL: {},
        SM: {
            regex: /^4789\d$/,
            samples: '47894, 47895, 47893, 47899',
        },
        SN: {
            regex: /^[1-8]\d{4}$/,
            samples: '48336, 23224, 33261, 82430',
        },
        SO: {},
        SR: {},
        SS: {
            regex: /^[A-Z]{2} ?\d{5}$/,
            samples: 'JQ 80186, CU 46474, DE33738, MS 59107',
        },
        ST: {},
        SV: {},
        SX: {},
        SY: {},
        SZ: {
            regex: /^[HLMS]\d{3}$/,
            samples: 'H458, L986, M477, S916',
        },
        TA: {
            regex: /^TDCU 1ZZ$/,
            samples: 'TDCU 1ZZ',
        },
        TC: {
            regex: /^TKCA 1ZZ$/,
            samples: 'TKCA 1ZZ',
        },
        TD: {},
        TF: {},
        TG: {},
        TH: {
            regex: /^\d{5}$/,
            samples: '30706, 18695, 21044, 42496',
        },
        TJ: {
            regex: /^\d{6}$/,
            samples: '381098, 961344, 519925, 667883',
        },
        TK: {},
        TL: {},
        TM: {
            regex: /^\d{6}$/,
            samples: '544985, 164362, 425224, 374603',
        },
        TN: {
            regex: /^\d{4}$/,
            samples: '6075, 7340, 2574, 8988',
        },
        TO: {},
        TR: {
            regex: /^\d{5}$/,
            samples: '42524, 81057, 50859, 42677',
        },
        TT: {
            regex: /^\d{6}$/,
            samples: '041238, 033990, 763476, 981118',
        },
        TV: {},
        TW: {
            regex: /^\d{3}(?:\d{2})?$/,
            samples: '21577, 76068, 68698, 08912',
        },
        TZ: {},
        UA: {
            regex: /^\d{5}$/,
            samples: '10629, 81138, 15668, 30055',
        },
        UG: {},
        UM: {},
        US: {
            regex: /^[0-9]{5}(?:[- ][0-9]{4})?$/,
            samples: '12345, 12345-1234, 12345 1234',
        },
        UY: {
            regex: /^\d{5}$/,
            samples: '40073, 30136, 06583, 00021',
        },
        UZ: {
            regex: /^\d{6}$/,
            samples: '205122, 219713, 441699, 287471',
        },
        VA: {
            regex: /^(00120)$/,
            samples: '00120',
        },
        VC: {
            regex: /^VC\d{4}$/,
            samples: 'VC0600, VC0176, VC0616, VC4094',
        },
        VE: {
            regex: /^\d{4}$/,
            samples: '9692, 1953, 6680, 8302',
        },
        VG: {
            regex: /^VG\d{4}$/,
            samples: 'VG1204, VG7387, VG3431, VG6021',
        },
        VI: {
            regex: /^(008(?:(?:[0-4]\d)|(?:5[01])))(?:[ -](\d{4}))?$/,
            samples: '00820, 00804 2036, 00825 3344, 00811-5900',
        },
        VN: {
            regex: /^\d{6}$/,
            samples: '133836, 748243, 894060, 020597',
        },
        VU: {},
        WF: {
            regex: /^986\d{2}$/,
            samples: '98692, 98697, 98698, 98671',
        },
        WS: {
            regex: /^WS[1-2]\d{3}$/,
            samples: 'WS1349, WS2798, WS1751, WS2090',
        },
        XK: {
            regex: /^[1-7]\d{4}$/,
            samples: '56509, 15863, 46644, 21896',
        },
        YE: {},
        YT: {
            regex: /^976\d{2}$/,
            samples: '97698, 97697, 97632, 97609',
        },
        ZA: {
            regex: /^\d{4}$/,
            samples: '6855, 5179, 6956, 7147',
        },
        ZM: {
            regex: /^\d{5}$/,
            samples: '77603, 97367, 80454, 94484',
        },
        ZW: {},
    },

    GENERIC_ZIP_CODE_REGEX: /^(?:(?![\s-])[\w -]{0,9}[\w])?$/,

    // Values for checking if polyfill is required on a platform
    POLYFILL_TEST: {
        STYLE: 'currency',
        CURRENCY: 'XAF',
        FORMAT: 'symbol',
        SAMPLE_INPUT: '123456.789',
        EXPECTED_OUTPUT: 'FCFA 123,457',
    },

    PATHS_TO_TREAT_AS_EXTERNAL: ['NewExpensify.dmg', 'docs/index.html'],

    // Test tool menu parameters
    TEST_TOOL: {
        // Number of concurrent taps to open then the Test modal menu
        NUMBER_OF_TAPS: 4,
    },

    MENU_HELP_URLS: {
        LEARN_MORE: 'https://www.expensify.com',
        DOCUMENTATION: 'https://github.com/Expensify/App/blob/main/README.md',
        COMMUNITY_DISCUSSIONS: 'https://expensify.slack.com/archives/C01GTK53T8Q',
        SEARCH_ISSUES: 'https://github.com/Expensify/App/issues',
    },

    CONCIERGE_TRAVEL_URL: 'https://community.expensify.com/discussion/7066/introducing-concierge-travel',
    SCREEN_READER_STATES: {
        ALL: 'all',
        ACTIVE: 'active',
        DISABLED: 'disabled',
    },
    SPACE_CHARACTER_WIDTH: 4,

    // The attribute used in the SelectionScraper.js helper to query all the DOM elements
    // that should be removed from the copied contents in the getHTMLOfSelection() method
    SELECTION_SCRAPER_HIDDEN_ELEMENT: 'selection-scrapper-hidden-element',
    MODERATION: {
        MODERATOR_DECISION_PENDING: 'pending',
        MODERATOR_DECISION_PENDING_HIDE: 'pendingHide',
        MODERATOR_DECISION_PENDING_REMOVE: 'pendingRemove',
        MODERATOR_DECISION_APPROVED: 'approved',
        MODERATOR_DECISION_HIDDEN: 'hidden',
        FLAG_SEVERITY_SPAM: 'spam',
        FLAG_SEVERITY_INCONSIDERATE: 'inconsiderate',
        FLAG_SEVERITY_INTIMIDATION: 'intimidation',
        FLAG_SEVERITY_BULLYING: 'bullying',
        FLAG_SEVERITY_HARASSMENT: 'harassment',
        FLAG_SEVERITY_ASSAULT: 'assault',
    },
    EMOJI_PICKER_TEXT_INPUT_SIZES: 152,
    QR: {
        DEFAULT_LOGO_SIZE_RATIO: 0.25,
        DEFAULT_LOGO_MARGIN_RATIO: 0.02,
        EXPENSIFY_LOGO_SIZE_RATIO: 0.22,
        EXPENSIFY_LOGO_MARGIN_RATIO: 0.03,
    },
    /**
     * Acceptable values for the `accessibilityRole` prop on react native components.
     *
     * **IMPORTANT:** Do not use with the `role` prop as it can cause errors.
     *
     * @deprecated ACCESSIBILITY_ROLE is deprecated. Please use CONST.ROLE instead.
     */
    ACCESSIBILITY_ROLE: {
        /**
         * @deprecated Please stop using the accessibilityRole prop and use the role prop instead.
         */
        BUTTON: 'button',

        /**
         * @deprecated Please stop using the accessibilityRole prop and use the role prop instead.
         */
        LINK: 'link',

        /**
         * @deprecated Please stop using the accessibilityRole prop and use the role prop instead.
         */
        MENUITEM: 'menuitem',

        /**
         * @deprecated Please stop using the accessibilityRole prop and use the role prop instead.
         */
        TEXT: 'text',

        /**
         * @deprecated Please stop using the accessibilityRole prop and use the role prop instead.
         */
        RADIO: 'radio',

        /**
         * @deprecated Please stop using the accessibilityRole prop and use the role prop instead.
         */
        IMAGEBUTTON: 'imagebutton',

        /**
         * @deprecated Please stop using the accessibilityRole prop and use the role prop instead.
         */
        CHECKBOX: 'checkbox',

        /**
         * @deprecated Please stop using the accessibilityRole prop and use the role prop instead.
         */
        SWITCH: 'switch',

        /**
         * @deprecated Please stop using the accessibilityRole prop and use the role prop instead.
         */
        ADJUSTABLE: 'adjustable',

        /**
         * @deprecated Please stop using the accessibilityRole prop and use the role prop instead.
         */
        IMAGE: 'image',
    },
    /**
     * Acceptable values for the `role` attribute on react native components.
     *
     * **IMPORTANT:** Not for use with the `accessibilityRole` prop, as it accepts different values, and new components
     * should use the `role` prop instead.
     */
    ROLE: {
        /** Use for elements with important, time-sensitive information. */
        ALERT: 'alert',
        /** Use for elements that act as buttons. */
        BUTTON: 'button',
        /** Use for elements representing checkboxes. */
        CHECKBOX: 'checkbox',
        /** Use for elements that allow a choice from multiple options. */
        COMBOBOX: 'combobox',
        /** Use with scrollable lists to represent a grid layout. */
        GRID: 'grid',
        /** Use for section headers or titles. */
        HEADING: 'heading',
        /** Use for image elements. */
        IMG: 'img',
        /** Use for elements that navigate to other pages or content. */
        LINK: 'link',
        /** Use to identify a list of items. */
        LIST: 'list',
        /** Use for a list of choices or options. */
        MENU: 'menu',
        /** Use for a container of multiple menus. */
        MENUBAR: 'menubar',
        /** Use for items within a menu. */
        MENUITEM: 'menuitem',
        /** Use when no specific role is needed. */
        NONE: 'none',
        /** Use for elements that don't require a specific role. */
        PRESENTATION: 'presentation',
        /** Use for elements showing progress of a task. */
        PROGRESSBAR: 'progressbar',
        /** Use for radio buttons. */
        RADIO: 'radio',
        /** Use for groups of radio buttons. */
        RADIOGROUP: 'radiogroup',
        /** Use for scrollbar elements. */
        SCROLLBAR: 'scrollbar',
        /** Use for text fields that are used for searching. */
        SEARCHBOX: 'searchbox',
        /** Use for adjustable elements like sliders. */
        SLIDER: 'slider',
        /** Use for a button that opens a list of choices. */
        SPINBUTTON: 'spinbutton',
        /** Use for elements providing a summary of app conditions. */
        SUMMARY: 'summary',
        /** Use for on/off switch elements. */
        SWITCH: 'switch',
        /** Use for tab elements in a tab list. */
        TAB: 'tab',
        /** Use for a list of tabs. */
        TABLIST: 'tablist',
        /** Use for timer elements. */
        TIMER: 'timer',
        /** Use for toolbars containing action buttons or components. */
        TOOLBAR: 'toolbar',
    },
    TRANSLATION_KEYS: {
        ATTACHMENT: 'common.attachment',
    },
    TEACHERS_UNITE: {
        PROD_PUBLIC_ROOM_ID: '7470147100835202',
        PROD_POLICY_ID: 'B795B6319125BDF2',
        TEST_PUBLIC_ROOM_ID: '207591744844000',
        TEST_POLICY_ID: 'ABD1345ED7293535',
        POLICY_NAME: 'Expensify.org / Teachers Unite!',
        PUBLIC_ROOM_NAME: '#teachers-unite',
    },
    CUSTOM_STATUS_TYPES: {
        NEVER: 'never',
        THIRTY_MINUTES: 'thirtyMinutes',
        ONE_HOUR: 'oneHour',
        AFTER_TODAY: 'afterToday',
        AFTER_WEEK: 'afterWeek',
        CUSTOM: 'custom',
    },
    TWO_FACTOR_AUTH_STEPS: {
        CODES: 'CODES',
        VERIFY: 'VERIFY',
        SUCCESS: 'SUCCESS',
        ENABLED: 'ENABLED',
        DISABLED: 'DISABLED',
    },
    TAB: {
        NEW_CHAT_TAB_ID: 'NewChatTab',
        NEW_CHAT: 'chat',
        NEW_ROOM: 'room',
        RECEIPT_TAB_ID: 'ReceiptTab',
        IOU_REQUEST_TYPE: 'iouRequestType',
    },
    TAB_REQUEST: {
        MANUAL: 'manual',
        SCAN: 'scan',
        DISTANCE: 'distance',
    },
    STATUS_TEXT_MAX_LENGTH: 100,

    DROPDOWN_BUTTON_SIZE: {
        LARGE: 'large',
        MEDIUM: 'medium',
    },

    SF_COORDINATES: [-122.4194, 37.7749],

    NAVIGATION: {
        TYPE: {
            FORCED_UP: 'FORCED_UP',
            UP: 'UP',
        },
        ACTION_TYPE: {
            REPLACE: 'REPLACE',
            PUSH: 'PUSH',
            NAVIGATE: 'NAVIGATE',
        },
    },
    TIME_PERIOD: {
        AM: 'AM',
        PM: 'PM',
    },
    INDENTS: '    ',
    PARENT_CHILD_SEPARATOR: ': ',
    CATEGORY_LIST_THRESHOLD: 8,
    TAG_LIST_THRESHOLD: 8,
    TAX_RATES_LIST_THRESHOLD: 8,
    COLON: ':',
    MAPBOX: {
        PADDING: 50,
        DEFAULT_ZOOM: 10,
        SINGLE_MARKER_ZOOM: 15,
        DEFAULT_COORDINATE: [-122.4021, 37.7911],
        STYLE_URL: 'mapbox://styles/expensify/cllcoiqds00cs01r80kp34tmq',
    },
    ONYX_UPDATE_TYPES: {
        HTTPS: 'https',
        PUSHER: 'pusher',
        AIRSHIP: 'airship',
    },
    EVENTS: {
        SCROLLING: 'scrolling',
    },

    CHAT_HEADER_LOADER_HEIGHT: 36,

    HORIZONTAL_SPACER: {
        DEFAULT_BORDER_BOTTOM_WIDTH: 1,
        DEFAULT_MARGIN_VERTICAL: 8,
        HIDDEN_MARGIN_VERTICAL: 4,
        HIDDEN_BORDER_BOTTOM_WIDTH: 0,
    },

    LIST_COMPONENTS: {
        HEADER: 'header',
        FOOTER: 'footer',
    },

    MISSING_TRANSLATION: 'MISSING TRANSLATION',
    SEARCH_MAX_LENGTH: 500,

    /**
     * The count of characters we'll allow the user to type after reaching SEARCH_MAX_LENGTH in an input.
     */
    ADDITIONAL_ALLOWED_CHARACTERS: 20,

    VALIDATION_REIMBURSEMENT_INPUT_LIMIT: 20,

    REFERRAL_PROGRAM: {
        CONTENT_TYPES: {
            MONEY_REQUEST: 'request',
            START_CHAT: 'startChat',
            SEND_MONEY: 'sendMoney',
            REFER_FRIEND: 'referralFriend',
            SHARE_CODE: 'shareCode',
        },
        REVENUE: 250,
        LEARN_MORE_LINK: 'https://help.expensify.com/articles/new-expensify/expenses/Referral-Program',
        LINK: 'https://join.my.expensify.com',
    },

    /**
     * native IDs for close buttons in Overlay component
     */
    OVERLAY: {
        TOP_BUTTON_NATIVE_ID: 'overLayTopButton',
        BOTTOM_BUTTON_NATIVE_ID: 'overLayBottomButton',
    },

    BACK_BUTTON_NATIVE_ID: 'backButton',

    /**
     * The maximum count of items per page for OptionsSelector.
     * When paginate, it multiplies by page number.
     */
    MAX_OPTIONS_SELECTOR_PAGE_LENGTH: 500,

    /**
     * Bank account names
     */
    BANK_NAMES: {
        EXPENSIFY: 'expensify',
        AMERICAN_EXPRESS: 'americanexpress',
        BANK_OF_AMERICA: 'bank of america',
        BB_T: 'bbt',
        CAPITAL_ONE: 'capital one',
        CHASE: 'chase',
        CHARLES_SCHWAB: 'charles schwab',
        CITIBANK: 'citibank',
        CITIZENS_BANK: 'citizens bank',
        DISCOVER: 'discover',
        FIDELITY: 'fidelity',
        GENERIC_BANK: 'generic bank',
        HUNTINGTON_BANK: 'huntington bank',
        HUNTINGTON_NATIONAL: 'huntington national',
        NAVY_FEDERAL_CREDIT_UNION: 'navy federal credit union',
        PNC: 'pnc',
        REGIONS_BANK: 'regions bank',
        SUNTRUST: 'suntrust',
        TD_BANK: 'td bank',
        US_BANK: 'us bank',
        USAA: 'usaa',
    },

    /**
     * Constants for maxToRenderPerBatch parameter that is used for FlatList or SectionList. This controls the amount of items rendered per batch, which is the next chunk of items
     * rendered on every scroll.
     */
    MAX_TO_RENDER_PER_BATCH: {
        DEFAULT: 5,
        CAROUSEL: 3,
    },

    /**
     * Constants for types of violation.
     */
    VIOLATION_TYPES: {
        VIOLATION: 'violation',
        NOTICE: 'notice',
        WARNING: 'warning',
    },

    /**
     * Constants for types of violation names.
     * Defined here because they need to be referenced by the type system to generate the
     * ViolationNames type.
     */
    VIOLATIONS: {
        ALL_TAG_LEVELS_REQUIRED: 'allTagLevelsRequired',
        AUTO_REPORTED_REJECTED_EXPENSE: 'autoReportedRejectedExpense',
        BILLABLE_EXPENSE: 'billableExpense',
        CASH_EXPENSE_WITH_NO_RECEIPT: 'cashExpenseWithNoReceipt',
        CATEGORY_OUT_OF_POLICY: 'categoryOutOfPolicy',
        CONVERSION_SURCHARGE: 'conversionSurcharge',
        CUSTOM_UNIT_OUT_OF_POLICY: 'customUnitOutOfPolicy',
        DUPLICATED_TRANSACTION: 'duplicatedTransaction',
        FIELD_REQUIRED: 'fieldRequired',
        FUTURE_DATE: 'futureDate',
        INVOICE_MARKUP: 'invoiceMarkup',
        MAX_AGE: 'maxAge',
        MISSING_CATEGORY: 'missingCategory',
        MISSING_COMMENT: 'missingComment',
        MISSING_TAG: 'missingTag',
        MODIFIED_AMOUNT: 'modifiedAmount',
        MODIFIED_DATE: 'modifiedDate',
        NON_EXPENSIWORKS_EXPENSE: 'nonExpensiworksExpense',
        OVER_AUTO_APPROVAL_LIMIT: 'overAutoApprovalLimit',
        OVER_CATEGORY_LIMIT: 'overCategoryLimit',
        OVER_LIMIT: 'overLimit',
        OVER_LIMIT_ATTENDEE: 'overLimitAttendee',
        PER_DAY_LIMIT: 'perDayLimit',
        RECEIPT_NOT_SMART_SCANNED: 'receiptNotSmartScanned',
        RECEIPT_REQUIRED: 'receiptRequired',
        RTER: 'rter',
        SMARTSCAN_FAILED: 'smartscanFailed',
        SOME_TAG_LEVELS_REQUIRED: 'someTagLevelsRequired',
        TAG_OUT_OF_POLICY: 'tagOutOfPolicy',
        TAX_AMOUNT_CHANGED: 'taxAmountChanged',
        TAX_OUT_OF_POLICY: 'taxOutOfPolicy',
        TAX_RATE_CHANGED: 'taxRateChanged',
        TAX_REQUIRED: 'taxRequired',
    },

    /** Context menu types */
    CONTEXT_MENU_TYPES: {
        LINK: 'LINK',
        REPORT_ACTION: 'REPORT_ACTION',
        EMAIL: 'EMAIL',
        REPORT: 'REPORT',
    },

    THUMBNAIL_IMAGE: {
        SMALL_SCREEN: {
            SIZE: 250,
        },
        WIDE_SCREEN: {
            SIZE: 350,
        },
        NAN_ASPECT_RATIO: 1.5,
    },

    VIDEO_PLAYER: {
        POPOVER_Y_OFFSET: -30,
        PLAYBACK_SPEEDS: [0.25, 0.5, 1, 1.5, 2],
        HIDE_TIME_TEXT_WIDTH: 250,
        MIN_WIDTH: 170,
        MIN_HEIGHT: 120,
        CONTROLS_STATUS: {
            SHOW: 'show',
            HIDE: 'hide',
            VOLUME_ONLY: 'volumeOnly',
        },
        CONTROLS_POSITION: {
            NATIVE: 32,
            NORMAL: 8,
        },
        DEFAULT_VIDEO_DIMENSIONS: {width: 1900, height: 1400},
    },

    INTRO_CHOICES: {
        TRACK: 'newDotTrack',
        SUBMIT: 'newDotSubmit',
        MANAGE_TEAM: 'newDotManageTeam',
        CHAT_SPLIT: 'newDotSplitChat',
    },

    MANAGE_TEAMS_CHOICE: {
        MULTI_LEVEL: 'multiLevelApproval',
        CUSTOM_EXPENSE: 'customExpenseCoding',
        CARD_TRACKING: 'companyCardTracking',
        ACCOUNTING: 'accountingIntegrations',
        RULE: 'ruleEnforcement',
    },

    MINI_CONTEXT_MENU_MAX_ITEMS: 4,

    WORKSPACE_SWITCHER: {
        NAME: 'Expensify',
        SUBSCRIPT_ICON_SIZE: 8,
        MINIMUM_WORKSPACES_TO_SHOW_SEARCH: 8,
    },

    WELCOME_VIDEO_URL: `${CLOUDFRONT_URL}/videos/intro-1280.mp4`,

    ONBOARDING_CHOICES: {...onboardingChoices},

    ONBOARDING_CONCIERGE: {
        [onboardingChoices.TRACK]:
            "# Welcome to Expensify, let's start tracking your expenses!\n" +
            "Hi there, I'm Concierge. Chat with me here for anything you need.\n" +
            '\n' +
            "To track your expenses, create a workspace to keep everything in one place. Here's how:\n" +
            '1. From the home screen, click the green + button > New Workspace\n' +
            '2. Give your workspace a name (e.g. "My business expenses”).\n' +
            '\n' +
            'Then, add expenses to your workspace:\n' +
            '1. Find your workspace using the search field.\n' +
            '2. Click the gray + button next to the message field.\n' +
            '3. Click Request money, then add your expense type.\n' +
            '\n' +
            "We'll store all expenses in your new workspace for easy access. Let me know if you have any questions!",
        [onboardingChoices.EMPLOYER]:
            '# Welcome to Expensify, the fastest way to get paid back!\n' +
            "Hi there, I'm Concierge. Chat with me here for anything you need.\n" +
            '\n' +
            'To submit expenses for reimbursement:\n' +
            '1. From the home screen, click the green + button > Request money.\n' +
            "2. Enter an amount or scan a receipt, then input your boss's email.\n" +
            '\n' +
            "That'll send a request to get you paid back. Let me know if you have any questions!",
        [onboardingChoices.MANAGE_TEAM]:
            "# Welcome to Expensify, let's start managing your team's expenses!\n" +
            "Hi there, I'm Concierge. Chat with me here for anything you need.\n" +
            '\n' +
            "To manage your team's expenses, create a workspace to keep everything in one place. Here's how:\n" +
            '1. From the home screen, click the green + button > New Workspace\n' +
            '2. Give your workspace a name (e.g. “Sales team expenses”).\n' +
            '\n' +
            'Then, invite your team to your workspace via the Members pane and connect a business bank account to reimburse them. Let me know if you have any questions!',
        [onboardingChoices.PERSONAL_SPEND]:
            "# Welcome to Expensify, let's start tracking your expenses!\n" +
            "Hi there, I'm Concierge. Chat with me here for anything you need.\n" +
            '\n' +
            "To track your expenses, create a workspace to keep everything in one place. Here's how:\n" +
            '1. From the home screen, click the green + button > New Workspace\n' +
            '2. Give your workspace a name (e.g. "My expenses”).\n' +
            '\n' +
            'Then, add expenses to your workspace:\n' +
            '1. Find your workspace using the search field.\n' +
            '2. Click the gray + button next to the message field.\n' +
            '3. Click Request money, then add your expense type.\n' +
            '\n' +
            "We'll store all expenses in your new workspace for easy access. Let me know if you have any questions!",
        [onboardingChoices.CHAT_SPLIT]:
            '# Welcome to Expensify, where splitting the bill is an easy conversation!\n' +
            "Hi there, I'm Concierge. Chat with me here for anything you need.\n" +
            '\n' +
            'To split an expense:\n' +
            '1. From the home screen, click the green + button > Request money.\n' +
            '2. Enter an amount or scan a receipt, then choose who you want to split it with.\n' +
            '\n' +
            "We'll send a request to each person so they can pay you back. Let me know if you have any questions!",
        [onboardingChoices.LOOKING_AROUND]:
            '# Welcome to Expensify!\n' +
            "Hi there, I'm Concierge. Chat with me here for anything you need.\n" +
            '\n' +
            "Expensify is best known for expense and corporate card management, but we do a lot more than that. Let me know what you're interested in and I'll help get you started.",
    },

    REPORT_FIELD_TITLE_FIELD_ID: 'text_title',

    MOBILE_PAGINATION_SIZE: 15,
    WEB_PAGINATION_SIZE: 50,

    /** Dimensions for illustration shown in Confirmation Modal */
    CONFIRM_CONTENT_SVG_SIZE: {
        HEIGHT: 220,
        WIDTH: 130,
    },

    DEBUG_CONSOLE: {
        LEVELS: {
            INFO: 'INFO',
            ERROR: 'ERROR',
            RESULT: 'RESULT',
            DEBUG: 'DEBUG',
        },
    },
    REIMBURSEMENT_ACCOUNT_SUBSTEP_INDEX: {
        BANK_ACCOUNT: {
            ACCOUNT_NUMBERS: 0,
        },
        PERSONAL_INFO: {
            LEGAL_NAME: 0,
            DATE_OF_BIRTH: 1,
            SSN: 2,
            ADDRESS: 3,
        },
        BUSINESS_INFO: {
            BUSINESS_NAME: 0,
            TAX_ID_NUMBER: 1,
            COMPANY_WEBSITE: 2,
            PHONE_NUMBER: 3,
            COMPANY_ADDRESS: 4,
            COMPANY_TYPE: 5,
            INCORPORATION_DATE: 6,
            INCORPORATION_STATE: 7,
        },
        UBO: {
            LEGAL_NAME: 0,
            DATE_OF_BIRTH: 1,
            SSN: 2,
            ADDRESS: 3,
        },
    },
    CURRENCY_TO_DEFAULT_MILEAGE_RATE: JSON.parse(`{
        "AED": {
            "rate": 396,
            "unit": "km"
        },
        "AFN": {
            "rate": 8369,
            "unit": "km"
        },
        "ALL": {
            "rate": 11104,
            "unit": "km"
        },
        "AMD": {
            "rate": 56842,
            "unit": "km"
        },
        "ANG": {
            "rate": 193,
            "unit": "km"
        },
        "AOA": {
            "rate": 67518,
            "unit": "km"
        },
        "ARS": {
            "rate": 9873,
            "unit": "km"
        },
        "AUD": {
            "rate": 85,
            "unit": "km"
        },
        "AWG": {
            "rate": 195,
            "unit": "km"
        },
        "AZN": {
            "rate": 183,
            "unit": "km"
        },
        "BAM": {
            "rate": 177,
            "unit": "km"
        },
        "BBD": {
            "rate": 216,
            "unit": "km"
        },
        "BDT": {
            "rate": 9130,
            "unit": "km"
        },
        "BGN": {
            "rate": 177,
            "unit": "km"
        },
        "BHD": {
            "rate": 40,
            "unit": "km"
        },
        "BIF": {
            "rate": 210824,
            "unit": "km"
        },
        "BMD": {
            "rate": 108,
            "unit": "km"
        },
        "BND": {
            "rate": 145,
            "unit": "km"
        },
        "BOB": {
            "rate": 745,
            "unit": "km"
        },
        "BRL": {
            "rate": 594,
            "unit": "km"
        },
        "BSD": {
            "rate": 108,
            "unit": "km"
        },
        "BTN": {
            "rate": 7796,
            "unit": "km"
        },
        "BWP": {
            "rate": 1180,
            "unit": "km"
        },
        "BYN": {
            "rate": 280,
            "unit": "km"
        },
        "BYR": {
            "rate": 2159418,
            "unit": "km"
        },
        "BZD": {
            "rate": 217,
            "unit": "km"
        },
        "CAD": {
            "rate": 70,
            "unit": "km"
        },
        "CDF": {
            "rate": 213674,
            "unit": "km"
        },
        "CHF": {
            "rate": 100,
            "unit": "km"
        },
        "CLP": {
            "rate": 77249,
            "unit": "km"
        },
        "CNY": {
            "rate": 702,
            "unit": "km"
        },
        "COP": {
            "rate": 383668,
            "unit": "km"
        },
        "CRC": {
            "rate": 65899,
            "unit": "km"
        },
        "CUC": {
            "rate": 108,
            "unit": "km"
        },
        "CUP": {
            "rate": 2776,
            "unit": "km"
        },
        "CVE": {
            "rate": 6112,
            "unit": "km"
        },
        "CZK": {
            "rate": 2356,
            "unit": "km"
        },
        "DJF": {
            "rate": 19151,
            "unit": "km"
        },
        "DKK": {
            "rate": 673,
            "unit": "km"
        },
        "DOP": {
            "rate": 6144,
            "unit": "km"
        },
        "DZD": {
            "rate": 14375,
            "unit": "km"
        },
        "EEK": {
            "rate": 1576,
            "unit": "km"
        },
        "EGP": {
            "rate": 1696,
            "unit": "km"
        },
        "ERN": {
            "rate": 1617,
            "unit": "km"
        },
        "ETB": {
            "rate": 4382,
            "unit": "km"
        },
        "EUR": {
            "rate": 3,
            "unit": "km"
        },
        "FJD": {
            "rate": 220,
            "unit": "km"
        },
        "FKP": {
            "rate": 77,
            "unit": "km"
        },
        "GBP": {
            "rate": 45,
            "unit": "mi"
        },
        "GEL": {
            "rate": 359,
            "unit": "km"
        },
        "GHS": {
            "rate": 620,
            "unit": "km"
        },
        "GIP": {
            "rate": 77,
            "unit": "km"
        },
        "GMD": {
            "rate": 5526,
            "unit": "km"
        },
        "GNF": {
            "rate": 1081319,
            "unit": "km"
        },
        "GTQ": {
            "rate": 832,
            "unit": "km"
        },
        "GYD": {
            "rate": 22537,
            "unit": "km"
        },
        "HKD": {
            "rate": 837,
            "unit": "km"
        },
        "HNL": {
            "rate": 2606,
            "unit": "km"
        },
        "HRK": {
            "rate": 684,
            "unit": "km"
        },
        "HTG": {
            "rate": 8563,
            "unit": "km"
        },
        "HUF": {
            "rate": 33091,
            "unit": "km"
        },
        "IDR": {
            "rate": 1555279,
            "unit": "km"
        },
        "ILS": {
            "rate": 356,
            "unit": "km"
        },
        "INR": {
            "rate": 7805,
            "unit": "km"
        },
        "IQD": {
            "rate": 157394,
            "unit": "km"
        },
        "IRR": {
            "rate": 4539961,
            "unit": "km"
        },
        "ISK": {
            "rate": 13518,
            "unit": "km"
        },
        "JMD": {
            "rate": 15794,
            "unit": "km"
        },
        "JOD": {
            "rate": 77,
            "unit": "km"
        },
        "JPY": {
            "rate": 11748,
            "unit": "km"
        },
        "KES": {
            "rate": 11845,
            "unit": "km"
        },
        "KGS": {
            "rate": 9144,
            "unit": "km"
        },
        "KHR": {
            "rate": 437658,
            "unit": "km"
        },
        "KMF": {
            "rate": 44418,
            "unit": "km"
        },
        "KPW": {
            "rate": 97043,
            "unit": "km"
        },
        "KRW": {
            "rate": 121345,
            "unit": "km"
        },
        "KWD": {
            "rate": 32,
            "unit": "km"
        },
        "KYD": {
            "rate": 90,
            "unit": "km"
        },
        "KZT": {
            "rate": 45396,
            "unit": "km"
        },
        "LAK": {
            "rate": 1010829,
            "unit": "km"
        },
        "LBP": {
            "rate": 164153,
            "unit": "km"
        },
        "LKR": {
            "rate": 21377,
            "unit": "km"
        },
        "LRD": {
            "rate": 18709,
            "unit": "km"
        },
        "LSL": {
            "rate": 1587,
            "unit": "km"
        },
        "LTL": {
            "rate": 348,
            "unit": "km"
        },
        "LVL": {
            "rate": 71,
            "unit": "km"
        },
        "LYD": {
            "rate": 486,
            "unit": "km"
        },
        "MAD": {
            "rate": 967,
            "unit": "km"
        },
        "MDL": {
            "rate": 1910,
            "unit": "km"
        },
        "MGA": {
            "rate": 406520,
            "unit": "km"
        },
        "MKD": {
            "rate": 5570,
            "unit": "km"
        },
        "MMK": {
            "rate": 152083,
            "unit": "km"
        },
        "MNT": {
            "rate": 306788,
            "unit": "km"
        },
        "MOP": {
            "rate": 863,
            "unit": "km"
        },
        "MRO": {
            "rate": 38463,
            "unit": "km"
        },
        "MRU": {
            "rate": 3862,
            "unit": "km"
        },
        "MUR": {
            "rate": 4340,
            "unit": "km"
        },
        "MVR": {
            "rate": 1667,
            "unit": "km"
        },
        "MWK": {
            "rate": 84643,
            "unit": "km"
        },
        "MXN": {
            "rate": 2219,
            "unit": "km"
        },
        "MYR": {
            "rate": 444,
            "unit": "km"
        },
        "MZN": {
            "rate": 7772,
            "unit": "km"
        },
        "NAD": {
            "rate": 1587,
            "unit": "km"
        },
        "NGN": {
            "rate": 42688,
            "unit": "km"
        },
        "NIO": {
            "rate": 3772,
            "unit": "km"
        },
        "NOK": {
            "rate": 917,
            "unit": "km"
        },
        "NPR": {
            "rate": 12474,
            "unit": "km"
        },
        "NZD": {
            "rate": 151,
            "unit": "km"
        },
        "OMR": {
            "rate": 42,
            "unit": "km"
        },
        "PAB": {
            "rate": 108,
            "unit": "km"
        },
        "PEN": {
            "rate": 401,
            "unit": "km"
        },
        "PGK": {
            "rate": 380,
            "unit": "km"
        },
        "PHP": {
            "rate": 5234,
            "unit": "km"
        },
        "PKR": {
            "rate": 16785,
            "unit": "km"
        },
        "PLN": {
            "rate": 415,
            "unit": "km"
        },
        "PYG": {
            "rate": 704732,
            "unit": "km"
        },
        "QAR": {
            "rate": 393,
            "unit": "km"
        },
        "RON": {
            "rate": 443,
            "unit": "km"
        },
        "RSD": {
            "rate": 10630,
            "unit": "km"
        },
        "RUB": {
            "rate": 8074,
            "unit": "km"
        },
        "RWF": {
            "rate": 107182,
            "unit": "km"
        },
        "SAR": {
            "rate": 404,
            "unit": "km"
        },
        "SBD": {
            "rate": 859,
            "unit": "km"
        },
        "SCR": {
            "rate": 2287,
            "unit": "km"
        },
        "SDG": {
            "rate": 41029,
            "unit": "km"
        },
        "SEK": {
            "rate": 917,
            "unit": "km"
        },
        "SGD": {
            "rate": 145,
            "unit": "km"
        },
        "SHP": {
            "rate": 77,
            "unit": "km"
        },
        "SLL": {
            "rate": 1102723,
            "unit": "km"
        },
        "SOS": {
            "rate": 62604,
            "unit": "km"
        },
        "SRD": {
            "rate": 1526,
            "unit": "km"
        },
        "STD": {
            "rate": 2223309,
            "unit": "km"
        },
        "STN": {
            "rate": 2232,
            "unit": "km"
        },
        "SVC": {
            "rate": 943,
            "unit": "km"
        },
        "SYP": {
            "rate": 82077,
            "unit": "km"
        },
        "SZL": {
            "rate": 1585,
            "unit": "km"
        },
        "THB": {
            "rate": 3328,
            "unit": "km"
        },
        "TJS": {
            "rate": 1230,
            "unit": "km"
        },
        "TMT": {
            "rate": 378,
            "unit": "km"
        },
        "TND": {
            "rate": 295,
            "unit": "km"
        },
        "TOP": {
            "rate": 245,
            "unit": "km"
        },
        "TRY": {
            "rate": 845,
            "unit": "km"
        },
        "TTD": {
            "rate": 732,
            "unit": "km"
        },
        "TWD": {
            "rate": 3055,
            "unit": "km"
        },
        "TZS": {
            "rate": 250116,
            "unit": "km"
        },
        "UAH": {
            "rate": 2985,
            "unit": "km"
        },
        "UGX": {
            "rate": 395255,
            "unit": "km"
        },
        "USD": {
            "rate": 67,
            "unit": "mi"
        },
        "UYU": {
            "rate": 4777,
            "unit": "km"
        },
        "UZS": {
            "rate": 1131331,
            "unit": "km"
        },
        "VEB": {
            "rate": 679346,
            "unit": "km"
        },
        "VEF": {
            "rate": 26793449,
            "unit": "km"
        },
        "VES": {
            "rate": 194381905,
            "unit": "km"
        },
        "VND": {
            "rate": 2487242,
            "unit": "km"
        },
        "VUV": {
            "rate": 11748,
            "unit": "km"
        },
        "WST": {
            "rate": 272,
            "unit": "km"
        },
        "XAF": {
            "rate": 59224,
            "unit": "km"
        },
        "XCD": {
            "rate": 291,
            "unit": "km"
        },
        "XOF": {
            "rate": 59224,
            "unit": "km"
        },
        "XPF": {
            "rate": 10783,
            "unit": "km"
        },
        "YER": {
            "rate": 27037,
            "unit": "km"
        },
        "ZAR": {
            "rate": 1588,
            "unit": "km"
        },
        "ZMK": {
            "rate": 566489,
            "unit": "km"
        },
        "ZMW": {
            "rate": 2377,
            "unit": "km"
        }
    }`) as CurrencyDefaultMileageRate,

    EXIT_SURVEY: {
        REASONS: {
            FEATURE_NOT_AVAILABLE: 'featureNotAvailable',
            DONT_UNDERSTAND: 'dontUnderstand',
            PREFER_CLASSIC: 'preferClassic',
        },
    },

    SESSION_STORAGE_KEYS: {
        INITIAL_URL: 'INITIAL_URL',
    },
    DEFAULT_TAX: {
        defaultExternalID: 'id_TAX_EXEMPT',
        defaultValue: '0%',
        foreignTaxDefault: 'id_TAX_EXEMPT',
        name: 'Tax',
        taxes: {
            id_TAX_EXEMPT: {
                name: 'Tax exempt',
                value: '0%',
            },
            id_TAX_RATE_1: {
                name: 'Tax Rate 1',
                value: '5%',
            },
        },
    },

    MAX_TAX_RATE_INTEGER_PLACES: 4,
    MAX_TAX_RATE_DECIMAL_PLACES: 4,
} as const;

type Country = keyof typeof CONST.ALL_COUNTRIES;

export type {Country};

export default CONST;<|MERGE_RESOLUTION|>--- conflicted
+++ resolved
@@ -1200,12 +1200,12 @@
         EXPENSIFY_EMAIL_DOMAIN: '@expensify.com',
     },
 
-<<<<<<< HEAD
     QBO_ONLINE_ACCOUNT_SELECTOR_OPTIONS: {
         CROISSANT_CO_PAYROLL_ACCOUNT: 'Croissant Co Payroll Account',
         CROISSANT_CO_MONEY_IN_CLEARING: 'Croissant Co Money in Clearing',
         CROISSANT_CO_DEBTS_AND_LOANS: 'Croissant Co Debts and Loans',
-=======
+    },
+
     INTEGRATION_ENTITY_MAP_TYPES: {
         DEFAULT: 'DEFAULT',
         NONE: 'NONE',
@@ -1222,7 +1222,6 @@
         SYNC_CUSTOMERS: 'syncCustomers',
         SYNC_LOCATIONS: 'syncLocations',
         SYNC_TAXES: 'syncTaxes',
->>>>>>> 61d6dcb0
     },
 
     ACCOUNT_ID: {
