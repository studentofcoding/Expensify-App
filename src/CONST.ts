/* eslint-disable @typescript-eslint/naming-convention */
import {add as dateAdd} from 'date-fns';
import {sub as dateSubtract} from 'date-fns/sub';
import Config from 'react-native-config';
import * as KeyCommand from 'react-native-key-command';
import type {ValueOf} from 'type-fest';
import type ResponsiveLayoutResult from './hooks/useResponsiveLayout/types';
import type {Video} from './libs/actions/Report';
import type {MileageRate} from './libs/DistanceRequestUtils';
import BankAccount from './libs/models/BankAccount';
import {addTrailingForwardSlash} from './libs/Url';
import SCREENS from './SCREENS';
import type PlaidBankAccount from './types/onyx/PlaidBankAccount';

// Creating a default array and object this way because objects ({}) and arrays ([]) are not stable types.
// Freezing the array ensures that it cannot be unintentionally modified.
const EMPTY_ARRAY = Object.freeze([]);
const EMPTY_OBJECT = Object.freeze({});

const DEFAULT_NUMBER_ID = 0;
const CLOUDFRONT_DOMAIN = 'cloudfront.net';
const CLOUDFRONT_URL = `https://d2k5nsl2zxldvw.${CLOUDFRONT_DOMAIN}`;
const ACTIVE_EXPENSIFY_URL = addTrailingForwardSlash(Config?.NEW_EXPENSIFY_URL ?? 'https://new.expensify.com');
const USE_EXPENSIFY_URL = 'https://use.expensify.com';
const EXPENSIFY_URL = 'https://www.expensify.com';
const PLATFORM_OS_MACOS = 'Mac OS';
const PLATFORM_IOS = 'iOS';
const ANDROID_PACKAGE_NAME = 'org.me.mobiexpensifyg';
const CURRENT_YEAR = new Date().getFullYear();
const PULL_REQUEST_NUMBER = Config?.PULL_REQUEST_NUMBER ?? '';
const MAX_DATE = dateAdd(new Date(), {years: 1});
const MIN_DATE = dateSubtract(new Date(), {years: 20});
const EXPENSIFY_POLICY_DOMAIN = 'expensify-policy';
const EXPENSIFY_POLICY_DOMAIN_EXTENSION = '.exfy';

const keyModifierControl = KeyCommand?.constants?.keyModifierControl ?? 'keyModifierControl';
const keyModifierCommand = KeyCommand?.constants?.keyModifierCommand ?? 'keyModifierCommand';
const keyModifierShiftControl = KeyCommand?.constants?.keyModifierShiftControl ?? 'keyModifierShiftControl';
const keyModifierShiftCommand = KeyCommand?.constants?.keyModifierShiftCommand ?? 'keyModifierShiftCommand';
const keyInputEscape = KeyCommand?.constants?.keyInputEscape ?? 'keyInputEscape';
const keyInputEnter = KeyCommand?.constants?.keyInputEnter ?? 'keyInputEnter';
const keyInputUpArrow = KeyCommand?.constants?.keyInputUpArrow ?? 'keyInputUpArrow';
const keyInputDownArrow = KeyCommand?.constants?.keyInputDownArrow ?? 'keyInputDownArrow';
const keyInputLeftArrow = KeyCommand?.constants?.keyInputLeftArrow ?? 'keyInputLeftArrow';
const keyInputRightArrow = KeyCommand?.constants?.keyInputRightArrow ?? 'keyInputRightArrow';
const keyInputSpace = ' ';

// describes if a shortcut key can cause navigation
const KEYBOARD_SHORTCUT_NAVIGATION_TYPE = 'NAVIGATION_SHORTCUT';

const chatTypes = {
    POLICY_ANNOUNCE: 'policyAnnounce',
    POLICY_ADMINS: 'policyAdmins',
    TRIP_ROOM: 'tripRoom',
    GROUP: 'group',
    DOMAIN_ALL: 'domainAll',
    POLICY_ROOM: 'policyRoom',
    POLICY_EXPENSE_CHAT: 'policyExpenseChat',
    SELF_DM: 'selfDM',
    INVOICE: 'invoice',
    SYSTEM: 'system',
} as const;

const ONBOARDING_ACCOUNTING_MAPPING = {
    quickbooksOnline: 'QuickBooks Online',
    xero: 'Xero',
    netsuite: 'NetSuite',
    intacct: 'Sage Intacct',
    quickbooksDesktop: 'QuickBooks Desktop',
};

const connectionsVideoPaths = {
    [ONBOARDING_ACCOUNTING_MAPPING.quickbooksOnline]: 'videos/walkthrough-connect_to_qbo-v2.mp4',
    [ONBOARDING_ACCOUNTING_MAPPING.xero]: 'videos/walkthrough-connect_to_xero-v2.mp4',
    [ONBOARDING_ACCOUNTING_MAPPING.netsuite]: 'videos/walkthrough-connect_to_netsuite-v2.mp4',
};

// Explicit type annotation is required
const cardActiveStates: number[] = [2, 3, 4, 7];

// Hide not issued or not activated cards (states 2, 4) from card filter options in search, as no transactions can be made on cards in these states
const cardHiddenFromSearchStates: number[] = [2, 4];

const selectableOnboardingChoices = {
    PERSONAL_SPEND: 'newDotPersonalSpend',
    MANAGE_TEAM: 'newDotManageTeam',
    EMPLOYER: 'newDotEmployer',
    CHAT_SPLIT: 'newDotSplitChat',
    LOOKING_AROUND: 'newDotLookingAround',
} as const;

const backendOnboardingChoices = {
    ADMIN: 'newDotAdmin',
    SUBMIT: 'newDotSubmit',
    TRACK_WORKSPACE: 'newDotTrackWorkspace',
} as const;

const onboardingChoices = {
    ...selectableOnboardingChoices,
    ...backendOnboardingChoices,
} as const;

const createExpenseOnboardingChoices = {
    PERSONAL_SPEND: selectableOnboardingChoices.PERSONAL_SPEND,
    EMPLOYER: selectableOnboardingChoices.EMPLOYER,
    SUBMIT: backendOnboardingChoices.SUBMIT,
} as const;

const signupQualifiers = {
    INDIVIDUAL: 'individual',
    VSB: 'vsb',
    SMB: 'smb',
} as const;

const selfGuidedTourTask: OnboardingTask = {
    type: 'viewTour',
    autoCompleted: false,
    mediaAttributes: {},
    title: ({navatticURL}) => `Take a [2-minute tour](${navatticURL})`,
    description: ({navatticURL}) => `[Take a self-guided product tour](${navatticURL}) and learn about everything Expensify has to offer.`,
};

const createWorkspaceTask: OnboardingTask = {
    type: 'createWorkspace',
    autoCompleted: true,
    mediaAttributes: {},
    title: ({workspaceSettingsLink}) => `Create a [workspace](${workspaceSettingsLink})`,
    description: ({workspaceSettingsLink}) =>
        '*Create a workspace* to track expenses, scan receipts, chat, and more.\n' +
        '\n' +
        'Here’s how to create a workspace:\n' +
        '\n' +
        '1. Click *Settings*.\n' +
        '2. Click *Workspaces* > *New workspace*.\n' +
        '\n' +
        `*Your new workspace is ready!* [Check it out](${workspaceSettingsLink}).`,
};

const setupCategoriesTask: OnboardingTask = {
    type: 'setupCategories',
    autoCompleted: false,
    mediaAttributes: {
        [`${CLOUDFRONT_URL}/videos/walkthrough-categories-v2.mp4`]: `data-expensify-thumbnail-url="${CLOUDFRONT_URL}/images/walkthrough-categories.png" data-expensify-width="1920" data-expensify-height="1080"`,
    },
    title: ({workspaceCategoriesLink}) => `Set up [categories](${workspaceCategoriesLink})`,
    description: ({workspaceCategoriesLink}) =>
        '*Set up categories* so your team can code expenses for easy reporting.\n' +
        '\n' +
        'Here’s how to set up categories:\n' +
        '\n' +
        '1. Click *Settings*.\n' +
        '2. Go to *Workspaces*.\n' +
        '3. Select your workspace.\n' +
        '4. Click *Categories*.\n' +
        "5. Disable any categories you don't need.\n" +
        '6. Add your own categories in the top right.\n' +
        '\n' +
        `[Take me to workspace category settings](${workspaceCategoriesLink}).\n` +
        '\n' +
        `![Set up categories](${CLOUDFRONT_URL}/videos/walkthrough-categories-v2.mp4)`,
};

const onboardingEmployerOrSubmitMessage: OnboardingMessage = {
    message: 'Getting paid back is as easy as sending a message. Let’s go over the basics.',
    tasks: [
        selfGuidedTourTask,
        {
            type: 'submitExpense',
            autoCompleted: false,
            mediaAttributes: {},
            title: 'Submit an expense',
            description:
                '*Submit an expense* by entering an amount or scanning a receipt.\n' +
                '\n' +
                'Here’s how to submit an expense:\n' +
                '\n' +
                '1. Click the green *+* button.\n' +
                '2. Choose *Create expense*.\n' +
                '3. Enter an amount or scan a receipt.\n' +
                '4. Add your reimburser to the request.\n' +
                '\n' +
                'Then, send your request and wait for that sweet “Cha-ching!” when it’s complete.',
        },
    ],
};

const combinedTrackSubmitOnboardingEmployerOrSubmitMessage: OnboardingMessage = {
    ...onboardingEmployerOrSubmitMessage,
    tasks: [
        selfGuidedTourTask,
        {
            type: 'submitExpense',
            autoCompleted: false,
            mediaAttributes: {},
            title: 'Submit an expense',
            description:
                '*Submit an expense* by entering an amount or scanning a receipt.\n' +
                '\n' +
                'Here’s how to submit an expense:\n' +
                '\n' +
                '1. Click the green *+* button.\n' +
                '2. Choose *Create expense*.\n' +
                '3. Enter an amount or scan a receipt.\n' +
                '4. Add your reimburser to the request.\n' +
                '5. Click *Submit*.\n' +
                '\n' +
                'And you’re done! Now wait for that sweet “Cha-ching!” when it’s complete.',
        },
    ],
};

const onboardingPersonalSpendMessage: OnboardingMessage = {
    message: 'Here’s how to track your spend in a few clicks.',
    tasks: [
        selfGuidedTourTask,
        {
            type: 'trackExpense',
            autoCompleted: false,
            mediaAttributes: {},
            title: 'Track an expense',
            description:
                '*Track an expense* in any currency, whether you have a receipt or not.\n' +
                '\n' +
                'Here’s how to track an expense:\n' +
                '\n' +
                '1. Click the green *+* button.\n' +
                '2. Choose *Create expense*.\n' +
                '3. Enter an amount or scan a receipt.\n' +
                '4. Choose your *personal* space.\n' +
                '5. Click *Create*.\n' +
                '\n' +
                'And you’re done! Yep, it’s that easy.',
        },
    ],
};
const combinedTrackSubmitOnboardingPersonalSpendMessage: OnboardingMessage = {
    ...onboardingPersonalSpendMessage,
    tasks: [
        selfGuidedTourTask,
        {
            type: 'trackExpense',
            autoCompleted: false,
            mediaAttributes: {},
            title: 'Track an expense',
            description:
                '*Track an expense* in any currency, whether you have a receipt or not.\n' +
                '\n' +
                'Here’s how to track an expense:\n' +
                '\n' +
                '1. Click the green *+* button.\n' +
                '2. Choose *Create expense*.\n' +
                '3. Enter an amount or scan a receipt.\n' +
                '4. Choose your *personal* space.\n' +
                '5. Click *Create*.\n' +
                '\n' +
                'And you’re done! Yep, it’s that easy.',
        },
    ],
};

type OnboardingPurpose = ValueOf<typeof onboardingChoices>;

type OnboardingCompanySize = ValueOf<typeof onboardingCompanySize>;

type OnboardingAccounting = ValueOf<typeof CONST.POLICY.CONNECTIONS.NAME> | null;

const onboardingInviteTypes = {
    IOU: 'iou',
    INVOICE: 'invoice',
    CHAT: 'chat',
} as const;

const onboardingCompanySize = {
    MICRO: '1-10',
    SMALL: '11-50',
    MEDIUM_SMALL: '51-100',
    MEDIUM: '101-1000',
    LARGE: '1001+',
} as const;

type OnboardingInvite = ValueOf<typeof onboardingInviteTypes>;

type OnboardingTaskLinks = Partial<{
    integrationName: string;
    workspaceSettingsLink: string;
    workspaceCategoriesLink: string;
    workspaceMoreFeaturesLink: string;
    workspaceMembersLink: string;
    workspaceAccountingLink: string;
    navatticURL: string;
}>;

type OnboardingTask = {
    type: string;
    autoCompleted: boolean;
    mediaAttributes: Record<string, string>;
    title: string | ((params: OnboardingTaskLinks) => string);
    description: string | ((params: OnboardingTaskLinks) => string);
};

type OnboardingMessage = {
    /** Text message that will be displayed first */
    message: string;

    /** Video object to be displayed after initial description message */
    video?: Video;

    /** List of tasks connected with the message, they will have a checkbox and a separate report for more information */
    tasks: OnboardingTask[];

    /** Type of task described in a string format */
    type?: string;
};

const EMAIL_WITH_OPTIONAL_DOMAIN =
    /(?=((?=[\w'#%+-]+(?:\.[\w'#%+-]+)*@?)[\w.'#%+-]{1,64}(?:@(?:(?=[a-z\d]+(?:-+[a-z\d]+)*\.)(?:[a-z\d-]{1,63}\.)+[a-z]{2,63}))?(?= |_|\b))(?<end>.*))\S{3,254}(?=\k<end>$)/;

const EMAIL = {
    ACCOUNTING: 'accounting@expensify.com',
    ACCOUNTS_PAYABLE: 'accountspayable@expensify.com',
    ADMIN: 'admin@expensify.com',
    BILLS: 'bills@expensify.com',
    CHRONOS: 'chronos@expensify.com',
    CONCIERGE: 'concierge@expensify.com',
    CONTRIBUTORS: 'contributors@expensify.com',
    FIRST_RESPONDER: 'firstresponders@expensify.com',
    GUIDES_DOMAIN: 'team.expensify.com',
    QA_DOMAIN: 'applause.expensifail.com',
    HELP: 'help@expensify.com',
    INTEGRATION_TESTING_CREDS: 'integrationtestingcreds@expensify.com',
    NOTIFICATIONS: 'notifications@expensify.com',
    PAYROLL: 'payroll@expensify.com',
    QA: 'qa@expensify.com',
    QA_TRAVIS: 'qa+travisreceipts@expensify.com',
    RECEIPTS: 'receipts@expensify.com',
    STUDENT_AMBASSADOR: 'studentambassadors@expensify.com',
    SVFG: 'svfg@expensify.com',
    EXPENSIFY_EMAIL_DOMAIN: '@expensify.com',
    EXPENSIFY_TEAM_EMAIL_DOMAIN: '@team.expensify.com',
    TEAM: 'team@expensify.com',
    MANAGER_MCTEST: 'manager_mctest@expensify.com',
};

const CONST = {
    HEIC_SIGNATURES: [
        '6674797068656963', // 'ftypheic' - Indicates standard HEIC file
        '6674797068656978', // 'ftypheix' - Indicates a variation of HEIC
        '6674797068657631', // 'ftyphevc' - Typically for HEVC encoded media (common in HEIF)
        '667479706d696631', // 'ftypmif1' - Multi-Image Format part of HEIF, broader usage
    ],
    RECENT_WAYPOINTS_NUMBER: 20,
    DEFAULT_DB_NAME: 'OnyxDB',
    DEFAULT_TABLE_NAME: 'keyvaluepairs',
    DEFAULT_ONYX_DUMP_FILE_NAME: 'onyx-state.txt',
    DEFAULT_POLICY_ROOM_CHAT_TYPES: [chatTypes.POLICY_ADMINS, chatTypes.POLICY_ANNOUNCE, chatTypes.DOMAIN_ALL],
    DEFAULT_IMAGE_FILE_NAME: 'image',
    DISABLED_MAX_EXPENSE_VALUE: 10000000000,
    POLICY_BILLABLE_MODES: {
        BILLABLE: 'billable',
        NON_BILLABLE: 'nonBillable',
    },
    TASK_TITLE_DISABLED_RULES: ['image'],
    // Note: Group and Self-DM excluded as these are not tied to a Workspace
    WORKSPACE_ROOM_TYPES: [chatTypes.POLICY_ADMINS, chatTypes.POLICY_ANNOUNCE, chatTypes.DOMAIN_ALL, chatTypes.POLICY_ROOM, chatTypes.POLICY_EXPENSE_CHAT, chatTypes.INVOICE],
    ANDROID_PACKAGE_NAME,
    WORKSPACE_ENABLE_FEATURE_REDIRECT_DELAY: 100,
    ANIMATED_HIGHLIGHT_ENTRY_DELAY: 50,
    ANIMATED_HIGHLIGHT_ENTRY_DURATION: 300,
    ANIMATED_HIGHLIGHT_START_DELAY: 10,
    ANIMATED_HIGHLIGHT_START_DURATION: 300,
    ANIMATED_HIGHLIGHT_END_DELAY: 800,
    ANIMATED_HIGHLIGHT_END_DURATION: 2000,
    ANIMATED_TRANSITION: 300,
    ANIMATED_TRANSITION_FROM_VALUE: 100,
    ANIMATED_PROGRESS_BAR_DELAY: 300,
    ANIMATED_PROGRESS_BAR_OPACITY_DURATION: 300,
    ANIMATED_PROGRESS_BAR_DURATION: 750,
    ANIMATION_IN_TIMING: 100,
    COMPOSER_FOCUS_DELAY: 150,
    ANIMATION_DIRECTION: {
        IN: 'in',
        OUT: 'out',
    },
    POPOVER_ACCOUNT_SWITCHER_POSITION: {
        horizontal: 12,
        vertical: 80,
    },
    // Multiplier for gyroscope animation in order to make it a bit more subtle
    ANIMATION_GYROSCOPE_VALUE: 0.4,
    ANIMATION_PAID_DURATION: 200,
    ANIMATION_PAID_CHECKMARK_DELAY: 300,
    ANIMATION_THUMBSUP_DURATION: 250,
    ANIMATION_THUMBSUP_DELAY: 200,
    ANIMATION_PAID_BUTTON_HIDE_DELAY: 300,
    BACKGROUND_IMAGE_TRANSITION_DURATION: 1000,
    SCREEN_TRANSITION_END_TIMEOUT: 1000,
    ARROW_HIDE_DELAY: 3000,
    MAX_IMAGE_CANVAS_AREA: 16777216,
    CHUNK_LOAD_ERROR: 'ChunkLoadError',

    API_ATTACHMENT_VALIDATIONS: {
        // 24 megabytes in bytes, this is limit set on servers, do not update without wider internal discussion
        MAX_SIZE: 25165824,

        // 10 megabytes in bytes, this is limit set on servers for receipt images, do not update without wider internal discussion
        RECEIPT_MAX_SIZE: 10485760,

        // An arbitrary size, but the same minimum as in the PHP layer
        MIN_SIZE: 240,

        // Allowed extensions for receipts
        ALLOWED_RECEIPT_EXTENSIONS: ['jpg', 'jpeg', 'gif', 'png', 'pdf', 'htm', 'html', 'text', 'rtf', 'doc', 'tif', 'tiff', 'msword', 'zip', 'xml', 'message'],
    },

    // Allowed extensions for spreadsheets import
    ALLOWED_SPREADSHEET_EXTENSIONS: ['xls', 'xlsx', 'csv', 'txt'],

    // This is limit set on servers, do not update without wider internal discussion
    API_TRANSACTION_CATEGORY_MAX_LENGTH: 255,

    API_TRANSACTION_TAG_MAX_LENGTH: 255,

    AUTO_AUTH_STATE: {
        NOT_STARTED: 'not-started',
        SIGNING_IN: 'signing-in',
        JUST_SIGNED_IN: 'just-signed-in',
        FAILED: 'failed',
    },

    AUTH_TOKEN_TYPES: {
        ANONYMOUS: 'anonymousAccount',
        SUPPORT: 'support',
    },

    AVATAR_MAX_ATTACHMENT_SIZE: 6291456,

    AVATAR_ALLOWED_EXTENSIONS: ['jpg', 'jpeg', 'png', 'gif', 'bmp', 'svg'],

    // Minimum width and height size in px for a selected image
    AVATAR_MIN_WIDTH_PX: 80,
    AVATAR_MIN_HEIGHT_PX: 80,

    // Maximum width and height size in px for a selected image
    AVATAR_MAX_WIDTH_PX: 4096,
    AVATAR_MAX_HEIGHT_PX: 4096,

    LOGO_MAX_SCALE: 1.5,

    MAX_IMAGE_DIMENSION: 2400,

    BREADCRUMB_TYPE: {
        ROOT: 'root',
        STRONG: 'strong',
        NORMAL: 'normal',
    },

    DEFAULT_GROUP_AVATAR_COUNT: 18,
    DEFAULT_AVATAR_COUNT: 24,
    OLD_DEFAULT_AVATAR_COUNT: 8,

    DISPLAY_NAME: {
        MAX_LENGTH: 50,
        RESERVED_NAMES: ['Expensify', 'Concierge'],
        EXPENSIFY_CONCIERGE: 'Expensify Concierge',
    },

    GPS: {
        // It's OK to get a cached location that is up to an hour old because the only accuracy needed is the country the user is in
        MAX_AGE: 3600000,

        // 15 seconds, don't wait too long because the server can always fall back to using the IP address
        TIMEOUT: 15000,
    },

    LEGAL_NAME: {
        MAX_LENGTH: 40,
    },

    REPORT_DESCRIPTION: {
        MAX_LENGTH: 1000,
    },

    PULL_REQUEST_NUMBER,

    // Regex to get link in href prop inside of <a/> component
    REGEX_LINK_IN_ANCHOR: /<a\s+(?:[^>]*?\s+)?href="([^"]*)"/gi,

    // Regex to read violation value from string given by backend
    VIOLATION_LIMIT_REGEX: /[^0-9]+/g,

    // Validates phone numbers with digits, '+', '-', '()', '.', and spaces
    ACCEPTED_PHONE_CHARACTER_REGEX: /^[0-9+\-().\s]+$/,

    // Prevents consecutive special characters or spaces like '--', '..', '((', '))', or '  '.
    REPEATED_SPECIAL_CHAR_PATTERN: /([-\s().])\1+/,

    MERCHANT_NAME_MAX_LENGTH: 255,

    MASKED_PAN_PREFIX: 'XXXXXXXXXXXX',

    REQUEST_PREVIEW: {
        MAX_LENGTH: 83,
    },

    REVERSED_TRANSACTION_ATTRIBUTE: 'is-reversed-transaction',
    HIDDEN_MESSAGE_ATTRIBUTE: 'is-hidden-message',

    CALENDAR_PICKER: {
        // Numbers were arbitrarily picked.
        MIN_YEAR: CURRENT_YEAR - 100,
        MAX_YEAR: CURRENT_YEAR + 100,
        MAX_DATE,
        MIN_DATE,
    },

    DATE_BIRTH: {
        MIN_AGE: 0,
        MIN_AGE_FOR_PAYMENT: 18,
        MAX_AGE: 150,
    },

    DESKTOP_SHORTCUT_ACCELERATOR: {
        PASTE_AND_MATCH_STYLE: 'Option+Shift+CmdOrCtrl+V',
        PASTE_AS_PLAIN_TEXT: 'CmdOrCtrl+Shift+V',
    },

    // This is used to enable a rotation/transform style to any component.
    DIRECTION: {
        LEFT: 'left',
        RIGHT: 'right',
    },

    // Sizes needed for report empty state background image handling
    EMPTY_STATE_BACKGROUND: {
        ASPECT_RATIO: 3.72,
        OVERLAP: 60,
        SMALL_SCREEN: {
            IMAGE_HEIGHT: 300,
        },
        WIDE_SCREEN: {
            IMAGE_HEIGHT: 450,
        },
    },

    NEW_EXPENSIFY_URL: ACTIVE_EXPENSIFY_URL,
    APP_DOWNLOAD_LINKS: {
        ANDROID: `https://play.google.com/store/apps/details?id=${ANDROID_PACKAGE_NAME}`,
        IOS: 'https://apps.apple.com/us/app/expensify-travel-expense/id471713959',
        DESKTOP: `${ACTIVE_EXPENSIFY_URL}NewExpensify.dmg`,
        OLD_DOT_ANDROID: 'https://play.google.com/store/apps/details?id=org.me.mobiexpensifyg&hl=en_US&pli=1',
        OLD_DOT_IOS: 'https://apps.apple.com/us/app/expensify-expense-tracker/id471713959',
    },
    COMPANY_WEBSITE_DEFAULT_SCHEME: 'http',
    DATE: {
        SQL_DATE_TIME: 'YYYY-MM-DD HH:mm:ss',
        FNS_FORMAT_STRING: 'yyyy-MM-dd',
        FNS_DATE_TIME_FORMAT_STRING: 'yyyy-MM-dd HH:mm:ss',
        LOCAL_TIME_FORMAT: 'h:mm a',
        YEAR_MONTH_FORMAT: 'yyyyMM',
        MONTH_FORMAT: 'MMMM',
        WEEKDAY_TIME_FORMAT: 'eeee',
        MONTH_DAY_ABBR_FORMAT: 'MMM d',
        SHORT_DATE_FORMAT: 'MM-dd',
        MONTH_DAY_YEAR_ABBR_FORMAT: 'MMM d, yyyy',
        MONTH_DAY_YEAR_FORMAT: 'MMMM d, yyyy',
        FNS_TIMEZONE_FORMAT_STRING: "yyyy-MM-dd'T'HH:mm:ssXXX",
        FNS_DB_FORMAT_STRING: 'yyyy-MM-dd HH:mm:ss.SSS',
        LONG_DATE_FORMAT_WITH_WEEKDAY: 'eeee, MMMM d, yyyy',
        UNIX_EPOCH: '1970-01-01 00:00:00.000',
        MAX_DATE: '9999-12-31',
        MIN_DATE: '0001-01-01',
        ORDINAL_DAY_OF_MONTH: 'do',
        MONTH_DAY_YEAR_ORDINAL_FORMAT: 'MMMM do, yyyy',
        SECONDS_PER_DAY: 24 * 60 * 60,
    },
    SMS: {
        DOMAIN: '@expensify.sms',
    },
    BANK_ACCOUNT: {
        BENEFICIAL_OWNER_INFO_STEP: {
            SUBSTEP: {
                IS_USER_UBO: 1,
                IS_ANYONE_ELSE_UBO: 2,
                UBO_DETAILS_FORM: 3,
                ARE_THERE_MORE_UBOS: 4,
                UBOS_LIST: 5,
            },
            BENEFICIAL_OWNER_DATA: {
                BENEFICIAL_OWNER_KEYS: 'beneficialOwnerKeys',
                PREFIX: 'beneficialOwner',
                FIRST_NAME: 'firstName',
                LAST_NAME: 'lastName',
                DOB: 'dob',
                SSN_LAST_4: 'ssnLast4',
                STREET: 'street',
                CITY: 'city',
                STATE: 'state',
                ZIP_CODE: 'zipCode',
            },
        },
        PLAID: {
            ALLOWED_THROTTLED_COUNT: 2,
            ERROR: {
                TOO_MANY_ATTEMPTS: 'Too many attempts',
            },
            EVENTS_NAME: {
                OPEN: 'OPEN',
                EXIT: 'EXIT',
            },
        },
        ERROR: {
            MISSING_ROUTING_NUMBER: '402 Missing routingNumber',
            MAX_ROUTING_NUMBER: '402 Maximum Size Exceeded routingNumber',
            MISSING_INCORPORATION_STATE: '402 Missing incorporationState in additionalData',
            MISSING_INCORPORATION_TYPE: '402 Missing incorporationType in additionalData',
        },
        STEP: {
            // In the order they appear in the VBA flow
            BANK_ACCOUNT: 'BankAccountStep',
            REQUESTOR: 'RequestorStep',
            COMPANY: 'CompanyStep',
            BENEFICIAL_OWNERS: 'BeneficialOwnersStep',
            ACH_CONTRACT: 'ACHContractStep',
            VALIDATION: 'ValidationStep',
            ENABLE: 'EnableStep',
        },
        STEP_NAMES: ['1', '2', '3', '4', '5'],
        STEPS_HEADER_HEIGHT: 40,
        SUBSTEP: {
            MANUAL: 'manual',
            PLAID: 'plaid',
        },
        VERIFICATIONS: {
            ERROR_MESSAGE: 'verifications.errorMessage',
            THROTTLED: 'verifications.throttled',
        },
        FIELDS_TYPE: {
            LOCAL: 'local',
        },
        ONFIDO_RESPONSE: {
            SDK_TOKEN: 'apiResult.sdkToken',
            PASS: 'pass',
        },
        QUESTIONS: {
            QUESTION: 'apiResult.questions.question',
            DIFFERENTIATOR_QUESTION: 'apiResult.differentiator-question',
        },
        SETUP_TYPE: {
            MANUAL: 'manual',
            PLAID: 'plaid',
        },
        REGEX: {
            US_ACCOUNT_NUMBER: /^[0-9]{4,17}$/,

            // The back-end is always returning account number with 4 last digits and mask the rest with X
            MASKED_US_ACCOUNT_NUMBER: /^[X]{0,13}[0-9]{4}$/,
            SWIFT_BIC: /^[A-Za-z0-9]{8,11}$/,
        },
        VERIFICATION_MAX_ATTEMPTS: 7,
        STATE: {
            VERIFYING: 'VERIFYING',
            VALIDATING: 'VALIDATING',
            SETUP: 'SETUP',
            PENDING: 'PENDING',
            OPEN: 'OPEN',
        },
        MAX_LENGTH: {
            FULL_SSN: 9,
            SSN: 4,
            ZIP_CODE: 10,
        },
        TYPE: {
            BUSINESS: 'BUSINESS',
            PERSONAL: 'PERSONAL',
        },
    },
    NON_USD_BANK_ACCOUNT: {
        ALLOWED_FILE_TYPES: ['pdf', 'jpg', 'jpeg', 'png'],
        FILE_LIMIT: 10,
        TOTAL_FILES_SIZE_LIMIT: 5242880,
        PURPOSE_OF_TRANSACTION_ID: 'Intercompany_Payment',
        STEP: {
            COUNTRY: 'CountryStep',
            BANK_INFO: 'BankInfoStep',
            BUSINESS_INFO: 'BusinessInfoStep',
            BENEFICIAL_OWNER_INFO: 'BeneficialOwnerInfoStep',
            SIGNER_INFO: 'SignerInfoStep',
            AGREEMENTS: 'AgreementsStep',
            FINISH: 'FinishStep',
        },
        BANK_INFO_STEP_ACH_DATA_INPUT_IDS: {
            ACCOUNT_HOLDER_NAME: 'addressName',
            ACCOUNT_HOLDER_REGION: 'addressState',
            ACCOUNT_HOLDER_CITY: 'addressCity',
            ACCOUNT_HOLDER_ADDRESS: 'addressStreet',
            ACCOUNT_HOLDER_POSTAL_CODE: 'addressZipCode',
            ROUTING_CODE: 'routingNumber',
        },
        BUSINESS_INFO_STEP: {
            PICKLIST: {
                ANNUAL_VOLUME_RANGE: 'AnnualVolumeRange',
                APPLICANT_TYPE: 'ApplicantType',
                NATURE_OF_BUSINESS: 'NatureOfBusiness',
                PURPOSE_OF_TRANSACTION: 'PurposeOfTransaction',
                TRADE_VOLUME_RANGE: 'TradeVolumeRange',
            },
        },
        BENEFICIAL_OWNER_INFO_STEP: {
            SUBSTEP: {
                IS_USER_BENEFICIAL_OWNER: 1,
                IS_ANYONE_ELSE_BENEFICIAL_OWNER: 2,
                BENEFICIAL_OWNER_DETAILS_FORM: 3,
                ARE_THERE_MORE_BENEFICIAL_OWNERS: 4,
                BENEFICIAL_OWNERS_LIST: 5,
            },
            BENEFICIAL_OWNER_DATA: {
                BENEFICIAL_OWNER_KEYS: 'beneficialOwnerKeys',
                PREFIX: 'beneficialOwner',
                FIRST_NAME: 'firstName',
                LAST_NAME: 'lastName',
                OWNERSHIP_PERCENTAGE: 'ownershipPercentage',
                DOB: 'dob',
                SSN_LAST_4: 'ssnLast4',
                STREET: 'street',
                CITY: 'city',
                STATE: 'state',
                ZIP_CODE: 'zipCode',
                COUNTRY: 'nationality',
                PROOF_OF_OWNERSHIP: 'proofOfBeneficialOwner',
                COPY_OF_ID: 'copyOfIDForBeneficialOwner',
                ADDRESS_PROOF: 'addressProofForBeneficialOwner',
                CODICE_FISCALE: 'codiceFisclaleTaxID',
                FULL_NAME: 'fullName',
                RESIDENTIAL_ADDRESS: 'residentialAddress',
            },
            CURRENT_USER_KEY: 'currentUser',
        },
        STEP_NAMES: ['1', '2', '3', '4', '5', '6'],
        STEP_HEADER_HEIGHT: 40,
        SIGNER_INFO_STEP: {
            SUBSTEP: {
                IS_DIRECTOR: 1,
                ENTER_EMAIL: 2,
                SIGNER_DETAILS_FORM: 3,
                HANG_TIGHT: 4,
            },
        },
        BANK_INFO_STEP_ACCOUNT_HOLDER_KEY_PREFIX: 'accountHolder',
    },
    INCORPORATION_TYPES: {
        LLC: 'LLC',
        CORPORATION: 'Corp',
        PARTNERSHIP: 'Partnership',
        COOPERATIVE: 'Cooperative',
        SOLE_PROPRIETORSHIP: 'Sole Proprietorship',
        OTHER: 'Other',
    },
    BETAS: {
        ALL: 'all',
        DEFAULT_ROOMS: 'defaultRooms',
        P2P_DISTANCE_REQUESTS: 'p2pDistanceRequests',
        SPOTNANA_TRAVEL: 'spotnanaTravel',
        PREVENT_SPOTNANA_TRAVEL: 'preventSpotnanaTravel',
        REPORT_FIELDS_FEATURE: 'reportFieldsFeature',
        NETSUITE_USA_TAX: 'netsuiteUsaTax',
        PER_DIEM: 'newDotPerDiem',
        NEWDOT_MERGE_ACCOUNTS: 'newDotMergeAccounts',
        NEWDOT_MANAGER_MCTEST: 'newDotManagerMcTest',
        NEWDOT_PDF_EXPORT: 'newDotPDFExport',
        NEWDOT_INTERNATIONAL_DEPOSIT_BANK_ACCOUNT: 'newDotInternationalDepositBankAccount',
        NEW_DOT_TALK_TO_AI_SALES: 'newDotTalkToAISales',
        CUSTOM_RULES: 'customRules',
        TABLE_REPORT_VIEW: 'tableReportView',
        HELP_SIDE_PANEL: 'newDotHelpSidePanel',
        RECEIPT_LINE_ITEMS: 'receiptLineItems',
<<<<<<< HEAD
        WALLET: 'newdotWallet',
=======
        LEFT_HAND_BAR: 'leftHandBar',
>>>>>>> 0754949e
    },
    BUTTON_STATES: {
        DEFAULT: 'default',
        ACTIVE: 'active',
        PRESSED: 'pressed',
        COMPLETE: 'complete',
        DISABLED: 'disabled',
    },
    BANK_ACCOUNT_TYPES: {
        WALLET: 'WALLET',
    },
    COUNTRY: {
        US: 'US',
        MX: 'MX',
        AU: 'AU',
        CA: 'CA',
        GB: 'GB',
        IT: 'IT',
    },
    SWIPE_DIRECTION: {
        DOWN: 'down',
        LEFT: 'left',
        RIGHT: 'right',
        UP: 'up',
    },
    DESKTOP_DEEPLINK_APP_STATE: {
        CHECKING: 'checking',
        INSTALLED: 'installed',
        NOT_INSTALLED: 'not-installed',
    },
    TAX_RATES: {
        CUSTOM_NAME_MAX_LENGTH: 8,
        NAME_MAX_LENGTH: 50,
    },
    PLATFORM: {
        IOS: 'ios',
        ANDROID: 'android',
        WEB: 'web',
        DESKTOP: 'desktop',
        MOBILEWEB: 'mobileweb',
    },
    PLATFORM_SPECIFIC_KEYS: {
        CTRL: {
            DEFAULT: 'control',
            [PLATFORM_OS_MACOS]: 'meta',
            [PLATFORM_IOS]: 'meta',
        },
        SHIFT: {
            DEFAULT: 'shift',
        },
        ENTER: {
            DEFAULT: 'enter',
        },
    },
    KEYBOARD_SHORTCUTS: {
        SEARCH: {
            descriptionKey: 'search',
            shortcutKey: 'K',
            modifiers: ['CTRL'],
            trigger: {
                DEFAULT: {input: 'k', modifierFlags: keyModifierControl},
                [PLATFORM_OS_MACOS]: {input: 'k', modifierFlags: keyModifierCommand},
                [PLATFORM_IOS]: {input: 'k', modifierFlags: keyModifierCommand},
            },
            type: KEYBOARD_SHORTCUT_NAVIGATION_TYPE,
        },
        NEW_CHAT: {
            descriptionKey: 'newChat',
            shortcutKey: 'K',
            modifiers: ['CTRL', 'SHIFT'],
            trigger: {
                DEFAULT: {input: 'k', modifierFlags: keyModifierShiftControl},
                [PLATFORM_OS_MACOS]: {input: 'k', modifierFlags: keyModifierShiftCommand},
                [PLATFORM_IOS]: {input: 'k', modifierFlags: keyModifierShiftCommand},
            },
            type: KEYBOARD_SHORTCUT_NAVIGATION_TYPE,
        },
        SHORTCUTS: {
            descriptionKey: 'openShortcutDialog',
            shortcutKey: 'J',
            modifiers: ['CTRL'],
            trigger: {
                DEFAULT: {input: 'j', modifierFlags: keyModifierControl},
                [PLATFORM_OS_MACOS]: {input: 'j', modifierFlags: keyModifierCommand},
                [PLATFORM_IOS]: {input: 'j', modifierFlags: keyModifierCommand},
            },
        },
        ESCAPE: {
            descriptionKey: 'escape',
            shortcutKey: 'Escape',
            modifiers: [],
            trigger: {
                DEFAULT: {input: keyInputEscape},
                [PLATFORM_OS_MACOS]: {input: keyInputEscape},
                [PLATFORM_IOS]: {input: keyInputEscape},
            },
        },
        ENTER: {
            descriptionKey: null,
            shortcutKey: 'Enter',
            modifiers: [],
            trigger: {
                DEFAULT: {input: keyInputEnter},
                [PLATFORM_OS_MACOS]: {input: keyInputEnter},
                [PLATFORM_IOS]: {input: keyInputEnter},
            },
        },
        CTRL_ENTER: {
            descriptionKey: null,
            shortcutKey: 'Enter',
            modifiers: ['CTRL'],
            trigger: {
                DEFAULT: {input: keyInputEnter, modifierFlags: keyModifierControl},
                [PLATFORM_OS_MACOS]: {input: keyInputEnter, modifierFlags: keyModifierCommand},
                [PLATFORM_IOS]: {input: keyInputEnter, modifierFlags: keyModifierCommand},
            },
        },
        COPY: {
            descriptionKey: 'copy',
            shortcutKey: 'C',
            modifiers: ['CTRL'],
            trigger: {
                DEFAULT: {input: 'c', modifierFlags: keyModifierControl},
                [PLATFORM_OS_MACOS]: {input: 'c', modifierFlags: keyModifierCommand},
                [PLATFORM_IOS]: {input: 'c', modifierFlags: keyModifierCommand},
            },
        },
        ARROW_UP: {
            descriptionKey: null,
            shortcutKey: 'ArrowUp',
            modifiers: [],
            trigger: {
                DEFAULT: {input: keyInputUpArrow},
                [PLATFORM_OS_MACOS]: {input: keyInputUpArrow},
                [PLATFORM_IOS]: {input: keyInputUpArrow},
            },
        },
        ARROW_DOWN: {
            descriptionKey: null,
            shortcutKey: 'ArrowDown',
            modifiers: [],
            trigger: {
                DEFAULT: {input: keyInputDownArrow},
                [PLATFORM_OS_MACOS]: {input: keyInputDownArrow},
                [PLATFORM_IOS]: {input: keyInputDownArrow},
            },
        },
        ARROW_LEFT: {
            descriptionKey: null,
            shortcutKey: 'ArrowLeft',
            modifiers: [],
            trigger: {
                DEFAULT: {input: keyInputLeftArrow},
                [PLATFORM_OS_MACOS]: {input: keyInputLeftArrow},
                [PLATFORM_IOS]: {input: keyInputLeftArrow},
            },
        },
        ARROW_RIGHT: {
            descriptionKey: null,
            shortcutKey: 'ArrowRight',
            modifiers: [],
            trigger: {
                DEFAULT: {input: keyInputRightArrow},
                [PLATFORM_OS_MACOS]: {input: keyInputRightArrow},
                [PLATFORM_IOS]: {input: keyInputRightArrow},
            },
        },
        TAB: {
            descriptionKey: null,
            shortcutKey: 'Tab',
            modifiers: [],
        },
        DEBUG: {
            descriptionKey: 'openDebug',
            shortcutKey: 'D',
            modifiers: ['CTRL'],
            trigger: {
                DEFAULT: {input: 'd', modifierFlags: keyModifierControl},
                [PLATFORM_OS_MACOS]: {input: 'd', modifierFlags: keyModifierCommand},
                [PLATFORM_IOS]: {input: 'd', modifierFlags: keyModifierCommand},
            },
        },
        BACKSPACE: {
            descriptionKey: null,
            shortcutKey: 'Backspace',
            modifiers: [],
        },
        SPACE: {
            descriptionKey: null,
            shortcutKey: 'Space',
            modifiers: [],
            trigger: {
                DEFAULT: {input: keyInputSpace},
            },
        },
    },
    KEYBOARD_SHORTCUTS_TYPES: {
        NAVIGATION_SHORTCUT: KEYBOARD_SHORTCUT_NAVIGATION_TYPE,
    },
    KEYBOARD_SHORTCUT_KEY_DISPLAY_NAME: {
        CONTROL: 'CTRL',
        ESCAPE: 'ESC',
        META: 'CMD',
        SHIFT: 'Shift',
    },
    CURRENCY: {
        USD: 'USD',
        AUD: 'AUD',
        CAD: 'CAD',
        GBP: 'GBP',
        NZD: 'NZD',
        EUR: 'EUR',
    },
    get DIRECT_REIMBURSEMENT_CURRENCIES() {
        return [this.CURRENCY.USD, this.CURRENCY.AUD, this.CURRENCY.CAD, this.CURRENCY.GBP, this.CURRENCY.EUR];
    },
    TRIAL_DURATION_DAYS: 8,
    EXAMPLE_PHONE_NUMBER: '+15005550006',
    CONCIERGE_CHAT_NAME: 'Concierge',
    CLOUDFRONT_URL,
    EMPTY_ARRAY,
    EMPTY_OBJECT,
    DEFAULT_NUMBER_ID,
    USE_EXPENSIFY_URL,
    EXPENSIFY_URL,
    GOOGLE_MEET_URL_ANDROID: 'https://meet.google.com',
    GOOGLE_DOC_IMAGE_LINK_MATCH: 'googleusercontent.com',
    IMAGE_BASE64_MATCH: 'base64',
    DEEPLINK_BASE_URL: 'new-expensify://',
    PDF_VIEWER_URL: '/pdf/web/viewer.html',
    CLOUDFRONT_DOMAIN_REGEX: /^https:\/\/\w+\.cloudfront\.net/i,
    EXPENSIFY_ICON_URL: `${CLOUDFRONT_URL}/images/favicon-2019.png`,
    CONCIERGE_ICON_URL_2021: `${CLOUDFRONT_URL}/images/icons/concierge_2021.png`,
    CONCIERGE_ICON_URL: `${CLOUDFRONT_URL}/images/icons/concierge_2022.png`,
    UPWORK_URL: 'https://github.com/Expensify/App/issues?q=is%3Aopen+is%3Aissue+label%3A%22Help+Wanted%22',
    DEEP_DIVE_EXPENSIFY_CARD: 'https://community.expensify.com/discussion/4848/deep-dive-expensify-card-and-quickbooks-online-auto-reconciliation-how-it-works',
    DEEP_DIVE_ERECEIPTS: 'https://community.expensify.com/discussion/5542/deep-dive-what-are-ereceipts/',
    DEEP_DIVE_PER_DIEM: 'https://community.expensify.com/discussion/4772/how-to-add-a-single-rate-per-diem',
    SET_NOTIFICATION_LINK: 'https://community.expensify.com/discussion/5651/deep-dive-best-practices-when-youre-running-into-trouble-receiving-emails-from-expensify',
    GITHUB_URL: 'https://github.com/Expensify/App',
    HELP_LINK_URL: `${USE_EXPENSIFY_URL}/usa-patriot-act`,
    ELECTRONIC_DISCLOSURES_URL: `${USE_EXPENSIFY_URL}/esignagreement`,
    GITHUB_RELEASE_URL: 'https://api.github.com/repos/expensify/app/releases/latest',
    ADD_SECONDARY_LOGIN_URL: encodeURI('settings?param={"section":"account","openModal":"secondaryLogin"}'),
    MANAGE_CARDS_URL: 'domain_companycards',
    FEES_URL: `${EXPENSIFY_URL}/fees`,
    SAVE_WITH_EXPENSIFY_URL: `${USE_EXPENSIFY_URL}/savings-calculator`,
    CFPB_PREPAID_URL: 'https://cfpb.gov/prepaid',
    STAGING_NEW_EXPENSIFY_URL: 'https://staging.new.expensify.com',
    NEWHELP_URL: 'https://help.expensify.com',
    INTERNAL_DEV_EXPENSIFY_URL: 'https://www.expensify.com.dev',
    STAGING_EXPENSIFY_URL: 'https://staging.expensify.com',
    DENIED_CAMERA_ACCESS_INSTRUCTIONS_URL:
        'https://help.expensify.com/articles/new-expensify/expenses-&-payments/Create-an-expense#:~:text=How%20can%20I%20enable%20camera%20permission%20for%20a%20website%20on%20mobile%20browsers%3F',
    BANK_ACCOUNT_PERSONAL_DOCUMENTATION_INFO_URL:
        'https://community.expensify.com/discussion/6983/faq-why-do-i-need-to-provide-personal-documentation-when-setting-up-updating-my-bank-account',
    PERSONAL_DATA_PROTECTION_INFO_URL: 'https://community.expensify.com/discussion/5677/deep-dive-security-how-expensify-protects-your-information',
    ONFIDO_FACIAL_SCAN_POLICY_URL: 'https://onfido.com/facial-scan-policy-and-release/',
    ONFIDO_PRIVACY_POLICY_URL: 'https://onfido.com/privacy/',
    ONFIDO_TERMS_OF_SERVICE_URL: 'https://onfido.com/terms-of-service/',
    LIST_OF_RESTRICTED_BUSINESSES: 'https://community.expensify.com/discussion/6191/list-of-restricted-businesses',
    TRAVEL_TERMS_URL: `${EXPENSIFY_URL}/travelterms`,
    EXPENSIFY_PACKAGE_FOR_SAGE_INTACCT: 'https://www.expensify.com/tools/integrations/downloadPackage',
    EXPENSIFY_PACKAGE_FOR_SAGE_INTACCT_FILE_NAME: 'ExpensifyPackageForSageIntacct',
    SAGE_INTACCT_INSTRUCTIONS: 'https://help.expensify.com/articles/expensify-classic/integrations/accounting-integrations/Sage-Intacct',
    HOW_TO_CONNECT_TO_SAGE_INTACCT: 'https://help.expensify.com/articles/expensify-classic/integrations/accounting-integrations/Sage-Intacct#how-to-connect-to-sage-intacct',
    PRICING: `https://www.expensify.com/pricing`,
    COMPANY_CARDS_HELP: 'https://help.expensify.com/articles/expensify-classic/connect-credit-cards/company-cards/Commercial-Card-Feeds',
    COMPANY_CARDS_MASTERCARD_COMMERCIAL_CARDS:
        'https://help.expensify.com/articles/new-expensify/connect-credit-cards/company-cards/Commercial-feeds#how-to-set-up-a-mastercard-commercial-feed',
    COMPANY_CARDS_DELIVERY_FILE_HELP: {
        cdf: 'https://help.expensify.com/articles/new-expensify/connect-credit-cards/company-cards/Commercial-feeds#steps-to-add-a-mastercard-commercial-feed',
        vcf: 'https://help.expensify.com/articles/new-expensify/connect-credit-cards/company-cards/Commercial-feeds#steps-to-add-a-visa-commercial-feed',
        gl1025: 'https://help.expensify.com/articles/new-expensify/connect-credit-cards/company-cards/Commercial-feeds#steps-to-add-an-american-express-corporate-feed',
    },
    COMPANY_CARDS_VISA_COMMERICAL_CARD_HELP: 'https://help.expensify.com/articles/new-expensify/connect-credit-cards/company-cards/Commercial-feeds#how-to-set-up-a-visa-commercial-feed',
    COMPANY_CARDS_AMEX_COMMERICAL_CARD_HELP:
        'https://help.expensify.com/articles/new-expensify/connect-credit-cards/company-cards/Commercial-feeds#how-to-set-up-an-american-express-corporate-feed',
    COMPANY_CARDS_STRIPE_HELP: 'https://dashboard.stripe.com/login?redirect=%2Fexpenses%2Fsettings',
    COMPANY_CARDS_CONNECT_CREDIT_CARDS_HELP_URL: 'https://help.expensify.com/new-expensify/hubs/connect-credit-cards/',
    CUSTOM_REPORT_NAME_HELP_URL: 'https://help.expensify.com/articles/expensify-classic/spending-insights/Custom-Templates',
    CONFIGURE_REIMBURSEMENT_SETTINGS_HELP_URL: 'https://help.expensify.com/articles/expensify-classic/workspaces/Configure-Reimbursement-Settings',
    COPILOT_HELP_URL: 'https://help.expensify.com/articles/new-expensify/settings/Add-or-Act-As-a-Copilot',
    DELAYED_SUBMISSION_HELP_URL: 'https://help.expensify.com/articles/expensify-classic/reports/Automatically-submit-employee-reports',
    ENCRYPTION_AND_SECURITY_HELP_URL: 'https://help.expensify.com/articles/new-expensify/settings/Encryption-and-Data-Security',
    PLAN_TYPES_AND_PRICING_HELP_URL: 'https://help.expensify.com/articles/new-expensify/billing-and-subscriptions/Plan-types-and-pricing',
    MERGE_ACCOUNT_HELP_URL: 'https://help.expensify.com/articles/expensify-classic/settings/Merge-accounts',
    TEST_RECEIPT_URL: `${CLOUDFRONT_URL}/images/fake-receipt__tacotodds.png`,
    // Use Environment.getEnvironmentURL to get the complete URL with port number
    DEV_NEW_EXPENSIFY_URL: 'https://dev.new.expensify.com:',
    NAVATTIC: {
        ADMIN_TOUR_PRODUCTION: 'https://expensify.navattic.com/kh204a7',
        ADMIN_TOUR_STAGING: 'https://expensify.navattic.com/3i300k18',
        EMPLOYEE_TOUR_PRODUCTION: 'https://expensify.navattic.com/35609gb',
        EMPLOYEE_TOUR_STAGING: 'https://expensify.navattic.com/cf15002s',
        COMPLETED: 'completed',
    },
    OLD_DOT_PUBLIC_URLS: {
        TERMS_URL: `${EXPENSIFY_URL}/terms`,
        PRIVACY_URL: `${EXPENSIFY_URL}/privacy`,
        LICENSES_URL: `${USE_EXPENSIFY_URL}/licenses`,
        ACH_TERMS_URL: `${EXPENSIFY_URL}/achterms`,
        WALLET_AGREEMENT_URL: `${EXPENSIFY_URL}/expensify-payments-wallet-terms-of-service`,
        BANCORP_WALLET_AGREEMENT_URL: `${EXPENSIFY_URL}/bancorp-bank-wallet-terms-of-service`,
        EXPENSIFY_APPROVED_PROGRAM_URL: `${USE_EXPENSIFY_URL}/accountants-program`,
    },
    OLDDOT_URLS: {
        ADMIN_POLICIES_URL: 'admin_policies',
        ADMIN_DOMAINS_URL: 'admin_domains',
        INBOX: 'inbox',
        POLICY_CONNECTIONS_URL: (policyID: string) => `policy?param={"policyID":"${policyID}"}#connections`,
        SIGN_OUT: 'signout',
    },

    EXPENSIFY_POLICY_DOMAIN,
    EXPENSIFY_POLICY_DOMAIN_EXTENSION,

    SIGN_IN_FORM_WIDTH: 300,

    REQUEST_CODE_DELAY: 30,

    DEEPLINK_PROMPT_DENYLIST: [SCREENS.HOME, SCREENS.SIGN_IN_WITH_APPLE_DESKTOP, SCREENS.SIGN_IN_WITH_GOOGLE_DESKTOP],

    SIGN_IN_METHOD: {
        APPLE: 'Apple',
        GOOGLE: 'Google',
    },

    OPTION_TYPE: {
        REPORT: 'report',
        PERSONAL_DETAIL: 'personalDetail',
    },

    QUICK_ACTIONS: {
        REQUEST_MANUAL: 'requestManual',
        REQUEST_SCAN: 'requestScan',
        REQUEST_DISTANCE: 'requestDistance',
        PER_DIEM: 'perDiem',
        SPLIT_MANUAL: 'splitManual',
        SPLIT_SCAN: 'splitScan',
        SPLIT_DISTANCE: 'splitDistance',
        TRACK_MANUAL: 'trackManual',
        TRACK_SCAN: 'trackScan',
        TRACK_DISTANCE: 'trackDistance',
        ASSIGN_TASK: 'assignTask',
        SEND_MONEY: 'sendMoney',
        CREATE_REPORT: 'createReport',
    },

    RECEIPT: {
        ICON_SIZE: 164,
        PERMISSION_GRANTED: 'granted',
        HAND_ICON_HEIGHT: 152,
        HAND_ICON_WIDTH: 200,
        SHUTTER_SIZE: 90,
        MAX_REPORT_PREVIEW_RECEIPTS: 3,
    },
    REPORT: {
        ROLE: {
            ADMIN: 'admin',
            MEMBER: 'member',
        },
        MAX_COUNT_BEFORE_FOCUS_UPDATE: 30,
        MIN_INITIAL_REPORT_ACTION_COUNT: 15,
        UNREPORTED_REPORTID: '0',
        SPLIT_REPORTID: '-2',
        SECONDARY_ACTIONS: {
            SUBMIT: 'submit',
            APPROVE: 'approve',
            UNAPPROVE: 'unapprove',
            CANCEL_PAYMENT: 'cancelPayment',
            EXPORT_TO_ACCOUNTING: 'exportToAccounting',
            MARK_AS_EXPORTED: 'markAsExported',
            HOLD: 'hold',
            DOWNLOAD: 'download',
            CHANGE_WORKSPACE: 'changeWorkspace',
            VIEW_DETAILS: 'viewDetails',
            DELETE: 'delete',
        },
        PRIMARY_ACTIONS: {
            SUBMIT: 'submit',
            APPROVE: 'approve',
            PAY: 'pay',
            EXPORT_TO_ACCOUNTING: 'exportToAccounting',
            REMOVE_HOLD: 'removeHold',
            MARK_AS_CASH: 'markAsCash',
        },
        TRANSACTION_PRIMARY_ACTIONS: {
            REMOVE_HOLD: 'removeHold',
            REVIEW_DUPLICATES: 'reviewDuplicates',
            MARK_AS_CASH: 'markAsCash',
        },
        REPORT_PREVIEW_ACTIONS: {
            VIEW: 'view',
            REVIEW: 'review',
            SUBMIT: 'submit',
            APPROVE: 'approve',
            PAY: 'pay',
            EXPORT_TO_ACCOUNTING: 'exportToAccounting',
        },
        TRANSACTION_SECONDARY_ACTIONS: {
            HOLD: 'hold',
            VIEW_DETAILS: 'viewDetails',
            DELETE: 'delete',
        },
        ACTIONS: {
            LIMIT: 50,
            // OldDot Actions render getMessage from Web-Expensify/lib/Report/Action PHP files via getMessageOfOldDotReportAction in ReportActionsUtils.ts
            TYPE: {
                ACTIONABLE_ADD_PAYMENT_CARD: 'ACTIONABLEADDPAYMENTCARD',
                ACTIONABLE_JOIN_REQUEST: 'ACTIONABLEJOINREQUEST',
                ACTIONABLE_MENTION_WHISPER: 'ACTIONABLEMENTIONWHISPER',
                ACTIONABLE_REPORT_MENTION_WHISPER: 'ACTIONABLEREPORTMENTIONWHISPER',
                ACTIONABLE_TRACK_EXPENSE_WHISPER: 'ACTIONABLETRACKEXPENSEWHISPER',
                ADD_COMMENT: 'ADDCOMMENT',
                APPROVED: 'APPROVED',
                CARD_MISSING_ADDRESS: 'CARDMISSINGADDRESS',
                CARD_ISSUED: 'CARDISSUED',
                CARD_ISSUED_VIRTUAL: 'CARDISSUEDVIRTUAL',
                CARD_ASSIGNED: 'CARDASSIGNED',
                CHANGE_FIELD: 'CHANGEFIELD', // OldDot Action
                CHANGE_POLICY: 'CHANGEPOLICY',
                CHANGE_TYPE: 'CHANGETYPE', // OldDot Action
                CHRONOS_OOO_LIST: 'CHRONOSOOOLIST',
                CLOSED: 'CLOSED',
                CREATED: 'CREATED',
                DELEGATE_SUBMIT: 'DELEGATESUBMIT', // OldDot Action
                DELETED_ACCOUNT: 'DELETEDACCOUNT', // Deprecated OldDot Action
                DELETED_TRANSACTION: 'DELETEDTRANSACTION',
                DISMISSED_VIOLATION: 'DISMISSEDVIOLATION',
                DONATION: 'DONATION', // Deprecated OldDot Action
                EXPORTED_TO_CSV: 'EXPORTCSV', // OldDot Action
                EXPORTED_TO_INTEGRATION: 'EXPORTINTEGRATION', // OldDot Action
                EXPORTED_TO_QUICK_BOOKS: 'EXPORTED', // Deprecated OldDot Action
                FORWARDED: 'FORWARDED', // OldDot Action
                HOLD: 'HOLD',
                HOLD_COMMENT: 'HOLDCOMMENT',
                INTEGRATION_SYNC_FAILED: 'INTEGRATIONSYNCFAILED',
                IOU: 'IOU',
                INTEGRATIONS_MESSAGE: 'INTEGRATIONSMESSAGE', // OldDot Action
                MANAGER_ATTACH_RECEIPT: 'MANAGERATTACHRECEIPT', // OldDot Action
                MANAGER_DETACH_RECEIPT: 'MANAGERDETACHRECEIPT', // OldDot Action
                MARKED_REIMBURSED: 'MARKEDREIMBURSED', // OldDot Action
                MARK_REIMBURSED_FROM_INTEGRATION: 'MARKREIMBURSEDFROMINTEGRATION', // OldDot Action
                MERGED_WITH_CASH_TRANSACTION: 'MERGEDWITHCASHTRANSACTION',
                MODIFIED_EXPENSE: 'MODIFIEDEXPENSE',
                MOVED: 'MOVED',
                OUTDATED_BANK_ACCOUNT: 'OUTDATEDBANKACCOUNT', // OldDot Action
                REIMBURSED: 'REIMBURSED',
                REIMBURSEMENT_ACH_BOUNCE: 'REIMBURSEMENTACHBOUNCE', // OldDot Action
                REIMBURSEMENT_ACH_CANCELED: 'REIMBURSEMENTACHCANCELED', // OldDot Action
                REIMBURSEMENT_ACCOUNT_CHANGED: 'REIMBURSEMENTACCOUNTCHANGED', // OldDot Action
                REIMBURSEMENT_DELAYED: 'REIMBURSEMENTDELAYED', // OldDot Action
                REIMBURSEMENT_QUEUED: 'REIMBURSEMENTQUEUED',
                REIMBURSEMENT_DEQUEUED: 'REIMBURSEMENTDEQUEUED',
                REIMBURSEMENT_REQUESTED: 'REIMBURSEMENTREQUESTED', // Deprecated OldDot Action
                REIMBURSEMENT_SETUP: 'REIMBURSEMENTSETUP', // Deprecated OldDot Action
                REIMBURSEMENT_SETUP_REQUESTED: 'REIMBURSEMENTSETUPREQUESTED', // Deprecated OldDot Action
                REJECTED: 'REJECTED',
                REMOVED_FROM_APPROVAL_CHAIN: 'REMOVEDFROMAPPROVALCHAIN',
                DEMOTED_FROM_WORKSPACE: 'DEMOTEDFROMWORKSPACE',
                RENAMED: 'RENAMED',
                REPORT_PREVIEW: 'REPORTPREVIEW',
                SELECTED_FOR_RANDOM_AUDIT: 'SELECTEDFORRANDOMAUDIT', // OldDot Action
                SHARE: 'SHARE', // OldDot Action
                STRIPE_PAID: 'STRIPEPAID', // OldDot Action
                SUBMITTED: 'SUBMITTED',
                SUBMITTED_AND_CLOSED: 'SUBMITTEDCLOSED',
                TAKE_CONTROL: 'TAKECONTROL', // OldDot Action
                TASK_CANCELLED: 'TASKCANCELLED',
                TASK_COMPLETED: 'TASKCOMPLETED',
                TASK_EDITED: 'TASKEDITED',
                TASK_REOPENED: 'TASKREOPENED',
                TRIPPREVIEW: 'TRIPPREVIEW',
                UNAPPROVED: 'UNAPPROVED',
                UNHOLD: 'UNHOLD',
                UNSHARE: 'UNSHARE', // OldDot Action
                UPDATE_GROUP_CHAT_MEMBER_ROLE: 'UPDATEGROUPCHATMEMBERROLE',
                CONCIERGE_CATEGORY_OPTIONS: 'CONCIERGECATEGORYOPTIONS',
                POLICY_CHANGE_LOG: {
                    ADD_APPROVER_RULE: 'POLICYCHANGELOG_ADD_APPROVER_RULE',
                    ADD_BUDGET: 'POLICYCHANGELOG_ADD_BUDGET',
                    ADD_CATEGORY: 'POLICYCHANGELOG_ADD_CATEGORY',
                    ADD_CUSTOM_UNIT: 'POLICYCHANGELOG_ADD_CUSTOM_UNIT',
                    ADD_CUSTOM_UNIT_RATE: 'POLICYCHANGELOG_ADD_CUSTOM_UNIT_RATE',
                    ADD_EMPLOYEE: 'POLICYCHANGELOG_ADD_EMPLOYEE',
                    ADD_INTEGRATION: 'POLICYCHANGELOG_ADD_INTEGRATION',
                    ADD_REPORT_FIELD: 'POLICYCHANGELOG_ADD_REPORT_FIELD',
                    ADD_TAG: 'POLICYCHANGELOG_ADD_TAG',
                    DELETE_ALL_TAGS: 'POLICYCHANGELOG_DELETE_ALL_TAGS',
                    DELETE_APPROVER_RULE: 'POLICYCHANGELOG_DELETE_APPROVER_RULE',
                    DELETE_BUDGET: 'POLICYCHANGELOG_DELETE_BUDGET',
                    DELETE_CATEGORY: 'POLICYCHANGELOG_DELETE_CATEGORY',
                    DELETE_CUSTOM_UNIT: 'POLICYCHANGELOG_DELETE_CUSTOM_UNIT',
                    DELETE_CUSTOM_UNIT_RATE: 'POLICYCHANGELOG_DELETE_CUSTOM_UNIT_RATE',
                    DELETE_CUSTOM_UNIT_SUB_RATE: 'POLICYCHANGELOG_DELETE_CUSTOM_UNIT_SUB_RATE',
                    DELETE_EMPLOYEE: 'POLICYCHANGELOG_DELETE_EMPLOYEE',
                    DELETE_INTEGRATION: 'POLICYCHANGELOG_DELETE_INTEGRATION',
                    DELETE_REPORT_FIELD: 'POLICYCHANGELOG_DELETE_REPORT_FIELD',
                    DELETE_TAG: 'POLICYCHANGELOG_DELETE_TAG',
                    DELETE_MULTIPLE_TAGS: 'POLICYCHANGELOG_DELETE_MULTIPLE_TAGS',
                    IMPORT_CUSTOM_UNIT_RATES: 'POLICYCHANGELOG_IMPORT_CUSTOM_UNIT_RATES',
                    IMPORT_TAGS: 'POLICYCHANGELOG_IMPORT_TAGS',
                    INDIVIDUAL_BUDGET_NOTIFICATION: 'POLICYCHANGELOG_INDIVIDUAL_BUDGET_NOTIFICATION',
                    INVITE_TO_ROOM: 'POLICYCHANGELOG_INVITETOROOM',
                    REMOVE_FROM_ROOM: 'POLICYCHANGELOG_REMOVEFROMROOM',
                    LEAVE_ROOM: 'POLICYCHANGELOG_LEAVEROOM',
                    REPLACE_CATEGORIES: 'POLICYCHANGELOG_REPLACE_CATEGORIES',
                    SET_AUTO_REIMBURSEMENT: 'POLICYCHANGELOG_SET_AUTOREIMBURSEMENT',
                    SET_AUTO_JOIN: 'POLICYCHANGELOG_SET_AUTO_JOIN',
                    SET_CATEGORY_NAME: 'POLICYCHANGELOG_SET_CATEGORY_NAME',
                    SHARED_BUDGET_NOTIFICATION: 'POLICYCHANGELOG_SHARED_BUDGET_NOTIFICATION',
                    UPDATE_ACH_ACCOUNT: 'POLICYCHANGELOG_UPDATE_ACH_ACCOUNT',
                    UPDATE_APPROVER_RULE: 'POLICYCHANGELOG_UPDATE_APPROVER_RULE',
                    UPDATE_AUDIT_RATE: 'POLICYCHANGELOG_UPDATE_AUDIT_RATE',
                    UPDATE_AUTO_HARVESTING: 'POLICYCHANGELOG_UPDATE_AUTOHARVESTING',
                    UPDATE_AUTO_REIMBURSEMENT: 'POLICYCHANGELOG_UPDATE_AUTOREIMBURSEMENT',
                    UPDATE_AUTO_REPORTING_FREQUENCY: 'POLICYCHANGELOG_UPDATE_AUTOREPORTING_FREQUENCY',
                    UPDATE_BUDGET: 'POLICYCHANGELOG_UPDATE_BUDGET',
                    UPDATE_CATEGORY: 'POLICYCHANGELOG_UPDATE_CATEGORY',
                    UPDATE_CATEGORIES: 'POLICYCHANGELOG_UPDATE_CATEGORIES',
                    UPDATE_CURRENCY: 'POLICYCHANGELOG_UPDATE_CURRENCY',
                    UPDATE_CUSTOM_UNIT: 'POLICYCHANGELOG_UPDATE_CUSTOM_UNIT',
                    UPDATE_CUSTOM_UNIT_RATE: 'POLICYCHANGELOG_UPDATE_CUSTOM_UNIT_RATE',
                    UPDATE_CUSTOM_UNIT_SUB_RATE: 'POLICYCHANGELOG_UPDATE_CUSTOM_UNIT_SUB_RATE',
                    UPDATE_DEFAULT_BILLABLE: 'POLICYCHANGELOG_UPDATE_DEFAULT_BILLABLE',
                    UPDATE_DEFAULT_REIMBURSABLE: 'POLICYCHANGELOG_UPDATE_DEFAULT_REIMBURSABLE',
                    UPDATE_DEFAULT_TITLE: 'POLICYCHANGELOG_UPDATE_DEFAULT_TITLE',
                    UPDATE_DEFAULT_TITLE_ENFORCED: 'POLICYCHANGELOG_UPDATE_DEFAULT_TITLE_ENFORCED',
                    UPDATE_DISABLED_FIELDS: 'POLICYCHANGELOG_UPDATE_DISABLED_FIELDS',
                    UPDATE_EMPLOYEE: 'POLICYCHANGELOG_UPDATE_EMPLOYEE',
                    UPDATE_FIELD: 'POLICYCHANGELOG_UPDATE_FIELD',
                    UPDATE_MANUAL_APPROVAL_THRESHOLD: 'POLICYCHANGELOG_UPDATE_MANUAL_APPROVAL_THRESHOLD',
                    UPDATE_MAX_EXPENSE_AMOUNT: 'POLICYCHANGELOG_UPDATE_MAX_EXPENSE_AMOUNT',
                    UPDATE_MAX_EXPENSE_AMOUNT_NO_RECEIPT: 'POLICYCHANGELOG_UPDATE_MAX_EXPENSE_AMOUNT_NO_RECEIPT',
                    UPDATE_NAME: 'POLICYCHANGELOG_UPDATE_NAME',
                    UPDATE_DESCRIPTION: 'POLICYCHANGELOG_UPDATE_DESCRIPTION',
                    UPDATE_OWNERSHIP: 'POLICYCHANGELOG_UPDATE_OWNERSHIP',
                    UPDATE_REIMBURSEMENT_CHOICE: 'POLICYCHANGELOG_UPDATE_REIMBURSEMENT_CHOICE',
                    UPDATE_REPORT_FIELD: 'POLICYCHANGELOG_UPDATE_REPORT_FIELD',
                    UPDATE_TAG: 'POLICYCHANGELOG_UPDATE_TAG',
                    UPDATE_TAG_ENABLED: 'POLICYCHANGELOG_UPDATE_TAG_ENABLED',
                    UPDATE_TAG_LIST: 'POLICYCHANGELOG_UPDATE_TAG_LIST',
                    UPDATE_TAG_LIST_NAME: 'POLICYCHANGELOG_UPDATE_TAG_LIST_NAME',
                    UPDATE_TAG_NAME: 'POLICYCHANGELOG_UPDATE_TAG_NAME',
                    UPDATE_TIME_ENABLED: 'POLICYCHANGELOG_UPDATE_TIME_ENABLED',
                    UPDATE_TIME_RATE: 'POLICYCHANGELOG_UPDATE_TIME_RATE',
                    LEAVE_POLICY: 'POLICYCHANGELOG_LEAVE_POLICY',
                    CORPORATE_UPGRADE: 'POLICYCHANGELOG_CORPORATE_UPGRADE',
                    TEAM_DOWNGRADE: 'POLICYCHANGELOG_TEAM_DOWNGRADE',
                },
                RESOLVED_DUPLICATES: 'RESOLVEDDUPLICATES',
                ROOM_CHANGE_LOG: {
                    INVITE_TO_ROOM: 'INVITETOROOM',
                    REMOVE_FROM_ROOM: 'REMOVEFROMROOM',
                    LEAVE_ROOM: 'LEAVEROOM',
                    UPDATE_ROOM_DESCRIPTION: 'UPDATEROOMDESCRIPTION',
                },
            },
            THREAD_DISABLED: ['CREATED'],
            // Used when displaying reportActions list to handle of unread messages icon/button
            SCROLL_VERTICAL_OFFSET_THRESHOLD: 200,
            ACTION_VISIBLE_THRESHOLD: 250,
        },
        TRANSACTION_LIST: {
            COLUMNS: {
                COMMENTS: 'comments',
            },
        },
        CANCEL_PAYMENT_REASONS: {
            ADMIN: 'CANCEL_REASON_ADMIN',
            USER: 'CANCEL_REASON_USER',
        },
        ACTIONABLE_MENTION_WHISPER_RESOLUTION: {
            INVITE: 'invited',
            NOTHING: 'nothing',
        },
        ACTIONABLE_TRACK_EXPENSE_WHISPER_RESOLUTION: {
            NOTHING: 'nothing',
        },
        ACTIONABLE_REPORT_MENTION_WHISPER_RESOLUTION: {
            CREATE: 'created',
            NOTHING: 'nothing',
        },
        ACTIONABLE_MENTION_JOIN_WORKSPACE_RESOLUTION: {
            ACCEPT: 'accept',
            DECLINE: 'decline',
        },
        ARCHIVE_REASON: {
            DEFAULT: 'default',
            ACCOUNT_CLOSED: 'accountClosed',
            ACCOUNT_MERGED: 'accountMerged',
            REMOVED_FROM_POLICY: 'removedFromPolicy',
            POLICY_DELETED: 'policyDeleted',
            INVOICE_RECEIVER_POLICY_DELETED: 'invoiceReceiverPolicyDeleted',
            BOOKING_END_DATE_HAS_PASSED: 'bookingEndDateHasPassed',
        },
        MESSAGE: {
            TYPE: {
                COMMENT: 'COMMENT',
                TEXT: 'TEXT',
            },
        },
        TYPE: {
            CHAT: 'chat',
            EXPENSE: 'expense',
            IOU: 'iou',
            TASK: 'task',
            INVOICE: 'invoice',
        },
        UNSUPPORTED_TYPE: {
            PAYCHECK: 'paycheck',
            BILL: 'bill',
        },
        CHAT_TYPE: chatTypes,
        HELP_TYPE: {
            ...chatTypes,
            CHAT_CONCIERGE: 'concierge',
            EXPENSE_REPORT: 'expenseReport',
            EXPENSE: 'expense',
            CHAT: 'chat',
            IOU: 'iou',
            TASK: 'task',
            INVOICE: 'invoice',
        },
        WORKSPACE_CHAT_ROOMS: {
            ANNOUNCE: '#announce',
            ADMINS: '#admins',
        },
        STATE_NUM: {
            OPEN: 0,
            SUBMITTED: 1,
            APPROVED: 2,
            BILLING: 3,
        },
        STATUS_NUM: {
            OPEN: 0,
            SUBMITTED: 1,
            CLOSED: 2,
            APPROVED: 3,
            REIMBURSED: 4,
        },
        NOTIFICATION_PREFERENCE: {
            MUTE: 'mute',
            DAILY: 'daily',
            ALWAYS: 'always',
            HIDDEN: 'hidden',
        },
        // Options for which room members can post
        WRITE_CAPABILITIES: {
            ALL: 'all',
            ADMINS: 'admins',
        },
        VISIBILITY: {
            PUBLIC: 'public',
            PUBLIC_ANNOUNCE: 'public_announce',
            PRIVATE: 'private',
            RESTRICTED: 'restricted',
        },
        RESERVED_ROOM_NAMES: ['#admins', '#announce'],
        MAX_PREVIEW_AVATARS: 4,
        MAX_ROOM_NAME_LENGTH: 99,
        LAST_MESSAGE_TEXT_MAX_LENGTH: 200,
        MIN_LENGTH_LAST_MESSAGE_WITH_ELLIPSIS: 20,
        OWNER_EMAIL_FAKE: '__FAKE__',
        OWNER_ACCOUNT_ID_FAKE: 0,
        DEFAULT_REPORT_NAME: 'Chat Report',
        PERMISSIONS: {
            READ: 'read',
            WRITE: 'write',
            SHARE: 'share',
            OWN: 'own',
            AUDITOR: 'auditor',
        },
        INVOICE_RECEIVER_TYPE: {
            INDIVIDUAL: 'individual',
            BUSINESS: 'policy',
        },
        EXPORT_OPTIONS: {
            EXPORT_TO_INTEGRATION: 'exportToIntegration',
            MARK_AS_EXPORTED: 'markAsExported',
        },
        ROOM_MEMBERS_BULK_ACTION_TYPES: {
            REMOVE: 'remove',
        },
    },
    NEXT_STEP: {
        ICONS: {
            HOURGLASS: 'hourglass',
            CHECKMARK: 'checkmark',
            STOPWATCH: 'stopwatch',
        },
    },
    COMPOSER: {
        NATIVE_ID: 'composer',
        MAX_LINES: 16,
        MAX_LINES_SMALL_SCREEN: 6,
        MAX_LINES_FULL: -1,
        // The minimum height needed to enable the full screen composer
        FULL_COMPOSER_MIN_HEIGHT: 60,
    },
    MODAL: {
        MODAL_TYPE: {
            CONFIRM: 'confirm',
            CENTERED: 'centered',
            CENTERED_SWIPABLE_TO_RIGHT: 'centered_swipable_to_right',
            CENTERED_UNSWIPEABLE: 'centered_unswipeable',
            CENTERED_SMALL: 'centered_small',
            BOTTOM_DOCKED: 'bottom_docked',
            POPOVER: 'popover',
            RIGHT_DOCKED: 'right_docked',
        },
        ANCHOR_ORIGIN_VERTICAL: {
            TOP: 'top',
            CENTER: 'center',
            BOTTOM: 'bottom',
        },
        ANCHOR_ORIGIN_HORIZONTAL: {
            LEFT: 'left',
            CENTER: 'center',
            RIGHT: 'right',
        },
        POPOVER_MENU_PADDING: 8,
        RESTORE_FOCUS_TYPE: {
            DEFAULT: 'default',
            DELETE: 'delete',
            PRESERVE: 'preserve',
        },
        ANIMATION_TIMING: {
            DEFAULT_IN: 300,
            DEFAULT_OUT: 200,
            FAB_IN: 350,
            FAB_OUT: 200,
        },
    },
    TIMING: {
        GET_ORDERED_REPORT_IDS: 'get_ordered_report_ids',
        CALCULATE_MOST_RECENT_LAST_MODIFIED_ACTION: 'calc_most_recent_last_modified_action',
        OPEN_SEARCH: 'open_search',
        OPEN_REPORT: 'open_report',
        OPEN_REPORT_FROM_PREVIEW: 'open_report_from_preview',
        OPEN_REPORT_THREAD: 'open_report_thread',
        SIDEBAR_LOADED: 'sidebar_loaded',
        LOAD_SEARCH_OPTIONS: 'load_search_options',
        SEND_MESSAGE: 'send_message',
        APPLY_AIRSHIP_UPDATES: 'apply_airship_updates',
        APPLY_PUSHER_UPDATES: 'apply_pusher_updates',
        APPLY_HTTPS_UPDATES: 'apply_https_updates',
        COLD: 'cold',
        WARM: 'warm',
        REPORT_ACTION_ITEM_LAYOUT_DEBOUNCE_TIME: 1500,
        SHOW_LOADING_SPINNER_DEBOUNCE_TIME: 250,
        TEST_TOOLS_MODAL_THROTTLE_TIME: 800,
        TOOLTIP_SENSE: 1000,
        TRIE_INITIALIZATION: 'trie_initialization',
        COMMENT_LENGTH_DEBOUNCE_TIME: 1500,
        SEARCH_OPTION_LIST_DEBOUNCE_TIME: 300,
        RESIZE_DEBOUNCE_TIME: 100,
        UNREAD_UPDATE_DEBOUNCE_TIME: 300,
        SEARCH_CONVERT_SEARCH_VALUES: 'search_convert_search_values',
        SEARCH_MAKE_TREE: 'search_make_tree',
        SEARCH_BUILD_TREE: 'search_build_tree',
        SEARCH_FILTER_OPTIONS: 'search_filter_options',
        USE_DEBOUNCED_STATE_DELAY: 300,
        LIST_SCROLLING_DEBOUNCE_TIME: 200,
        PUSHER_PING_PONG: 'pusher_ping_pong',
        LOCATION_UPDATE_INTERVAL: 5000,
        PLAY_SOUND_MESSAGE_DEBOUNCE_TIME: 500,
    },
    PRIORITY_MODE: {
        GSD: 'gsd',
        DEFAULT: 'default',
    },
    THEME: {
        DEFAULT: 'system',
        FALLBACK: 'dark',
        DARK: 'dark',
        LIGHT: 'light',
        SYSTEM: 'system',
    },
    COLOR_SCHEME: {
        LIGHT: 'light',
        DARK: 'dark',
    },
    STATUS_BAR_STYLE: {
        LIGHT_CONTENT: 'light-content',
        DARK_CONTENT: 'dark-content',
    },
    NAVIGATION_BAR_BUTTONS_STYLE: {
        LIGHT: 'light',
        DARK: 'dark',
    },
    NAVIGATION_BAR_TYPE: {
        // We consider there to be no navigation bar in one of these cases:
        // 1. The device has physical navigation buttons
        // 2. The device uses gesture navigation without a gesture bar.
        // 3. The device uses hidden (auto-hiding) soft keys.
        NONE: 'none',
        SOFT_KEYS: 'soft-keys',
        GESTURE_BAR: 'gesture-bar',
    },
    // Currently, in Android there is no native API to detect the type of navigation bar (soft keys vs. gesture).
    // The navigation bar on (standard) Android devices is around 30-50dpi tall. (Samsung: 40dpi, Huawei: ~34dpi)
    // To leave room to detect soft-key navigation bars on non-standard Android devices,
    // we set this height threshold to 30dpi, since gesture bars will never be taller than that. (Samsung & Huawei: ~14-15dpi)
    NAVIGATION_BAR_ANDROID_SOFT_KEYS_MINIMUM_HEIGHT_THRESHOLD: 30,
    TRANSACTION: {
        DEFAULT_MERCHANT: 'Expense',
        UNKNOWN_MERCHANT: 'Unknown Merchant',
        PARTIAL_TRANSACTION_MERCHANT: '(none)',
        TYPE: {
            CUSTOM_UNIT: 'customUnit',
        },
        STATUS: {
            PENDING: 'Pending',
            POSTED: 'Posted',
        },
        STATE: {
            CURRENT: 'current',
            DRAFT: 'draft',
            BACKUP: 'backup',
        },
        LIABILITY_TYPE: {
            RESTRICT: 'corporate',
            ALLOW: 'personal',
        },
    },

    MCC_GROUPS: {
        AIRLINES: 'Airlines',
        COMMUTER: 'Commuter',
        GAS: 'Gas',
        GOODS: 'Goods',
        GROCERIES: 'Groceries',
        HOTEL: 'Hotel',
        MAIL: 'Mail',
        MEALS: 'Meals',
        RENTAL: 'Rental',
        SERVICES: 'Services',
        TAXI: 'Taxi',
        MISCELLANEOUS: 'Miscellaneous',
        UTILITIES: 'Utilities',
    },
    JSON_CODE: {
        SUCCESS: 200,
        BAD_REQUEST: 400,
        NOT_AUTHENTICATED: 407,
        EXP_ERROR: 666,
        UNABLE_TO_RETRY: 'unableToRetry',
        UPDATE_REQUIRED: 426,
        INCORRECT_MAGIC_CODE: 451,
    },
    HTTP_STATUS: {
        // When Cloudflare throttles
        TOO_MANY_REQUESTS: 429,
        INTERNAL_SERVER_ERROR: 500,
        BAD_GATEWAY: 502,
        GATEWAY_TIMEOUT: 504,
        UNKNOWN_ERROR: 520,
    },
    ERROR: {
        XHR_FAILED: 'xhrFailed',
        THROTTLED: 'throttled',
        UNKNOWN_ERROR: 'Unknown error',
        REQUEST_CANCELLED: 'AbortError',
        FAILED_TO_FETCH: 'Failed to fetch',
        ENSURE_BUGBOT: 'ENSURE_BUGBOT',
        PUSHER_ERROR: 'PusherError',
        WEB_SOCKET_ERROR: 'WebSocketError',
        NETWORK_REQUEST_FAILED: 'Network request failed',
        SAFARI_DOCUMENT_LOAD_ABORTED: 'cancelled',
        FIREFOX_DOCUMENT_LOAD_ABORTED: 'NetworkError when attempting to fetch resource.',
        IOS_NETWORK_CONNECTION_LOST: 'The network connection was lost.',
        IOS_NETWORK_CONNECTION_LOST_RUSSIAN: 'Сетевое соединение потеряно.',
        IOS_NETWORK_CONNECTION_LOST_SWEDISH: 'Nätverksanslutningen förlorades.',
        IOS_NETWORK_CONNECTION_LOST_SPANISH: 'La conexión a Internet parece estar desactivada.',
        IOS_LOAD_FAILED: 'Load failed',
        SAFARI_CANNOT_PARSE_RESPONSE: 'cannot parse response',
        GATEWAY_TIMEOUT: 'Gateway Timeout',
        EXPENSIFY_SERVICE_INTERRUPTED: 'Expensify service interrupted',
        DUPLICATE_RECORD: 'A record already exists with this ID',

        // The "Upgrade" is intentional as the 426 HTTP code means "Upgrade Required" and sent by the API. We use the "Update" language everywhere else in the front end when this gets returned.
        UPDATE_REQUIRED: 'Upgrade Required',
    },
    ERROR_TYPE: {
        SOCKET: 'Expensify\\Auth\\Error\\Socket',
    },
    ERROR_TITLE: {
        SOCKET: 'Issue connecting to database',
        DUPLICATE_RECORD: '400 Unique Constraints Violation',
    },
    NETWORK: {
        METHOD: {
            POST: 'post',
        },
        MIN_RETRY_WAIT_TIME_MS: 10,
        MAX_RANDOM_RETRY_WAIT_TIME_MS: 100,
        MAX_RETRY_WAIT_TIME_MS: 10 * 1000,
        PROCESS_REQUEST_DELAY_MS: 1000,
        MAX_PENDING_TIME_MS: 10 * 1000,
        RECHECK_INTERVAL_MS: 60 * 1000,
        MAX_REQUEST_RETRIES: 10,
        NETWORK_STATUS: {
            ONLINE: 'online',
            OFFLINE: 'offline',
            UNKNOWN: 'unknown',
        },
    },
    OPEN_AI_REALTIME_API: 'https://api.openai.com/v1/realtime',
    // The number of milliseconds for an idle session to expire
    SESSION_EXPIRATION_TIME_MS: 2 * 3600 * 1000, // 2 hours
    WEEK_STARTS_ON: 1, // Monday
    DEFAULT_TIME_ZONE: {automatic: true, selected: 'America/Los_Angeles'},
    DEFAULT_ACCOUNT_DATA: {errors: null, success: '', isLoading: false},
    DEFAULT_CLOSE_ACCOUNT_DATA: {errors: null, success: '', isLoading: false},
    DEFAULT_NETWORK_DATA: {isOffline: false},
    FORMS: {
        LOGIN_FORM: 'LoginForm',
        VALIDATE_CODE_FORM: 'ValidateCodeForm',
        VALIDATE_TFA_CODE_FORM: 'ValidateTfaCodeForm',
        RESEND_VALIDATION_FORM: 'ResendValidationForm',
        UNLINK_LOGIN_FORM: 'UnlinkLoginForm',
        RESEND_VALIDATE_CODE_FORM: 'ResendValidateCodeForm',
    },
    APP_STATE: {
        ACTIVE: 'active',
        BACKGROUND: 'background',
        INACTIVE: 'inactive',
    },

    // at least 8 characters, 1 capital letter, 1 lowercase number, 1 number
    PASSWORD_COMPLEXITY_REGEX_STRING: '^(?=.*[A-Z])(?=.*[0-9])(?=.*[a-z]).{8,}$',

    // We allow either 6 digits for validated users or 9-character base26 for unvalidated users
    VALIDATE_CODE_REGEX_STRING: /^\d{6}$|^[A-Z]{9}$/,

    // 8 alphanumeric characters
    RECOVERY_CODE_REGEX_STRING: /^[a-zA-Z0-9]{8}$/,

    // The server has a WAF (Web Application Firewall) which will strip out HTML/XML tags using this regex pattern.
    // It's copied here so that the same regex pattern can be used in form validations to be consistent with the server.
    VALIDATE_FOR_HTML_TAG_REGEX: /<([^>\s]+)(?:[^>]*?)>/g,

    // The regex below is used to remove dots only from the local part of the user email (local-part@domain)
    // so when we are using search, we can match emails that have dots without explicitly writing the dots (e.g: fistlast@domain will match first.last@domain)
    // More info https://github.com/Expensify/App/issues/8007
    EMAIL_SEARCH_REGEX: /\.(?=[^\s@]*@)/g,

    VALIDATE_FOR_LEADINGSPACES_HTML_TAG_REGEX: /<([\s]+.+[\s]*)>/g,

    WHITELISTED_TAGS: [/<>/, /< >/, /<->/, /<-->/, /<br>/, /<br\/>/],

    PASSWORD_PAGE: {
        ERROR: {
            ALREADY_VALIDATED: 'Account already validated',
            VALIDATE_CODE_FAILED: 'Validate code failed',
        },
    },

    PUSHER: {
        PRIVATE_USER_CHANNEL_PREFIX: 'private-encrypted-user-accountID-',
        PRIVATE_REPORT_CHANNEL_PREFIX: 'private-report-reportID-',
        STATE: {
            CONNECTING: 'CONNECTING',
            CONNECTED: 'CONNECTED',
            DISCONNECTING: 'DISCONNECTING',
            DISCONNECTED: 'DISCONNECTED',
            RECONNECTING: 'RECONNECTING',
        },
        CHANNEL_STATUS: {
            SUBSCRIBING: 'SUBSCRIBING',
            SUBSCRIBED: 'SUBSCRIBED',
        },
    },

    EMOJI_SPACER: 'SPACER',

    // This is the number of columns in each row of the picker.
    // Because of how flatList implements these rows, each row is an index rather than each element
    // For this reason to make headers work, we need to have the header be the only rendered element in its row
    // If this number is changed, emojis.js will need to be updated to have the proper number of spacer elements
    // around each header.
    EMOJI_NUM_PER_ROW: 8,

    EMOJI_DEFAULT_SKIN_TONE: -1,
    DISPLAY_PARTICIPANTS_LIMIT: 5,

    // Amount of emojis to render ahead at the end of the update cycle
    EMOJI_DRAW_AMOUNT: 250,

    INVISIBLE_CODEPOINTS: ['fe0f', '200d', '2066'],

    UNICODE: {
        LTR: '\u2066',
    },

    TOOLTIP_MAX_LINES: 3,

    LOGIN_TYPE: {
        PHONE: 'phone',
        EMAIL: 'email',
    },

    MAGIC_CODE_LENGTH: 6,
    MAGIC_CODE_EMPTY_CHAR: ' ',

    KEYBOARD_TYPE: {
        VISIBLE_PASSWORD: 'visible-password',
        ASCII_CAPABLE: 'ascii-capable',
        NUMBER_PAD: 'number-pad',
        DECIMAL_PAD: 'decimal-pad',
    },

    INPUT_MODE: {
        NONE: 'none',
        TEXT: 'text',
        DECIMAL: 'decimal',
        NUMERIC: 'numeric',
        TEL: 'tel',
        SEARCH: 'search',
        EMAIL: 'email',
        URL: 'url',
    },

    INPUT_AUTOGROW_DIRECTION: {
        LEFT: 'left',
        RIGHT: 'right',
    },

    YOUR_LOCATION_TEXT: 'Your Location',

    ATTACHMENT_MESSAGE_TEXT: '[Attachment]',
    ATTACHMENT_REGEX: /<video |<img /,
    ATTACHMENT_SOURCE_ATTRIBUTE: 'data-expensify-source',
    ATTACHMENT_ID_ATTRIBUTE: 'data-attachment-id',
    ATTACHMENT_OPTIMISTIC_SOURCE_ATTRIBUTE: 'data-optimistic-src',
    ATTACHMENT_PREVIEW_ATTRIBUTE: 'src',
    ATTACHMENT_ORIGINAL_FILENAME_ATTRIBUTE: 'data-name',
    ATTACHMENT_LOCAL_URL_PREFIX: ['blob:', 'file:'],
    ATTACHMENT_OR_RECEIPT_LOCAL_URL: /^https:\/\/(www\.)?([a-z0-9_-]+\.)*expensify.com(:[0-9]+)?\/(chat-attachments|receipts)/,
    ATTACHMENT_THUMBNAIL_URL_ATTRIBUTE: 'data-expensify-thumbnail-url',
    ATTACHMENT_THUMBNAIL_WIDTH_ATTRIBUTE: 'data-expensify-width',
    ATTACHMENT_THUMBNAIL_HEIGHT_ATTRIBUTE: 'data-expensify-height',
    ATTACHMENT_DURATION_ATTRIBUTE: 'data-expensify-duration',

    ATTACHMENT_PICKER_TYPE: {
        FILE: 'file',
        IMAGE: 'image',
    },

    ATTACHMENT_FILE_TYPE: {
        FILE: 'file',
        IMAGE: 'image',
        VIDEO: 'video',
    },

    IMAGE_FILE_FORMAT: {
        PNG: 'image/png',
        WEBP: 'image/webp',
        JPEG: 'image/jpeg',
        JPG: 'image/jpg',
        GIF: 'image/gif',
        TIF: 'image/tif',
        TIFF: 'image/tiff',
    },

    RECEIPT_ALLOWED_FILE_TYPES: {
        PNG: 'image/png',
        WEBP: 'image/webp',
        JPEG: 'image/jpeg',
        JPG: 'image/jpg',
        GIF: 'image/gif',
        TIF: 'image/tif',
        TIFF: 'image/tiff',
        IMG: 'image/*',
        HTML: 'text/html',
        XML: 'text/xml',
        RTF: 'application/rtf',
        PDF: 'application/pdf',
        OFFICE: 'application/vnd.openxmlformats-officedocument.wordprocessingml.document',
        MSWORD: 'application/msword',
        ZIP: 'application/zip',
        RFC822: 'message/rfc822',
    },

    SHARE_FILE_MIMETYPE: {
        JPG: 'image/jpg',
        JPEG: 'image/jpeg',
        GIF: 'image/gif',
        PNG: 'image/png',
        WEBP: 'image/webp',
        TIF: 'image/tif',
        TIFF: 'image/tiff',
        IMG: 'image/*',
        PDF: 'application/pdf',
        MSWORD: 'application/msword',
        OFFICE: 'application/vnd.openxmlformats-officedocument.wordprocessingml.document',
        RTF: 'application/rtf',
        ZIP: 'application/zip',
        RFC822: 'message/rfc822',
        TEXT: 'text/plain',
        HTML: 'text/html',
        XML: 'text/xml',
        MPEG: 'audio/mpeg',
        AAC: 'audio/aac',
        FLAC: 'audio/flac',
        WAV: 'audio/wav',
        XWAV: 'audio/x-wav',
        MP3: 'audio/mp3',
        VORBIS: 'audio/vorbis',
        XVORBIS: 'audio/x-vorbis',
        OPUS: 'audio/opus',
        MP4: 'video/mp4',
        MP2T: 'video/mp2t',
        WEBM: 'video/webm',
        AVC: 'video/avc',
        HEVC: 'video/hevc',
        XVND8: 'video/x-vnd.on2.vp8',
        XVND9: 'video/x-vnd.on2.vp9',
        AV01: 'video/av01',
        VIDEO: 'video/*',
        TXT: 'txt',
    },

    ATTACHMENT_TYPE: {
        REPORT: 'r',
        NOTE: 'n',
        SEARCH: 's',
        ONBOARDING: 'o',
    },

    IMAGE_HIGH_RESOLUTION_THRESHOLD: 7000,

    IMAGE_OBJECT_POSITION: {
        TOP: 'top',
        INITIAL: 'initial',
    },

    FILE_TYPE_REGEX: {
        // Image MimeTypes allowed by iOS photos app.
        IMAGE: /\.(jpg|jpeg|png|webp|gif|tiff|bmp|heic|heif)$/,
        // Video MimeTypes allowed by iOS photos app.
        VIDEO: /\.(mov|mp4)$/,
    },
    IOS_CAMERAROLL_ACCESS_ERROR: 'Access to photo library was denied',
    ADD_PAYMENT_MENU_POSITION_Y: 226,
    ADD_PAYMENT_MENU_POSITION_X: 356,
    EMOJI_PICKER_ITEM_TYPES: {
        HEADER: 'header',
        EMOJI: 'emoji',
        SPACER: 'spacer',
    },
    EMOJI_PICKER_SIZE: {
        WIDTH: 320,
        HEIGHT: 416,
    },
    DESKTOP_HEADER_PADDING: 12,
    CATEGORY_SHORTCUT_BAR_HEIGHT: 32,
    SMALL_EMOJI_PICKER_SIZE: {
        WIDTH: '100%',
    },
    MENU_POSITION_REPORT_ACTION_COMPOSE_BOTTOM: 83,
    NON_NATIVE_EMOJI_PICKER_LIST_HEIGHT: 300,
    NON_NATIVE_EMOJI_PICKER_LIST_HEIGHT_WEB: 200,
    EMOJI_PICKER_ITEM_HEIGHT: 32,
    EMOJI_PICKER_HEADER_HEIGHT: 32,
    RECIPIENT_LOCAL_TIME_HEIGHT: 25,
    AUTO_COMPLETE_SUGGESTER: {
        SUGGESTER_PADDING: 6,
        SUGGESTER_INNER_PADDING: 8,
        SUGGESTION_ROW_HEIGHT: 40,
        SMALL_CONTAINER_HEIGHT_FACTOR: 2.5,
        MAX_AMOUNT_OF_SUGGESTIONS: 20,
        MAX_AMOUNT_OF_VISIBLE_SUGGESTIONS_IN_CONTAINER: 5,
        HERE_TEXT: '@here',
        SUGGESTION_BOX_MAX_SAFE_DISTANCE: 10,
        BIG_SCREEN_SUGGESTION_WIDTH: 300,
    },
    COMPOSER_MAX_HEIGHT: 125,
    CHAT_FOOTER_SECONDARY_ROW_HEIGHT: 15,
    CHAT_FOOTER_SECONDARY_ROW_PADDING: 5,
    CHAT_FOOTER_MIN_HEIGHT: 65,
    CHAT_FOOTER_HORIZONTAL_PADDING: 40,
    CHAT_SKELETON_VIEW: {
        AVERAGE_ROW_HEIGHT: 80,
        HEIGHT_FOR_ROW_COUNT: {
            1: 60,
            2: 80,
            3: 100,
        },
    },
    CENTRAL_PANE_ANIMATION_HEIGHT: 200,
    LHN_SKELETON_VIEW_ITEM_HEIGHT: 64,
    LHN_VIEWPORT_ITEM_COUNT: 20,
    SEARCH_SKELETON_VIEW_ITEM_HEIGHT: 108,
    EXPENSIFY_PARTNER_NAME: 'expensify.com',
    EXPENSIFY_MERCHANT: 'Expensify, Inc.',
    EMAIL,

    FULL_STORY: {
        MASK: 'fs-mask',
        UNMASK: 'fs-unmask',
        CUSTOMER: 'customer',
        CONCIERGE: 'concierge',
        OTHER: 'other',
        WEB_PROP_ATTR: 'data-testid',
        SHUTDOWN: 'shutdown',
        RESTART: 'restart',
        SET_IDENTITY: 'setIdentity',
        OBSERVE: 'observe',
    },

    CONCIERGE_DISPLAY_NAME: 'Concierge',

    INTEGRATION_ENTITY_MAP_TYPES: {
        DEFAULT: 'DEFAULT',
        NONE: 'NONE',
        TAG: 'TAG',
        REPORT_FIELD: 'REPORT_FIELD',
        NOT_IMPORTED: 'NOT_IMPORTED',
        IMPORTED: 'IMPORTED',
        NETSUITE_DEFAULT: 'NETSUITE_DEFAULT',
    },
    QUICKBOOKS_ONLINE: 'quickbooksOnline',

    QUICKBOOKS_DESKTOP_CONFIG: {
        EXPORT_DATE: 'exportDate',
        EXPORTER: 'exporter',
        MARK_CHECKS_TO_BE_PRINTED: 'markChecksToBePrinted',
        REIMBURSABLE_ACCOUNT: 'reimbursableAccount',
        NON_REIMBURSABLE_ACCOUNT: 'nonReimbursableAccount',
        REIMBURSABLE: 'reimbursable',
        NON_REIMBURSABLE: 'nonReimbursable',
        SHOULD_AUTO_CREATE_VENDOR: 'shouldAutoCreateVendor',
        NON_REIMBURSABLE_BILL_DEFAULT_VENDOR: 'nonReimbursableBillDefaultVendor',
        AUTO_SYNC: 'autoSync',
        ENABLE_NEW_CATEGORIES: 'enableNewCategories',
        MAPPINGS: {
            CLASSES: 'classes',
            CUSTOMERS: 'customers',
        },
        IMPORT_ITEMS: 'importItems',
    },

    QUICKBOOKS_CONFIG: {
        ENABLE_NEW_CATEGORIES: 'enableNewCategories',
        SYNC_CLASSES: 'syncClasses',
        SYNC_CUSTOMERS: 'syncCustomers',
        SYNC_LOCATIONS: 'syncLocations',
        SYNC_TAX: 'syncTax',
        EXPORT: 'export',
        EXPORTER: 'exporter',
        EXPORT_DATE: 'exportDate',
        NON_REIMBURSABLE_EXPENSES_ACCOUNT: 'nonReimbursableExpensesAccount',
        NON_REIMBURSABLE_EXPENSES_EXPORT_DESTINATION: 'nonReimbursableExpensesExportDestination',
        REIMBURSABLE_EXPENSES_ACCOUNT: 'reimbursableExpensesAccount',
        REIMBURSABLE_EXPENSES_EXPORT_DESTINATION: 'reimbursableExpensesExportDestination',
        NON_REIMBURSABLE_BILL_DEFAULT_VENDOR: 'nonReimbursableBillDefaultVendor',
        NON_REIMBURSABLE_EXPENSE_EXPORT_DESTINATION: 'nonReimbursableExpensesExportDestination',
        NON_REIMBURSABLE_EXPENSE_ACCOUNT: 'nonReimbursableExpensesAccount',
        RECEIVABLE_ACCOUNT: 'receivableAccount',
        AUTO_SYNC: 'autoSync',
        ENABLED: 'enabled',
        SYNC_PEOPLE: 'syncPeople',
        AUTO_CREATE_VENDOR: 'autoCreateVendor',
        REIMBURSEMENT_ACCOUNT_ID: 'reimbursementAccountID',
        COLLECTION_ACCOUNT_ID: 'collectionAccountID',
    },

    XERO_CONFIG: {
        AUTO_SYNC: 'autoSync',
        ENABLED: 'enabled',
        REIMBURSEMENT_ACCOUNT_ID: 'reimbursementAccountID',
        INVOICE_COLLECTIONS_ACCOUNT_ID: 'invoiceCollectionsAccountID',
        SYNC: 'sync',
        SYNC_REIMBURSED_REPORTS: 'syncReimbursedReports',
        ENABLE_NEW_CATEGORIES: 'enableNewCategories',
        EXPORT: 'export',
        EXPORTER: 'exporter',
        BILL_DATE: 'billDate',
        BILL_STATUS: 'billStatus',
        NON_REIMBURSABLE_ACCOUNT: 'nonReimbursableAccount',
        TENANT_ID: 'tenantID',
        IMPORT_CUSTOMERS: 'importCustomers',
        IMPORT_TAX_RATES: 'importTaxRates',
        INVOICE_STATUS: {
            DRAFT: 'DRAFT',
            AWAITING_APPROVAL: 'AWT_APPROVAL',
            AWAITING_PAYMENT: 'AWT_PAYMENT',
        },
        IMPORT_TRACKING_CATEGORIES: 'importTrackingCategories',
        MAPPINGS: 'mappings',
        TRACKING_CATEGORY_PREFIX: 'trackingCategory_',
        TRACKING_CATEGORY_FIELDS: {
            COST_CENTERS: 'cost centers',
            REGION: 'region',
        },
        TRACKING_CATEGORY_OPTIONS: {
            DEFAULT: 'DEFAULT',
            TAG: 'TAG',
            REPORT_FIELD: 'REPORT_FIELD',
        },
    },

    SAGE_INTACCT_MAPPING_VALUE: {
        NONE: 'NONE',
        DEFAULT: 'DEFAULT',
        TAG: 'TAG',
        REPORT_FIELD: 'REPORT_FIELD',
    },

    SAGE_INTACCT_CONFIG: {
        MAPPINGS: {
            DEPARTMENTS: 'departments',
            CLASSES: 'classes',
            LOCATIONS: 'locations',
            CUSTOMERS: 'customers',
            PROJECTS: 'projects',
        },
        SYNC_ITEMS: 'syncItems',
        TAX: 'tax',
        EXPORT: 'export',
        EXPORT_DATE: 'exportDate',
        NON_REIMBURSABLE_CREDIT_CARD_VENDOR: 'nonReimbursableCreditCardChargeDefaultVendor',
        NON_REIMBURSABLE_VENDOR: 'nonReimbursableVendor',
        REIMBURSABLE_VENDOR: 'reimbursableExpenseReportDefaultVendor',
        NON_REIMBURSABLE_ACCOUNT: 'nonReimbursableAccount',
        NON_REIMBURSABLE: 'nonReimbursable',
        EXPORTER: 'exporter',
        REIMBURSABLE: 'reimbursable',
        AUTO_SYNC: 'autoSync',
        AUTO_SYNC_ENABLED: 'enabled',
        IMPORT_EMPLOYEES: 'importEmployees',
        APPROVAL_MODE: 'approvalMode',
        SYNC: 'sync',
        SYNC_REIMBURSED_REPORTS: 'syncReimbursedReports',
        REIMBURSEMENT_ACCOUNT_ID: 'reimbursementAccountID',
        ENTITY: 'entity',
        DIMENSION_PREFIX: 'dimension_',
    },

    SAGE_INTACCT: {
        APPROVAL_MODE: {
            APPROVAL_MANUAL: 'APPROVAL_MANUAL',
        },
    },

    QUICKBOOKS_REIMBURSABLE_ACCOUNT_TYPE: {
        VENDOR_BILL: 'bill',
        CHECK: 'check',
        JOURNAL_ENTRY: 'journal_entry',
    },

    QUICKBOOKS_NON_REIMBURSABLE_ACCOUNT_TYPE: {
        CREDIT_CARD: 'credit_card',
        DEBIT_CARD: 'debit_card',
        VENDOR_BILL: 'bill',
    },

    QUICKBOOKS_DESKTOP_REIMBURSABLE_ACCOUNT_TYPE: {
        VENDOR_BILL: 'VENDOR_BILL',
        CHECK: 'CHECK',
        JOURNAL_ENTRY: 'JOURNAL_ENTRY',
    },

    SAGE_INTACCT_REIMBURSABLE_EXPENSE_TYPE: {
        EXPENSE_REPORT: 'EXPENSE_REPORT',
        VENDOR_BILL: 'VENDOR_BILL',
    },

    SAGE_INTACCT_NON_REIMBURSABLE_EXPENSE_TYPE: {
        CREDIT_CARD_CHARGE: 'CREDIT_CARD_CHARGE',
        VENDOR_BILL: 'VENDOR_BILL',
    },

    XERO_EXPORT_DATE: {
        LAST_EXPENSE: 'LAST_EXPENSE',
        REPORT_EXPORTED: 'REPORT_EXPORTED',
        REPORT_SUBMITTED: 'REPORT_SUBMITTED',
    },

    SAGE_INTACCT_EXPORT_DATE: {
        LAST_EXPENSE: 'LAST_EXPENSE',
        EXPORTED: 'EXPORTED',
        SUBMITTED: 'SUBMITTED',
    },

    NETSUITE_CONFIG: {
        SUBSIDIARY: 'subsidiary',
        EXPORTER: 'exporter',
        EXPORT_DATE: 'exportDate',
        REIMBURSABLE_EXPENSES_EXPORT_DESTINATION: 'reimbursableExpensesExportDestination',
        NON_REIMBURSABLE_EXPENSES_EXPORT_DESTINATION: 'nonreimbursableExpensesExportDestination',
        DEFAULT_VENDOR: 'defaultVendor',
        REIMBURSABLE_PAYABLE_ACCOUNT: 'reimbursablePayableAccount',
        PAYABLE_ACCT: 'payableAcct',
        JOURNAL_POSTING_PREFERENCE: 'journalPostingPreference',
        RECEIVABLE_ACCOUNT: 'receivableAccount',
        INVOICE_ITEM_PREFERENCE: 'invoiceItemPreference',
        INVOICE_ITEM: 'invoiceItem',
        TAX_POSTING_ACCOUNT: 'taxPostingAccount',
        PROVINCIAL_TAX_POSTING_ACCOUNT: 'provincialTaxPostingAccount',
        ALLOW_FOREIGN_CURRENCY: 'allowForeignCurrency',
        EXPORT_TO_NEXT_OPEN_PERIOD: 'exportToNextOpenPeriod',
        IMPORT_FIELDS: ['departments', 'classes', 'locations'],
        AUTO_SYNC: 'autoSync',
        ACCOUNTING_METHOD: 'accountingMethod',
        REIMBURSEMENT_ACCOUNT_ID: 'reimbursementAccountID',
        COLLECTION_ACCOUNT: 'collectionAccount',
        AUTO_CREATE_ENTITIES: 'autoCreateEntities',
        APPROVAL_ACCOUNT: 'approvalAccount',
        CUSTOM_FORM_ID_OPTIONS: 'customFormIDOptions',
        TOKEN_INPUT_STEP_NAMES: ['1', '2,', '3', '4', '5'],
        TOKEN_INPUT_STEP_KEYS: {
            0: 'installBundle',
            1: 'enableTokenAuthentication',
            2: 'enableSoapServices',
            3: 'createAccessToken',
            4: 'enterCredentials',
        },
        IMPORT_CUSTOM_FIELDS: {
            CUSTOM_SEGMENTS: 'customSegments',
            CUSTOM_LISTS: 'customLists',
        },
        CUSTOM_SEGMENT_FIELDS: ['segmentName', 'internalID', 'scriptID', 'mapping'],
        CUSTOM_LIST_FIELDS: ['listName', 'internalID', 'transactionFieldID', 'mapping'],
        CUSTOM_FORM_ID_ENABLED: 'enabled',
        CUSTOM_FORM_ID_TYPE: {
            REIMBURSABLE: 'reimbursable',
            NON_REIMBURSABLE: 'nonReimbursable',
        },
        SYNC_OPTIONS: {
            SYNC_REIMBURSED_REPORTS: 'syncReimbursedReports',
            SYNC_PEOPLE: 'syncPeople',
            ENABLE_NEW_CATEGORIES: 'enableNewCategories',
            EXPORT_REPORTS_TO: 'exportReportsTo',
            EXPORT_VENDOR_BILLS_TO: 'exportVendorBillsTo',
            EXPORT_JOURNALS_TO: 'exportJournalsTo',
            SYNC_TAX: 'syncTax',
            CROSS_SUBSIDIARY_CUSTOMERS: 'crossSubsidiaryCustomers',
            CUSTOMER_MAPPINGS: {
                CUSTOMERS: 'customers',
                JOBS: 'jobs',
            },
        },
        NETSUITE_ADD_CUSTOM_LIST_STEP_NAMES: ['1', '2,', '3', '4'],
        NETSUITE_ADD_CUSTOM_SEGMENT_STEP_NAMES: ['1', '2,', '3', '4', '5', '6,'],
    },

    NETSUITE_CUSTOM_FIELD_SUBSTEP_INDEXES: {
        CUSTOM_LISTS: {
            CUSTOM_LIST_PICKER: 0,
            TRANSACTION_FIELD_ID: 1,
            MAPPING: 2,
            CONFIRM: 3,
        },
        CUSTOM_SEGMENTS: {
            SEGMENT_TYPE: 0,
            SEGMENT_NAME: 1,
            INTERNAL_ID: 2,
            SCRIPT_ID: 3,
            MAPPING: 4,
            CONFIRM: 5,
        },
    },

    NETSUITE_CUSTOM_RECORD_TYPES: {
        CUSTOM_SEGMENT: 'customSegment',
        CUSTOM_RECORD: 'customRecord',
    },

    NETSUITE_FORM_STEPS_HEADER_HEIGHT: 40,

    NETSUITE_IMPORT: {
        HELP_LINKS: {
            CUSTOM_SEGMENTS: 'https://help.expensify.com/articles/expensify-classic/integrations/accounting-integrations/NetSuite#custom-segments',
            CUSTOM_LISTS: 'https://help.expensify.com/articles/expensify-classic/integrations/accounting-integrations/NetSuite#custom-lists',
        },
    },

    NETSUITE_EXPORT_DATE: {
        LAST_EXPENSE: 'LAST_EXPENSE',
        EXPORTED: 'EXPORTED',
        SUBMITTED: 'SUBMITTED',
    },

    NETSUITE_EXPORT_DESTINATION: {
        EXPENSE_REPORT: 'EXPENSE_REPORT',
        VENDOR_BILL: 'VENDOR_BILL',
        JOURNAL_ENTRY: 'JOURNAL_ENTRY',
    },

    NETSUITE_MAP_EXPORT_DESTINATION: {
        EXPENSE_REPORT: 'expenseReport',
        VENDOR_BILL: 'vendorBill',
        JOURNAL_ENTRY: 'journalEntry',
    },

    NETSUITE_INVOICE_ITEM_PREFERENCE: {
        CREATE: 'create',
        SELECT: 'select',
    },

    NETSUITE_JOURNAL_POSTING_PREFERENCE: {
        JOURNALS_POSTING_INDIVIDUAL_LINE: 'JOURNALS_POSTING_INDIVIDUAL_LINE',
        JOURNALS_POSTING_TOTAL_LINE: 'JOURNALS_POSTING_TOTAL_LINE',
    },

    NETSUITE_EXPENSE_TYPE: {
        REIMBURSABLE: 'reimbursable',
        NON_REIMBURSABLE: 'nonreimbursable',
    },

    NETSUITE_REPORTS_APPROVAL_LEVEL: {
        REPORTS_APPROVED_NONE: 'REPORTS_APPROVED_NONE',
        REPORTS_SUPERVISOR_APPROVED: 'REPORTS_SUPERVISOR_APPROVED',
        REPORTS_ACCOUNTING_APPROVED: 'REPORTS_ACCOUNTING_APPROVED',
        REPORTS_APPROVED_BOTH: 'REPORTS_APPROVED_BOTH',
    },

    NETSUITE_VENDOR_BILLS_APPROVAL_LEVEL: {
        VENDOR_BILLS_APPROVED_NONE: 'VENDOR_BILLS_APPROVED_NONE',
        VENDOR_BILLS_APPROVAL_PENDING: 'VENDOR_BILLS_APPROVAL_PENDING',
        VENDOR_BILLS_APPROVED: 'VENDOR_BILLS_APPROVED',
    },

    NETSUITE_JOURNALS_APPROVAL_LEVEL: {
        JOURNALS_APPROVED_NONE: 'JOURNALS_APPROVED_NONE',
        JOURNALS_APPROVAL_PENDING: 'JOURNALS_APPROVAL_PENDING',
        JOURNALS_APPROVED: 'JOURNALS_APPROVED',
    },

    NETSUITE_ACCOUNT_TYPE: {
        ACCOUNTS_PAYABLE: '_accountsPayable',
        ACCOUNTS_RECEIVABLE: '_accountsReceivable',
        OTHER_CURRENT_LIABILITY: '_otherCurrentLiability',
        CREDIT_CARD: '_creditCard',
        BANK: '_bank',
        OTHER_CURRENT_ASSET: '_otherCurrentAsset',
        LONG_TERM_LIABILITY: '_longTermLiability',
        EXPENSE: '_expense',
    },

    NETSUITE_APPROVAL_ACCOUNT_DEFAULT: 'APPROVAL_ACCOUNT_DEFAULT',

    NETSUITE_PAYABLE_ACCOUNT_DEFAULT_VALUE: '',

    /**
     * Countries where tax setting is permitted (Strings are in the format of Netsuite's Country type/enum)
     *
     * Should mirror the list on the OldDot.
     */
    NETSUITE_TAX_COUNTRIES: [
        '_argentina',
        '_australia',
        '_austria',
        '_azerbaijan',
        '_belgium',
        '_brazil',
        '_bulgaria',
        '_canada',
        '_chile',
        '_china',
        '_costaRica',
        '_croatia',
        '_croatiaHrvatska',
        '_cyprus',
        '_czechRepublic',
        '_denmark',
        '_egypt',
        '_estonia',
        '_finland',
        '_france',
        '_georgia',
        '_germany',
        '_ghana',
        '_greece',
        '_hongKong',
        '_hungary',
        '_india',
        '_indonesia',
        '_iranIslamicRepublicOf',
        '_ireland',
        '_israel',
        '_italy',
        '_japan',
        '_jordan',
        '_kenya',
        '_koreaRepublicOf',
        '_koreaTheRepublicOf',
        '_kuwait',
        '_latvia',
        '_lebanon',
        '_lithuania',
        '_luxembourg',
        '_malaysia',
        '_malta',
        '_mexico',
        '_morocco',
        '_myanmar',
        '_netherlands',
        '_newZealand',
        '_nigeria',
        '_norway',
        '_pakistan',
        '_philippines',
        '_poland',
        '_portugal',
        '_romania',
        '_saudiArabia',
        '_serbia',
        '_singapore',
        '_slovakRepublic',
        '_slovakia',
        '_slovenia',
        '_southAfrica',
        '_spain',
        '_sriLanka',
        '_sweden',
        '_switzerland',
        '_taiwan',
        '_thailand',
        '_turkey',
        '_turkiye',
        '_ukraine',
        '_unitedArabEmirates',
        '_unitedKingdom',
        '_unitedKingdomGB',
        '_vietnam',
        '_vietNam',
    ] as string[],

    QUICKBOOKS_EXPORT_DATE: {
        LAST_EXPENSE: 'LAST_EXPENSE',
        REPORT_EXPORTED: 'REPORT_EXPORTED',
        REPORT_SUBMITTED: 'REPORT_SUBMITTED',
    },

    QUICKBOOKS_NON_REIMBURSABLE_EXPORT_ACCOUNT_TYPE: {
        CREDIT_CARD: 'credit_card',
        DEBIT_CARD: 'debit_card',
        VENDOR_BILL: 'bill',
    },

    QUICKBOOKS_DESKTOP_NON_REIMBURSABLE_EXPORT_ACCOUNT_TYPE: {
        CREDIT_CARD: 'CREDIT_CARD_CHARGE',
        CHECK: 'CHECK',
        VENDOR_BILL: 'VENDOR_BILL',
    },

    MISSING_PERSONAL_DETAILS_INDEXES: {
        MAPPING: {
            LEGAL_NAME: 0,
            DATE_OF_BIRTH: 1,
            ADDRESS: 2,
            PHONE_NUMBER: 3,
            CONFIRM: 4,
        },
        INDEX_LIST: ['1', '2', '3', '4'],
    },

    ACCOUNT_ID: {
        ACCOUNTING: Number(Config?.EXPENSIFY_ACCOUNT_ID_ACCOUNTING ?? 9645353),
        ACCOUNTS_PAYABLE: Number(Config?.EXPENSIFY_ACCOUNT_ID_ACCOUNTS_PAYABLE ?? 10903701),
        ADMIN: Number(Config?.EXPENSIFY_ACCOUNT_ID_ADMIN ?? -1),
        BILLS: Number(Config?.EXPENSIFY_ACCOUNT_ID_BILLS ?? 1371),
        CHRONOS: Number(Config?.EXPENSIFY_ACCOUNT_ID_CHRONOS ?? 10027416),
        CONCIERGE: Number(Config?.EXPENSIFY_ACCOUNT_ID_CONCIERGE ?? 8392101),
        CONTRIBUTORS: Number(Config?.EXPENSIFY_ACCOUNT_ID_CONTRIBUTORS ?? 9675014),
        FIRST_RESPONDER: Number(Config?.EXPENSIFY_ACCOUNT_ID_FIRST_RESPONDER ?? 9375152),
        HELP: Number(Config?.EXPENSIFY_ACCOUNT_ID_HELP ?? -1),
        INTEGRATION_TESTING_CREDS: Number(Config?.EXPENSIFY_ACCOUNT_ID_INTEGRATION_TESTING_CREDS ?? -1),
        NOTIFICATIONS: Number(Config?.EXPENSIFY_ACCOUNT_ID_NOTIFICATIONS ?? 11665625),
        PAYROLL: Number(Config?.EXPENSIFY_ACCOUNT_ID_PAYROLL ?? 9679724),
        QA: Number(Config?.EXPENSIFY_ACCOUNT_ID_QA ?? 3126513),
        QA_TRAVIS: Number(Config?.EXPENSIFY_ACCOUNT_ID_QA_TRAVIS ?? 8595733),
        RECEIPTS: Number(Config?.EXPENSIFY_ACCOUNT_ID_RECEIPTS ?? -1),
        REWARDS: Number(Config?.EXPENSIFY_ACCOUNT_ID_REWARDS ?? 11023767), // rewards@expensify.com
        STUDENT_AMBASSADOR: Number(Config?.EXPENSIFY_ACCOUNT_ID_STUDENT_AMBASSADOR ?? 10476956),
        SVFG: Number(Config?.EXPENSIFY_ACCOUNT_ID_SVFG ?? 2012843),
        MANAGER_MCTEST: Number(Config?.EXPENSIFY_ACCOUNT_ID_MANAGER_MCTEST ?? 18964612),
    },

    ENVIRONMENT: {
        DEV: 'development',
        STAGING: 'staging',
        PRODUCTION: 'production',
        ADHOC: 'adhoc',
    },

    // Used to delay the initial fetching of reportActions when the app first inits or reconnects (e.g. returning
    // from backgound). The times are based on how long it generally seems to take for the app to become interactive
    // in each scenario.
    FETCH_ACTIONS_DELAY: {
        STARTUP: 8000,
        RECONNECT: 1000,
    },

    WALLET: {
        TRANSFER_METHOD_TYPE: {
            INSTANT: 'instant',
            ACH: 'ach',
        },
        TRANSFER_METHOD_TYPE_FEE: {
            INSTANT: {
                RATE: 1.5,
                MINIMUM_FEE: 25,
            },
            ACH: {
                RATE: 0,
                MINIMUM_FEE: 0,
            },
        },
        ERROR: {
            // If these get updated, we need to update the codes on the Web side too
            SSN: 'ssnError',
            KBA: 'kbaNeeded',
            KYC: 'kycFailed',
            FULL_SSN_NOT_FOUND: 'Full SSN not found',
            MISSING_FIELD: 'Missing required additional details fields',
            WRONG_ANSWERS: 'Wrong answers',
            ONFIDO_FIXABLE_ERROR: 'Onfido returned a fixable error',
            ONFIDO_USER_CONSENT_DENIED: 'user_consent_denied',

            // KBA stands for Knowledge Based Answers (requiring us to show Idology questions)
            KBA_NEEDED: 'KBA needed',
            NO_ACCOUNT_TO_LINK: '405 No account to link to wallet',
            INVALID_WALLET: '405 Invalid wallet account',
            NOT_OWNER_OF_BANK_ACCOUNT: '401 Wallet owner does not own linked bank account',
            INVALID_BANK_ACCOUNT: '405 Attempting to link an invalid bank account to a wallet',
            NOT_OWNER_OF_FUND: '401 Wallet owner does not own linked fund',
            INVALID_FUND: '405 Attempting to link an invalid fund to a wallet',
        },
        STEP: {
            // In the order they appear in the Wallet flow
            ADD_BANK_ACCOUNT: 'AddBankAccountStep',
            ADDITIONAL_DETAILS: 'AdditionalDetailsStep',
            ADDITIONAL_DETAILS_KBA: 'AdditionalDetailsKBAStep',
            ONFIDO: 'OnfidoStep',
            TERMS: 'TermsStep',
            ACTIVATE: 'ActivateStep',
        },
        STEP_REFACTOR: {
            ADD_BANK_ACCOUNT: 'AddBankAccountStep',
            ADDITIONAL_DETAILS: 'AdditionalDetailsStep',
            VERIFY_IDENTITY: 'VerifyIdentityStep',
            TERMS_AND_FEES: 'TermsAndFeesStep',
        },
        STEP_NAMES: ['1', '2', '3', '4'],
        SUBSTEP_INDEXES: {
            BANK_ACCOUNT: {
                ACCOUNT_NUMBERS: 0,
            },
            PERSONAL_INFO: {
                LEGAL_NAME: 0,
                DATE_OF_BIRTH: 1,
                ADDRESS: 2,
                PHONE_NUMBER: 3,
                SSN: 4,
            },
        },
        TIER_NAME: {
            PLATINUM: 'PLATINUM',
            GOLD: 'GOLD',
            SILVER: 'SILVER',
            BRONZE: 'BRONZE',
        },
        WEB_MESSAGE_TYPE: {
            STATEMENT: 'STATEMENT_NAVIGATE',
            CONCIERGE: 'CONCIERGE_NAVIGATE',
        },
        MTL_WALLET_PROGRAM_ID: '760',
        BANCORP_WALLET_PROGRAM_ID: '660',
        PROGRAM_ISSUERS: {
            EXPENSIFY_PAYMENTS: 'Expensify Payments LLC',
            BANCORP_BANK: 'The Bancorp Bank, N.A.',
        },
    },

    PLAID: {
        EVENT: {
            ERROR: 'ERROR',
            EXIT: 'EXIT',
        },
        DEFAULT_DATA: {
            bankName: '',
            plaidAccessToken: '',
            bankAccounts: [] as PlaidBankAccount[],
            isLoading: false,
            errors: {},
        },
    },

    ONFIDO: {
        CONTAINER_ID: 'onfido-mount',
        TYPE: {
            DOCUMENT: 'document',
            FACE: 'face',
        },
        VARIANT: {
            VIDEO: 'video',
        },
        SMS_NUMBER_COUNTRY_CODE: 'US',
        ERROR: {
            USER_CANCELLED: 'User canceled flow.',
            USER_TAPPED_BACK: 'User exited by clicking the back button.',
            USER_EXITED: 'User exited by manual action.',
        },
    },

    KYC_WALL_SOURCE: {
        REPORT: 'REPORT', // The user attempted to pay an expense
        ENABLE_WALLET: 'ENABLE_WALLET', // The user clicked on the `Enable wallet` button on the Wallet page
        TRANSFER_BALANCE: 'TRANSFER_BALANCE', // The user attempted to transfer their wallet balance to their bank account or debit card
    },

    OS: {
        WINDOWS: 'Windows',
        MAC_OS: PLATFORM_OS_MACOS,
        ANDROID: 'Android',
        IOS: PLATFORM_IOS,
        LINUX: 'Linux',
        NATIVE: 'Native',
    },

    BROWSER: {
        CHROME: 'chrome',
        FIREFOX: 'firefox',
        IE: 'ie',
        EDGE: 'edge',
        Opera: 'opera',
        SAFARI: 'safari',
        OTHER: 'other',
    },

    PAYMENT_METHODS: {
        DEBIT_CARD: 'debitCard',
        PERSONAL_BANK_ACCOUNT: 'bankAccount',
        BUSINESS_BANK_ACCOUNT: 'businessBankAccount',
    },

    PAYMENT_SELECTED: {
        BBA: 'BBA',
        PBA: 'PBA',
    },

    PAYMENT_METHOD_ID_KEYS: {
        DEBIT_CARD: 'fundID',
        BANK_ACCOUNT: 'bankAccountID',
    },

    IOU: {
        MAX_RECENT_REPORTS_TO_SHOW: 5,
        // This will guranatee that the quantity input will not exceed 9,007,199,254,740,991 (Number.MAX_SAFE_INTEGER).
        QUANTITY_MAX_LENGTH: 12,
        // This is the transactionID used when going through the create expense flow so that it mimics a real transaction (like the edit flow)
        OPTIMISTIC_TRANSACTION_ID: '1',
        // Note: These payment types are used when building IOU reportAction message values in the server and should
        // not be changed.
        LOCATION_PERMISSION_PROMPT_THRESHOLD_DAYS: 7,
        PAYMENT_TYPE: {
            ELSEWHERE: 'Elsewhere',
            EXPENSIFY: 'Expensify',
            VBBA: 'ACH',
        },
        ACTION: {
            EDIT: 'edit',
            CREATE: 'create',
            SUBMIT: 'submit',
            CATEGORIZE: 'categorize',
            SHARE: 'share',
        },
        DEFAULT_AMOUNT: 0,
        TYPE: {
            SEND: 'send',
            PAY: 'pay',
            SPLIT: 'split',
            REQUEST: 'request',
            INVOICE: 'invoice',
            SUBMIT: 'submit',
            TRACK: 'track',
            CREATE: 'create',
        },
        REQUEST_TYPE: {
            DISTANCE: 'distance',
            MANUAL: 'manual',
            SCAN: 'scan',
            PER_DIEM: 'per-diem',
        },
        EXPENSE_TYPE: {
            DISTANCE: 'distance',
            MANUAL: 'manual',
            SCAN: 'scan',
            PER_DIEM: 'per-diem',
            EXPENSIFY_CARD: 'expensifyCard',
            PENDING_EXPENSIFY_CARD: 'pendingExpensifyCard',
        },
        REPORT_ACTION_TYPE: {
            PAY: 'pay',
            CREATE: 'create',
            SPLIT: 'split',
            DECLINE: 'decline',
            CANCEL: 'cancel',
            DELETE: 'delete',
            APPROVE: 'approve',
            TRACK: 'track',
        },
        AMOUNT_MAX_LENGTH: 8,
        DISTANCE_REQUEST_AMOUNT_MAX_LENGTH: 14,
        RECEIPT_STATE: {
            SCANREADY: 'SCANREADY',
            OPEN: 'OPEN',
            SCANNING: 'SCANNING',
            SCANCOMPLETE: 'SCANCOMPLETE',
            SCANFAILED: 'SCANFAILED',
        },
        FILE_TYPES: {
            HTML: 'html',
            DOC: 'doc',
            DOCX: 'docx',
            SVG: 'svg',
        },
        RECEIPT_ERROR: 'receiptError',
        CANCEL_REASON: {
            PAYMENT_EXPIRED: 'CANCEL_REASON_PAYMENT_EXPIRED',
        },
        SHARE: {
            ROLE: {
                ACCOUNTANT: 'accountant',
            },
        },
        ACCESS_VARIANTS: {
            CREATE: 'create',
        },
        PAGE_INDEX: {
            CONFIRM: 'confirm',
        },
        PAYMENT_SELECTED: {
            BBA: 'BBA',
            PBA: 'PBA',
        },
        ACTION_PARAMS: {
            START_SPLIT_BILL: 'startSplitBill',
            TRACK_EXPENSE: 'trackExpense',
            MONEY_REQUEST: 'moneyRequest',
            REPLACE_RECEIPT: 'replaceReceipt',
        },
    },

    GROWL: {
        SUCCESS: 'success',
        ERROR: 'error',
        WARNING: 'warning',
        DURATION: 2000,
        DURATION_LONG: 3500,
    },

    LOCALES: {
        EN: 'en',
        ES: 'es',
        ES_ES: 'es-ES',
        ES_ES_ONFIDO: 'es_ES',

        DEFAULT: 'en',
    },

    LANGUAGES: ['en', 'es'],

    PRONOUNS_LIST: [
        'coCos',
        'eEyEmEir',
        'heHimHis',
        'heHimHisTheyThemTheirs',
        'sheHerHers',
        'sheHerHersTheyThemTheirs',
        'merMers',
        'neNirNirs',
        'neeNerNers',
        'perPers',
        'theyThemTheirs',
        'thonThons',
        'veVerVis',
        'viVir',
        'xeXemXyr',
        'zeZieZirHir',
        'zeHirHirs',
        'callMeByMyName',
    ],

    // Map updated pronouns key to deprecated pronouns
    DEPRECATED_PRONOUNS_LIST: {
        heHimHis: 'He/him',
        sheHerHers: 'She/her',
        theyThemTheirs: 'They/them',
        zeHirHirs: 'Ze/hir',
        callMeByMyName: 'Call me by my name',
    },

    POLICY: {
        TYPE: {
            PERSONAL: 'personal',

            // Often referred to as "control" workspaces
            CORPORATE: 'corporate',

            // Often referred to as "collect" workspaces
            TEAM: 'team',
        },
        RULE_CONDITIONS: {
            MATCHES: 'matches',
        },
        FIELDS: {
            TAG: 'tag',
            CATEGORY: 'category',
            FIELD_LIST_TITLE: 'text_title',
            TAX: 'tax',
        },
        DEFAULT_REPORT_NAME_PATTERN: '{report:type} {report:startdate}',
        ROLE: {
            ADMIN: 'admin',
            AUDITOR: 'auditor',
            USER: 'user',
        },
        AUTO_REIMBURSEMENT_MAX_LIMIT_CENTS: 2000000,
        AUTO_REIMBURSEMENT_DEFAULT_LIMIT_CENTS: 10000,
        AUTO_APPROVE_REPORTS_UNDER_DEFAULT_CENTS: 10000,
        RANDOM_AUDIT_DEFAULT_PERCENTAGE: 0.05,

        AUTO_REPORTING_FREQUENCIES: {
            INSTANT: 'instant',
            IMMEDIATE: 'immediate',
            WEEKLY: 'weekly',
            SEMI_MONTHLY: 'semimonthly',
            MONTHLY: 'monthly',
            TRIP: 'trip',
            MANUAL: 'manual',
        },
        AUTO_REPORTING_OFFSET: {
            LAST_BUSINESS_DAY_OF_MONTH: 'lastBusinessDayOfMonth',
            LAST_DAY_OF_MONTH: 'lastDayOfMonth',
        },
        APPROVAL_MODE: {
            OPTIONAL: 'OPTIONAL',
            BASIC: 'BASIC',
            ADVANCED: 'ADVANCED',
            DYNAMICEXTERNAL: 'DYNAMIC_EXTERNAL',
            SMARTREPORT: 'SMARTREPORT',
            BILLCOM: 'BILLCOM',
        },
        APPROVAL_MODE_TRANSLATION_KEYS: {
            OPTIONAL: 'submitAndClose',
            BASIC: 'submitAndApprove',
            ADVANCED: 'advanced',
            DYNAMICEXTERNAL: 'dynamictExternal',
            SMARTREPORT: 'smartReport',
            BILLCOM: 'billcom',
        },
        ROOM_PREFIX: '#',
        CUSTOM_UNIT_RATE_BASE_OFFSET: 100,
        OWNER_EMAIL_FAKE: '_FAKE_',
        OWNER_ACCOUNT_ID_FAKE: 0,
        REIMBURSEMENT_CHOICES: {
            REIMBURSEMENT_YES: 'reimburseYes', // Direct
            REIMBURSEMENT_NO: 'reimburseNo', // None
            REIMBURSEMENT_MANUAL: 'reimburseManual', // Indirect
        },
        ID_FAKE: '_FAKE_',
        EMPTY: 'EMPTY',
        MEMBERS_BULK_ACTION_TYPES: {
            REMOVE: 'remove',
            MAKE_MEMBER: 'makeMember',
            MAKE_ADMIN: 'makeAdmin',
            MAKE_AUDITOR: 'makeAuditor',
        },
        BULK_ACTION_TYPES: {
            DELETE: 'delete',
            DISABLE: 'disable',
            ENABLE: 'enable',
        },
        MORE_FEATURES: {
            ARE_CATEGORIES_ENABLED: 'areCategoriesEnabled',
            ARE_TAGS_ENABLED: 'areTagsEnabled',
            ARE_DISTANCE_RATES_ENABLED: 'areDistanceRatesEnabled',
            ARE_WORKFLOWS_ENABLED: 'areWorkflowsEnabled',
            ARE_REPORT_FIELDS_ENABLED: 'areReportFieldsEnabled',
            ARE_CONNECTIONS_ENABLED: 'areConnectionsEnabled',
            ARE_COMPANY_CARDS_ENABLED: 'areCompanyCardsEnabled',
            ARE_EXPENSIFY_CARDS_ENABLED: 'areExpensifyCardsEnabled',
            ARE_INVOICES_ENABLED: 'areInvoicesEnabled',
            ARE_TAXES_ENABLED: 'tax',
            ARE_RULES_ENABLED: 'areRulesEnabled',
            ARE_PER_DIEM_RATES_ENABLED: 'arePerDiemRatesEnabled',
        },
        DEFAULT_CATEGORIES: {
            ADVERTISING: 'Advertising',
            BENEFITS: 'Benefits',
            CAR: 'Car',
            EQUIPMENT: 'Equipment',
            FEES: 'Fees',
            HOME_OFFICE: 'Home Office',
            INSURANCE: 'Insurance',
            INTEREST: 'Interest',
            LABOR: 'Labor',
            MAINTENANCE: 'Maintenance',
            MATERIALS: 'Materials',
            MEALS_AND_ENTERTAINMENT: 'Meals and Entertainment',
            OFFICE_SUPPLIES: 'Office Supplies',
            OTHER: 'Other',
            PROFESSIONAL_SERVICES: 'Professional Services',
            RENT: 'Rent',
            TAXES: 'Taxes',
            TRAVEL: 'Travel',
            UTILITIES: 'Utilities',
        },
        OWNERSHIP_ERRORS: {
            NO_BILLING_CARD: 'noBillingCard',
            AMOUNT_OWED: 'amountOwed',
            HAS_FAILED_SETTLEMENTS: 'hasFailedSettlements',
            OWNER_OWES_AMOUNT: 'ownerOwesAmount',
            SUBSCRIPTION: 'subscription',
            DUPLICATE_SUBSCRIPTION: 'duplicateSubscription',
            FAILED_TO_CLEAR_BALANCE: 'failedToClearBalance',
        },
        COLLECTION_KEYS: {
            DESCRIPTION: 'description',
            REIMBURSER: 'reimburser',
            REIMBURSEMENT_CHOICE: 'reimbursementChoice',
            APPROVAL_MODE: 'approvalMode',
            AUTOREPORTING: 'autoReporting',
            AUTOREPORTING_FREQUENCY: 'autoReportingFrequency',
            AUTOREPORTING_OFFSET: 'autoReportingOffset',
            GENERAL_SETTINGS: 'generalSettings',
        },
        EXPENSE_REPORT_RULES: {
            PREVENT_SELF_APPROVAL: 'preventSelfApproval',
            MAX_EXPENSE_AGE: 'maxExpenseAge',
        },
        CONNECTIONS: {
            NAME: {
                // Here we will add other connections names when we add support for them
                QBO: 'quickbooksOnline',
                QBD: 'quickbooksDesktop',
                XERO: 'xero',
                NETSUITE: 'netsuite',
                SAGE_INTACCT: 'intacct',
            },
            ROUTE: {
                QBO: 'quickbooks-online',
                XERO: 'xero',
                NETSUITE: 'netsuite',
                SAGE_INTACCT: 'sage-intacct',
                QBD: 'quickbooks-desktop',
            },
            NAME_USER_FRIENDLY: {
                netsuite: 'NetSuite',
                quickbooksOnline: 'QuickBooks Online',
                quickbooksDesktop: 'QuickBooks Desktop',
                xero: 'Xero',
                intacct: 'Sage Intacct',
                financialForce: 'FinancialForce',
                billCom: 'Bill.com',
                zenefits: 'Zenefits',
            },
            AUTH_HELP_LINKS: {
                intacct:
                    "https://help.expensify.com/articles/expensify-classic/connections/sage-intacct/Sage-Intacct-Troubleshooting#:~:text=First%20make%20sure%20that%20you,your%20company's%20Web%20Services%20authorizations.",
                netsuite:
                    'https://help.expensify.com/articles/expensify-classic/connections/netsuite/Netsuite-Troubleshooting#expensierror-ns0109-failed-to-login-to-netsuite-please-verify-your-credentials',
            },
            SYNC_STAGE_NAME: {
                STARTING_IMPORT_QBO: 'startingImportQBO',
                STARTING_IMPORT_XERO: 'startingImportXero',
                STARTING_IMPORT_QBD: 'startingImportQBD',
                QBO_IMPORT_MAIN: 'quickbooksOnlineImportMain',
                QBO_IMPORT_CUSTOMERS: 'quickbooksOnlineImportCustomers',
                QBO_IMPORT_EMPLOYEES: 'quickbooksOnlineImportEmployees',
                QBO_IMPORT_ACCOUNTS: 'quickbooksOnlineImportAccounts',
                QBO_IMPORT_CLASSES: 'quickbooksOnlineImportClasses',
                QBO_IMPORT_LOCATIONS: 'quickbooksOnlineImportLocations',
                QBO_IMPORT_PROCESSING: 'quickbooksOnlineImportProcessing',
                QBO_SYNC_PAYMENTS: 'quickbooksOnlineSyncBillPayments',
                QBO_IMPORT_TAX_CODES: 'quickbooksOnlineSyncTaxCodes',
                QBO_CHECK_CONNECTION: 'quickbooksOnlineCheckConnection',
                QBO_SYNC_TITLE: 'quickbooksOnlineSyncTitle',
                QBO_SYNC_LOAD_DATA: 'quickbooksOnlineSyncLoadData',
                QBO_SYNC_APPLY_CATEGORIES: 'quickbooksOnlineSyncApplyCategories',
                QBO_SYNC_APPLY_CUSTOMERS: 'quickbooksOnlineSyncApplyCustomers',
                QBO_SYNC_APPLY_PEOPLE: 'quickbooksOnlineSyncApplyEmployees',
                QBO_SYNC_APPLY_CLASSES_LOCATIONS: 'quickbooksOnlineSyncApplyClassesLocations',
                QBD_IMPORT_TITLE: 'quickbooksDesktopImportTitle',
                QBD_IMPORT_ACCOUNTS: 'quickbooksDesktopImportAccounts',
                QBD_IMPORT_APPROVE_CERTIFICATE: 'quickbooksDesktopImportApproveCertificate',
                QBD_IMPORT_DIMENSIONS: 'quickbooksDesktopImportDimensions',
                QBD_IMPORT_CLASSES: 'quickbooksDesktopImportClasses',
                QBD_IMPORT_CUSTOMERS: 'quickbooksDesktopImportCustomers',
                QBD_IMPORT_VENDORS: 'quickbooksDesktopImportVendors',
                QBD_IMPORT_EMPLOYEES: 'quickbooksDesktopImportEmployees',
                QBD_IMPORT_MORE: 'quickbooksDesktopImportMore',
                QBD_IMPORT_GENERIC: 'quickbooksDesktopImportSavePolicy',
                QBD_WEB_CONNECTOR_REMINDER: 'quickbooksDesktopWebConnectorReminder',
                JOB_DONE: 'jobDone',
                XERO_SYNC_STEP: 'xeroSyncStep',
                XERO_SYNC_XERO_REIMBURSED_REPORTS: 'xeroSyncXeroReimbursedReports',
                XERO_SYNC_EXPENSIFY_REIMBURSED_REPORTS: 'xeroSyncExpensifyReimbursedReports',
                XERO_SYNC_IMPORT_CHART_OF_ACCOUNTS: 'xeroSyncImportChartOfAccounts',
                XERO_SYNC_IMPORT_CATEGORIES: 'xeroSyncImportCategories',
                XERO_SYNC_IMPORT_TRACKING_CATEGORIES: 'xeroSyncImportTrackingCategories',
                XERO_SYNC_IMPORT_CUSTOMERS: 'xeroSyncImportCustomers',
                XERO_SYNC_IMPORT_BANK_ACCOUNTS: 'xeroSyncImportBankAccounts',
                XERO_SYNC_IMPORT_TAX_RATES: 'xeroSyncImportTaxRates',
                XERO_CHECK_CONNECTION: 'xeroCheckConnection',
                XERO_SYNC_TITLE: 'xeroSyncTitle',
                NETSUITE_SYNC_CONNECTION: 'netSuiteSyncConnection',
                NETSUITE_SYNC_CUSTOMERS: 'netSuiteSyncCustomers',
                NETSUITE_SYNC_INIT_DATA: 'netSuiteSyncInitData',
                NETSUITE_SYNC_IMPORT_TAXES: 'netSuiteSyncImportTaxes',
                NETSUITE_SYNC_IMPORT_ITEMS: 'netSuiteSyncImportItems',
                NETSUITE_SYNC_DATA: 'netSuiteSyncData',
                NETSUITE_SYNC_ACCOUNTS: 'netSuiteSyncAccounts',
                NETSUITE_SYNC_CURRENCIES: 'netSuiteSyncCurrencies',
                NETSUITE_SYNC_CATEGORIES: 'netSuiteSyncCategories',
                NETSUITE_SYNC_IMPORT_CUSTOM_LISTS: 'netSuiteSyncImportCustomLists',
                NETSUITE_SYNC_IMPORT_EMPLOYEES: 'netSuiteSyncImportEmployees',
                NETSUITE_SYNC_IMPORT_SUBSIDIARIES: 'netSuiteSyncImportSubsidiaries',
                NETSUITE_SYNC_IMPORT_VENDORS: 'netSuiteSyncImportVendors',
                NETSUITE_SYNC_REPORT_FIELDS: 'netSuiteSyncReportFields',
                NETSUITE_SYNC_TAGS: 'netSuiteSyncTags',
                NETSUITE_SYNC_UPDATE_DATA: 'netSuiteSyncUpdateConnectionData',
                NETSUITE_SYNC_NETSUITE_REIMBURSED_REPORTS: 'netSuiteSyncNetSuiteReimbursedReports',
                NETSUITE_SYNC_EXPENSIFY_REIMBURSED_REPORTS: 'netSuiteSyncExpensifyReimbursedReports',
                NETSUITE_SYNC_IMPORT_VENDORS_TITLE: 'netSuiteImportVendorsTitle',
                NETSUITE_SYNC_IMPORT_CUSTOM_LISTS_TITLE: 'netSuiteImportCustomListsTitle',
                SAGE_INTACCT_SYNC_CHECK_CONNECTION: 'intacctCheckConnection',
                SAGE_INTACCT_SYNC_IMPORT_TITLE: 'intacctImportTitle',
                SAGE_INTACCT_SYNC_IMPORT_DATA: 'intacctImportData',
                SAGE_INTACCT_SYNC_IMPORT_EMPLOYEES: 'intacctImportEmployees',
                SAGE_INTACCT_SYNC_IMPORT_DIMENSIONS: 'intacctImportDimensions',
                SAGE_INTACCT_SYNC_IMPORT_SYNC_REIMBURSED_REPORTS: 'intacctImportSyncBillPayments',
            },
            SYNC_STAGE_TIMEOUT_MINUTES: 20,
        },
        ACCESS_VARIANTS: {
            PAID: 'paid',
            ADMIN: 'admin',
            CONTROL: 'control',
        },
        DEFAULT_MAX_EXPENSE_AGE: 90,
        DEFAULT_MAX_EXPENSE_AMOUNT: 200000,
        DEFAULT_MAX_AMOUNT_NO_RECEIPT: 2500,
        REQUIRE_RECEIPTS_OVER_OPTIONS: {
            DEFAULT: 'default',
            NEVER: 'never',
            ALWAYS: 'always',
        },
        EXPENSE_LIMIT_TYPES: {
            EXPENSE: 'expense',
            DAILY: 'daily',
        },
    },

    HELP_DOC_LINKS: {
        'QuickBooks Online': 'https://help.expensify.com/articles/new-expensify/connections/quickbooks-online/Configure-Quickbooks-Online',
        'QuickBooks Desktop': '',
        quickbooks: 'https://help.expensify.com/articles/new-expensify/connections/quickbooks-online/Configure-Quickbooks-Online',
        NetSuite: 'https://help.expensify.com/articles/new-expensify/connections/netsuite/Configure-Netsuite',
        Xero: 'https://help.expensify.com/articles/new-expensify/connections/xero/Configure-Xero',
        Intacct: 'https://help.expensify.com/articles/new-expensify/connections/sage-intacct/Configure-Sage-Intacct',
        FinancialForce: 'https://help.expensify.com/articles/expensify-classic/connections/certinia/Connect-To-Certinia',
        'Sage Intacct': 'https://help.expensify.com/articles/new-expensify/connections/sage-intacct/Configure-Sage-Intacct',
        Certinia: 'https://help.expensify.com/articles/expensify-classic/connections/certinia/Connect-To-Certinia',
    },

    CUSTOM_UNITS: {
        NAME_DISTANCE: 'Distance',
        NAME_PER_DIEM_INTERNATIONAL: 'Per Diem International',
        DISTANCE_UNIT_MILES: 'mi',
        DISTANCE_UNIT_KILOMETERS: 'km',
        MILEAGE_IRS_RATE: 0.7,
        DEFAULT_RATE: 'Default Rate',
        RATE_DECIMALS: 3,
        FAKE_P2P_ID: '_FAKE_P2P_ID_',
        MILES_TO_KILOMETERS: 1.609344,
        KILOMETERS_TO_MILES: 0.621371,
    },

    TERMS: {
        CFPB_PREPAID: 'cfpb.gov/prepaid',
        CFPB_COMPLAINT: 'cfpb.gov/complaint',
        FDIC_PREPAID: 'fdic.gov/deposit/deposits/prepaid.html',
        USE_EXPENSIFY_FEES: 'use.expensify.com/fees',
    },

    LAYOUT_WIDTH: {
        WIDE: 'wide',
        NARROW: 'narrow',
        NONE: 'none',
    },

    ICON_TYPE_ICON: 'icon',
    ICON_TYPE_AVATAR: 'avatar',
    ICON_TYPE_WORKSPACE: 'workspace',

    ACTIVITY_INDICATOR_SIZE: {
        LARGE: 'large',
    },

    AVATAR_SIZE: {
        XLARGE: 'xlarge',
        LARGE: 'large',
        MEDIUM: 'medium',
        DEFAULT: 'default',
        SMALL: 'small',
        SMALLER: 'smaller',
        SUBSCRIPT: 'subscript',
        SMALL_SUBSCRIPT: 'small-subscript',
        MID_SUBSCRIPT: 'mid-subscript',
        LARGE_BORDERED: 'large-bordered',
        HEADER: 'header',
        MENTION_ICON: 'mention-icon',
        SMALL_NORMAL: 'small-normal',
    },
    COMPANY_CARD: {
        FEED_BANK_NAME: {
            MASTER_CARD: 'cdf',
            VISA: 'vcf',
            AMEX: 'gl1025',
            STRIPE: 'stripe',
            CITIBANK: 'oauth.citibank.com',
            CAPITAL_ONE: 'oauth.capitalone.com',
            BANK_OF_AMERICA: 'oauth.bankofamerica.com',
            CHASE: 'oauth.chase.com',
            BREX: 'oauth.brex.com',
            WELLS_FARGO: 'oauth.wellsfargo.com',
            AMEX_DIRECT: 'oauth.americanexpressfdx.com',
            CSV: '_ccupload',
        },
        STEP_NAMES: ['1', '2', '3', '4'],
        STEP: {
            BANK_CONNECTION: 'BankConnection',
            ASSIGNEE: 'Assignee',
            CARD: 'Card',
            CARD_NAME: 'CardName',
            TRANSACTION_START_DATE: 'TransactionStartDate',
            CONFIRMATION: 'Confirmation',
        },
        TRANSACTION_START_DATE_OPTIONS: {
            FROM_BEGINNING: 'fromBeginning',
            CUSTOM: 'custom',
        },
    },
    EXPENSIFY_CARD: {
        NAME: 'expensifyCard',
        BANK: 'Expensify Card',
        FRAUD_TYPES: {
            DOMAIN: 'domain',
            INDIVIDUAL: 'individual',
            NONE: 'none',
        },
        VERIFICATION_STATE: {
            LOADING: 'loading',
            VERIFIED: 'verified',
            ON_WAITLIST: 'onWaitlist',
        },
        STATE: {
            STATE_NOT_ISSUED: 2,
            OPEN: 3,
            NOT_ACTIVATED: 4,
            STATE_DEACTIVATED: 5,
            CLOSED: 6,
            STATE_SUSPENDED: 7,
        },
        ACTIVE_STATES: cardActiveStates,
        HIDDEN_FROM_SEARCH_STATES: cardHiddenFromSearchStates,
        LIMIT_TYPES: {
            SMART: 'smart',
            MONTHLY: 'monthly',
            FIXED: 'fixed',
        },
        LIMIT_VALUE: 21474836,
        STEP_NAMES: ['1', '2', '3', '4', '5', '6'],
        STEP: {
            ASSIGNEE: 'Assignee',
            CARD_TYPE: 'CardType',
            LIMIT_TYPE: 'LimitType',
            LIMIT: 'Limit',
            CARD_NAME: 'CardName',
            CONFIRMATION: 'Confirmation',
        },
        CARD_TYPE: {
            PHYSICAL: 'physical',
            VIRTUAL: 'virtual',
        },
        FREQUENCY_SETTING: {
            DAILY: 'daily',
            MONTHLY: 'monthly',
        },
        MANAGE_EXPENSIFY_CARDS_ARTICLE_LINK: 'https://help.expensify.com/articles/new-expensify/expensify-card/Manage-Expensify-Cards',
    },
    COMPANY_CARDS: {
        CONNECTION_ERROR: 'connectionError',
        STEP: {
            SELECT_BANK: 'SelectBank',
            SELECT_FEED_TYPE: 'SelectFeedType',
            CARD_TYPE: 'CardType',
            CARD_INSTRUCTIONS: 'CardInstructions',
            CARD_NAME: 'CardName',
            CARD_DETAILS: 'CardDetails',
            BANK_CONNECTION: 'BankConnection',
            AMEX_CUSTOM_FEED: 'AmexCustomFeed',
        },
        CARD_TYPE: {
            AMEX: 'amex',
            VISA: 'visa',
            MASTERCARD: 'mastercard',
            STRIPE: 'stripe',
            CSV: 'CSV',
        },
        FEED_TYPE: {
            CUSTOM: 'customFeed',
            DIRECT: 'directFeed',
        },
        BANKS: {
            AMEX: 'American Express',
            BANK_OF_AMERICA: 'Bank of America',
            BREX: 'Brex',
            CAPITAL_ONE: 'Capital One',
            CHASE: 'Chase',
            CITI_BANK: 'Citibank',
            STRIPE: 'Stripe',
            WELLS_FARGO: 'Wells Fargo',
            OTHER: 'Other',
        },
        BANK_CONNECTIONS: {
            WELLS_FARGO: 'wellsfargo',
            BANK_OF_AMERICA: 'bankofamerica',
            CHASE: 'chase',
            BREX: 'brex',
            CAPITAL_ONE: 'capitalone',
            CITI_BANK: 'citibank',
            AMEX: 'americanexpressfdx',
        },
        AMEX_CUSTOM_FEED: {
            CORPORATE: 'American Express Corporate Cards',
            BUSINESS: 'American Express Business Cards',
            PERSONAL: 'American Express Personal Cards',
        },
        DELETE_TRANSACTIONS: {
            RESTRICT: 'corporate',
            ALLOW: 'personal',
        },
        CARD_LIST_THRESHOLD: 8,
        DEFAULT_EXPORT_TYPE: 'default',
        EXPORT_CARD_TYPES: {
            /**
             * Name of Card NVP for QBO custom export accounts
             */
            NVP_QUICKBOOKS_ONLINE_EXPORT_ACCOUNT: 'quickbooks_online_export_account',
            NVP_QUICKBOOKS_ONLINE_EXPORT_ACCOUNT_DEBIT: 'quickbooks_online_export_account_debit',

            /**
             * Name of Card NVP for NetSuite custom export accounts
             */
            NVP_NETSUITE_EXPORT_ACCOUNT: 'netsuite_export_payable_account',

            /**
             * Name of Card NVP for NetSuite custom vendors
             */
            NVP_NETSUITE_EXPORT_VENDOR: 'netsuite_export_vendor',

            /**
             * Name of Card NVP for Xero custom export accounts
             */
            NVP_XERO_EXPORT_BANK_ACCOUNT: 'xero_export_bank_account',

            /**
             * Name of Card NVP for Intacct custom export accounts
             */
            NVP_INTACCT_EXPORT_CHARGE_CARD: 'intacct_export_charge_card',

            /**
             * Name of card NVP for Intacct custom vendors
             */
            NVP_INTACCT_EXPORT_VENDOR: 'intacct_export_vendor',

            /**
             * Name of Card NVP for QuickBooks Desktop custom export accounts
             */
            NVP_QUICKBOOKS_DESKTOP_EXPORT_ACCOUNT_CREDIT: 'quickbooks_desktop_export_account_credit',

            /**
             * Name of Card NVP for QuickBooks Desktop custom export accounts
             */
            NVP_FINANCIALFORCE_EXPORT_VENDOR: 'financialforce_export_vendor',
        },
        EXPORT_CARD_POLICY_TYPES: {
            /**
             * Name of Card NVP for QBO custom export accounts
             */
            NVP_QUICKBOOKS_ONLINE_EXPORT_ACCOUNT_POLICY_ID: 'quickbooks_online_export_account_policy_id',
            NVP_QUICKBOOKS_ONLINE_EXPORT_ACCOUNT_DEBIT_POLICY_ID: 'quickbooks_online_export_account_debit_policy_id',

            /**
             * Name of Card NVP for NetSuite custom export accounts
             */
            NVP_NETSUITE_EXPORT_ACCOUNT_POLICY_ID: 'netsuite_export_payable_account_policy_id',

            /**
             * Name of Card NVP for NetSuite custom vendors
             */
            NVP_NETSUITE_EXPORT_VENDOR_POLICY_ID: 'netsuite_export_vendor_policy_id',

            /**
             * Name of Card NVP for Xero custom export accounts
             */
            NVP_XERO_EXPORT_BANK_ACCOUNT_POLICY_ID: 'xero_export_bank_account_policy_id',

            /**
             * Name of Card NVP for Intacct custom export accounts
             */
            NVP_INTACCT_EXPORT_CHARGE_CARD_POLICY_ID: 'intacct_export_charge_card_policy_id',

            /**
             * Name of card NVP for Intacct custom vendors
             */
            NVP_INTACCT_EXPORT_VENDOR_POLICY_ID: 'intacct_export_vendor_policy_id',

            /**
             * Name of Card NVP for QuickBooks Desktop custom export accounts
             */
            NVP_QUICKBOOKS_DESKTOP_EXPORT_ACCOUNT_CREDIT_POLICY_ID: 'quickbooks_desktop_export_account_credit_policy_id',

            /**
             * Name of Card NVP for QuickBooks Desktop custom export accounts
             */
            NVP_FINANCIALFORCE_EXPORT_VENDOR_POLICY_ID: 'financialforce_export_vendor_policy_id',
        },
    },
    AVATAR_ROW_SIZE: {
        DEFAULT: 4,
        LARGE_SCREEN: 8,
    },
    OPTION_MODE: {
        COMPACT: 'compact',
        DEFAULT: 'default',
    },
    SUBSCRIPTION: {
        TYPE: {
            ANNUAL: 'yearly2018',
            PAYPERUSE: 'monthly2018',
        },
    },
    get SUBSCRIPTION_PRICES() {
        return {
            [this.PAYMENT_CARD_CURRENCY.USD]: {
                [this.POLICY.TYPE.CORPORATE]: {
                    [this.SUBSCRIPTION.TYPE.ANNUAL]: 900,
                    [this.SUBSCRIPTION.TYPE.PAYPERUSE]: 1800,
                },
                [this.POLICY.TYPE.TEAM]: {
                    [this.SUBSCRIPTION.TYPE.ANNUAL]: 500,
                    [this.SUBSCRIPTION.TYPE.PAYPERUSE]: 1000,
                },
            },
            [this.PAYMENT_CARD_CURRENCY.AUD]: {
                [this.POLICY.TYPE.CORPORATE]: {
                    [this.SUBSCRIPTION.TYPE.ANNUAL]: 1500,
                    [this.SUBSCRIPTION.TYPE.PAYPERUSE]: 3000,
                },
                [this.POLICY.TYPE.TEAM]: {
                    [this.SUBSCRIPTION.TYPE.ANNUAL]: 700,
                    [this.SUBSCRIPTION.TYPE.PAYPERUSE]: 1400,
                },
            },
            [this.PAYMENT_CARD_CURRENCY.GBP]: {
                [this.POLICY.TYPE.CORPORATE]: {
                    [this.SUBSCRIPTION.TYPE.ANNUAL]: 700,
                    [this.SUBSCRIPTION.TYPE.PAYPERUSE]: 1400,
                },
                [this.POLICY.TYPE.TEAM]: {
                    [this.SUBSCRIPTION.TYPE.ANNUAL]: 400,
                    [this.SUBSCRIPTION.TYPE.PAYPERUSE]: 800,
                },
            },
            [this.PAYMENT_CARD_CURRENCY.NZD]: {
                [this.POLICY.TYPE.CORPORATE]: {
                    [this.SUBSCRIPTION.TYPE.ANNUAL]: 1600,
                    [this.SUBSCRIPTION.TYPE.PAYPERUSE]: 3200,
                },
                [this.POLICY.TYPE.TEAM]: {
                    [this.SUBSCRIPTION.TYPE.ANNUAL]: 800,
                    [this.SUBSCRIPTION.TYPE.PAYPERUSE]: 1600,
                },
            },
        };
    },
    REGEX: {
        SPECIAL_CHARS_WITHOUT_NEWLINE: /((?!\n)[()-\s\t])/g,
        DIGITS_AND_PLUS: /^\+?[0-9]*$/,
        ALPHABETIC_AND_LATIN_CHARS: /^[\p{Script=Latin} ]*$/u,
        NON_ALPHABETIC_AND_NON_LATIN_CHARS: /[^\p{Script=Latin}]/gu,
        POSITIVE_INTEGER: /^\d+$/,
        PO_BOX: /\b[P|p]?(OST|ost)?\.?\s*[O|o|0]?(ffice|FFICE)?\.?\s*[B|b][O|o|0]?[X|x]?\.?\s+[#]?(\d+)\b/,
        ANY_VALUE: /^.+$/,
        ZIP_CODE: /^[0-9]{5}(?:[- ][0-9]{4})?$/,
        INDUSTRY_CODE: /^[0-9]{6}$/,
        SSN_LAST_FOUR: /^(?!0000)[0-9]{4}$/,
        SSN_FULL_NINE: /^(?!0000)[0-9]{9}$/,
        NUMBER: /^[0-9]+$/,
        CARD_NUMBER: /^[0-9]{15,16}$/,
        CARD_SECURITY_CODE: /^[0-9]{3,4}$/,
        CARD_EXPIRATION_DATE: /^(0[1-9]|1[0-2])([^0-9])?([0-9]{4}|([0-9]{2}))$/,
        ROOM_NAME: /^#[\p{Ll}0-9-]{1,100}$/u,
        ROOM_NAME_WITHOUT_LIMIT: /^#[\p{Ll}0-9-]+$/u,
        DOMAIN_BASE: '^(?:https?:\\/\\/)?(?:www\\.)?([^\\/]+)',
        ALPHANUMERIC_WITH_SPACE_AND_HYPHEN: /^[A-Za-z0-9 -]+$/,

        // eslint-disable-next-line max-len, no-misleading-character-class
        EMOJI: /[\p{Extended_Pictographic}\u200d\u{1f1e6}-\u{1f1ff}\u{1f3fb}-\u{1f3ff}\u{e0020}-\u{e007f}\u20E3\uFE0F]|[#*0-9]\uFE0F?\u20E3/gu,
        // eslint-disable-next-line max-len, no-misleading-character-class, no-empty-character-class
        EMOJIS: /[\p{Extended_Pictographic}](\u200D[\p{Extended_Pictographic}]|[\u{1F3FB}-\u{1F3FF}]|[\u{E0020}-\u{E007F}]|\uFE0F|\u20E3)*|[\u{1F1E6}-\u{1F1FF}]{2}|[#*0-9]\uFE0F?\u20E3/du,
        // eslint-disable-next-line max-len, no-misleading-character-class
        EMOJI_SKIN_TONES: /[\u{1f3fb}-\u{1f3ff}]/gu,

        TAX_ID: /^\d{9}$/,
        NON_NUMERIC: /\D/g,
        ANY_SPACE: /\s/g,

        // Extract attachment's source from the data's html string
        ATTACHMENT_DATA: /(data-expensify-source|data-name)="([^"]+)"/g,

        EMOJI_NAME: /:[\p{L}0-9_+-]+:/gu,
        EMOJI_SUGGESTIONS: /:[\p{L}0-9_+-]{1,40}$/u,
        AFTER_FIRST_LINE_BREAK: /\n.*/g,
        LINE_BREAK: /\r\n|\r|\n|\u2028/g,
        CODE_2FA: /^\d{6}$/,
        ATTACHMENT_ID: /chat-attachments\/(\d+)/,
        HAS_COLON_ONLY_AT_THE_BEGINNING: /^:[^:]+$/,
        HAS_AT_MOST_TWO_AT_SIGNS: /^@[^@]*@?[^@]*$/,
        EMPTY_COMMENT: /^(\s)*$/,
        SPECIAL_CHAR: /[,/?"{}[\]()&^%;`$=#<>!*]/g,
        FIRST_SPACE: /.+?(?=\s)/,

        get SPECIAL_CHAR_OR_EMOJI() {
            return new RegExp(`[~\\n\\s]|(_\\b(?!$))|${this.SPECIAL_CHAR.source}|${this.EMOJI.source}`, 'gu');
        },

        get SPACE_OR_EMOJI() {
            return new RegExp(`(\\s+|(?:${this.EMOJI.source})+)`, 'gu');
        },

        // Define the regular expression pattern to find a potential end of a mention suggestion:
        // It might be a space, a newline character, an emoji, or a special character (excluding underscores & tildes, which might be used in usernames)
        get MENTION_BREAKER() {
            return new RegExp(`[\\n\\s]|${this.SPECIAL_CHAR.source}|${this.EMOJI.source}`, 'gu');
        },

        get ALL_EMOJIS() {
            return new RegExp(this.EMOJIS, this.EMOJIS.flags.concat('g'));
        },

        MERGED_ACCOUNT_PREFIX: /^(MERGED_\d+@)/,
        ROUTES: {
            VALIDATE_LOGIN: /\/v($|(\/\/*))/,
            UNLINK_LOGIN: /\/u($|(\/\/*))/,
            REDUNDANT_SLASHES: /(\/{2,})|(\/$)/g,
        },
        TIME_STARTS_01: /^01:\d{2} [AP]M$/,
        TIME_FORMAT: /^\d{2}:\d{2} [AP]M$/,
        DATE_TIME_FORMAT: /^\d{2}-\d{2} \d{2}:\d{2} [AP]M$/,
        ILLEGAL_FILENAME_CHARACTERS: /\/|<|>|\*|"|:|#|\?|\\|\|/g,
        ENCODE_PERCENT_CHARACTER: /%(25)+/g,
        INVISIBLE_CHARACTERS_GROUPS: /[\p{C}\p{Z}]/gu,
        OTHER_INVISIBLE_CHARACTERS: /[\u3164]/g,
        REPORT_FIELD_TITLE: /{report:([a-zA-Z]+)}/g,
        PATH_WITHOUT_POLICY_ID: /\/w\/[a-zA-Z0-9]+(\/|$)/,
        POLICY_ID_FROM_PATH: /\/w\/([a-zA-Z0-9]+)(\/|$)/,
        SHORT_MENTION: new RegExp(
            // We are ensuring that the short mention is not inside a code block. So we check that the short mention
            // is either not preceded by an open code block or not followed by a backtick on the same line.
            `(?<!^[^\`\n]*(?:\`[^\`\n]*\`[^\`\n]*)*\`[^\`\n]*)@[\\w\\-\\+\\'#@]+(?:\\.[\\w\\-\\'\\+]+)*|@[\\w\\-\\+\\'#@]+(?:\\.[\\w\\-\\'\\+]+)*(?![^\n]*\`)`,
            'gim',
        ),
        REPORT_ID_FROM_PATH: /(?<!\/search)\/r\/(\d+)/,
        DISTANCE_MERCHANT: /^[0-9.]+ \w+ @ (-|-\()?[^0-9.\s]{1,3} ?[0-9.]+\)? \/ \w+$/,
        WHITESPACE: /\s+/g,

        get EXPENSIFY_POLICY_DOMAIN_NAME() {
            return new RegExp(`${EXPENSIFY_POLICY_DOMAIN}([a-zA-Z0-9]+)\\${EXPENSIFY_POLICY_DOMAIN_EXTENSION}`);
        },

        /**
         * Matching task rule by group
         * Group 1: Start task rule with []
         * Group 2: Optional email group between \s+....\s* start rule with @+valid email or short mention
         * Group 3: Title is remaining characters
         */
        TASK_TITLE_WITH_OPTONAL_SHORT_MENTION: `^\\[\\]\\s+(?:@(?:${EMAIL_WITH_OPTIONAL_DOMAIN.source}))?\\s*([\\s\\S]*)`,
    },

    PRONOUNS: {
        PREFIX: '__predefined_',
        SELF_SELECT: '__predefined_selfSelect',
    },

    EXPENSIFY_EMAILS_OBJECT: Object.entries(EMAIL).reduce((prev, [, email]) => {
        // eslint-disable-next-line no-param-reassign
        prev[email] = true;
        return prev;
    }, {} as Record<string, boolean>),
    EXPENSIFY_EMAILS: [
        EMAIL.ACCOUNTING,
        EMAIL.ACCOUNTS_PAYABLE,
        EMAIL.ADMIN,
        EMAIL.BILLS,
        EMAIL.CHRONOS,
        EMAIL.CONCIERGE,
        EMAIL.CONTRIBUTORS,
        EMAIL.FIRST_RESPONDER,
        EMAIL.HELP,
        EMAIL.INTEGRATION_TESTING_CREDS,
        EMAIL.NOTIFICATIONS,
        EMAIL.PAYROLL,
        EMAIL.QA,
        EMAIL.QA_TRAVIS,
        EMAIL.RECEIPTS,
        EMAIL.STUDENT_AMBASSADOR,
        EMAIL.SVFG,
        EMAIL.TEAM,
        EMAIL.MANAGER_MCTEST,
    ] as string[],
    get EXPENSIFY_ACCOUNT_IDS() {
        return [
            this.ACCOUNT_ID.ACCOUNTING,
            this.ACCOUNT_ID.ACCOUNTS_PAYABLE,
            this.ACCOUNT_ID.ADMIN,
            this.ACCOUNT_ID.BILLS,
            this.ACCOUNT_ID.CHRONOS,
            this.ACCOUNT_ID.CONCIERGE,
            this.ACCOUNT_ID.CONTRIBUTORS,
            this.ACCOUNT_ID.FIRST_RESPONDER,
            this.ACCOUNT_ID.HELP,
            this.ACCOUNT_ID.INTEGRATION_TESTING_CREDS,
            this.ACCOUNT_ID.PAYROLL,
            this.ACCOUNT_ID.QA,
            this.ACCOUNT_ID.QA_TRAVIS,
            this.ACCOUNT_ID.RECEIPTS,
            this.ACCOUNT_ID.REWARDS,
            this.ACCOUNT_ID.STUDENT_AMBASSADOR,
            this.ACCOUNT_ID.SVFG,
            this.ACCOUNT_ID.MANAGER_MCTEST,
        ].filter((id) => id !== -1);
    },

    // Emails that profile view is prohibited
    get RESTRICTED_EMAILS(): readonly string[] {
        return [this.EMAIL.NOTIFICATIONS];
    },
    // Account IDs that profile view is prohibited
    get RESTRICTED_ACCOUNT_IDS() {
        return [this.ACCOUNT_ID.NOTIFICATIONS];
    },

    // Auth limit is 60k for the column but we store edits and other metadata along the html so let's use a lower limit to accommodate for it.
    MAX_COMMENT_LENGTH: 10000,

    // Use the same value as MAX_COMMENT_LENGTH to ensure the entire comment is parsed. Note that applying markup is very resource-consuming.
    MAX_MARKUP_LENGTH: 10000,

    MAX_THREAD_REPLIES_PREVIEW: 99,

    // Character Limits
    FORM_CHARACTER_LIMIT: 50,
    STANDARD_LENGTH_LIMIT: 100,
    STANDARD_LIST_ITEM_LIMIT: 8,
    LEGAL_NAMES_CHARACTER_LIMIT: 150,
    LOGIN_CHARACTER_LIMIT: 254,
    CATEGORY_NAME_LIMIT: 256,
    WORKSPACE_REPORT_FIELD_POLICY_MAX_LENGTH: 256,
    REPORT_NAME_LIMIT: 100,
    TITLE_CHARACTER_LIMIT: 100,
    TASK_TITLE_CHARACTER_LIMIT: 10000,
    DESCRIPTION_LIMIT: 1000,
    SEARCH_QUERY_LIMIT: 1000,
    WORKSPACE_NAME_CHARACTER_LIMIT: 80,
    STATE_CHARACTER_LIMIT: 32,

    // Test receipt data
    TEST_RECEIPT: {
        AMOUNT: 1800,
        CURRENCY: 'USD',
        MERCHANT: "Taco Todd's",
        FILENAME: 'test_receipt',
        FILE_TYPE: 'image/png',
    },

    AVATAR_CROP_MODAL: {
        // The next two constants control what is min and max value of the image crop scale.
        // Values define in how many times the image can be bigger than its container.
        // Notice: that values less than 1 mean that the image won't cover the container fully.
        MAX_SCALE: 3, // 3x scale is used commonly in different apps.
        MIN_SCALE: 1, // 1x min scale means that the image covers the container completely

        // This const defines the initial container size, before layout measurement.
        // Since size cant be null, we have to define some initial value.
        INITIAL_SIZE: 1, // 1 was chosen because there is a very low probability that initialized component will have such size.
    },
    MICROSECONDS_PER_MS: 1000,
    RED_BRICK_ROAD_PENDING_ACTION: {
        ADD: 'add',
        DELETE: 'delete',
        UPDATE: 'update',
    },
    BRICK_ROAD_INDICATOR_STATUS: {
        ERROR: 'error',
        INFO: 'info',
    },
    REPORT_DETAILS_MENU_ITEM: {
        MEMBERS: 'member',
        INVITE: 'invite',
        SETTINGS: 'settings',
        LEAVE_ROOM: 'leaveRoom',
        PRIVATE_NOTES: 'privateNotes',
        DOWNLOAD_CSV: 'downloadCSV',
        DOWNLOAD_PDF: 'downloadPDF',
        EXPORT: 'export',
        DELETE: 'delete',
        MARK_AS_INCOMPLETE: 'markAsIncomplete',
        CANCEL_PAYMENT: 'cancelPayment',
        UNAPPROVE: 'unapprove',
        DEBUG: 'debug',
        GO_TO_WORKSPACE: 'goToWorkspace',
        ERROR: 'error',
        TRACK: {
            SUBMIT: 'submit',
            CATEGORIZE: 'categorize',
            SHARE: 'share',
        },
    },
    EDIT_REQUEST_FIELD: {
        AMOUNT: 'amount',
        CURRENCY: 'currency',
        DATE: 'date',
        DESCRIPTION: 'description',
        MERCHANT: 'merchant',
        CATEGORY: 'category',
        RECEIPT: 'receipt',
        DISTANCE: 'distance',
        DISTANCE_RATE: 'distanceRate',
        TAG: 'tag',
        TAX_RATE: 'taxRate',
        TAX_AMOUNT: 'taxAmount',
    },
    FOOTER: {
        EXPENSE_MANAGEMENT_URL: `${USE_EXPENSIFY_URL}/expense-management`,
        SPEND_MANAGEMENT_URL: `${USE_EXPENSIFY_URL}/spend-management`,
        EXPENSE_REPORTS_URL: `${USE_EXPENSIFY_URL}/expense-reports`,
        COMPANY_CARD_URL: `${USE_EXPENSIFY_URL}/company-credit-card`,
        RECIEPT_SCANNING_URL: `${USE_EXPENSIFY_URL}/receipt-scanning-app`,
        BILL_PAY_URL: `${USE_EXPENSIFY_URL}/bills`,
        INVOICES_URL: `${USE_EXPENSIFY_URL}/invoices`,
        PAYROLL_URL: `${USE_EXPENSIFY_URL}/payroll`,
        TRAVEL_URL: `${USE_EXPENSIFY_URL}/travel`,
        EXPENSIFY_APPROVED_URL: `${USE_EXPENSIFY_URL}/accountants`,
        PRESS_KIT_URL: 'https://we.are.expensify.com/press-kit',
        SUPPORT_URL: `${USE_EXPENSIFY_URL}/support`,
        TERMS_URL: `${EXPENSIFY_URL}/terms`,
        PRIVACY_URL: `${EXPENSIFY_URL}/privacy`,
        ABOUT_URL: 'https://we.are.expensify.com/how-we-got-here',
        BLOG_URL: 'https://blog.expensify.com/',
        JOBS_URL: 'https://we.are.expensify.com/apply',
        ORG_URL: 'https://expensify.org/',
        INVESTOR_RELATIONS_URL: 'https://ir.expensify.com/',
    },

    SOCIALS: {
        PODCAST: 'https://we.are.expensify.com/podcast',
        TWITTER: 'https://www.twitter.com/expensify',
        INSTAGRAM: 'https://www.instagram.com/expensify',
        FACEBOOK: 'https://www.facebook.com/expensify',
        LINKEDIN: 'https://www.linkedin.com/company/expensify',
    },

    // These split the maximum decimal value of a signed 64-bit number (9,223,372,036,854,775,807) into parts where none of them are too big to fit into a 32-bit number, so that we can
    // generate them each with a random number generator with only 32-bits of precision.
    MAX_64BIT_LEFT_PART: 92233,
    MAX_64BIT_MIDDLE_PART: 7203685,
    MAX_64BIT_RIGHT_PART: 4775807,
    INVALID_CATEGORY_NAME: '###',

    // When generating a random value to fit in 7 digits (for the `middle` or `right` parts above), this is the maximum value to multiply by Math.random().
    MAX_INT_FOR_RANDOM_7_DIGIT_VALUE: 10000000,
    IOS_KEYBOARD_SPACE_OFFSET: -30,

    API_REQUEST_TYPE: {
        READ: 'read',
        WRITE: 'write',
        MAKE_REQUEST_WITH_SIDE_EFFECTS: 'makeRequestWithSideEffects',
    },

    ERECEIPT_COLORS: {
        YELLOW: 'Yellow',
        ICE: 'Ice',
        BLUE: 'Blue',
        GREEN: 'Green',
        TANGERINE: 'Tangerine',
        PINK: 'Pink',
    },

    MAP_MARKER_SIZE: 20,

    QUICK_REACTIONS: [
        {
            name: '+1',
            code: '👍',
            types: ['👍🏿', '👍🏾', '👍🏽', '👍🏼', '👍🏻'],
        },
        {
            name: 'heart',
            code: '❤️',
        },
        {
            name: 'joy',
            code: '😂',
        },
        {
            name: 'fire',
            code: '🔥',
        },
    ],

    TFA_CODE_LENGTH: 6,
    CHAT_ATTACHMENT_TOKEN_KEY: 'X-Chat-Attachment-Token',

    SPACE_LENGTH: 1,

    ALL_COUNTRIES: {
        AF: 'Afghanistan',
        AX: 'Åland Islands',
        AL: 'Albania',
        DZ: 'Algeria',
        AS: 'American Samoa',
        AD: 'Andorra',
        AO: 'Angola',
        AI: 'Anguilla',
        AQ: 'Antarctica',
        AG: 'Antigua & Barbuda',
        AR: 'Argentina',
        AM: 'Armenia',
        AW: 'Aruba',
        AC: 'Ascension Island',
        AU: 'Australia',
        AT: 'Austria',
        AZ: 'Azerbaijan',
        BS: 'Bahamas',
        BH: 'Bahrain',
        BD: 'Bangladesh',
        BB: 'Barbados',
        BY: 'Belarus',
        BE: 'Belgium',
        BZ: 'Belize',
        BJ: 'Benin',
        BM: 'Bermuda',
        BT: 'Bhutan',
        BO: 'Bolivia',
        BA: 'Bosnia & Herzegovina',
        BW: 'Botswana',
        BR: 'Brazil',
        IO: 'British Indian Ocean Territory',
        VG: 'British Virgin Islands',
        BN: 'Brunei',
        BG: 'Bulgaria',
        BF: 'Burkina Faso',
        BI: 'Burundi',
        KH: 'Cambodia',
        CM: 'Cameroon',
        CA: 'Canada',
        CV: 'Cape Verde',
        BQ: 'Caribbean Netherlands',
        KY: 'Cayman Islands',
        CF: 'Central African Republic',
        TD: 'Chad',
        CL: 'Chile',
        CN: 'China',
        CX: 'Christmas Island',
        CC: 'Cocos (Keeling) Islands',
        CO: 'Colombia',
        KM: 'Comoros',
        CG: 'Congo - Brazzaville',
        CD: 'Congo - Kinshasa',
        CK: 'Cook Islands',
        CR: 'Costa Rica',
        CI: "Côte d'Ivoire",
        HR: 'Croatia',
        CU: 'Cuba',
        CW: 'Curaçao',
        CY: 'Cyprus',
        CZ: 'Czech Republic',
        DK: 'Denmark',
        DJ: 'Djibouti',
        DM: 'Dominica',
        DO: 'Dominican Republic',
        EC: 'Ecuador',
        EG: 'Egypt',
        SV: 'El Salvador',
        GQ: 'Equatorial Guinea',
        ER: 'Eritrea',
        EE: 'Estonia',
        ET: 'Ethiopia',
        FK: 'Falkland Islands',
        FO: 'Faroe Islands',
        FJ: 'Fiji',
        FI: 'Finland',
        FR: 'France',
        GF: 'French Guiana',
        PF: 'French Polynesia',
        TF: 'French Southern Territories',
        GA: 'Gabon',
        GM: 'Gambia',
        GE: 'Georgia',
        DE: 'Germany',
        GH: 'Ghana',
        GI: 'Gibraltar',
        GR: 'Greece',
        GL: 'Greenland',
        GD: 'Grenada',
        GP: 'Guadeloupe',
        GU: 'Guam',
        GT: 'Guatemala',
        GG: 'Guernsey',
        GN: 'Guinea',
        GW: 'Guinea-Bissau',
        GY: 'Guyana',
        HT: 'Haiti',
        HN: 'Honduras',
        HK: 'Hong Kong',
        HU: 'Hungary',
        IS: 'Iceland',
        IN: 'India',
        ID: 'Indonesia',
        IR: 'Iran',
        IQ: 'Iraq',
        IE: 'Ireland',
        IM: 'Isle of Man',
        IL: 'Israel',
        IT: 'Italy',
        JM: 'Jamaica',
        JP: 'Japan',
        JE: 'Jersey',
        JO: 'Jordan',
        KZ: 'Kazakhstan',
        KE: 'Kenya',
        KI: 'Kiribati',
        XK: 'Kosovo',
        KW: 'Kuwait',
        KG: 'Kyrgyzstan',
        LA: 'Laos',
        LV: 'Latvia',
        LB: 'Lebanon',
        LS: 'Lesotho',
        LR: 'Liberia',
        LY: 'Libya',
        LI: 'Liechtenstein',
        LT: 'Lithuania',
        LU: 'Luxembourg',
        MO: 'Macau',
        MK: 'Macedonia',
        MG: 'Madagascar',
        MW: 'Malawi',
        MY: 'Malaysia',
        MV: 'Maldives',
        ML: 'Mali',
        MT: 'Malta',
        MH: 'Marshall Islands',
        MQ: 'Martinique',
        MR: 'Mauritania',
        MU: 'Mauritius',
        YT: 'Mayotte',
        MX: 'Mexico',
        FM: 'Micronesia',
        MD: 'Moldova',
        MC: 'Monaco',
        MN: 'Mongolia',
        ME: 'Montenegro',
        MS: 'Montserrat',
        MA: 'Morocco',
        MZ: 'Mozambique',
        MM: 'Myanmar (Burma)',
        NA: 'Namibia',
        NR: 'Nauru',
        NP: 'Nepal',
        NL: 'Netherlands',
        NC: 'New Caledonia',
        NZ: 'New Zealand',
        NI: 'Nicaragua',
        NE: 'Niger',
        NG: 'Nigeria',
        NU: 'Niue',
        NF: 'Norfolk Island',
        KP: 'North Korea',
        MP: 'Northern Mariana Islands',
        NO: 'Norway',
        OM: 'Oman',
        PK: 'Pakistan',
        PW: 'Palau',
        PS: 'Palestinian Territories',
        PA: 'Panama',
        PG: 'Papua New Guinea',
        PY: 'Paraguay',
        PE: 'Peru',
        PH: 'Philippines',
        PN: 'Pitcairn Islands',
        PL: 'Poland',
        PT: 'Portugal',
        PR: 'Puerto Rico',
        QA: 'Qatar',
        RE: 'Réunion',
        RO: 'Romania',
        RU: 'Russia',
        RW: 'Rwanda',
        BL: 'Saint Barthélemy',
        WS: 'Samoa',
        SM: 'San Marino',
        ST: 'São Tomé & Príncipe',
        SA: 'Saudi Arabia',
        SN: 'Senegal',
        RS: 'Serbia',
        SC: 'Seychelles',
        SL: 'Sierra Leone',
        SG: 'Singapore',
        SX: 'Sint Maarten',
        SK: 'Slovakia',
        SI: 'Slovenia',
        SB: 'Solomon Islands',
        SO: 'Somalia',
        ZA: 'South Africa',
        GS: 'South Georgia & South Sandwich Islands',
        KR: 'South Korea',
        SS: 'South Sudan',
        ES: 'Spain',
        LK: 'Sri Lanka',
        SH: 'St. Helena',
        KN: 'St. Kitts & Nevis',
        LC: 'St. Lucia',
        MF: 'St. Martin',
        PM: 'St. Pierre & Miquelon',
        VC: 'St. Vincent & Grenadines',
        SD: 'Sudan',
        SR: 'Suriname',
        SJ: 'Svalbard & Jan Mayen',
        SZ: 'Swaziland',
        SE: 'Sweden',
        CH: 'Switzerland',
        SY: 'Syria',
        TW: 'Taiwan',
        TJ: 'Tajikistan',
        TZ: 'Tanzania',
        TH: 'Thailand',
        TL: 'Timor-Leste',
        TG: 'Togo',
        TK: 'Tokelau',
        TO: 'Tonga',
        TT: 'Trinidad & Tobago',
        TA: 'Tristan da Cunha',
        TN: 'Tunisia',
        TR: 'Turkey',
        TM: 'Turkmenistan',
        TC: 'Turks & Caicos Islands',
        TV: 'Tuvalu',
        UM: 'U.S. Outlying Islands',
        VI: 'U.S. Virgin Islands',
        UG: 'Uganda',
        UA: 'Ukraine',
        AE: 'United Arab Emirates',
        GB: 'United Kingdom',
        US: 'United States',
        UY: 'Uruguay',
        UZ: 'Uzbekistan',
        VU: 'Vanuatu',
        VA: 'Vatican City',
        VE: 'Venezuela',
        VN: 'Vietnam',
        WF: 'Wallis & Futuna',
        EH: 'Western Sahara',
        YE: 'Yemen',
        ZM: 'Zambia',
        ZW: 'Zimbabwe',
    },

    ALL_EUROPEAN_COUNTRIES: {
        AL: 'Albania',
        AD: 'Andorra',
        AT: 'Austria',
        BY: 'Belarus',
        BE: 'Belgium',
        BA: 'Bosnia & Herzegovina',
        BG: 'Bulgaria',
        HR: 'Croatia',
        CY: 'Cyprus',
        CZ: 'Czech Republic',
        DK: 'Denmark',
        EE: 'Estonia',
        FO: 'Faroe Islands',
        FI: 'Finland',
        FR: 'France',
        GE: 'Georgia',
        DE: 'Germany',
        GI: 'Gibraltar',
        GR: 'Greece',
        GL: 'Greenland',
        HU: 'Hungary',
        IS: 'Iceland',
        IE: 'Ireland',
        IM: 'Isle of Man',
        IT: 'Italy',
        JE: 'Jersey',
        XK: 'Kosovo',
        LV: 'Latvia',
        LI: 'Liechtenstein',
        LT: 'Lithuania',
        LU: 'Luxembourg',
        MT: 'Malta',
        MD: 'Moldova',
        MC: 'Monaco',
        ME: 'Montenegro',
        NL: 'Netherlands',
        MK: 'North Macedonia',
        NO: 'Norway',
        PL: 'Poland',
        PT: 'Portugal',
        RO: 'Romania',
        RU: 'Russia',
        SM: 'San Marino',
        RS: 'Serbia',
        SK: 'Slovakia',
        SI: 'Slovenia',
        ES: 'Spain',
        SJ: 'Svalbard & Jan Mayen',
        SE: 'Sweden',
        CH: 'Switzerland',
        TR: 'Turkey',
        UA: 'Ukraine',
        GB: 'United Kingdom',
        VA: 'Vatican City',
    },

    // Sources: https://github.com/Expensify/App/issues/14958#issuecomment-1442138427
    // https://github.com/Expensify/App/issues/14958#issuecomment-1456026810
    COUNTRY_ZIP_REGEX_DATA: {
        AC: {
            regex: /^ASCN 1ZZ$/,
            samples: 'ASCN 1ZZ',
        },
        AD: {
            regex: /^AD[1-7]0\d$/,
            samples: 'AD206, AD403, AD106, AD406',
        },

        // We have kept the empty object for the countries which do not have any zip code validation
        // to ensure consistency so that the amount of countries displayed and in this object are same
        AE: {},
        AF: {
            regex: /^\d{4}$/,
            samples: '9536, 1476, 3842, 7975',
        },
        AG: {},
        AI: {
            regex: /^AI-2640$/,
            samples: 'AI-2640',
        },
        AL: {
            regex: /^\d{4}$/,
            samples: '1631, 9721, 2360, 5574',
        },
        AM: {
            regex: /^\d{4}$/,
            samples: '5581, 7585, 8434, 2492',
        },
        AO: {},
        AQ: {},
        AR: {
            regex: /^((?:[A-HJ-NP-Z])?\d{4})([A-Z]{3})?$/,
            samples: 'Q7040GFQ, K2178ZHR, P6240EJG, J6070IAE',
        },
        AS: {
            regex: /^96799$/,
            samples: '96799',
        },
        AT: {
            regex: /^\d{4}$/,
            samples: '4223, 2052, 3544, 5488',
        },
        AU: {
            regex: /^\d{4}$/,
            samples: '7181, 7735, 9169, 8780',
        },
        AW: {},
        AX: {
            regex: /^22\d{3}$/,
            samples: '22270, 22889, 22906, 22284',
        },
        AZ: {
            regex: /^(AZ) (\d{4})$/,
            samples: 'AZ 6704, AZ 5332, AZ 3907, AZ 6892',
        },
        BA: {
            regex: /^\d{5}$/,
            samples: '62722, 80420, 44595, 74614',
        },
        BB: {
            regex: /^BB\d{5}$/,
            samples: 'BB64089, BB17494, BB73163, BB25752',
        },
        BD: {
            regex: /^\d{4}$/,
            samples: '8585, 8175, 7381, 0154',
        },
        BE: {
            regex: /^\d{4}$/,
            samples: '7944, 5303, 6746, 7921',
        },
        BF: {},
        BG: {
            regex: /^\d{4}$/,
            samples: '6409, 7657, 1206, 7908',
        },
        BH: {
            regex: /^\d{3}\d?$/,
            samples: '047, 1116, 490, 631',
        },
        BI: {},
        BJ: {},
        BL: {
            regex: /^97133$/,
            samples: '97133',
        },
        BM: {
            regex: /^[A-Z]{2} ?[A-Z0-9]{2}$/,
            samples: 'QV9P, OSJ1, PZ 3D, GR YK',
        },
        BN: {
            regex: /^[A-Z]{2} ?\d{4}$/,
            samples: 'PF 9925, TH1970, SC 4619, NF0781',
        },
        BO: {},
        BQ: {},
        BR: {
            regex: /^\d{5}-?\d{3}$/,
            samples: '18816-403, 95177-465, 43447-782, 39403-136',
        },
        BS: {},
        BT: {
            regex: /^\d{5}$/,
            samples: '28256, 52484, 30608, 93524',
        },
        BW: {},
        BY: {
            regex: /^\d{6}$/,
            samples: '504154, 360246, 741167, 895047',
        },
        BZ: {},
        CA: {
            regex: /^[ABCEGHJKLMNPRSTVXY]\d[ABCEGHJ-NPRSTV-Z] ?\d[ABCEGHJ-NPRSTV-Z]\d$/,
            samples: 'S1A7K8, Y5H 4G6, H9V0P2, H1A1B5',
        },
        CC: {
            regex: /^6799$/,
            samples: '6799',
        },
        CD: {},
        CF: {},
        CG: {},
        CH: {
            regex: /^\d{4}$/,
            samples: '6370, 5271, 7873, 8220',
        },
        CI: {},
        CK: {},
        CL: {
            regex: /^\d{7}$/,
            samples: '7565829, 8702008, 3161669, 1607703',
        },
        CM: {},
        CN: {
            regex: /^\d{6}$/,
            samples: '240543, 870138, 295528, 861683',
        },
        CO: {
            regex: /^\d{6}$/,
            samples: '678978, 775145, 823943, 913970',
        },
        CR: {
            regex: /^\d{5}$/,
            samples: '28256, 52484, 30608, 93524',
        },
        CU: {
            regex: /^(?:CP)?(\d{5})$/,
            samples: '28256, 52484, 30608, 93524',
        },
        CV: {
            regex: /^\d{4}$/,
            samples: '9056, 8085, 0491, 4627',
        },
        CW: {},
        CX: {
            regex: /^6798$/,
            samples: '6798',
        },
        CY: {
            regex: /^\d{4}$/,
            samples: '9301, 2478, 1981, 6162',
        },
        CZ: {
            regex: /^\d{3} ?\d{2}$/,
            samples: '150 56, 50694, 229 08, 82811',
        },
        DE: {
            regex: /^\d{5}$/,
            samples: '33185, 37198, 81711, 44262',
        },
        DJ: {},
        DK: {
            regex: /^\d{4}$/,
            samples: '1429, 2457, 0637, 5764',
        },
        DM: {},
        DO: {
            regex: /^\d{5}$/,
            samples: '11877, 95773, 93875, 98032',
        },
        DZ: {
            regex: /^\d{5}$/,
            samples: '26581, 64621, 57550, 72201',
        },
        EC: {
            regex: /^\d{6}$/,
            samples: '541124, 873848, 011495, 334509',
        },
        EE: {
            regex: /^\d{5}$/,
            samples: '87173, 01127, 73214, 52381',
        },
        EG: {
            regex: /^\d{5}$/,
            samples: '98394, 05129, 91463, 77359',
        },
        EH: {
            regex: /^\d{5}$/,
            samples: '30577, 60264, 16487, 38593',
        },
        ER: {},
        ES: {
            regex: /^\d{5}$/,
            samples: '03315, 00413, 23179, 89324',
        },
        ET: {
            regex: /^\d{4}$/,
            samples: '6269, 8498, 4514, 7820',
        },
        FI: {
            regex: /^\d{5}$/,
            samples: '21859, 72086, 22422, 03774',
        },
        FJ: {},
        FK: {
            regex: /^FIQQ 1ZZ$/,
            samples: 'FIQQ 1ZZ',
        },
        FM: {
            regex: /^(9694[1-4])(?:[ -](\d{4}))?$/,
            samples: '96942-9352, 96944-4935, 96941 9065, 96943-5369',
        },
        FO: {
            regex: /^\d{3}$/,
            samples: '334, 068, 741, 787',
        },
        FR: {
            regex: /^\d{2} ?\d{3}$/,
            samples: '25822, 53 637, 55354, 82522',
        },
        GA: {},
        GB: {
            regex: /^[A-Z]{1,2}[0-9R][0-9A-Z]?\s*([0-9][ABD-HJLNP-UW-Z]{2})?$/,
            samples: 'LA102UX, BL2F8FX, BD1S9LU, WR4G 6LH, W1U',
        },
        GD: {},
        GE: {
            regex: /^\d{4}$/,
            samples: '1232, 9831, 4717, 9428',
        },
        GF: {
            regex: /^9[78]3\d{2}$/,
            samples: '98380, 97335, 98344, 97300',
        },
        GG: {
            regex: /^GY\d[\dA-Z]? ?\d[ABD-HJLN-UW-Z]{2}$/,
            samples: 'GY757LD, GY6D 6XL, GY3Y2BU, GY85 1YO',
        },
        GH: {},
        GI: {
            regex: /^GX11 1AA$/,
            samples: 'GX11 1AA',
        },
        GL: {
            regex: /^39\d{2}$/,
            samples: '3964, 3915, 3963, 3956',
        },
        GM: {},
        GN: {
            regex: /^\d{3}$/,
            samples: '465, 994, 333, 078',
        },
        GP: {
            regex: /^9[78][01]\d{2}$/,
            samples: '98069, 97007, 97147, 97106',
        },
        GQ: {},
        GR: {
            regex: /^\d{3} ?\d{2}$/,
            samples: '98654, 319 78, 127 09, 590 52',
        },
        GS: {
            regex: /^SIQQ 1ZZ$/,
            samples: 'SIQQ 1ZZ',
        },
        GT: {
            regex: /^\d{5}$/,
            samples: '30553, 69925, 09376, 83719',
        },
        GU: {
            regex: /^((969)[1-3][0-2])$/,
            samples: '96922, 96932, 96921, 96911',
        },
        GW: {
            regex: /^\d{4}$/,
            samples: '1742, 7941, 4437, 7728',
        },
        GY: {},
        HK: {
            regex: /^999077$|^$/,
            samples: '999077',
        },
        HN: {
            regex: /^\d{5}$/,
            samples: '86238, 78999, 03594, 30406',
        },
        HR: {
            regex: /^\d{5}$/,
            samples: '85240, 80710, 78235, 98766',
        },
        HT: {
            regex: /^(?:HT)?(\d{4})$/,
            samples: '5101, HT6991, HT3871, 1126',
        },
        HU: {
            regex: /^\d{4}$/,
            samples: '0360, 2604, 3362, 4775',
        },
        ID: {
            regex: /^\d{5}$/,
            samples: '60993, 52656, 16521, 34931',
        },
        IE: {},
        IL: {
            regex: /^\d{5}(?:\d{2})?$/,
            samples: '74213, 6978354, 2441689, 4971551',
        },
        IM: {
            regex: /^IM\d[\dA-Z]? ?\d[ABD-HJLN-UW-Z]{2}$/,
            samples: 'IM2X1JP, IM4V 9JU, IM3B1UP, IM8E 5XF',
        },
        IN: {
            regex: /^\d{6}$/,
            samples: '946956, 143659, 243258, 938385',
        },
        IO: {
            regex: /^BBND 1ZZ$/,
            samples: 'BBND 1ZZ',
        },
        IQ: {
            regex: /^\d{5}$/,
            samples: '63282, 87817, 38580, 47725',
        },
        IR: {
            regex: /^\d{5}-?\d{5}$/,
            samples: '0666174250, 6052682188, 02360-81920, 25102-08646',
        },
        IS: {
            regex: /^\d{3}$/,
            samples: '408, 013, 001, 936',
        },
        IT: {
            regex: /^\d{5}$/,
            samples: '31701, 61341, 92781, 45609',
        },
        JE: {
            regex: /^JE\d[\dA-Z]? ?\d[ABD-HJLN-UW-Z]{2}$/,
            samples: 'JE0D 2EX, JE59 2OF, JE1X1ZW, JE0V 1SO',
        },
        JM: {},
        JO: {
            regex: /^\d{5}$/,
            samples: '20789, 02128, 52170, 40284',
        },
        JP: {
            regex: /^\d{3}-?\d{4}$/,
            samples: '5429642, 046-1544, 6463599, 368-5362',
        },
        KE: {
            regex: /^\d{5}$/,
            samples: '33043, 98830, 59324, 42876',
        },
        KG: {
            regex: /^\d{6}$/,
            samples: '500371, 176592, 184133, 225279',
        },
        KH: {
            regex: /^\d{5,6}$/,
            samples: '220281, 18824, 35379, 09570',
        },
        KI: {
            regex: /^KI\d{4}$/,
            samples: 'KI0104, KI0109, KI0112, KI0306',
        },
        KM: {},
        KN: {
            regex: /^KN\d{4}(-\d{4})?$/,
            samples: 'KN2522, KN2560-3032, KN3507, KN4440',
        },
        KP: {},
        KR: {
            regex: /^\d{5}$/,
            samples: '67417, 66648, 08359, 93750',
        },
        KW: {
            regex: /^\d{5}$/,
            samples: '74840, 53309, 71276, 59262',
        },
        KY: {
            regex: /^KY\d-\d{4}$/,
            samples: 'KY0-3078, KY1-7812, KY8-3729, KY3-4664',
        },
        KZ: {
            regex: /^\d{6}$/,
            samples: '129113, 976562, 226811, 933781',
        },
        LA: {
            regex: /^\d{5}$/,
            samples: '08875, 50779, 87756, 75932',
        },
        LB: {
            regex: /^(?:\d{4})(?: ?(?:\d{4}))?$/,
            samples: '5436 1302, 9830 7470, 76911911, 9453 1306',
        },
        LC: {
            regex: /^(LC)?\d{2} ?\d{3}$/,
            samples: '21080, LC99127, LC24 258, 51 740',
        },
        LI: {
            regex: /^\d{4}$/,
            samples: '6644, 2852, 4630, 4541',
        },
        LK: {
            regex: /^\d{5}$/,
            samples: '44605, 27721, 90695, 65514',
        },
        LR: {
            regex: /^\d{4}$/,
            samples: '6644, 2852, 4630, 4541',
        },
        LS: {
            regex: /^\d{3}$/,
            samples: '779, 803, 104, 897',
        },
        LT: {
            regex: /^((LT)[-])?(\d{5})$/,
            samples: 'LT-22248, LT-12796, 69822, 37280',
        },
        LU: {
            regex: /^((L)[-])?(\d{4})$/,
            samples: '5469, L-4476, 6304, 9739',
        },
        LV: {
            regex: /^((LV)[-])?\d{4}$/,
            samples: '9344, LV-5030, LV-0132, 8097',
        },
        LY: {},
        MA: {
            regex: /^\d{5}$/,
            samples: '50219, 95871, 80907, 79804',
        },
        MC: {
            regex: /^980\d{2}$/,
            samples: '98084, 98041, 98070, 98062',
        },
        MD: {
            regex: /^(MD[-]?)?(\d{4})$/,
            samples: '6250, MD-9681, MD3282, MD-0652',
        },
        ME: {
            regex: /^\d{5}$/,
            samples: '87622, 92688, 23129, 59566',
        },
        MF: {
            regex: /^9[78][01]\d{2}$/,
            samples: '97169, 98180, 98067, 98043',
        },
        MG: {
            regex: /^\d{3}$/,
            samples: '854, 084, 524, 064',
        },
        MH: {
            regex: /^((969)[6-7][0-9])(-\d{4})?/,
            samples: '96962, 96969, 96970-8530, 96960-3226',
        },
        MK: {
            regex: /^\d{4}$/,
            samples: '8299, 6904, 6144, 9753',
        },
        ML: {},
        MM: {
            regex: /^\d{5}$/,
            samples: '59188, 93943, 40829, 69981',
        },
        MN: {
            regex: /^\d{5}$/,
            samples: '94129, 29906, 53374, 80141',
        },
        MO: {},
        MP: {
            regex: /^(9695[012])(?:[ -](\d{4}))?$/,
            samples: '96952 3162, 96950 1567, 96951 2994, 96950 8745',
        },
        MQ: {
            regex: /^9[78]2\d{2}$/,
            samples: '98297, 97273, 97261, 98282',
        },
        MR: {},
        MS: {
            regex: /^[Mm][Ss][Rr]\s{0,1}\d{4}$/,
            samples: 'MSR1110, MSR1230, MSR1250, MSR1330',
        },
        MT: {
            regex: /^[A-Z]{3} [0-9]{4}|[A-Z]{2}[0-9]{2}|[A-Z]{2} [0-9]{2}|[A-Z]{3}[0-9]{4}|[A-Z]{3}[0-9]{2}|[A-Z]{3} [0-9]{2}$/,
            samples: 'DKV 8196, KSU9264, QII0259, HKH 1020',
        },
        MU: {
            regex: /^([0-9A-R]\d{4})$/,
            samples: 'H8310, 52591, M9826, F5810',
        },
        MV: {
            regex: /^\d{5}$/,
            samples: '16354, 20857, 50991, 72527',
        },
        MW: {},
        MX: {
            regex: /^\d{5}$/,
            samples: '71530, 76424, 73811, 50503',
        },
        MY: {
            regex: /^\d{5}$/,
            samples: '75958, 15826, 86715, 37081',
        },
        MZ: {
            regex: /^\d{4}$/,
            samples: '0902, 6258, 7826, 7150',
        },
        NA: {
            regex: /^\d{5}$/,
            samples: '68338, 63392, 21820, 61211',
        },
        NC: {
            regex: /^988\d{2}$/,
            samples: '98865, 98813, 98820, 98855',
        },
        NE: {
            regex: /^\d{4}$/,
            samples: '9790, 3270, 2239, 0400',
        },
        NF: {
            regex: /^2899$/,
            samples: '2899',
        },
        NG: {
            regex: /^\d{6}$/,
            samples: '289096, 223817, 199970, 840648',
        },
        NI: {
            regex: /^\d{5}$/,
            samples: '86308, 60956, 49945, 15470',
        },
        NL: {
            regex: /^\d{4} ?[A-Z]{2}$/,
            samples: '6998 VY, 5390 CK, 2476 PS, 8873OX',
        },
        NO: {
            regex: /^\d{4}$/,
            samples: '0711, 4104, 2683, 5015',
        },
        NP: {
            regex: /^\d{5}$/,
            samples: '42438, 73964, 66400, 33976',
        },
        NR: {
            regex: /^(NRU68)$/,
            samples: 'NRU68',
        },
        NU: {
            regex: /^(9974)$/,
            samples: '9974',
        },
        NZ: {
            regex: /^\d{4}$/,
            samples: '7015, 0780, 4109, 1422',
        },
        OM: {
            regex: /^(?:PC )?\d{3}$/,
            samples: 'PC 851, PC 362, PC 598, PC 499',
        },
        PA: {
            regex: /^\d{4}$/,
            samples: '0711, 4104, 2683, 5015',
        },
        PE: {
            regex: /^\d{5}$/,
            samples: '10013, 12081, 14833, 24615',
        },
        PF: {
            regex: /^987\d{2}$/,
            samples: '98755, 98710, 98748, 98791',
        },
        PG: {
            regex: /^\d{3}$/,
            samples: '193, 166, 880, 553',
        },
        PH: {
            regex: /^\d{4}$/,
            samples: '0137, 8216, 2876, 0876',
        },
        PK: {
            regex: /^\d{5}$/,
            samples: '78219, 84497, 62102, 12564',
        },
        PL: {
            regex: /^\d{2}-\d{3}$/,
            samples: '63-825, 26-714, 05-505, 15-200',
        },
        PM: {
            regex: /^(97500)$/,
            samples: '97500',
        },
        PN: {
            regex: /^PCRN 1ZZ$/,
            samples: 'PCRN 1ZZ',
        },
        PR: {
            regex: /^(00[679]\d{2})(?:[ -](\d{4}))?$/,
            samples: '00989 3603, 00639 0720, 00707-9803, 00610 7362',
        },
        PS: {
            regex: /^(00[679]\d{2})(?:[ -](\d{4}))?$/,
            samples: '00748, 00663, 00779-4433, 00934 1559',
        },
        PT: {
            regex: /^\d{4}-\d{3}$/,
            samples: '0060-917, 4391-979, 5551-657, 9961-093',
        },
        PW: {
            regex: /^(969(?:39|40))(?:[ -](\d{4}))?$/,
            samples: '96940, 96939, 96939 6004, 96940-1871',
        },
        PY: {
            regex: /^\d{4}$/,
            samples: '7895, 5835, 8783, 5887',
        },
        QA: {},
        RE: {
            regex: /^9[78]4\d{2}$/,
            samples: '98445, 97404, 98421, 98434',
        },
        RO: {
            regex: /^\d{6}$/,
            samples: '935929, 407608, 637434, 174574',
        },
        RS: {
            regex: /^\d{5,6}$/,
            samples: '929863, 259131, 687739, 07011',
        },
        RU: {
            regex: /^\d{6}$/,
            samples: '138294, 617323, 307906, 981238',
        },
        RW: {},
        SA: {
            regex: /^\d{5}(-{1}\d{4})?$/,
            samples: '86020-1256, 72375, 70280, 96328',
        },
        SB: {},
        SC: {},
        SD: {
            regex: /^\d{5}$/,
            samples: '78219, 84497, 62102, 12564',
        },
        SE: {
            regex: /^\d{3} ?\d{2}$/,
            samples: '095 39, 41052, 84687, 563 66',
        },
        SG: {
            regex: /^\d{6}$/,
            samples: '606542, 233985, 036755, 265255',
        },
        SH: {
            regex: /^(?:ASCN|TDCU|STHL) 1ZZ$/,
            samples: 'STHL 1ZZ, ASCN 1ZZ, TDCU 1ZZ',
        },
        SI: {
            regex: /^\d{4}$/,
            samples: '6898, 3413, 2031, 5732',
        },
        SJ: {
            regex: /^\d{4}$/,
            samples: '7616, 3163, 5769, 0237',
        },
        SK: {
            regex: /^\d{3} ?\d{2}$/,
            samples: '594 52, 813 34, 867 67, 41814',
        },
        SL: {},
        SM: {
            regex: /^4789\d$/,
            samples: '47894, 47895, 47893, 47899',
        },
        SN: {
            regex: /^[1-8]\d{4}$/,
            samples: '48336, 23224, 33261, 82430',
        },
        SO: {},
        SR: {},
        SS: {
            regex: /^[A-Z]{2} ?\d{5}$/,
            samples: 'JQ 80186, CU 46474, DE33738, MS 59107',
        },
        ST: {},
        SV: {},
        SX: {},
        SY: {},
        SZ: {
            regex: /^[HLMS]\d{3}$/,
            samples: 'H458, L986, M477, S916',
        },
        TA: {
            regex: /^TDCU 1ZZ$/,
            samples: 'TDCU 1ZZ',
        },
        TC: {
            regex: /^TKCA 1ZZ$/,
            samples: 'TKCA 1ZZ',
        },
        TD: {},
        TF: {},
        TG: {},
        TH: {
            regex: /^\d{5}$/,
            samples: '30706, 18695, 21044, 42496',
        },
        TJ: {
            regex: /^\d{6}$/,
            samples: '381098, 961344, 519925, 667883',
        },
        TK: {},
        TL: {},
        TM: {
            regex: /^\d{6}$/,
            samples: '544985, 164362, 425224, 374603',
        },
        TN: {
            regex: /^\d{4}$/,
            samples: '6075, 7340, 2574, 8988',
        },
        TO: {},
        TR: {
            regex: /^\d{5}$/,
            samples: '42524, 81057, 50859, 42677',
        },
        TT: {
            regex: /^\d{6}$/,
            samples: '041238, 033990, 763476, 981118',
        },
        TV: {},
        TW: {
            regex: /^\d{3}(?:\d{2})?$/,
            samples: '21577, 76068, 68698, 08912',
        },
        TZ: {},
        UA: {
            regex: /^\d{5}$/,
            samples: '10629, 81138, 15668, 30055',
        },
        UG: {},
        UM: {},
        US: {
            regex: /^[0-9]{5}(?:[- ][0-9]{4})?$/,
            samples: '12345, 12345-1234, 12345 1234',
        },
        UY: {
            regex: /^\d{5}$/,
            samples: '40073, 30136, 06583, 00021',
        },
        UZ: {
            regex: /^\d{6}$/,
            samples: '205122, 219713, 441699, 287471',
        },
        VA: {
            regex: /^(00120)$/,
            samples: '00120',
        },
        VC: {
            regex: /^VC\d{4}$/,
            samples: 'VC0600, VC0176, VC0616, VC4094',
        },
        VE: {
            regex: /^\d{4}$/,
            samples: '9692, 1953, 6680, 8302',
        },
        VG: {
            regex: /^VG\d{4}$/,
            samples: 'VG1204, VG7387, VG3431, VG6021',
        },
        VI: {
            regex: /^(008(?:(?:[0-4]\d)|(?:5[01])))(?:[ -](\d{4}))?$/,
            samples: '00820, 00804 2036, 00825 3344, 00811-5900',
        },
        VN: {
            regex: /^\d{6}$/,
            samples: '133836, 748243, 894060, 020597',
        },
        VU: {},
        WF: {
            regex: /^986\d{2}$/,
            samples: '98692, 98697, 98698, 98671',
        },
        WS: {
            regex: /^WS[1-2]\d{3}$/,
            samples: 'WS1349, WS2798, WS1751, WS2090',
        },
        XK: {
            regex: /^[1-7]\d{4}$/,
            samples: '56509, 15863, 46644, 21896',
        },
        YE: {},
        YT: {
            regex: /^976\d{2}$/,
            samples: '97698, 97697, 97632, 97609',
        },
        ZA: {
            regex: /^\d{4}$/,
            samples: '6855, 5179, 6956, 7147',
        },
        ZM: {
            regex: /^\d{5}$/,
            samples: '77603, 97367, 80454, 94484',
        },
        ZW: {},
    },

    GENERIC_ZIP_CODE_REGEX: /^(?:(?![\s-])[\w -]{0,9}[\w])?$/,

    // Values for checking if polyfill is required on a platform
    POLYFILL_TEST: {
        STYLE: 'currency',
        CURRENCY: 'XAF',
        FORMAT: 'symbol',
        SAMPLE_INPUT: '123456.789',
        EXPECTED_OUTPUT: 'FCFA 123,457',
    },

    PATHS_TO_TREAT_AS_EXTERNAL: ['NewExpensify.dmg', 'docs/index.html'],

    // Test tool menu parameters
    TEST_TOOL: {
        // Number of concurrent taps to open then the Test modal menu
        NUMBER_OF_TAPS: 4,
    },

    MENU_HELP_URLS: {
        LEARN_MORE: 'https://www.expensify.com',
        DOCUMENTATION: 'https://github.com/Expensify/App/blob/main/README.md',
        COMMUNITY_DISCUSSIONS: 'https://expensify.slack.com/archives/C01GTK53T8Q',
        SEARCH_ISSUES: 'https://github.com/Expensify/App/issues',
    },

    BOOK_TRAVEL_DEMO_URL: 'https://calendly.com/d/ck2z-xsh-q97/expensify-travel-demo-travel-page',
    TRAVEL_DOT_URL: 'https://travel.expensify.com',
    STAGING_TRAVEL_DOT_URL: 'https://staging.travel.expensify.com',
    TRIP_ID_PATH: (tripID?: string) => (tripID ? `trips/${tripID}` : undefined),
    TRIP_SUPPORT: '/support',
    SPOTNANA_TMC_ID: '8e8e7258-1cf3-48c0-9cd1-fe78a6e31eed',
    STAGING_SPOTNANA_TMC_ID: '7a290c6e-5328-4107-aff6-e48765845b81',
    SCREEN_READER_STATES: {
        ALL: 'all',
        ACTIVE: 'active',
        DISABLED: 'disabled',
    },
    SPACE_CHARACTER_WIDTH: 4,

    // The attribute used in the SelectionScraper.js helper to query all the DOM elements
    // that should be removed from the copied contents in the getHTMLOfSelection() method
    SELECTION_SCRAPER_HIDDEN_ELEMENT: 'selection-scrapper-hidden-element',
    INNER_BOX_SHADOW_ELEMENT: 'inner-box-shadow-element',
    MODERATION: {
        MODERATOR_DECISION_PENDING: 'pending',
        MODERATOR_DECISION_PENDING_HIDE: 'pendingHide',
        MODERATOR_DECISION_PENDING_REMOVE: 'pendingRemove',
        MODERATOR_DECISION_APPROVED: 'approved',
        MODERATOR_DECISION_HIDDEN: 'hidden',
        FLAG_SEVERITY_SPAM: 'spam',
        FLAG_SEVERITY_INCONSIDERATE: 'inconsiderate',
        FLAG_SEVERITY_INTIMIDATION: 'intimidation',
        FLAG_SEVERITY_BULLYING: 'bullying',
        FLAG_SEVERITY_HARASSMENT: 'harassment',
        FLAG_SEVERITY_ASSAULT: 'assault',
    },
    EMOJI_PICKER_TEXT_INPUT_SIZES: 152,
    QR: {
        DEFAULT_LOGO_SIZE_RATIO: 0.25,
        DEFAULT_LOGO_MARGIN_RATIO: 0.02,
        EXPENSIFY_LOGO_SIZE_RATIO: 0.22,
        EXPENSIFY_LOGO_MARGIN_RATIO: 0.03,
    },

    /**
     * Acceptable values for the `role` attribute on react native components.
     *
     * **IMPORTANT:** Not for use with the `accessibilityRole` prop, as it accepts different values, and new components
     * should use the `role` prop instead.
     */
    ROLE: {
        /** Use for elements with important, time-sensitive information. */
        ALERT: 'alert',
        /** Use for elements that act as buttons. */
        BUTTON: 'button',
        /** Use for elements representing checkboxes. */
        CHECKBOX: 'checkbox',
        /** Use for elements that allow a choice from multiple options. */
        COMBOBOX: 'combobox',
        /** Use with scrollable lists to represent a grid layout. */
        GRID: 'grid',
        /** Use for section headers or titles. */
        HEADING: 'heading',
        /** Use for image elements. */
        IMG: 'img',
        /** Use for elements that navigate to other pages or content. */
        LINK: 'link',
        /** Use to identify a list of items. */
        LIST: 'list',
        /** Use for a list of choices or options. */
        MENU: 'menu',
        /** Use for a container of multiple menus. */
        MENUBAR: 'menubar',
        /** Use for items within a menu. */
        MENUITEM: 'menuitem',
        /** Use when no specific role is needed. */
        NONE: 'none',
        /** Use for elements that don't require a specific role. */
        PRESENTATION: 'presentation',
        /** Use for elements showing progress of a task. */
        PROGRESSBAR: 'progressbar',
        /** Use for radio buttons. */
        RADIO: 'radio',
        /** Use for groups of radio buttons. */
        RADIOGROUP: 'radiogroup',
        /** Use for scrollbar elements. */
        SCROLLBAR: 'scrollbar',
        /** Use for text fields that are used for searching. */
        SEARCHBOX: 'searchbox',
        /** Use for adjustable elements like sliders. */
        SLIDER: 'slider',
        /** Use for a button that opens a list of choices. */
        SPINBUTTON: 'spinbutton',
        /** Use for elements providing a summary of app conditions. */
        SUMMARY: 'summary',
        /** Use for on/off switch elements. */
        SWITCH: 'switch',
        /** Use for tab elements in a tab list. */
        TAB: 'tab',
        /** Use for a list of tabs. */
        TABLIST: 'tablist',
        /** Use for timer elements. */
        TIMER: 'timer',
        /** Use for toolbars containing action buttons or components. */
        TOOLBAR: 'toolbar',
        /** Use for navigation elements */
        NAVIGATION: 'navigation',
        /** Use for Tooltips */
        TOOLTIP: 'tooltip',
    },
    TRANSLATION_KEYS: {
        ATTACHMENT: 'common.attachment',
    },
    TEACHERS_UNITE: {
        PROD_PUBLIC_ROOM_ID: '7470147100835202',
        PROD_POLICY_ID: 'B795B6319125BDF2',
        TEST_PUBLIC_ROOM_ID: '207591744844000',
        TEST_POLICY_ID: 'ABD1345ED7293535',
        POLICY_NAME: 'Expensify.org / Teachers Unite!',
        PUBLIC_ROOM_NAME: '#teachers-unite',
    },
    CUSTOM_STATUS_TYPES: {
        NEVER: 'never',
        THIRTY_MINUTES: 'thirtyMinutes',
        ONE_HOUR: 'oneHour',
        AFTER_TODAY: 'afterToday',
        AFTER_WEEK: 'afterWeek',
        CUSTOM: 'custom',
    },
    TWO_FACTOR_AUTH_STEPS: {
        COPY_CODES: 'COPY_CODES',
        VERIFY: 'VERIFY',
        SUCCESS: 'SUCCESS',
        ENABLED: 'ENABLED',
        DISABLED: 'DISABLED',
        DISABLE: 'DISABLE',
    },
    MERGE_ACCOUNT_RESULTS: {
        SUCCESS: 'success',
        ERR_2FA: 'err_2fa',
        ERR_NO_EXIST: 'err_no_exist',
        ERR_SMART_SCANNER: 'err_smart_scanner',
        ERR_INVOICING: 'err_invoicing',
        ERR_SAML_PRIMARY_LOGIN: 'err_saml_primary_login',
        ERR_SAML_DOMAIN_CONTROL: 'err_saml_domain_control',
        ERR_SAML_NOT_SUPPORTED: 'err_saml_not_supported',
        ERR_ACCOUNT_LOCKED: 'err_account_locked',
        TOO_MANY_ATTEMPTS: 'too_many_attempts',
        ACCOUNT_UNVALIDATED: 'account_unvalidated',
    },
    DELEGATE_ROLE: {
        ALL: 'all',
        SUBMITTER: 'submitter',
    },
    DELEGATE: {
        DENIED_ACCESS_VARIANTS: {
            DELEGATE: 'delegate',
            SUBMITTER: 'submitter',
        },
    },
    DELEGATE_ROLE_HELPDOT_ARTICLE_LINK: 'https://help.expensify.com/expensify-classic/hubs/copilots-and-delegates/',
    STRIPE_GBP_AUTH_STATUSES: {
        SUCCEEDED: 'succeeded',
        CARD_AUTHENTICATION_REQUIRED: 'authentication_required',
    },
    TAB: {
        DEBUG_TAB_ID: 'DebugTab',
        NEW_CHAT_TAB_ID: 'NewChatTab',
        NEW_CHAT: 'chat',
        NEW_ROOM: 'room',
        RECEIPT_TAB_ID: 'ReceiptTab',
        IOU_REQUEST_TYPE: 'iouRequestType',
        SHARE: {
            NAVIGATOR_ID: 'ShareNavigatorID',
            SHARE: 'ShareTab',
            SUBMIT: 'SubmitTab',
        },
    },
    TAB_REQUEST: {
        MANUAL: 'manual',
        SCAN: 'scan',
        DISTANCE: 'distance',
        PER_DIEM: 'per-diem',
    },

    STATUS_TEXT_MAX_LENGTH: 100,

    DROPDOWN_BUTTON_SIZE: {
        LARGE: 'large',
        MEDIUM: 'medium',
        SMALL: 'small',
    },

    SF_COORDINATES: [-122.4194, 37.7749],

    NAVIGATION: {
        ACTION_TYPE: {
            REPLACE: 'REPLACE',
            PUSH: 'PUSH',
            NAVIGATE: 'NAVIGATE',

            /** These action types are custom for RootNavigator */
            SWITCH_POLICY_ID: 'SWITCH_POLICY_ID',
            DISMISS_MODAL: 'DISMISS_MODAL',
            OPEN_WORKSPACE_SPLIT: 'OPEN_WORKSPACE_SPLIT',
        },
    },
    TIME_PERIOD: {
        AM: 'AM',
        PM: 'PM',
    },
    INDENTS: '    ',
    PARENT_CHILD_SEPARATOR: ': ',
    COLON: ':',
    MAPBOX: {
        PADDING: 32,
        DEFAULT_ZOOM: 15,
        SINGLE_MARKER_ZOOM: 15,
        DEFAULT_COORDINATE: [-122.4021, 37.7911] as [number, number],
        STYLE_URL: 'mapbox://styles/expensify/cllcoiqds00cs01r80kp34tmq',
        ANIMATION_DURATION_ON_CENTER_ME: 1000,
        CENTER_BUTTON_FADE_DURATION: 300,
    },
    ONYX_UPDATE_TYPES: {
        HTTPS: 'https',
        PUSHER: 'pusher',
        AIRSHIP: 'airship',
    },
    EVENTS: {
        SCROLLING: 'scrolling',
    },
    SELECTION_LIST_WITH_MODAL_TEST_ID: 'selectionListWithModalMenuItem',

    CHAT_HEADER_LOADER_HEIGHT: 36,

    HORIZONTAL_SPACER: {
        DEFAULT_BORDER_BOTTOM_WIDTH: 1,
        DEFAULT_MARGIN_VERTICAL: 8,
        HIDDEN_MARGIN_VERTICAL: 4,
        HIDDEN_BORDER_BOTTOM_WIDTH: 0,
    },

    LIST_COMPONENTS: {
        HEADER: 'header',
        FOOTER: 'footer',
    },

    MISSING_TRANSLATION: 'MISSING TRANSLATION',
    SEARCH_MAX_LENGTH: 500,

    /**
     * The count of characters we'll allow the user to type after reaching SEARCH_MAX_LENGTH in an input.
     */
    ADDITIONAL_ALLOWED_CHARACTERS: 20,

    VALIDATION_REIMBURSEMENT_INPUT_LIMIT: 20,

    REFERRAL_PROGRAM: {
        CONTENT_TYPES: {
            SUBMIT_EXPENSE: 'submitExpense',
            START_CHAT: 'startChat',
            REFER_FRIEND: 'referralFriend',
            SHARE_CODE: 'shareCode',
        },
        LEARN_MORE_LINK: 'https://help.expensify.com/articles/new-expensify/expenses/Referral-Program',
        LINK: 'https://join.my.expensify.com',
    },

    FEATURE_TRAINING: {
        CONTENT_TYPES: {
            TRACK_EXPENSE: 'track-expenses',
        },
        'track-expenses': {
            VIDEO_URL: `${CLOUDFRONT_URL}/videos/guided-setup-track-business-v2.mp4`,
            LEARN_MORE_LINK: `${USE_EXPENSIFY_URL}/track-expenses`,
        },
    },

    /**
     * native IDs for close buttons in Overlay component
     */
    OVERLAY: {
        TOP_BUTTON_NATIVE_ID: 'overLayTopButton',
        BOTTOM_BUTTON_NATIVE_ID: 'overLayBottomButton',
    },

    BACK_BUTTON_NATIVE_ID: 'backButton',
    EMOJI_PICKER_BUTTON_NATIVE_ID: 'emojiPickerButton',

    /**
     * The maximum count of items per page for SelectionList.
     * When paginate, it multiplies by page number.
     */
    MAX_SELECTION_LIST_PAGE_LENGTH: 500,

    /**
     * Bank account names
     */
    BANK_NAMES: {
        EXPENSIFY: 'expensify',
        AMERICAN_EXPRESS: 'americanexpress',
        BANK_OF_AMERICA: 'bank of america',
        BB_T: 'bbt',
        CAPITAL_ONE: 'capital one',
        CHASE: 'chase',
        CHARLES_SCHWAB: 'charles schwab',
        CITIBANK: 'citibank',
        CITIZENS_BANK: 'citizens bank',
        DISCOVER: 'discover',
        FIDELITY: 'fidelity',
        GENERIC_BANK: 'generic bank',
        HUNTINGTON_BANK: 'huntington bank',
        HUNTINGTON_NATIONAL: 'huntington national',
        NAVY_FEDERAL_CREDIT_UNION: 'navy federal credit union',
        PNC: 'pnc',
        REGIONS_BANK: 'regions bank',
        SUNTRUST: 'suntrust',
        TD_BANK: 'td bank',
        US_BANK: 'us bank',
        USAA: 'usaa',
    },

    /**
     * Constants for maxToRenderPerBatch parameter that is used for FlatList or SectionList. This controls the amount of items rendered per batch, which is the next chunk of items
     * rendered on every scroll.
     */
    MAX_TO_RENDER_PER_BATCH: {
        DEFAULT: 5,
        CAROUSEL: 3,
    },

    /**
     * Constants for types of violation.
     */
    VIOLATION_TYPES: {
        VIOLATION: 'violation',
        NOTICE: 'notice',
        WARNING: 'warning',
    },

    /**
     * Constants with different types for the modifiedAmount violation
     */
    MODIFIED_AMOUNT_VIOLATION_DATA: {
        DISTANCE: 'distance',
        CARD: 'card',
        SMARTSCAN: 'smartscan',
    },

    /**
     * Constants for types of violation names.
     * Defined here because they need to be referenced by the type system to generate the
     * ViolationNames type.
     */
    VIOLATIONS: {
        ALL_TAG_LEVELS_REQUIRED: 'allTagLevelsRequired',
        AUTO_REPORTED_REJECTED_EXPENSE: 'autoReportedRejectedExpense',
        BILLABLE_EXPENSE: 'billableExpense',
        CASH_EXPENSE_WITH_NO_RECEIPT: 'cashExpenseWithNoReceipt',
        CATEGORY_OUT_OF_POLICY: 'categoryOutOfPolicy',
        CONVERSION_SURCHARGE: 'conversionSurcharge',
        CUSTOM_UNIT_OUT_OF_POLICY: 'customUnitOutOfPolicy',
        DUPLICATED_TRANSACTION: 'duplicatedTransaction',
        FIELD_REQUIRED: 'fieldRequired',
        FUTURE_DATE: 'futureDate',
        INVOICE_MARKUP: 'invoiceMarkup',
        MAX_AGE: 'maxAge',
        MISSING_CATEGORY: 'missingCategory',
        MISSING_COMMENT: 'missingComment',
        MISSING_TAG: 'missingTag',
        MODIFIED_AMOUNT: 'modifiedAmount',
        MODIFIED_DATE: 'modifiedDate',
        PROHIBITED_EXPENSE: 'prohibitedExpense',
        NON_EXPENSIWORKS_EXPENSE: 'nonExpensiworksExpense',
        OVER_AUTO_APPROVAL_LIMIT: 'overAutoApprovalLimit',
        OVER_CATEGORY_LIMIT: 'overCategoryLimit',
        OVER_LIMIT: 'overLimit',
        OVER_LIMIT_ATTENDEE: 'overLimitAttendee',
        PER_DAY_LIMIT: 'perDayLimit',
        RECEIPT_NOT_SMART_SCANNED: 'receiptNotSmartScanned',
        RECEIPT_REQUIRED: 'receiptRequired',
        CUSTOM_RULES: 'customRules',
        RTER: 'rter',
        SMARTSCAN_FAILED: 'smartscanFailed',
        SOME_TAG_LEVELS_REQUIRED: 'someTagLevelsRequired',
        TAG_OUT_OF_POLICY: 'tagOutOfPolicy',
        TAX_AMOUNT_CHANGED: 'taxAmountChanged',
        TAX_OUT_OF_POLICY: 'taxOutOfPolicy',
        TAX_RATE_CHANGED: 'taxRateChanged',
        TAX_REQUIRED: 'taxRequired',
        HOLD: 'hold',
    },
    RTER_VIOLATION_TYPES: {
        BROKEN_CARD_CONNECTION: 'brokenCardConnection',
        BROKEN_CARD_CONNECTION_530: 'brokenCardConnection530',
        SEVEN_DAY_HOLD: 'sevenDayHold',
    },
    REVIEW_DUPLICATES_ORDER: ['merchant', 'category', 'tag', 'description', 'taxCode', 'billable', 'reimbursable'],

    REPORT_VIOLATIONS: {
        FIELD_REQUIRED: 'fieldRequired',
    },

    REPORT_VIOLATIONS_EXCLUDED_FIELDS: {
        TEXT_TITLE: 'text_title',
    },

    /** Context menu types */
    CONTEXT_MENU_TYPES: {
        LINK: 'LINK',
        REPORT_ACTION: 'REPORT_ACTION',
        EMAIL: 'EMAIL',
        REPORT: 'REPORT',
        TEXT: 'TEXT',
    },

    PROMOTED_ACTIONS: {
        PIN: 'pin',
        SHARE: 'share',
        JOIN: 'join',
        MESSAGE: 'message',
        HOLD: 'hold',
    },

    THUMBNAIL_IMAGE: {
        SMALL_SCREEN: {
            SIZE: 250,
        },
        WIDE_SCREEN: {
            SIZE: 350,
        },
        NAN_ASPECT_RATIO: 1.5,
    },

    VIDEO_PLAYER: {
        POPOVER_Y_OFFSET: -30,
        PLAYBACK_SPEEDS: [0.25, 0.5, 0.75, 1, 1.25, 1.5, 1.75, 2],
        HIDE_TIME_TEXT_WIDTH: 250,
        MIN_WIDTH: 170,
        MIN_HEIGHT: 120,
        CONTROLS_STATUS: {
            SHOW: 'show',
            HIDE: 'hide',
            VOLUME_ONLY: 'volumeOnly',
        },
        CONTROLS_POSITION: {
            NATIVE: 32,
            NORMAL: 8,
        },
        DEFAULT_VIDEO_DIMENSIONS: {width: 1900, height: 1400},
    },

    INTRO_CHOICES: {
        SUBMIT: 'newDotSubmit',
        MANAGE_TEAM: 'newDotManageTeam',
        CHAT_SPLIT: 'newDotSplitChat',
    },

    MANAGE_TEAMS_CHOICE: {
        MULTI_LEVEL: 'multiLevelApproval',
        CUSTOM_EXPENSE: 'customExpenseCoding',
        CARD_TRACKING: 'companyCardTracking',
        ACCOUNTING: 'accountingIntegrations',
        RULE: 'ruleEnforcement',
    },

    MINI_CONTEXT_MENU_MAX_ITEMS: 4,

    WORKSPACE_SWITCHER: {
        NAME: 'Expensify',
        SUBSCRIPT_ICON_SIZE: 8,
    },

    WELCOME_VIDEO_URL: `${CLOUDFRONT_URL}/videos/intro-1280.mp4`,

    ONBOARDING_CHOICES: {...onboardingChoices},
    SELECTABLE_ONBOARDING_CHOICES: {...selectableOnboardingChoices},
    CREATE_EXPENSE_ONBOARDING_CHOICES: {...createExpenseOnboardingChoices},
    ONBOARDING_SIGNUP_QUALIFIERS: {...signupQualifiers},
    ONBOARDING_INVITE_TYPES: {...onboardingInviteTypes},
    ONBOARDING_COMPANY_SIZE: {...onboardingCompanySize},
    ACTIONABLE_TRACK_EXPENSE_WHISPER_MESSAGE: 'What would you like to do with this expense?',
    ONBOARDING_ACCOUNTING_MAPPING,
    ONBOARDING_MESSAGES: {
        [onboardingChoices.EMPLOYER]: onboardingEmployerOrSubmitMessage,
        [onboardingChoices.SUBMIT]: onboardingEmployerOrSubmitMessage,
        [onboardingChoices.MANAGE_TEAM]: {
            message: 'Here are some important tasks to help get your team’s expenses under control.',
            tasks: [
                createWorkspaceTask,
                selfGuidedTourTask,
                {
                    type: 'setupCategoriesAndTags',
                    autoCompleted: false,
                    mediaAttributes: {},
                    title: ({workspaceCategoriesLink, workspaceMoreFeaturesLink}) => `Set up [categories](${workspaceCategoriesLink}) and [tags](${workspaceMoreFeaturesLink})`,
                    description: ({workspaceCategoriesLink, workspaceAccountingLink}) =>
                        '*Set up categories and tags* so your team can code expenses for easy reporting.\n' +
                        '\n' +
                        `Import them automatically by [connecting your accounting software](${workspaceAccountingLink}), or set them up manually in your [workspace settings](${workspaceCategoriesLink}).`,
                },
                setupCategoriesTask,
                {
                    type: 'setupTags',
                    autoCompleted: false,
                    title: ({workspaceMoreFeaturesLink}) => `Set up [tags](${workspaceMoreFeaturesLink})`,
                    mediaAttributes: {
                        [`${CLOUDFRONT_URL}/videos/walkthrough-tags-v2.mp4`]: `data-expensify-thumbnail-url="${CLOUDFRONT_URL}/images/walkthrough-tags.png" data-expensify-width="1920" data-expensify-height="1080"`,
                    },
                    description: ({workspaceMoreFeaturesLink}) =>
                        'Tags can be used if you want more details with every expense. Use tags for projects, clients, locations, departments, and more. If you need multiple levels of tags, you can upgrade to the Control plan.\n' +
                        '\n' +
                        '*Here’s how to set up tags:*\n' +
                        '\n' +
                        '1. Click *Settings*.\n' +
                        '2. Go to *Workspaces*.\n' +
                        '3. Select your workspace.\n' +
                        '4. Click *More features*.\n' +
                        '5. Enable *Tags*.\n' +
                        '6. Navigate to *Tags* in the workspace editor.\n' +
                        '7. Click *+ Add tag* to make your own.\n' +
                        '\n' +
                        `[Take me to more features](${workspaceMoreFeaturesLink}).\n` +
                        '\n' +
                        `![Set up tags](${CLOUDFRONT_URL}/videos/walkthrough-tags-v2.mp4)`,
                },
                {
                    type: 'inviteTeam',
                    autoCompleted: false,
                    mediaAttributes: {
                        [`${CLOUDFRONT_URL}/videos/walkthrough-invite_members-v2.mp4`]: `data-expensify-thumbnail-url="${CLOUDFRONT_URL}/images/walkthrough-invite_members.png" data-expensify-width="1920" data-expensify-height="1080"`,
                    },
                    title: ({workspaceMembersLink}) => `Invite [your team](${workspaceMembersLink})`,
                    description: ({workspaceMembersLink}) =>
                        '*Invite your team* to Expensify so they can start tracking expenses today.\n' +
                        '\n' +
                        'Here’s how to invite your team:\n' +
                        '\n' +
                        '1. Click *Settings*.\n' +
                        '2. Go to *Workspaces*.\n' +
                        '3. Select your workspace.\n' +
                        '4. Click *Members* > *Invite member*.\n' +
                        '5. Enter emails or phone numbers. \n' +
                        '6. Add a custom invite message if you’d like!\n' +
                        '\n' +
                        `[Take me to workspace members](${workspaceMembersLink}).\n` +
                        '\n' +
                        `![Invite your team](${CLOUDFRONT_URL}/videos/walkthrough-invite_members-v2.mp4)`,
                },
                {
                    type: 'addAccountingIntegration',
                    autoCompleted: false,
                    mediaAttributes: {
                        [`${CLOUDFRONT_URL}/${
                            connectionsVideoPaths[ONBOARDING_ACCOUNTING_MAPPING.netsuite]
                        }`]: `data-expensify-thumbnail-url="${CLOUDFRONT_URL}/images/walkthrough-connect_to_netsuite.png" data-expensify-width="1920" data-expensify-height="1080"`,
                        [`${CLOUDFRONT_URL}/${
                            connectionsVideoPaths[ONBOARDING_ACCOUNTING_MAPPING.quickbooksOnline]
                        }`]: `data-expensify-thumbnail-url="${CLOUDFRONT_URL}/images/walkthrough-connect_to_qbo.png" data-expensify-width="1920" data-expensify-height="1080"`,
                        [`${CLOUDFRONT_URL}/${
                            connectionsVideoPaths[ONBOARDING_ACCOUNTING_MAPPING.xero]
                        }`]: `data-expensify-thumbnail-url="${CLOUDFRONT_URL}/images/walkthrough-connect_to_xero.png" data-expensify-width="1920" data-expensify-height="1080"`,
                    },
                    title: ({integrationName, workspaceAccountingLink}) => `Connect to [${integrationName}](${workspaceAccountingLink})`,
                    description: ({integrationName, workspaceAccountingLink}) =>
                        `Connect to ${integrationName} for automatic expense coding and syncing that makes month-end close a breeze.\n` +
                        '\n' +
                        `Here’s how to connect to ${integrationName}:\n` +
                        '\n' +
                        '1. Click *Settings*.\n' +
                        '2. Go to *Workspaces*.\n' +
                        '3. Select your workspace.\n' +
                        '4. Click *Accounting*.\n' +
                        `5. Find ${integrationName}.\n` +
                        '6. Click *Connect*.\n' +
                        '\n' +
                        `${
                            integrationName && connectionsVideoPaths[integrationName]
                                ? `[Take me to accounting](${workspaceAccountingLink}).\n\n![Connect to ${integrationName}](${CLOUDFRONT_URL}/${connectionsVideoPaths[integrationName]})`
                                : `[Take me to accounting](${workspaceAccountingLink}).`
                        }`,
                },
            ],
        },
        [onboardingChoices.TRACK_WORKSPACE]: {
            message: 'Here are some important tasks to help get your workspace set up.',
            video: {
                url: `${CLOUDFRONT_URL}/videos/guided-setup-manage-team-v2.mp4`,
                thumbnailUrl: `${CLOUDFRONT_URL}/images/guided-setup-manage-team.jpg`,
                duration: 55,
                width: 1280,
                height: 960,
            },
            tasks: [
                createWorkspaceTask,
                setupCategoriesTask,
                {
                    type: 'inviteAccountant',
                    autoCompleted: false,
                    mediaAttributes: {},
                    title: ({workspaceMembersLink}) => `Invite your [accountant](${workspaceMembersLink})`,
                    description: ({workspaceMembersLink}) =>
                        '*Invite your accountant* to Expensify and share your expenses with them to make tax time easier.\n' +
                        '\n' +
                        'Here’s how to invite your accountant:\n' +
                        '\n' +
                        '1. Click your profile picture.\n' +
                        '2. Go to *Workspaces*.\n' +
                        '3. Select your workspace.\n' +
                        '4. Click *Members* > Invite member.\n' +
                        '5. Enter their email or phone number.\n' +
                        '6. Add an invite message if you’d like.\n' +
                        '7. You’ll be set as the expense approver. You can change this to any admin once you invite your team.\n' +
                        '\n' +
                        'That’s it, happy expensing! 😄\n' +
                        '\n' +
                        `[View your workspace members](${workspaceMembersLink}).`,
                },
            ],
        },
        [onboardingChoices.PERSONAL_SPEND]: onboardingPersonalSpendMessage,
        [onboardingChoices.CHAT_SPLIT]: {
            message: 'Splitting bills with friends is as easy as sending a message. Here’s how.',
            tasks: [
                selfGuidedTourTask,
                {
                    type: 'startChat',
                    autoCompleted: false,
                    mediaAttributes: {},
                    title: 'Start a chat',
                    description:
                        '*Start a chat* with a friend or group using their email or phone number.\n' +
                        '\n' +
                        'Here’s how to start a chat:\n' +
                        '\n' +
                        '1. Click the green *+* button.\n' +
                        '2. Choose *Start chat*.\n' +
                        '3. Enter emails or phone numbers.\n' +
                        '\n' +
                        'If any of your friends aren’t using Expensify already, they’ll be invited automatically.\n' +
                        '\n' +
                        'Every chat will also turn into an email or text that they can respond to directly.',
                },
                {
                    type: 'splitExpense',
                    autoCompleted: false,
                    mediaAttributes: {},
                    title: 'Split an expense',
                    description:
                        '*Split an expense* right in your chat with one or more friends.\n' +
                        '\n' +
                        'Here’s how to request money:\n' +
                        '\n' +
                        '1. Click the green *+* button.\n' +
                        '2. Choose *Start chat*.\n' +
                        '3. Enter any email, SMS, or name of who you want to split with.\n' +
                        '4. From within the chat, click the *+* button on the message bar, and click *Split expense*.\n' +
                        '5. Create the expense by selecting *Manual*, *Scan* or *Distance*.\n' +
                        '\n' +
                        'Feel free to add more details if you want, or just send it off. Let’s get you paid back!',
                },
            ],
        },
        [onboardingChoices.ADMIN]: {
            message: "As an admin, learn how to manage your team's workspace and submit expenses yourself.",
            tasks: [
                {
                    type: 'reviewWorkspaceSettings',
                    autoCompleted: false,
                    mediaAttributes: {},
                    title: 'Review your workspace settings',
                    description:
                        "Here's how to review and update your workspace settings:" +
                        '\n' +
                        '1. Click *Settings*.' +
                        '2. Go to *Workspaces* > [Your workspace].' +
                        '\n' +
                        "Make any changes there and we'll track them in the #admins room.",
                },
                {
                    type: 'submitExpense',
                    autoCompleted: false,
                    mediaAttributes: {},
                    title: 'Submit an expense',
                    description:
                        '*Submit an expense* by entering an amount or scanning a receipt.\n' +
                        '\n' +
                        'Here’s how to submit an expense:\n' +
                        '\n' +
                        '1. Click the green *+* button.\n' +
                        '2. Choose *Create expense*.\n' +
                        '3. Enter an amount or scan a receipt.\n' +
                        '4. Add your reimburser to the request.\n' +
                        '\n' +
                        'Then, send your request and wait for that sweet “Cha-ching!” when it’s complete.',
                },
            ],
        },
        [onboardingChoices.LOOKING_AROUND]: {
            message:
                "Expensify is best known for expense and corporate card management, but we do a lot more than that. Let me know what you're interested in and I'll help get you started.",
            tasks: [],
        },
    } satisfies Record<OnboardingPurpose, OnboardingMessage>,

    CREATE_EXPENSE_ONBOARDING_MESSAGES: {
        [createExpenseOnboardingChoices.PERSONAL_SPEND]: combinedTrackSubmitOnboardingPersonalSpendMessage,
        [createExpenseOnboardingChoices.EMPLOYER]: combinedTrackSubmitOnboardingEmployerOrSubmitMessage,
        [createExpenseOnboardingChoices.SUBMIT]: combinedTrackSubmitOnboardingEmployerOrSubmitMessage,
    } satisfies Record<ValueOf<typeof createExpenseOnboardingChoices>, OnboardingMessage>,

    REPORT_FIELD_TITLE_FIELD_ID: 'text_title',

    MOBILE_PAGINATION_SIZE: 15,
    WEB_PAGINATION_SIZE: 30,

    /** Dimensions for illustration shown in Confirmation Modal */
    CONFIRM_CONTENT_SVG_SIZE: {
        HEIGHT: 220,
        WIDTH: 130,
    },

    DEBUG_CONSOLE: {
        LEVELS: {
            INFO: 'INFO',
            ERROR: 'ERROR',
            RESULT: 'RESULT',
            DEBUG: 'DEBUG',
        },
    },
    REIMBURSEMENT_ACCOUNT: {
        DEFAULT_DATA: {
            achData: {
                state: BankAccount.STATE.SETUP,
            },
            isLoading: false,
            errorFields: {},
            errors: {},
            maxAttemptsReached: false,
            shouldShowResetModal: false,
        },
        SUBSTEP_INDEX: {
            BANK_ACCOUNT: {
                ACCOUNT_NUMBERS: 0,
            },
            PERSONAL_INFO: {
                LEGAL_NAME: 0,
                DATE_OF_BIRTH: 1,
                SSN: 2,
                ADDRESS: 3,
            },
            BUSINESS_INFO: {
                BUSINESS_NAME: 0,
                TAX_ID_NUMBER: 1,
                COMPANY_WEBSITE: 2,
                PHONE_NUMBER: 3,
                COMPANY_ADDRESS: 4,
                COMPANY_TYPE: 5,
                INCORPORATION_DATE: 6,
                INCORPORATION_STATE: 7,
            },
            UBO: {
                LEGAL_NAME: 0,
                DATE_OF_BIRTH: 1,
                SSN: 2,
                ADDRESS: 3,
            },
        },
    },
    CURRENCY_TO_DEFAULT_MILEAGE_RATE: JSON.parse(`{
        "AED": {
            "rate": 414,
            "unit": "km"
        },
        "AFN": {
            "rate": 8851,
            "unit": "km"
        },
        "ALL": {
            "rate": 10783,
            "unit": "km"
        },
        "AMD": {
            "rate": 45116,
            "unit": "km"
        },
        "ANG": {
            "rate": 203,
            "unit": "km"
        },
        "AOA": {
            "rate": 102929,
            "unit": "km"
        },
        "ARS": {
            "rate": 118428,
            "unit": "km"
        },
        "AUD": {
            "rate": 88,
            "unit": "km"
        },
        "AWG": {
            "rate": 203,
            "unit": "km"
        },
        "AZN": {
            "rate": 192,
            "unit": "km"
        },
        "BAM": {
            "rate": 212,
            "unit": "km"
        },
        "BBD": {
            "rate": 225,
            "unit": "km"
        },
        "BDT": {
            "rate": 13697,
            "unit": "km"
        },
        "BGN": {
            "rate": 211,
            "unit": "km"
        },
        "BHD": {
            "rate": 42,
            "unit": "km"
        },
        "BIF": {
            "rate": 331847,
            "unit": "km"
        },
        "BMD": {
            "rate": 113,
            "unit": "km"
        },
        "BND": {
            "rate": 153,
            "unit": "km"
        },
        "BOB": {
            "rate": 779,
            "unit": "km"
        },
        "BRL": {
            "rate": 660,
            "unit": "km"
        },
        "BSD": {
            "rate": 113,
            "unit": "km"
        },
        "BTN": {
            "rate": 9761,
            "unit": "km"
        },
        "BWP": {
            "rate": 1569,
            "unit": "km"
        },
        "BYN": {
            "rate": 369,
            "unit": "km"
        },
        "BYR": {
            "rate": 2255979,
            "unit": "km"
        },
        "BZD": {
            "rate": 227,
            "unit": "km"
        },
        "CAD": {
            "rate": 72,
            "unit": "km"
        },
        "CDF": {
            "rate": 321167,
            "unit": "km"
        },
        "CHF": {
            "rate": 76,
            "unit": "km"
        },
        "CLP": {
            "rate": 111689,
            "unit": "km"
        },
        "CNY": {
            "rate": 808,
            "unit": "km"
        },
        "COP": {
            "rate": 473791,
            "unit": "km"
        },
        "CRC": {
            "rate": 57190,
            "unit": "km"
        },
        "CUC": {
            "rate": 113,
            "unit": "km"
        },
        "CUP": {
            "rate": 2902,
            "unit": "km"
        },
        "CVE": {
            "rate": 11961,
            "unit": "km"
        },
        "CZK": {
            "rate": 2715,
            "unit": "km"
        },
        "DJF": {
            "rate": 19956,
            "unit": "km"
        },
        "DKK": {
            "rate": 381,
            "unit": "km"
        },
        "DOP": {
            "rate": 6948,
            "unit": "km"
        },
        "DZD": {
            "rate": 15226,
            "unit": "km"
        },
        "EEK": {
            "rate": 1646,
            "unit": "km"
        },
        "EGP": {
            "rate": 5657,
            "unit": "km"
        },
        "ERN": {
            "rate": 1690,
            "unit": "km"
        },
        "ETB": {
            "rate": 14326,
            "unit": "km"
        },
        "EUR": {
            "rate": 30,
            "unit": "km"
        },
        "FJD": {
            "rate": 264,
            "unit": "km"
        },
        "FKP": {
            "rate": 90,
            "unit": "km"
        },
        "GBP": {
            "rate": 45,
            "unit": "mi"
        },
        "GEL": {
            "rate": 323,
            "unit": "km"
        },
        "GHS": {
            "rate": 1724,
            "unit": "km"
        },
        "GIP": {
            "rate": 90,
            "unit": "km"
        },
        "GMD": {
            "rate": 8111,
            "unit": "km"
        },
        "GNF": {
            "rate": 974619,
            "unit": "km"
        },
        "GTQ": {
            "rate": 872,
            "unit": "km"
        },
        "GYD": {
            "rate": 23585,
            "unit": "km"
        },
        "HKD": {
            "rate": 877,
            "unit": "km"
        },
        "HNL": {
            "rate": 2881,
            "unit": "km"
        },
        "HRK": {
            "rate": 814,
            "unit": "km"
        },
        "HTG": {
            "rate": 14734,
            "unit": "km"
        },
        "HUF": {
            "rate": 44127,
            "unit": "km"
        },
        "IDR": {
            "rate": 1830066,
            "unit": "km"
        },
        "ILS": {
            "rate": 540,
            "unit": "km"
        },
        "INR": {
            "rate": 9761,
            "unit": "km"
        },
        "IQD": {
            "rate": 147577,
            "unit": "km"
        },
        "IRR": {
            "rate": 4741290,
            "unit": "km"
        },
        "ISK": {
            "rate": 15772,
            "unit": "km"
        },
        "JMD": {
            "rate": 17738,
            "unit": "km"
        },
        "JOD": {
            "rate": 80,
            "unit": "km"
        },
        "JPY": {
            "rate": 17542,
            "unit": "km"
        },
        "KES": {
            "rate": 14589,
            "unit": "km"
        },
        "KGS": {
            "rate": 9852,
            "unit": "km"
        },
        "KHR": {
            "rate": 453066,
            "unit": "km"
        },
        "KMF": {
            "rate": 53269,
            "unit": "km"
        },
        "KPW": {
            "rate": 101389,
            "unit": "km"
        },
        "KRW": {
            "rate": 162705,
            "unit": "km"
        },
        "KWD": {
            "rate": 35,
            "unit": "km"
        },
        "KYD": {
            "rate": 93,
            "unit": "km"
        },
        "KZT": {
            "rate": 58319,
            "unit": "km"
        },
        "LAK": {
            "rate": 2452802,
            "unit": "km"
        },
        "LBP": {
            "rate": 10093809,
            "unit": "km"
        },
        "LKR": {
            "rate": 33423,
            "unit": "km"
        },
        "LRD": {
            "rate": 22185,
            "unit": "km"
        },
        "LSL": {
            "rate": 2099,
            "unit": "km"
        },
        "LTL": {
            "rate": 364,
            "unit": "km"
        },
        "LVL": {
            "rate": 74,
            "unit": "km"
        },
        "LYD": {
            "rate": 554,
            "unit": "km"
        },
        "MAD": {
            "rate": 1127,
            "unit": "km"
        },
        "MDL": {
            "rate": 2084,
            "unit": "km"
        },
        "MGA": {
            "rate": 529635,
            "unit": "km"
        },
        "MKD": {
            "rate": 6650,
            "unit": "km"
        },
        "MMK": {
            "rate": 236413,
            "unit": "km"
        },
        "MNT": {
            "rate": 382799,
            "unit": "km"
        },
        "MOP": {
            "rate": 904,
            "unit": "km"
        },
        "MRO": {
            "rate": 40234,
            "unit": "km"
        },
        "MRU": {
            "rate": 4506,
            "unit": "km"
        },
        "MUR": {
            "rate": 5226,
            "unit": "km"
        },
        "MVR": {
            "rate": 1735,
            "unit": "km"
        },
        "MWK": {
            "rate": 195485,
            "unit": "km"
        },
        "MXN": {
            "rate": 93,
            "unit": "km"
        },
        "MYR": {
            "rate": 494,
            "unit": "km"
        },
        "MZN": {
            "rate": 7199,
            "unit": "km"
        },
        "NAD": {
            "rate": 2099,
            "unit": "km"
        },
        "NGN": {
            "rate": 174979,
            "unit": "km"
        },
        "NIO": {
            "rate": 4147,
            "unit": "km"
        },
        "NOK": {
            "rate": 350,
            "unit": "km"
        },
        "NPR": {
            "rate": 15617,
            "unit": "km"
        },
        "NZD": {
            "rate": 104,
            "unit": "km"
        },
        "OMR": {
            "rate": 43,
            "unit": "km"
        },
        "PAB": {
            "rate": 113,
            "unit": "km"
        },
        "PEN": {
            "rate": 420,
            "unit": "km"
        },
        "PGK": {
            "rate": 455,
            "unit": "km"
        },
        "PHP": {
            "rate": 6582,
            "unit": "km"
        },
        "PKR": {
            "rate": 31411,
            "unit": "km"
        },
        "PLN": {
            "rate": 89,
            "unit": "km"
        },
        "PYG": {
            "rate": 890772,
            "unit": "km"
        },
        "QAR": {
            "rate": 410,
            "unit": "km"
        },
        "RON": {
            "rate": 538,
            "unit": "km"
        },
        "RSD": {
            "rate": 12656,
            "unit": "km"
        },
        "RUB": {
            "rate": 11182,
            "unit": "km"
        },
        "RWF": {
            "rate": 156589,
            "unit": "km"
        },
        "SAR": {
            "rate": 423,
            "unit": "km"
        },
        "SBD": {
            "rate": 951,
            "unit": "km"
        },
        "SCR": {
            "rate": 1611,
            "unit": "km"
        },
        "SDG": {
            "rate": 67705,
            "unit": "km"
        },
        "SEK": {
            "rate": 250,
            "unit": "km"
        },
        "SGD": {
            "rate": 151,
            "unit": "km"
        },
        "SHP": {
            "rate": 90,
            "unit": "km"
        },
        "SLL": {
            "rate": 2362357,
            "unit": "km"
        },
        "SLE": {
            "rate": 2363,
            "unit": "km"
        },
        "SOS": {
            "rate": 64374,
            "unit": "km"
        },
        "SRD": {
            "rate": 3954,
            "unit": "km"
        },
        "STD": {
            "rate": 2510095,
            "unit": "km"
        },
        "STN": {
            "rate": 2683,
            "unit": "km"
        },
        "SVC": {
            "rate": 987,
            "unit": "km"
        },
        "SYP": {
            "rate": 1464664,
            "unit": "km"
        },
        "SZL": {
            "rate": 2099,
            "unit": "km"
        },
        "THB": {
            "rate": 3801,
            "unit": "km"
        },
        "TJS": {
            "rate": 1228,
            "unit": "km"
        },
        "TMT": {
            "rate": 394,
            "unit": "km"
        },
        "TND": {
            "rate": 360,
            "unit": "km"
        },
        "TOP": {
            "rate": 274,
            "unit": "km"
        },
        "TRY": {
            "rate": 4035,
            "unit": "km"
        },
        "TTD": {
            "rate": 763,
            "unit": "km"
        },
        "TWD": {
            "rate": 3703,
            "unit": "km"
        },
        "TZS": {
            "rate": 286235,
            "unit": "km"
        },
        "UAH": {
            "rate": 4725,
            "unit": "km"
        },
        "UGX": {
            "rate": 416016,
            "unit": "km"
        },
        "USD": {
            "rate": 70,
            "unit": "mi"
        },
        "UYU": {
            "rate": 4888,
            "unit": "km"
        },
        "UZS": {
            "rate": 1462038,
            "unit": "km"
        },
        "VEB": {
            "rate": 709737,
            "unit": "km"
        },
        "VEF": {
            "rate": 27993155,
            "unit": "km"
        },
        "VES": {
            "rate": 6457,
            "unit": "km"
        },
        "VND": {
            "rate": 2825526,
            "unit": "km"
        },
        "VUV": {
            "rate": 13358,
            "unit": "km"
        },
        "WST": {
            "rate": 315,
            "unit": "km"
        },
        "XAF": {
            "rate": 70811,
            "unit": "km"
        },
        "XCD": {
            "rate": 304,
            "unit": "km"
        },
        "XOF": {
            "rate": 70811,
            "unit": "km"
        },
        "XPF": {
            "rate": 12875,
            "unit": "km"
        },
        "YER": {
            "rate": 28003,
            "unit": "km"
        },
        "ZAR": {
            "rate": 484,
            "unit": "km"
        },
        "ZMK": {
            "rate": 591756,
            "unit": "km"
        },
        "ZMW": {
            "rate": 3148,
            "unit": "km"
        }
    }`) as Record<string, MileageRate>,

    EXIT_SURVEY: {
        REASONS: {
            FEATURE_NOT_AVAILABLE: 'featureNotAvailable',
            DONT_UNDERSTAND: 'dontUnderstand',
            PREFER_CLASSIC: 'preferClassic',
        },
        BENEFIT: {
            CHATTING_DIRECTLY: 'chattingDirectly',
            EVERYTHING_MOBILE: 'everythingMobile',
            TRAVEL_EXPENSE: 'travelExpense',
        },
        BOOK_MEETING_LINK: 'https://calendly.com/d/cqsm-2gm-fxr/expensify-product-team',
    },

    SESSION_STORAGE_KEYS: {
        INITIAL_URL: 'INITIAL_URL',
        ACTIVE_WORKSPACE_ID: 'ACTIVE_WORKSPACE_ID',
        RETRY_LAZY_REFRESHED: 'RETRY_LAZY_REFRESHED',
        LAST_REFRESH_TIMESTAMP: 'LAST_REFRESH_TIMESTAMP',
    },

    RESERVATION_TYPE: {
        CAR: 'car',
        HOTEL: 'hotel',
        FLIGHT: 'flight',
        TRAIN: 'train',
    },

    RESERVATION_ADDRESS_TEST_ID: 'ReservationAddress',

    CANCELLATION_POLICY: {
        UNKNOWN: 'UNKNOWN',
        NON_REFUNDABLE: 'NON_REFUNDABLE',
        FREE_CANCELLATION_UNTIL: 'FREE_CANCELLATION_UNTIL',
        PARTIALLY_REFUNDABLE: 'PARTIALLY_REFUNDABLE',
    },

    DOT_SEPARATOR: '•',
    BULLET: '●',

    DEFAULT_TAX: {
        defaultExternalID: 'id_TAX_EXEMPT',
        defaultValue: '0%',
        foreignTaxDefault: 'id_TAX_EXEMPT',
        name: 'Tax',
        taxes: {
            id_TAX_EXEMPT: {
                name: 'Tax exempt',
                value: '0%',
            },
            id_TAX_RATE_1: {
                name: 'Tax Rate 1',
                value: '5%',
            },
        },
    },

    MAX_TAX_RATE_INTEGER_PLACES: 4,
    MAX_TAX_RATE_DECIMAL_PLACES: 4,
    MIN_TAX_RATE_DECIMAL_PLACES: 2,

    DOWNLOADS_PATH: '/Downloads',
    DOWNLOADS_TIMEOUT: 5000,
    NEW_EXPENSIFY_PATH: '/New Expensify',
    RECEIPTS_UPLOAD_PATH: '/Receipts-Upload',

    ENVIRONMENT_SUFFIX: {
        DEV: ' Dev',
        ADHOC: ' AdHoc',
    },

    SEARCH: {
        RESULTS_PAGE_SIZE: 50,
        DATA_TYPES: {
            EXPENSE: 'expense',
            INVOICE: 'invoice',
            TRIP: 'trip',
            CHAT: 'chat',
        },
        ACTION_TYPES: {
            VIEW: 'view',
            REVIEW: 'review',
            SUBMIT: 'submit',
            APPROVE: 'approve',
            PAY: 'pay',
            DONE: 'done',
            PAID: 'paid',
        },
        BULK_ACTION_TYPES: {
            EXPORT: 'export',
            APPROVE: 'approve',
            PAY: 'pay',
            HOLD: 'hold',
            UNHOLD: 'unhold',
            DELETE: 'delete',
        },
        TRANSACTION_TYPE: {
            CASH: 'cash',
            CARD: 'card',
            DISTANCE: 'distance',
        },
        SORT_ORDER: {
            ASC: 'asc',
            DESC: 'desc',
        },
        GROUP_BY: {
            REPORTS: 'reports',
        },
        TABLE_COLUMN_SIZES: {
            NORMAL: 'normal',
            WIDE: 'wide',
        },
        STATUS: {
            EXPENSE: {
                ALL: 'all',
                DRAFTS: 'drafts',
                OUTSTANDING: 'outstanding',
                APPROVED: 'approved',
                DONE: 'done',
                PAID: 'paid',
            },
            INVOICE: {
                ALL: 'all',
                OUTSTANDING: 'outstanding',
                PAID: 'paid',
            },
            TRIP: {
                ALL: 'all',
                CURRENT: 'current',
                PAST: 'past',
            },
            CHAT: {
                ALL: 'all',
                UNREAD: 'unread',
                SENT: 'sent',
                ATTACHMENTS: 'attachments',
                LINKS: 'links',
                PINNED: 'pinned',
            },
        },
        TABLE_COLUMNS: {
            RECEIPT: 'receipt',
            DATE: 'date',
            MERCHANT: 'merchant',
            DESCRIPTION: 'description',
            FROM: 'from',
            TO: 'to',
            CATEGORY: 'category',
            TAG: 'tag',
            TOTAL_AMOUNT: 'amount',
            TYPE: 'type',
            ACTION: 'action',
            TAX_AMOUNT: 'taxAmount',
        },
        SYNTAX_OPERATORS: {
            AND: 'and',
            OR: 'or',
            EQUAL_TO: 'eq',
            NOT_EQUAL_TO: 'neq',
            GREATER_THAN: 'gt',
            GREATER_THAN_OR_EQUAL_TO: 'gte',
            LOWER_THAN: 'lt',
            LOWER_THAN_OR_EQUAL_TO: 'lte',
        },
        SYNTAX_ROOT_KEYS: {
            TYPE: 'type',
            STATUS: 'status',
            SORT_BY: 'sortBy',
            SORT_ORDER: 'sortOrder',
            GROUP_BY: 'groupBy',
        },
        SYNTAX_FILTER_KEYS: {
            DATE: 'date',
            AMOUNT: 'amount',
            EXPENSE_TYPE: 'expenseType',
            CURRENCY: 'currency',
            MERCHANT: 'merchant',
            DESCRIPTION: 'description',
            FROM: 'from',
            TO: 'to',
            CATEGORY: 'category',
            TAG: 'tag',
            TAX_RATE: 'taxRate',
            CARD_ID: 'cardID',
            FEED: 'feed',
            REPORT_ID: 'reportID',
            KEYWORD: 'keyword',
            IN: 'in',
            SUBMITTED: 'submitted',
            APPROVED: 'approved',
            PAID: 'paid',
            EXPORTED: 'exported',
            POSTED: 'posted',
            POLICY_ID: 'policyID',
        },
        EMPTY_VALUE: 'none',
        SEARCH_ROUTER_ITEM_TYPE: {
            CONTEXTUAL_SUGGESTION: 'contextualSuggestion',
            AUTOCOMPLETE_SUGGESTION: 'autocompleteSuggestion',
            SEARCH: 'searchItem',
        },
        SEARCH_USER_FRIENDLY_KEYS: {
            TYPE: 'type',
            STATUS: 'status',
            SORT_BY: 'sort-by',
            SORT_ORDER: 'sort-order',
            POLICY_ID: 'workspace',
            GROUP_BY: 'group-by',
            DATE: 'date',
            AMOUNT: 'amount',
            EXPENSE_TYPE: 'expense-type',
            CURRENCY: 'currency',
            MERCHANT: 'merchant',
            DESCRIPTION: 'description',
            FROM: 'from',
            TO: 'to',
            CATEGORY: 'category',
            TAG: 'tag',
            TAX_RATE: 'tax-rate',
            CARD_ID: 'card',
            FEED: 'feed',
            REPORT_ID: 'reportid',
            KEYWORD: 'keyword',
            IN: 'in',
            SUBMITTED: 'submitted',
            APPROVED: 'approved',
            PAID: 'paid',
            EXPORTED: 'exported',
            POSTED: 'posted',
        },
        DATE_MODIFIERS: {
            BEFORE: 'Before',
            AFTER: 'After',
        },
    },

    EXPENSE: {
        TYPE: {
            CASH_CARD_NAME: 'Cash Expense',
        },
    },

    REFERRER: {
        NOTIFICATION: 'notification',
    },

    SUBSCRIPTION_SIZE_LIMIT: 20000,

    PAGINATION_START_ID: '-1',
    PAGINATION_END_ID: '-2',

    PAYMENT_CARD_CURRENCY: {
        USD: 'USD',
        AUD: 'AUD',
        GBP: 'GBP',
        NZD: 'NZD',
    },
    GBP_AUTHENTICATION_COMPLETE: '3DS-authentication-complete',

    SUBSCRIPTION_PRICE_FACTOR: 2,
    FEEDBACK_SURVEY_OPTIONS: {
        TOO_LIMITED: {
            ID: 'tooLimited',
            TRANSLATION_KEY: 'feedbackSurvey.tooLimited',
        },
        TOO_EXPENSIVE: {
            ID: 'tooExpensive',
            TRANSLATION_KEY: 'feedbackSurvey.tooExpensive',
        },
        INADEQUATE_SUPPORT: {
            ID: 'inadequateSupport',
            TRANSLATION_KEY: 'feedbackSurvey.inadequateSupport',
        },
        BUSINESS_CLOSING: {
            ID: 'businessClosing',
            TRANSLATION_KEY: 'feedbackSurvey.businessClosing',
        },
    },

    MAX_LENGTH_256: 256,
    WORKSPACE_CARDS_LIST_LABEL_TYPE: {
        CURRENT_BALANCE: 'currentBalance',
        REMAINING_LIMIT: 'remainingLimit',
        CASH_BACK: 'earnedCashback',
    },

    EXCLUDE_FROM_LAST_VISITED_PATH: [SCREENS.NOT_FOUND, SCREENS.SAML_SIGN_IN, SCREENS.VALIDATE_LOGIN, SCREENS.MIGRATED_USER_WELCOME_MODAL.ROOT] as string[],

    CANCELLATION_TYPE: {
        MANUAL: 'manual',
        AUTOMATIC: 'automatic',
        NONE: 'none',
    },
    EMPTY_STATE_MEDIA: {
        ANIMATION: 'animation',
        ILLUSTRATION: 'illustration',
        VIDEO: 'video',
    },
    REPORT_FIELDS_FEATURE: {
        qbo: {
            classes: 'report-fields-qbo-classes',
            customers: 'report-fields-qbo-customers',
            locations: 'report-fields-qbo-locations',
        },
        xero: {
            mapping: 'report-fields-mapping',
        },
    },
    get UPGRADE_FEATURE_INTRO_MAPPING() {
        return {
            reportFields: {
                id: 'reportFields' as const,
                alias: 'report-fields',
                name: 'Report Fields',
                title: 'workspace.upgrade.reportFields.title' as const,
                description: 'workspace.upgrade.reportFields.description' as const,
                icon: 'Pencil',
            },
            categories: {
                id: 'categories' as const,
                alias: 'categories',
                name: 'Categories',
                title: 'workspace.upgrade.categories.title' as const,
                description: 'workspace.upgrade.categories.description' as const,
                icon: 'FolderOpen',
            },
            [this.POLICY.CONNECTIONS.NAME.NETSUITE]: {
                id: this.POLICY.CONNECTIONS.NAME.NETSUITE,
                alias: 'netsuite',
                name: this.POLICY.CONNECTIONS.NAME_USER_FRIENDLY.netsuite,
                title: `workspace.upgrade.${this.POLICY.CONNECTIONS.NAME.NETSUITE}.title` as const,
                description: `workspace.upgrade.${this.POLICY.CONNECTIONS.NAME.NETSUITE}.description` as const,
                icon: 'NetSuiteSquare',
            },
            [this.POLICY.CONNECTIONS.NAME.SAGE_INTACCT]: {
                id: this.POLICY.CONNECTIONS.NAME.SAGE_INTACCT,
                alias: 'sage-intacct',
                name: this.POLICY.CONNECTIONS.NAME_USER_FRIENDLY.intacct,
                title: `workspace.upgrade.${this.POLICY.CONNECTIONS.NAME.SAGE_INTACCT}.title` as const,
                description: `workspace.upgrade.${this.POLICY.CONNECTIONS.NAME.SAGE_INTACCT}.description` as const,
                icon: 'IntacctSquare',
            },
            [this.POLICY.CONNECTIONS.NAME.QBD]: {
                id: this.POLICY.CONNECTIONS.NAME.QBD,
                alias: 'qbd',
                name: this.POLICY.CONNECTIONS.NAME_USER_FRIENDLY.quickbooksDesktop,
                title: `workspace.upgrade.${this.POLICY.CONNECTIONS.NAME.QBD}.title` as const,
                description: `workspace.upgrade.${this.POLICY.CONNECTIONS.NAME.QBD}.description` as const,
                icon: 'QBDSquare',
            },
            approvals: {
                id: 'approvals' as const,
                alias: 'approvals' as const,
                name: 'Advanced Approvals' as const,
                title: `workspace.upgrade.approvals.title` as const,
                description: `workspace.upgrade.approvals.description` as const,
                icon: 'AdvancedApprovalsSquare',
            },
            glCodes: {
                id: 'glCodes' as const,
                alias: 'gl-codes',
                name: 'GL codes',
                title: 'workspace.upgrade.glCodes.title' as const,
                description: 'workspace.upgrade.glCodes.description' as const,
                icon: 'Tag',
            },
            glAndPayrollCodes: {
                id: 'glAndPayrollCodes' as const,
                alias: 'gl-and-payroll-codes',
                name: 'GL & Payroll codes',
                title: 'workspace.upgrade.glAndPayrollCodes.title' as const,
                description: 'workspace.upgrade.glAndPayrollCodes.description' as const,
                icon: 'FolderOpen',
            },
            taxCodes: {
                id: 'taxCodes' as const,
                alias: 'tax-codes',
                name: 'Tax codes',
                title: 'workspace.upgrade.taxCodes.title' as const,
                description: 'workspace.upgrade.taxCodes.description' as const,
                icon: 'Coins',
            },
            companyCards: {
                id: 'companyCards' as const,
                alias: 'company-cards',
                name: 'Company Cards',
                title: 'workspace.upgrade.companyCards.title' as const,
                description: 'workspace.upgrade.companyCards.description' as const,
                icon: 'CompanyCard',
            },
            rules: {
                id: 'rules' as const,
                alias: 'rules',
                name: 'Rules',
                title: 'workspace.upgrade.rules.title' as const,
                description: 'workspace.upgrade.rules.description' as const,
                icon: 'Rules',
            },
            perDiem: {
                id: 'perDiem' as const,
                alias: 'per-diem',
                name: 'Per diem',
                title: 'workspace.upgrade.perDiem.title' as const,
                description: 'workspace.upgrade.perDiem.description' as const,
                icon: 'PerDiem',
            },
            travel: {
                id: 'travel' as const,
                alias: 'travel',
                name: 'Travel',
                title: 'workspace.upgrade.travel.title' as const,
                description: 'workspace.upgrade.travel.description' as const,
                icon: 'Luggage',
            },
        };
    },
    REPORT_FIELD_TYPES: {
        TEXT: 'text',
        DATE: 'date',
        LIST: 'dropdown',
    },

    NAVIGATION_ACTIONS: {
        RESET: 'RESET',
    },

    APPROVAL_WORKFLOW: {
        ACTION: {
            CREATE: 'create',
            EDIT: 'edit',
        },
        TYPE: {
            CREATE: 'create',
            UPDATE: 'update',
            REMOVE: 'remove',
        },
    },

    BOOT_SPLASH_STATE: {
        VISIBLE: 'visible',
        READY_TO_BE_HIDDEN: 'readyToBeHidden',
        HIDDEN: `hidden`,
    },

    CSV_IMPORT_COLUMNS: {
        EMAIL: 'email',
        NAME: 'name',
        GL_CODE: 'glCode',
        SUBMIT_TO: 'submitTo',
        APPROVE_TO: 'approveTo',
        CUSTOM_FIELD_1: 'customField1',
        CUSTOM_FIELD_2: 'customField2',
        ROLE: 'role',
        REPORT_THRESHHOLD: 'reportThreshold',
        APPROVE_TO_ALTERNATE: 'approveToAlternate',
        SUBRATE: 'subRate',
        AMOUNT: 'amount',
        CURRENCY: 'currency',
        RATE_ID: 'rateID',
        ENABLED: 'enabled',
        IGNORE: 'ignore',
        DESTINATION: 'destination',
    },

    IMPORT_SPREADSHEET: {
        ICON_WIDTH: 180,
        ICON_HEIGHT: 160,

        CATEGORIES_ARTICLE_LINK: 'https://help.expensify.com/articles/expensify-classic/workspaces/Create-categories#import-custom-categories',
        MEMBERS_ARTICLE_LINK: 'https://help.expensify.com/articles/expensify-classic/workspaces/Invite-members-and-assign-roles#import-a-group-of-members',
        TAGS_ARTICLE_LINK: 'https://help.expensify.com/articles/expensify-classic/workspaces/Create-tags#import-a-spreadsheet-1',
    },

    // The timeout duration (1 minute) (in milliseconds) before the window reloads due to an error.
    ERROR_WINDOW_RELOAD_TIMEOUT: 60000,

    INDICATOR_STATUS: {
        HAS_USER_WALLET_ERRORS: 'hasUserWalletErrors',
        HAS_PAYMENT_METHOD_ERROR: 'hasPaymentMethodError',
        HAS_POLICY_ERRORS: 'hasPolicyError',
        HAS_CUSTOM_UNITS_ERROR: 'hasCustomUnitsError',
        HAS_EMPLOYEE_LIST_ERROR: 'hasEmployeeListError',
        HAS_QBO_EXPORT_ERROR: 'hasQBOExportError',
        HAS_SYNC_ERRORS: 'hasSyncError',
        HAS_SUBSCRIPTION_ERRORS: 'hasSubscriptionError',
        HAS_REIMBURSEMENT_ACCOUNT_ERRORS: 'hasReimbursementAccountErrors',
        HAS_LOGIN_LIST_ERROR: 'hasLoginListError',
        HAS_WALLET_TERMS_ERRORS: 'hasWalletTermsErrors',
        HAS_LOGIN_LIST_INFO: 'hasLoginListInfo',
        HAS_SUBSCRIPTION_INFO: 'hasSubscriptionInfo',
        HAS_PHONE_NUMBER_ERROR: 'hasPhoneNumberError',
        HAS_CARD_CONNECTION_ERROR: 'hasCardConnectionError',
    },

    DEBUG: {
        FORMS: {
            REPORT: 'report',
            REPORT_ACTION: 'reportAction',
            TRANSACTION: 'transaction',
            TRANSACTION_VIOLATION: 'transactionViolation',
        },
        DETAILS: 'details',
        JSON: 'json',
        REPORT_ACTIONS: 'actions',
        REPORT_ACTION_PREVIEW: 'preview',
        TRANSACTION_VIOLATIONS: 'violations',
    },

    REPORT_IN_LHN_REASONS: {
        HAS_DRAFT_COMMENT: 'hasDraftComment',
        HAS_GBR: 'hasGBR',
        PINNED_BY_USER: 'pinnedByUser',
        HAS_IOU_VIOLATIONS: 'hasIOUViolations',
        HAS_ADD_WORKSPACE_ROOM_ERRORS: 'hasAddWorkspaceRoomErrors',
        IS_UNREAD: 'isUnread',
        IS_ARCHIVED: 'isArchived',
        IS_SELF_DM: 'isSelfDM',
        IS_FOCUSED: 'isFocused',
        DEFAULT: 'default',
    },

    REQUIRES_ATTENTION_REASONS: {
        HAS_JOIN_REQUEST: 'hasJoinRequest',
        IS_UNREAD_WITH_MENTION: 'isUnreadWithMention',
        IS_WAITING_FOR_ASSIGNEE_TO_COMPLETE_ACTION: 'isWaitingForAssigneeToCompleteAction',
        HAS_CHILD_REPORT_AWAITING_ACTION: 'hasChildReportAwaitingAction',
        HAS_MISSING_INVOICE_BANK_ACCOUNT: 'hasMissingInvoiceBankAccount',
    },

    RBR_REASONS: {
        HAS_ERRORS: 'hasErrors',
        HAS_VIOLATIONS: 'hasViolations',
        HAS_TRANSACTION_THREAD_VIOLATIONS: 'hasTransactionThreadViolations',
    },

    ANALYTICS: {
        EVENT: {
            SIGN_UP: 'sign_up',
            WORKSPACE_CREATED: 'workspace_created',
            PAID_ADOPTION: 'paid_adoption',
        },
    },

    CORPAY_FIELDS: {
        EXCLUDED_COUNTRIES: ['IR', 'CU', 'SY', 'UA', 'KP', 'RU'] as string[],
        EXCLUDED_CURRENCIES: ['IRR', 'CUP', 'SYP', 'UAH', 'KPW', 'RUB'] as string[],
        BANK_ACCOUNT_DETAILS_FIELDS: ['accountNumber', 'localAccountNumber', 'routingCode', 'localRoutingCode', 'swiftBicCode'] as string[],
        ACCOUNT_TYPE_KEY: 'BeneficiaryAccountType',
        ACCOUNT_HOLDER_COUNTRY_KEY: 'accountHolderCountry',
        BANK_INFORMATION_FIELDS: ['bankName', 'bankAddressLine1', 'bankAddressLine2', 'bankCity', 'bankRegion', 'bankPostal', 'BeneficiaryBankBranchName'] as string[],
        ACCOUNT_HOLDER_FIELDS: [
            'accountHolderName',
            'accountHolderAddress1',
            'accountHolderAddress2',
            'accountHolderCity',
            'accountHolderRegion',
            'accountHolderCountry',
            'accountHolderPostal',
            'accountHolderPhoneNumber',
            'accountHolderEmail',
            'ContactName',
            'BeneficiaryCPF',
            'BeneficiaryRUT',
            'BeneficiaryCedulaID',
            'BeneficiaryTaxID',
        ] as string[],
        SPECIAL_LIST_REGION_KEYS: ['bankRegion', 'accountHolderRegion'] as string[],
        SPECIAL_LIST_ADDRESS_KEYS: ['bankAddressLine1', 'accountHolderAddress1'] as string[],
        STEPS_NAME: {
            COUNTRY_SELECTOR: 'CountrySelector',
            BANK_ACCOUNT_DETAILS: 'BankAccountDetails',
            ACCOUNT_TYPE: 'AccountType',
            BANK_INFORMATION: 'BankInformation',
            ACCOUNT_HOLDER_INFORMATION: 'AccountHolderInformation',
            CONFIRMATION: 'Confirmation',
            SUCCESS: 'Success',
        },
        INDEXES: {
            MAPPING: {
                COUNTRY_SELECTOR: 0,
                BANK_ACCOUNT_DETAILS: 1,
                ACCOUNT_TYPE: 2,
                BANK_INFORMATION: 3,
                ACCOUNT_HOLDER_INFORMATION: 4,
                CONFIRMATION: 5,
                SUCCESS: 6,
            },
        },
    },

    MIGRATED_USER_WELCOME_MODAL: 'migratedUserWelcomeModal',

    BASE_LIST_ITEM_TEST_ID: 'base-list-item-',
    PRODUCT_TRAINING_TOOLTIP_NAMES: {
        // TODO: CONCEIRGE_LHN_GBR tooltip will be replaced by a tooltip in the #admins room
        // https://github.com/Expensify/App/issues/57045#issuecomment-2701455668
        CONCEIRGE_LHN_GBR: 'conciergeLHNGBR',
        RENAME_SAVED_SEARCH: 'renameSavedSearch',
        BOTTOM_NAV_INBOX_TOOLTIP: 'bottomNavInboxTooltip',
        LHN_WORKSPACE_CHAT_TOOLTIP: 'workspaceChatLHNTooltip',
        GLOBAL_CREATE_TOOLTIP: 'globalCreateTooltip',
        SCAN_TEST_TOOLTIP: 'scanTestTooltip',
        SCAN_TEST_TOOLTIP_MANAGER: 'scanTestTooltipManager',
        SCAN_TEST_CONFIRMATION: 'scanTestConfirmation',
    },
    CHANGE_POLICY_TRAINING_MODAL: 'changePolicyModal',
    SMART_BANNER_HEIGHT: 152,

    NAVIGATION_TESTS: {
        DEFAULT_PARENT_ROUTE: {key: 'parentRouteKey', name: 'ParentNavigator'},
        DEFAULT_USE_RESPONSIVE_LAYOUT_VALUE: {
            shouldUseNarrowLayout: true,
            isSmallScreenWidth: true,
            isInNarrowPaneModal: false,
            isExtraSmallScreenHeight: false,
            isMediumScreenWidth: false,
            isLargeScreenWidth: false,
            isExtraSmallScreenWidth: false,
            isSmallScreen: false,
            onboardingIsMediumOrLargerScreenWidth: false,
        } as ResponsiveLayoutResult,
    },

    TRAVEL: {
        DEFAULT_DOMAIN: 'domain',
        PROVISIONING: {
            ERROR_PERMISSION_DENIED: 'permissionDenied',
        },
    },
    LAST_PAYMENT_METHOD: {
        LAST_USED: 'lastUsed',
        IOU: 'Iou',
        EXPENSE: 'Expense',
        INVOICE: 'Invoice',
    },
    SKIPPABLE_COLLECTION_MEMBER_IDS: [String(DEFAULT_NUMBER_ID), '-1', 'undefined', 'null', 'NaN'] as string[],
    SETUP_SPECIALIST_LOGIN: 'Setup Specialist',
    ILLUSTRATION_ASPECT_RATIO: 39 / 22,

    OFFLINE_INDICATOR_HEIGHT: 25,

    BILLING: {
        TYPE_FAILED_2018: 'failed_2018',
    },
} as const;

type Country = keyof typeof CONST.ALL_COUNTRIES;

type IOUType = ValueOf<typeof CONST.IOU.TYPE>;
type IOUAction = ValueOf<typeof CONST.IOU.ACTION>;
type IOURequestType = ValueOf<typeof CONST.IOU.REQUEST_TYPE>;
type FeedbackSurveyOptionID = ValueOf<Pick<ValueOf<typeof CONST.FEEDBACK_SURVEY_OPTIONS>, 'ID'>>;
type IOUActionParams = ValueOf<typeof CONST.IOU.ACTION_PARAMS>;

type SubscriptionType = ValueOf<typeof CONST.SUBSCRIPTION.TYPE>;
type CancellationType = ValueOf<typeof CONST.CANCELLATION_TYPE>;

export type {
    Country,
    IOUAction,
    IOUType,
    OnboardingPurpose,
    OnboardingCompanySize,
    IOURequestType,
    SubscriptionType,
    FeedbackSurveyOptionID,
    CancellationType,
    OnboardingInvite,
    OnboardingAccounting,
    IOUActionParams,
};

export default CONST;<|MERGE_RESOLUTION|>--- conflicted
+++ resolved
@@ -773,11 +773,8 @@
         TABLE_REPORT_VIEW: 'tableReportView',
         HELP_SIDE_PANEL: 'newDotHelpSidePanel',
         RECEIPT_LINE_ITEMS: 'receiptLineItems',
-<<<<<<< HEAD
+        LEFT_HAND_BAR: 'leftHandBar',
         WALLET: 'newdotWallet',
-=======
-        LEFT_HAND_BAR: 'leftHandBar',
->>>>>>> 0754949e
     },
     BUTTON_STATES: {
         DEFAULT: 'default',
