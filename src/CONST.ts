--- conflicted
+++ resolved
@@ -3702,51 +3702,6 @@
     },
 
     ONBOARDING_MESSAGES: {
-<<<<<<< HEAD
-        [onboardingChoices.TRACK]: {
-            message: 'Here are some essential tasks to keep your business spend in shape for tax season.',
-            video: {
-                url: `${CLOUDFRONT_URL}/videos/guided-setup-track-business.mp4`,
-                thumbnailUrl: `${CLOUDFRONT_URL}/images/guided-setup-track-business.jpg`,
-                duration: 55,
-                width: 1280,
-                height: 960,
-            },
-            tasks: [
-                {
-                    type: 'createWorkspace',
-                    autoCompleted: true,
-                    title: 'Create a workspace',
-                    description:
-                        '<strong>Create a workspace</strong> to track expenses, scan receipts, chat, and more.\n' +
-                        '\n' +
-                        'Here’s how to create a workspace:\n' +
-                        '\n' +
-                        '1. Click your profile picture.\n' +
-                        '2. Click <strong>Workspaces</strong> > <strong>New workspace</strong>.\n' +
-                        '\n' +
-                        '<strong>Your new workspace is ready! It’ll keep all of your spend (and chats) in one place.</strong>',
-                },
-                {
-                    type: 'trackExpense',
-                    autoCompleted: false,
-                    title: 'Track an expense',
-                    description:
-                        '<strong>Track an expense</strong> in any currency, in just a few clicks.\n' +
-                        '\n' +
-                        'Here’s how to track an expense:\n' +
-                        '\n' +
-                        '1. Click the green <strong>+</strong> button.\n' +
-                        '2. Choose <strong>Track expense</strong>.\n' +
-                        '3. Enter an amount or scan a receipt.\n' +
-                        '4. Click <strong>Track</strong>.\n' +
-                        '\n' +
-                        'And you’re done! Yep, it’s that easy.',
-                },
-            ],
-        },
-=======
->>>>>>> a7f8e686
         [onboardingChoices.EMPLOYER]: {
             message: 'Getting paid back is as easy as sending a message. Let’s go over the basics.',
             video: {
