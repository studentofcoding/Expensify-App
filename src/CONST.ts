--- conflicted
+++ resolved
@@ -1338,21 +1338,6 @@
         },
     },
 
-<<<<<<< HEAD
-    NETSUITE_CONFIG: {
-        SUBSIDIARY: 'subsidiary',
-        TOKEN_INPUT_STEP_NAMES: ['1', '2,', '3', '4', '5'],
-        TOKEN_INPUT_STEP_KEYS: {
-            0: 'installBundle',
-            1: 'enableTokenAuthentication',
-            2: 'enableSoapServices',
-            3: 'createAccessToken',
-            4: 'enterCredentials',
-        },
-    },
-
-=======
->>>>>>> 8c2a8c55
     QUICKBOOKS_REIMBURSABLE_ACCOUNT_TYPE: {
         VENDOR_BILL: 'bill',
         CHECK: 'check',
@@ -1382,6 +1367,14 @@
         PROVINCIAL_TAX_POSTING_ACCOUNT: 'provincialTaxPostingAccount',
         ALLOW_FOREIGN_CURRENCY: 'allowForeignCurrency',
         EXPORT_TO_NEXT_OPEN_PERIOD: 'exportToNextOpenPeriod',
+        TOKEN_INPUT_STEP_NAMES: ['1', '2,', '3', '4', '5'],
+        TOKEN_INPUT_STEP_KEYS: {
+            0: 'installBundle',
+            1: 'enableTokenAuthentication',
+            2: 'enableSoapServices',
+            3: 'createAccessToken',
+            4: 'enterCredentials',
+        },
     },
 
     NETSUITE_EXPORT_DATE: {
