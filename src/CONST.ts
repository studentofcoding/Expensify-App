--- conflicted
+++ resolved
@@ -1109,7 +1109,6 @@
         MIN_INITIAL_REPORT_ACTION_COUNT: 15,
         UNREPORTED_REPORTID: '0',
         SPLIT_REPORTID: '-2',
-<<<<<<< HEAD
         SECONDARY_ACTIONS: {
             SUBMIT: 'submit',
             APPROVE: 'approve',
@@ -1122,7 +1121,7 @@
             CHANGE_WORKSPACE: 'changeWorkspace',
             VIEW_DETAILS: 'viewDetails',
             DELETE: 'delete',
-=======
+        },
         PRIMARY_ACTIONS: {
             SUBMIT: 'submit',
             APPROVE: 'approve',
@@ -1131,7 +1130,6 @@
             REMOVE_HOLD: 'removeHold',
             REVIEW_DUPLICATES: 'reviewDuplicates',
             MARK_AS_CASH: 'markAsCash',
->>>>>>> 23fa95ca
         },
         ACTIONS: {
             LIMIT: 50,
