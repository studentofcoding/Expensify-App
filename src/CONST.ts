/* eslint-disable @typescript-eslint/naming-convention */
import dateAdd from 'date-fns/add';
import dateSubtract from 'date-fns/sub';
import Config from 'react-native-config';
import * as KeyCommand from 'react-native-key-command';
import type {ValueOf} from 'type-fest';
import BankAccount from './libs/models/BankAccount';
import * as Url from './libs/Url';
import SCREENS from './SCREENS';
import type PlaidBankAccount from './types/onyx/PlaidBankAccount';
import type {Unit} from './types/onyx/Policy';

type RateAndUnit = {
    unit: Unit;
    rate: number;
};
type CurrencyDefaultMileageRate = Record<string, RateAndUnit>;

// Creating a default array and object this way because objects ({}) and arrays ([]) are not stable types.
// Freezing the array ensures that it cannot be unintentionally modified.
const EMPTY_ARRAY = Object.freeze([]);
const EMPTY_OBJECT = Object.freeze({});

const CLOUDFRONT_DOMAIN = 'cloudfront.net';
const CLOUDFRONT_URL = `https://d2k5nsl2zxldvw.${CLOUDFRONT_DOMAIN}`;
const ACTIVE_EXPENSIFY_URL = Url.addTrailingForwardSlash(Config?.NEW_EXPENSIFY_URL ?? 'https://new.expensify.com');
const USE_EXPENSIFY_URL = 'https://use.expensify.com';
const PLATFORM_OS_MACOS = 'Mac OS';
const PLATFORM_IOS = 'iOS';
const ANDROID_PACKAGE_NAME = 'com.expensify.chat';
const CURRENT_YEAR = new Date().getFullYear();
const PULL_REQUEST_NUMBER = Config?.PULL_REQUEST_NUMBER ?? '';
const MAX_DATE = dateAdd(new Date(), {years: 1});
const MIN_DATE = dateSubtract(new Date(), {years: 20});

const keyModifierControl = KeyCommand?.constants?.keyModifierControl ?? 'keyModifierControl';
const keyModifierCommand = KeyCommand?.constants?.keyModifierCommand ?? 'keyModifierCommand';
const keyModifierShiftControl = KeyCommand?.constants?.keyModifierShiftControl ?? 'keyModifierShiftControl';
const keyModifierShiftCommand = KeyCommand?.constants?.keyModifierShiftCommand ?? 'keyModifierShiftCommand';
const keyInputEscape = KeyCommand?.constants?.keyInputEscape ?? 'keyInputEscape';
const keyInputEnter = KeyCommand?.constants?.keyInputEnter ?? 'keyInputEnter';
const keyInputUpArrow = KeyCommand?.constants?.keyInputUpArrow ?? 'keyInputUpArrow';
const keyInputDownArrow = KeyCommand?.constants?.keyInputDownArrow ?? 'keyInputDownArrow';
const keyInputLeftArrow = KeyCommand?.constants?.keyInputLeftArrow ?? 'keyInputLeftArrow';
const keyInputRightArrow = KeyCommand?.constants?.keyInputRightArrow ?? 'keyInputRightArrow';

// describes if a shortcut key can cause navigation
const KEYBOARD_SHORTCUT_NAVIGATION_TYPE = 'NAVIGATION_SHORTCUT';

const chatTypes = {
    POLICY_ANNOUNCE: 'policyAnnounce',
    POLICY_ADMINS: 'policyAdmins',
    TRIP_ROOM: 'tripRoom',
    GROUP: 'group',
    DOMAIN_ALL: 'domainAll',
    POLICY_ROOM: 'policyRoom',
    POLICY_EXPENSE_CHAT: 'policyExpenseChat',
    SELF_DM: 'selfDM',
    INVOICE: 'invoice',
    SYSTEM: 'system',
} as const;

// Explicit type annotation is required
const cardActiveStates: number[] = [2, 3, 4, 7];

const onboardingChoices = {
    PERSONAL_SPEND: 'newDotPersonalSpend',
    MANAGE_TEAM: 'newDotManageTeam',
    EMPLOYER: 'newDotEmployer',
    CHAT_SPLIT: 'newDotSplitChat',
    LOOKING_AROUND: 'newDotLookingAround',
};

type OnboardingPurposeType = ValueOf<typeof onboardingChoices>;

const CONST = {
    DEFAULT_DB_NAME: 'OnyxDB',
    DEFAULT_TABLE_NAME: 'keyvaluepairs',
    DEFAULT_ONYX_DUMP_FILE_NAME: 'onyx-state.txt',
    DEFAULT_POLICY_ROOM_CHAT_TYPES: [chatTypes.POLICY_ADMINS, chatTypes.POLICY_ANNOUNCE, chatTypes.DOMAIN_ALL],

    // Note: Group and Self-DM excluded as these are not tied to a Workspace
    WORKSPACE_ROOM_TYPES: [chatTypes.POLICY_ADMINS, chatTypes.POLICY_ANNOUNCE, chatTypes.DOMAIN_ALL, chatTypes.POLICY_ROOM, chatTypes.POLICY_EXPENSE_CHAT],
    ANDROID_PACKAGE_NAME,
    WORKSPACE_ENABLE_FEATURE_REDIRECT_DELAY: 100,
    ANIMATED_HIGHLIGHT_ENTRY_DELAY: 50,
    ANIMATED_HIGHLIGHT_ENTRY_DURATION: 300,
    ANIMATED_HIGHLIGHT_START_DELAY: 10,
    ANIMATED_HIGHLIGHT_START_DURATION: 300,
    ANIMATED_HIGHLIGHT_END_DELAY: 800,
    ANIMATED_HIGHLIGHT_END_DURATION: 2000,
    ANIMATED_TRANSITION: 300,
    ANIMATED_TRANSITION_FROM_VALUE: 100,
    ANIMATION_IN_TIMING: 100,
    ANIMATION_DIRECTION: {
        IN: 'in',
        OUT: 'out',
    },
    // Multiplier for gyroscope animation in order to make it a bit more subtle
    ANIMATION_GYROSCOPE_VALUE: 0.4,
    BACKGROUND_IMAGE_TRANSITION_DURATION: 1000,
    SCREEN_TRANSITION_END_TIMEOUT: 1000,
    ARROW_HIDE_DELAY: 3000,

    API_ATTACHMENT_VALIDATIONS: {
        // 24 megabytes in bytes, this is limit set on servers, do not update without wider internal discussion
        MAX_SIZE: 25165824,

        // An arbitrary size, but the same minimum as in the PHP layer
        MIN_SIZE: 240,

        // Allowed extensions for receipts
        ALLOWED_RECEIPT_EXTENSIONS: ['jpg', 'jpeg', 'gif', 'png', 'pdf', 'htm', 'html', 'text', 'rtf', 'doc', 'tif', 'tiff', 'msword', 'zip', 'xml', 'message'],
    },

    // This is limit set on servers, do not update without wider internal discussion
    API_TRANSACTION_CATEGORY_MAX_LENGTH: 255,

    AUTO_AUTH_STATE: {
        NOT_STARTED: 'not-started',
        SIGNING_IN: 'signing-in',
        JUST_SIGNED_IN: 'just-signed-in',
        FAILED: 'failed',
    },

    AUTH_TOKEN_TYPES: {
        ANONYMOUS: 'anonymousAccount',
        SUPPORT: 'support',
    },

    AVATAR_MAX_ATTACHMENT_SIZE: 6291456,

    AVATAR_ALLOWED_EXTENSIONS: ['jpg', 'jpeg', 'png', 'gif', 'bmp', 'svg'],

    // Minimum width and height size in px for a selected image
    AVATAR_MIN_WIDTH_PX: 80,
    AVATAR_MIN_HEIGHT_PX: 80,

    // Maximum width and height size in px for a selected image
    AVATAR_MAX_WIDTH_PX: 4096,
    AVATAR_MAX_HEIGHT_PX: 4096,

    LOGO_MAX_SCALE: 1.5,

    BREADCRUMB_TYPE: {
        ROOT: 'root',
        STRONG: 'strong',
        NORMAL: 'normal',
    },

    DEFAULT_GROUP_AVATAR_COUNT: 18,
    DEFAULT_AVATAR_COUNT: 24,
    OLD_DEFAULT_AVATAR_COUNT: 8,

    DISPLAY_NAME: {
        MAX_LENGTH: 50,
        RESERVED_NAMES: ['Expensify', 'Concierge'],
        EXPENSIFY_CONCIERGE: 'Expensify Concierge',
    },

    GPS: {
        // It's OK to get a cached location that is up to an hour old because the only accuracy needed is the country the user is in
        MAX_AGE: 3600000,

        // 15 seconds, don't wait too long because the server can always fall back to using the IP address
        TIMEOUT: 15000,
    },

    LEGAL_NAME: {
        MAX_LENGTH: 40,
    },

    REPORT_DESCRIPTION: {
        MAX_LENGTH: 500,
    },

    PULL_REQUEST_NUMBER,

    // Regex to get link in href prop inside of <a/> component
    REGEX_LINK_IN_ANCHOR: /<a\s+(?:[^>]*?\s+)?href="([^"]*)"/gi,

    MERCHANT_NAME_MAX_LENGTH: 255,

    REQUEST_PREVIEW: {
        MAX_LENGTH: 83,
    },

    CALENDAR_PICKER: {
        // Numbers were arbitrarily picked.
        MIN_YEAR: CURRENT_YEAR - 100,
        MAX_YEAR: CURRENT_YEAR + 100,
        MAX_DATE,
        MIN_DATE,
    },

    DATE_BIRTH: {
        MIN_AGE: 0,
        MIN_AGE_FOR_PAYMENT: 18,
        MAX_AGE: 150,
    },

    DESKTOP_SHORTCUT_ACCELERATOR: {
        PASTE_AND_MATCH_STYLE: 'Option+Shift+CmdOrCtrl+V',
        PASTE_AS_PLAIN_TEXT: 'CmdOrCtrl+Shift+V',
    },

    // This is used to enable a rotation/transform style to any component.
    DIRECTION: {
        LEFT: 'left',
        RIGHT: 'right',
    },

    // Sizes needed for report empty state background image handling
    EMPTY_STATE_BACKGROUND: {
        ASPECT_RATIO: 3.72,
        OVERLAP: 60,
        SMALL_SCREEN: {
            IMAGE_HEIGHT: 300,
        },
        WIDE_SCREEN: {
            IMAGE_HEIGHT: 450,
        },
    },

    NEW_EXPENSIFY_URL: ACTIVE_EXPENSIFY_URL,
    APP_DOWNLOAD_LINKS: {
        ANDROID: `https://play.google.com/store/apps/details?id=${ANDROID_PACKAGE_NAME}`,
        IOS: 'https://apps.apple.com/us/app/expensify-cash/id1530278510',
        DESKTOP: `${ACTIVE_EXPENSIFY_URL}NewExpensify.dmg`,
    },
    DATE: {
        SQL_DATE_TIME: 'YYYY-MM-DD HH:mm:ss',
        FNS_FORMAT_STRING: 'yyyy-MM-dd',
        FNS_DATE_TIME_FORMAT_STRING: 'yyyy-MM-dd HH:mm:ss',
        LOCAL_TIME_FORMAT: 'h:mm a',
        YEAR_MONTH_FORMAT: 'yyyyMM',
        MONTH_FORMAT: 'MMMM',
        WEEKDAY_TIME_FORMAT: 'eeee',
        MONTH_DAY_ABBR_FORMAT: 'MMM d',
        SHORT_DATE_FORMAT: 'MM-dd',
        MONTH_DAY_YEAR_ABBR_FORMAT: 'MMM d, yyyy',
        MONTH_DAY_YEAR_FORMAT: 'MMMM d, yyyy',
        FNS_TIMEZONE_FORMAT_STRING: "yyyy-MM-dd'T'HH:mm:ssXXX",
        FNS_DB_FORMAT_STRING: 'yyyy-MM-dd HH:mm:ss.SSS',
        LONG_DATE_FORMAT_WITH_WEEKDAY: 'eeee, MMMM d, yyyy',
        UNIX_EPOCH: '1970-01-01 00:00:00.000',
        MAX_DATE: '9999-12-31',
        MIN_DATE: '0001-01-01',
        ORDINAL_DAY_OF_MONTH: 'do',
    },
    SMS: {
        DOMAIN: '@expensify.sms',
    },
    BANK_ACCOUNT: {
        BENEFICIAL_OWNER_INFO_STEP: {
            SUBSTEP: {
                IS_USER_UBO: 1,
                IS_ANYONE_ELSE_UBO: 2,
                UBO_DETAILS_FORM: 3,
                ARE_THERE_MORE_UBOS: 4,
                UBOS_LIST: 5,
            },
            BENEFICIAL_OWNER_DATA: {
                BENEFICIAL_OWNER_KEYS: 'beneficialOwnerKeys',
                PREFIX: 'beneficialOwner',
                FIRST_NAME: 'firstName',
                LAST_NAME: 'lastName',
                DOB: 'dob',
                SSN_LAST_4: 'ssnLast4',
                STREET: 'street',
                CITY: 'city',
                STATE: 'state',
                ZIP_CODE: 'zipCode',
            },
        },
        PLAID: {
            ALLOWED_THROTTLED_COUNT: 2,
            ERROR: {
                TOO_MANY_ATTEMPTS: 'Too many attempts',
            },
            EVENTS_NAME: {
                OPEN: 'OPEN',
                EXIT: 'EXIT',
            },
        },
        ERROR: {
            MISSING_ROUTING_NUMBER: '402 Missing routingNumber',
            MAX_ROUTING_NUMBER: '402 Maximum Size Exceeded routingNumber',
            MISSING_INCORPORATION_STATE: '402 Missing incorporationState in additionalData',
            MISSING_INCORPORATION_TYPE: '402 Missing incorporationType in additionalData',
        },
        STEP: {
            // In the order they appear in the VBA flow
            BANK_ACCOUNT: 'BankAccountStep',
            REQUESTOR: 'RequestorStep',
            COMPANY: 'CompanyStep',
            BENEFICIAL_OWNERS: 'BeneficialOwnersStep',
            ACH_CONTRACT: 'ACHContractStep',
            VALIDATION: 'ValidationStep',
            ENABLE: 'EnableStep',
        },
        STEP_NAMES: ['1', '2', '3', '4', '5'],
        STEPS_HEADER_HEIGHT: 40,
        SUBSTEP: {
            MANUAL: 'manual',
            PLAID: 'plaid',
        },
        VERIFICATIONS: {
            ERROR_MESSAGE: 'verifications.errorMessage',
            THROTTLED: 'verifications.throttled',
        },
        FIELDS_TYPE: {
            LOCAL: 'local',
        },
        ONFIDO_RESPONSE: {
            SDK_TOKEN: 'apiResult.sdkToken',
            PASS: 'pass',
        },
        QUESTIONS: {
            QUESTION: 'apiResult.questions.question',
            DIFFERENTIATOR_QUESTION: 'apiResult.differentiator-question',
        },
        SETUP_TYPE: {
            MANUAL: 'manual',
            PLAID: 'plaid',
        },
        REGEX: {
            US_ACCOUNT_NUMBER: /^[0-9]{4,17}$/,

            // The back-end is always returning account number with 4 last digits and mask the rest with X
            MASKED_US_ACCOUNT_NUMBER: /^[X]{0,13}[0-9]{4}$/,
            SWIFT_BIC: /^[A-Za-z0-9]{8,11}$/,
        },
        VERIFICATION_MAX_ATTEMPTS: 7,
        STATE: {
            VERIFYING: 'VERIFYING',
            PENDING: 'PENDING',
            OPEN: 'OPEN',
        },
        MAX_LENGTH: {
            SSN: 4,
            ZIP_CODE: 10,
        },
        TYPE: {
            BUSINESS: 'BUSINESS',
            PERSONAL: 'PERSONAL',
        },
    },
    INCORPORATION_TYPES: {
        LLC: 'LLC',
        CORPORATION: 'Corp',
        PARTNERSHIP: 'Partnership',
        COOPERATIVE: 'Cooperative',
        SOLE_PROPRIETORSHIP: 'Sole Proprietorship',
        OTHER: 'Other',
    },
    BETAS: {
        ALL: 'all',
        CHRONOS_IN_CASH: 'chronosInCash',
        DEFAULT_ROOMS: 'defaultRooms',
        VIOLATIONS: 'violations',
        DUPE_DETECTION: 'dupeDetection',
        REPORT_FIELDS: 'reportFields',
        P2P_DISTANCE_REQUESTS: 'p2pDistanceRequests',
        WORKFLOWS_DELAYED_SUBMISSION: 'workflowsDelayedSubmission',
        SPOTNANA_TRAVEL: 'spotnanaTravel',
        NETSUITE_ON_NEW_EXPENSIFY: 'netsuiteOnNewExpensify',
        REPORT_FIELDS_FEATURE: 'reportFieldsFeature',
        WORKSPACE_FEEDS: 'workspaceFeeds',
        NETSUITE_USA_TAX: 'netsuiteUsaTax',
        INTACCT_ON_NEW_EXPENSIFY: 'intacctOnNewExpensify',
        COMMENT_LINKING: 'commentLinking',
    },
    BUTTON_STATES: {
        DEFAULT: 'default',
        ACTIVE: 'active',
        PRESSED: 'pressed',
        COMPLETE: 'complete',
        DISABLED: 'disabled',
    },
    BANK_ACCOUNT_TYPES: {
        WALLET: 'WALLET',
    },
    COUNTRY: {
        US: 'US',
        MX: 'MX',
        AU: 'AU',
        CA: 'CA',
        GB: 'GB',
    },
    DESKTOP_DEEPLINK_APP_STATE: {
        CHECKING: 'checking',
        INSTALLED: 'installed',
        NOT_INSTALLED: 'not-installed',
    },
    TAX_RATES: {
        CUSTOM_NAME_MAX_LENGTH: 8,
        NAME_MAX_LENGTH: 50,
    },
    PLATFORM: {
        IOS: 'ios',
        ANDROID: 'android',
        WEB: 'web',
        DESKTOP: 'desktop',
    },
    PLATFORM_SPECIFIC_KEYS: {
        CTRL: {
            DEFAULT: 'control',
            [PLATFORM_OS_MACOS]: 'meta',
            [PLATFORM_IOS]: 'meta',
        },
        SHIFT: {
            DEFAULT: 'shift',
        },
    },
    KEYBOARD_SHORTCUTS: {
        SEARCH: {
            descriptionKey: 'search',
            shortcutKey: 'K',
            modifiers: ['CTRL'],
            trigger: {
                DEFAULT: {input: 'k', modifierFlags: keyModifierControl},
                [PLATFORM_OS_MACOS]: {input: 'k', modifierFlags: keyModifierCommand},
                [PLATFORM_IOS]: {input: 'k', modifierFlags: keyModifierCommand},
            },
            type: KEYBOARD_SHORTCUT_NAVIGATION_TYPE,
        },
        NEW_CHAT: {
            descriptionKey: 'newChat',
            shortcutKey: 'K',
            modifiers: ['CTRL', 'SHIFT'],
            trigger: {
                DEFAULT: {input: 'k', modifierFlags: keyModifierShiftControl},
                [PLATFORM_OS_MACOS]: {input: 'k', modifierFlags: keyModifierShiftCommand},
                [PLATFORM_IOS]: {input: 'k', modifierFlags: keyModifierShiftCommand},
            },
            type: KEYBOARD_SHORTCUT_NAVIGATION_TYPE,
        },
        SHORTCUTS: {
            descriptionKey: 'openShortcutDialog',
            shortcutKey: 'J',
            modifiers: ['CTRL'],
            trigger: {
                DEFAULT: {input: 'j', modifierFlags: keyModifierControl},
                [PLATFORM_OS_MACOS]: {input: 'j', modifierFlags: keyModifierCommand},
                [PLATFORM_IOS]: {input: 'j', modifierFlags: keyModifierCommand},
            },
        },
        ESCAPE: {
            descriptionKey: 'escape',
            shortcutKey: 'Escape',
            modifiers: [],
            trigger: {
                DEFAULT: {input: keyInputEscape},
                [PLATFORM_OS_MACOS]: {input: keyInputEscape},
                [PLATFORM_IOS]: {input: keyInputEscape},
            },
        },
        ENTER: {
            descriptionKey: null,
            shortcutKey: 'Enter',
            modifiers: [],
            trigger: {
                DEFAULT: {input: keyInputEnter},
                [PLATFORM_OS_MACOS]: {input: keyInputEnter},
                [PLATFORM_IOS]: {input: keyInputEnter},
            },
        },
        CTRL_ENTER: {
            descriptionKey: null,
            shortcutKey: 'Enter',
            modifiers: ['CTRL'],
            trigger: {
                DEFAULT: {input: keyInputEnter, modifierFlags: keyModifierControl},
                [PLATFORM_OS_MACOS]: {input: keyInputEnter, modifierFlags: keyModifierCommand},
                [PLATFORM_IOS]: {input: keyInputEnter, modifierFlags: keyModifierCommand},
            },
        },
        COPY: {
            descriptionKey: 'copy',
            shortcutKey: 'C',
            modifiers: ['CTRL'],
            trigger: {
                DEFAULT: {input: 'c', modifierFlags: keyModifierControl},
                [PLATFORM_OS_MACOS]: {input: 'c', modifierFlags: keyModifierCommand},
                [PLATFORM_IOS]: {input: 'c', modifierFlags: keyModifierCommand},
            },
        },
        ARROW_UP: {
            descriptionKey: null,
            shortcutKey: 'ArrowUp',
            modifiers: [],
            trigger: {
                DEFAULT: {input: keyInputUpArrow},
                [PLATFORM_OS_MACOS]: {input: keyInputUpArrow},
                [PLATFORM_IOS]: {input: keyInputUpArrow},
            },
        },
        ARROW_DOWN: {
            descriptionKey: null,
            shortcutKey: 'ArrowDown',
            modifiers: [],
            trigger: {
                DEFAULT: {input: keyInputDownArrow},
                [PLATFORM_OS_MACOS]: {input: keyInputDownArrow},
                [PLATFORM_IOS]: {input: keyInputDownArrow},
            },
        },
        ARROW_LEFT: {
            descriptionKey: null,
            shortcutKey: 'ArrowLeft',
            modifiers: [],
            trigger: {
                DEFAULT: {input: keyInputLeftArrow},
                [PLATFORM_OS_MACOS]: {input: keyInputLeftArrow},
                [PLATFORM_IOS]: {input: keyInputLeftArrow},
            },
        },
        ARROW_RIGHT: {
            descriptionKey: null,
            shortcutKey: 'ArrowRight',
            modifiers: [],
            trigger: {
                DEFAULT: {input: keyInputRightArrow},
                [PLATFORM_OS_MACOS]: {input: keyInputRightArrow},
                [PLATFORM_IOS]: {input: keyInputRightArrow},
            },
        },
        TAB: {
            descriptionKey: null,
            shortcutKey: 'Tab',
            modifiers: [],
        },
        DEBUG: {
            descriptionKey: 'openDebug',
            shortcutKey: 'D',
            modifiers: ['CTRL'],
            trigger: {
                DEFAULT: {input: 'd', modifierFlags: keyModifierControl},
                [PLATFORM_OS_MACOS]: {input: 'd', modifierFlags: keyModifierCommand},
                [PLATFORM_IOS]: {input: 'd', modifierFlags: keyModifierCommand},
            },
        },
    },
    KEYBOARD_SHORTCUTS_TYPES: {
        NAVIGATION_SHORTCUT: KEYBOARD_SHORTCUT_NAVIGATION_TYPE,
    },
    KEYBOARD_SHORTCUT_KEY_DISPLAY_NAME: {
        CONTROL: 'CTRL',
        ESCAPE: 'ESC',
        META: 'CMD',
        SHIFT: 'Shift',
    },
    CURRENCY: {
        USD: 'USD',
        AUD: 'AUD',
        CAD: 'CAD',
        GBP: 'GBP',
        NZD: 'NZD',
        EUR: 'EUR',
    },
    get DIRECT_REIMBURSEMENT_CURRENCIES() {
        return [this.CURRENCY.USD, this.CURRENCY.AUD, this.CURRENCY.CAD, this.CURRENCY.GBP, this.CURRENCY.EUR];
    },
    EXAMPLE_PHONE_NUMBER: '+15005550006',
    CONCIERGE_CHAT_NAME: 'Concierge',
    CLOUDFRONT_URL,
    EMPTY_ARRAY,
    EMPTY_OBJECT,
    USE_EXPENSIFY_URL,
    GOOGLE_MEET_URL_ANDROID: 'https://meet.google.com',
    GOOGLE_DOC_IMAGE_LINK_MATCH: 'googleusercontent.com',
    IMAGE_BASE64_MATCH: 'base64',
    DEEPLINK_BASE_URL: 'new-expensify://',
    PDF_VIEWER_URL: '/pdf/web/viewer.html',
    CLOUDFRONT_DOMAIN_REGEX: /^https:\/\/\w+\.cloudfront\.net/i,
    EXPENSIFY_ICON_URL: `${CLOUDFRONT_URL}/images/favicon-2019.png`,
    CONCIERGE_ICON_URL_2021: `${CLOUDFRONT_URL}/images/icons/concierge_2021.png`,
    CONCIERGE_ICON_URL: `${CLOUDFRONT_URL}/images/icons/concierge_2022.png`,
    UPWORK_URL: 'https://github.com/Expensify/App/issues?q=is%3Aopen+is%3Aissue+label%3A%22Help+Wanted%22',
    DEEP_DIVE_EXPENSIFY_CARD: 'https://community.expensify.com/discussion/4848/deep-dive-expensify-card-and-quickbooks-online-auto-reconciliation-how-it-works',
    GITHUB_URL: 'https://github.com/Expensify/App',
    TERMS_URL: `${USE_EXPENSIFY_URL}/terms`,
    PRIVACY_URL: `${USE_EXPENSIFY_URL}/privacy`,
    LICENSES_URL: `${USE_EXPENSIFY_URL}/licenses`,
    ACH_TERMS_URL: `${USE_EXPENSIFY_URL}/achterms`,
    WALLET_AGREEMENT_URL: `${USE_EXPENSIFY_URL}/walletagreement`,
    BANCORP_WALLET_AGREEMENT_URL: `${USE_EXPENSIFY_URL}/bancorp-bank-wallet-terms-of-service`,
    HELP_LINK_URL: `${USE_EXPENSIFY_URL}/usa-patriot-act`,
    ELECTRONIC_DISCLOSURES_URL: `${USE_EXPENSIFY_URL}/esignagreement`,
    GITHUB_RELEASE_URL: 'https://api.github.com/repos/expensify/app/releases/latest',
    ADD_SECONDARY_LOGIN_URL: encodeURI('settings?param={"section":"account","openModal":"secondaryLogin"}'),
    MANAGE_CARDS_URL: 'domain_companycards',
    FEES_URL: `${USE_EXPENSIFY_URL}/fees`,
    SAVE_WITH_EXPENSIFY_URL: `${USE_EXPENSIFY_URL}/savings-calculator`,
    CFPB_PREPAID_URL: 'https://cfpb.gov/prepaid',
    STAGING_NEW_EXPENSIFY_URL: 'https://staging.new.expensify.com',
    NEWHELP_URL: 'https://help.expensify.com',
    INTERNAL_DEV_EXPENSIFY_URL: 'https://www.expensify.com.dev',
    STAGING_EXPENSIFY_URL: 'https://staging.expensify.com',
    EXPENSIFY_URL: 'https://www.expensify.com',
    BANK_ACCOUNT_PERSONAL_DOCUMENTATION_INFO_URL:
        'https://community.expensify.com/discussion/6983/faq-why-do-i-need-to-provide-personal-documentation-when-setting-up-updating-my-bank-account',
    PERSONAL_DATA_PROTECTION_INFO_URL: 'https://community.expensify.com/discussion/5677/deep-dive-security-how-expensify-protects-your-information',
    ONFIDO_FACIAL_SCAN_POLICY_URL: 'https://onfido.com/facial-scan-policy-and-release/',
    ONFIDO_PRIVACY_POLICY_URL: 'https://onfido.com/privacy/',
    ONFIDO_TERMS_OF_SERVICE_URL: 'https://onfido.com/terms-of-service/',
    LIST_OF_RESTRICTED_BUSINESSES: 'https://community.expensify.com/discussion/6191/list-of-restricted-businesses',
    TRAVEL_TERMS_URL: `${USE_EXPENSIFY_URL}/travelterms`,
    EXPENSIFY_PACKAGE_FOR_SAGE_INTACCT: 'https://www.expensify.com/tools/integrations/downloadPackage',
    EXPENSIFY_PACKAGE_FOR_SAGE_INTACCT_FILE_NAME: 'ExpensifyPackageForSageIntacct',
    HOW_TO_CONNECT_TO_SAGE_INTACCT: 'https://help.expensify.com/articles/expensify-classic/integrations/accounting-integrations/Sage-Intacct#how-to-connect-to-sage-intacct',
    PRICING: `https://www.expensify.com/pricing`,

    // Use Environment.getEnvironmentURL to get the complete URL with port number
    DEV_NEW_EXPENSIFY_URL: 'https://dev.new.expensify.com:',
    OLDDOT_URLS: {
        ADMIN_POLICIES_URL: 'admin_policies',
        ADMIN_DOMAINS_URL: 'admin_domains',
        INBOX: 'inbox',
    },

    SIGN_IN_FORM_WIDTH: 300,

    DEEPLINK_PROMPT_DENYLIST: [SCREENS.HOME, SCREENS.SIGN_IN_WITH_APPLE_DESKTOP, SCREENS.SIGN_IN_WITH_GOOGLE_DESKTOP],

    SIGN_IN_METHOD: {
        APPLE: 'Apple',
        GOOGLE: 'Google',
    },

    OPTION_TYPE: {
        REPORT: 'report',
        PERSONAL_DETAIL: 'personalDetail',
    },

    QUICK_ACTIONS: {
        REQUEST_MANUAL: 'requestManual',
        REQUEST_SCAN: 'requestScan',
        REQUEST_DISTANCE: 'requestDistance',
        SPLIT_MANUAL: 'splitManual',
        SPLIT_SCAN: 'splitScan',
        SPLIT_DISTANCE: 'splitDistance',
        TRACK_MANUAL: 'trackManual',
        TRACK_SCAN: 'trackScan',
        TRACK_DISTANCE: 'trackDistance',
        ASSIGN_TASK: 'assignTask',
        SEND_MONEY: 'sendMoney',
    },

    RECEIPT: {
        ICON_SIZE: 164,
        PERMISSION_GRANTED: 'granted',
        HAND_ICON_HEIGHT: 152,
        HAND_ICON_WIDTH: 200,
        SHUTTER_SIZE: 90,
        MAX_REPORT_PREVIEW_RECEIPTS: 3,
    },
    REPORT: {
        ROLE: {
            ADMIN: 'admin',
            MEMBER: 'member',
        },
        MAX_COUNT_BEFORE_FOCUS_UPDATE: 30,
        SPLIT_REPORTID: '-2',
        ACTIONS: {
            LIMIT: 50,
            // OldDot Actions render getMessage from Web-Expensify/lib/Report/Action PHP files via getMessageOfOldDotReportAction in ReportActionsUtils.ts
            TYPE: {
                ACTIONABLE_JOIN_REQUEST: 'ACTIONABLEJOINREQUEST',
                ACTIONABLE_MENTION_WHISPER: 'ACTIONABLEMENTIONWHISPER',
                ACTIONABLE_REPORT_MENTION_WHISPER: 'ACTIONABLEREPORTMENTIONWHISPER',
                ACTIONABLE_TRACK_EXPENSE_WHISPER: 'ACTIONABLETRACKEXPENSEWHISPER',
                ADD_COMMENT: 'ADDCOMMENT',
                APPROVED: 'APPROVED',
                CHANGE_FIELD: 'CHANGEFIELD', // OldDot Action
                CHANGE_POLICY: 'CHANGEPOLICY', // OldDot Action
                CHANGE_TYPE: 'CHANGETYPE', // OldDot Action
                CHRONOS_OOO_LIST: 'CHRONOSOOOLIST',
                CLOSED: 'CLOSED',
                CREATED: 'CREATED',
                DELEGATE_SUBMIT: 'DELEGATESUBMIT', // OldDot Action
                DELETED_ACCOUNT: 'DELETEDACCOUNT', // Deprecated OldDot Action
                DISMISSED_VIOLATION: 'DISMISSEDVIOLATION',
                DONATION: 'DONATION', // Deprecated OldDot Action
                EXPORTED_TO_CSV: 'EXPORTCSV', // OldDot Action
                EXPORTED_TO_INTEGRATION: 'EXPORTINTEGRATION', // OldDot Action
                EXPORTED_TO_QUICK_BOOKS: 'EXPORTED', // Deprecated OldDot Action
                FORWARDED: 'FORWARDED', // OldDot Action
                HOLD: 'HOLD',
                HOLD_COMMENT: 'HOLDCOMMENT',
                IOU: 'IOU',
                INTEGRATIONS_MESSAGE: 'INTEGRATIONSMESSAGE', // OldDot Action
                MANAGER_ATTACH_RECEIPT: 'MANAGERATTACHRECEIPT', // OldDot Action
                MANAGER_DETACH_RECEIPT: 'MANAGERDETACHRECEIPT', // OldDot Action
                MARKED_REIMBURSED: 'MARKEDREIMBURSED', // OldDot Action
                MARK_REIMBURSED_FROM_INTEGRATION: 'MARKREIMBURSEDFROMINTEGRATION', // OldDot Action
                MERGED_WITH_CASH_TRANSACTION: 'MERGEDWITHCASHTRANSACTION',
                MODIFIED_EXPENSE: 'MODIFIEDEXPENSE',
                MOVED: 'MOVED',
                OUTDATED_BANK_ACCOUNT: 'OUTDATEDBANKACCOUNT', // OldDot Action
                REIMBURSEMENT_ACH_BOUNCE: 'REIMBURSEMENTACHBOUNCE', // OldDot Action
                REIMBURSEMENT_ACH_CANCELLED: 'REIMBURSEMENTACHCANCELLED', // OldDot Action
                REIMBURSEMENT_ACCOUNT_CHANGED: 'REIMBURSEMENTACCOUNTCHANGED', // OldDot Action
                REIMBURSEMENT_DELAYED: 'REIMBURSEMENTDELAYED', // OldDot Action
                REIMBURSEMENT_QUEUED: 'REIMBURSEMENTQUEUED',
                REIMBURSEMENT_DEQUEUED: 'REIMBURSEMENTDEQUEUED',
                REIMBURSEMENT_REQUESTED: 'REIMBURSEMENTREQUESTED', // Deprecated OldDot Action
                REIMBURSEMENT_SETUP: 'REIMBURSEMENTSETUP', // Deprecated OldDot Action
                REIMBURSEMENT_SETUP_REQUESTED: 'REIMBURSEMENTSETUPREQUESTED', // Deprecated OldDot Action
                RENAMED: 'RENAMED',
                REPORT_PREVIEW: 'REPORTPREVIEW',
                SELECTED_FOR_RANDOM_AUDIT: 'SELECTEDFORRANDOMAUDIT', // OldDot Action
                SHARE: 'SHARE', // OldDot Action
                STRIPE_PAID: 'STRIPEPAID', // OldDot Action
                SUBMITTED: 'SUBMITTED',
                TAKE_CONTROL: 'TAKECONTROL', // OldDot Action
                TASK_CANCELLED: 'TASKCANCELLED',
                TASK_COMPLETED: 'TASKCOMPLETED',
                TASK_EDITED: 'TASKEDITED',
                TASK_REOPENED: 'TASKREOPENED',
                TRIPPREVIEW: 'TRIPPREVIEW',
                UNAPPROVED: 'UNAPPROVED', // OldDot Action
                UNHOLD: 'UNHOLD',
                UNSHARE: 'UNSHARE', // OldDot Action
                UPDATE_GROUP_CHAT_MEMBER_ROLE: 'UPDATEGROUPCHATMEMBERROLE',
                POLICY_CHANGE_LOG: {
                    ADD_APPROVER_RULE: 'POLICYCHANGELOG_ADD_APPROVER_RULE',
                    ADD_BUDGET: 'POLICYCHANGELOG_ADD_BUDGET',
                    ADD_CATEGORY: 'POLICYCHANGELOG_ADD_CATEGORY',
                    ADD_CUSTOM_UNIT: 'POLICYCHANGELOG_ADD_CUSTOM_UNIT',
                    ADD_CUSTOM_UNIT_RATE: 'POLICYCHANGELOG_ADD_CUSTOM_UNIT_RATE',
                    ADD_EMPLOYEE: 'POLICYCHANGELOG_ADD_EMPLOYEE',
                    ADD_INTEGRATION: 'POLICYCHANGELOG_ADD_INTEGRATION',
                    ADD_REPORT_FIELD: 'POLICYCHANGELOG_ADD_REPORT_FIELD',
                    ADD_TAG: 'POLICYCHANGELOG_ADD_TAG',
                    DELETE_ALL_TAGS: 'POLICYCHANGELOG_DELETE_ALL_TAGS',
                    DELETE_APPROVER_RULE: 'POLICYCHANGELOG_DELETE_APPROVER_RULE',
                    DELETE_BUDGET: 'POLICYCHANGELOG_DELETE_BUDGET',
                    DELETE_CATEGORY: 'POLICYCHANGELOG_DELETE_CATEGORY',
                    DELETE_CUSTOM_UNIT: 'POLICYCHANGELOG_DELETE_CUSTOM_UNIT',
                    DELETE_CUSTOM_UNIT_RATE: 'POLICYCHANGELOG_DELETE_CUSTOM_UNIT_RATE',
                    DELETE_CUSTOM_UNIT_SUB_RATE: 'POLICYCHANGELOG_DELETE_CUSTOM_UNIT_SUB_RATE',
                    DELETE_EMPLOYEE: 'POLICYCHANGELOG_DELETE_EMPLOYEE',
                    DELETE_INTEGRATION: 'POLICYCHANGELOG_DELETE_INTEGRATION',
                    DELETE_REPORT_FIELD: 'POLICYCHANGELOG_DELETE_REPORT_FIELD',
                    DELETE_TAG: 'POLICYCHANGELOG_DELETE_TAG',
                    IMPORT_CUSTOM_UNIT_RATES: 'POLICYCHANGELOG_IMPORT_CUSTOM_UNIT_RATES',
                    IMPORT_TAGS: 'POLICYCHANGELOG_IMPORT_TAGS',
                    INDIVIDUAL_BUDGET_NOTIFICATION: 'POLICYCHANGELOG_INDIVIDUAL_BUDGET_NOTIFICATION',
                    INVITE_TO_ROOM: 'POLICYCHANGELOG_INVITETOROOM',
                    REMOVE_FROM_ROOM: 'POLICYCHANGELOG_REMOVEFROMROOM',
                    LEAVE_ROOM: 'POLICYCHANGELOG_LEAVEROOM',
                    REPLACE_CATEGORIES: 'POLICYCHANGELOG_REPLACE_CATEGORIES',
                    SET_AUTO_REIMBURSEMENT: 'POLICYCHANGELOG_SET_AUTOREIMBURSEMENT',
                    SET_AUTO_JOIN: 'POLICYCHANGELOG_SET_AUTO_JOIN',
                    SET_CATEGORY_NAME: 'POLICYCHANGELOG_SET_CATEGORY_NAME',
                    SHARED_BUDGET_NOTIFICATION: 'POLICYCHANGELOG_SHARED_BUDGET_NOTIFICATION',
                    UPDATE_ACH_ACCOUNT: 'POLICYCHANGELOG_UPDATE_ACH_ACCOUNT',
                    UPDATE_APPROVER_RULE: 'POLICYCHANGELOG_UPDATE_APPROVER_RULE',
                    UPDATE_AUDIT_RATE: 'POLICYCHANGELOG_UPDATE_AUDIT_RATE',
                    UPDATE_AUTO_HARVESTING: 'POLICYCHANGELOG_UPDATE_AUTOHARVESTING',
                    UPDATE_AUTO_REIMBURSEMENT: 'POLICYCHANGELOG_UPDATE_AUTOREIMBURSEMENT',
                    UPDATE_AUTO_REPORTING_FREQUENCY: 'POLICYCHANGELOG_UPDATE_AUTOREPORTING_FREQUENCY',
                    UPDATE_BUDGET: 'POLICYCHANGELOG_UPDATE_BUDGET',
                    UPDATE_CATEGORY: 'POLICYCHANGELOG_UPDATE_CATEGORY',
                    UPDATE_CURRENCY: 'POLICYCHANGELOG_UPDATE_CURRENCY',
                    UPDATE_CUSTOM_UNIT: 'POLICYCHANGELOG_UPDATE_CUSTOM_UNIT',
                    UPDATE_CUSTOM_UNIT_RATE: 'POLICYCHANGELOG_UPDATE_CUSTOM_UNIT_RATE',
                    UPDATE_CUSTOM_UNIT_SUB_RATE: 'POLICYCHANGELOG_UPDATE_CUSTOM_UNIT_SUB_RATE',
                    UPDATE_DEFAULT_BILLABLE: 'POLICYCHANGELOG_UPDATE_DEFAULT_BILLABLE',
                    UPDATE_DEFAULT_REIMBURSABLE: 'POLICYCHANGELOG_UPDATE_DEFAULT_REIMBURSABLE',
                    UPDATE_DEFAULT_TITLE: 'POLICYCHANGELOG_UPDATE_DEFAULT_TITLE',
                    UPDATE_DEFAULT_TITLE_ENFORCED: 'POLICYCHANGELOG_UPDATE_DEFAULT_TITLE_ENFORCED',
                    UPDATE_DISABLED_FIELDS: 'POLICYCHANGELOG_UPDATE_DISABLED_FIELDS',
                    UPDATE_EMPLOYEE: 'POLICYCHANGELOG_UPDATE_EMPLOYEE',
                    UPDATE_FIELD: 'POLICYCHANGELOG_UPDATE_FIELD',
                    UPDATE_MANUAL_APPROVAL_THRESHOLD: 'POLICYCHANGELOG_UPDATE_MANUAL_APPROVAL_THRESHOLD',
                    UPDATE_MAX_EXPENSE_AMOUNT: 'POLICYCHANGELOG_UPDATE_MAX_EXPENSE_AMOUNT',
                    UPDATE_MAX_EXPENSE_AMOUNT_NO_RECEIPT: 'POLICYCHANGELOG_UPDATE_MAX_EXPENSE_AMOUNT_NO_RECEIPT',
                    UPDATE_NAME: 'POLICYCHANGELOG_UPDATE_NAME',
                    UPDATE_DESCRIPTION: 'POLICYCHANGELOG_UPDATE_DESCRIPTION',
                    UPDATE_OWNERSHIP: 'POLICYCHANGELOG_UPDATE_OWNERSHIP',
                    UPDATE_REIMBURSEMENT_CHOICE: 'POLICYCHANGELOG_UPDATE_REIMBURSEMENT_CHOICE',
                    UPDATE_REPORT_FIELD: 'POLICYCHANGELOG_UPDATE_REPORT_FIELD',
                    UPDATE_TAG: 'POLICYCHANGELOG_UPDATE_TAG',
                    UPDATE_TAG_ENABLED: 'POLICYCHANGELOG_UPDATE_TAG_ENABLED',
                    UPDATE_TAG_LIST: 'POLICYCHANGELOG_UPDATE_TAG_LIST',
                    UPDATE_TAG_LIST_NAME: 'POLICYCHANGELOG_UPDATE_TAG_LIST_NAME',
                    UPDATE_TAG_NAME: 'POLICYCHANGELOG_UPDATE_TAG_NAME',
                    UPDATE_TIME_ENABLED: 'POLICYCHANGELOG_UPDATE_TIME_ENABLED',
                    UPDATE_TIME_RATE: 'POLICYCHANGELOG_UPDATE_TIME_RATE',
                    LEAVE_POLICY: 'POLICYCHANGELOG_LEAVE_POLICY',
                },
                ROOM_CHANGE_LOG: {
                    INVITE_TO_ROOM: 'INVITETOROOM',
                    REMOVE_FROM_ROOM: 'REMOVEFROMROOM',
                    LEAVE_ROOM: 'LEAVEROOM',
                    UPDATE_ROOM_DESCRIPTION: 'UPDATEROOMDESCRIPTION',
                },
            },
            THREAD_DISABLED: ['CREATED'],
        },
        CANCEL_PAYMENT_REASONS: {
            ADMIN: 'CANCEL_REASON_ADMIN',
        },
        ACTIONABLE_MENTION_WHISPER_RESOLUTION: {
            INVITE: 'invited',
            NOTHING: 'nothing',
        },
        ACTIONABLE_TRACK_EXPENSE_WHISPER_RESOLUTION: {
            NOTHING: 'nothing',
        },
        ACTIONABLE_REPORT_MENTION_WHISPER_RESOLUTION: {
            CREATE: 'created',
            NOTHING: 'nothing',
        },
        ACTIONABLE_MENTION_JOIN_WORKSPACE_RESOLUTION: {
            ACCEPT: 'accept',
            DECLINE: 'decline',
        },
        ARCHIVE_REASON: {
            DEFAULT: 'default',
            ACCOUNT_CLOSED: 'accountClosed',
            ACCOUNT_MERGED: 'accountMerged',
            REMOVED_FROM_POLICY: 'removedFromPolicy',
            POLICY_DELETED: 'policyDeleted',
        },
        MESSAGE: {
            TYPE: {
                COMMENT: 'COMMENT',
                TEXT: 'TEXT',
            },
        },
        TYPE: {
            CHAT: 'chat',
            EXPENSE: 'expense',
            IOU: 'iou',
            TASK: 'task',
            INVOICE: 'invoice',
        },
        CHAT_TYPE: chatTypes,
        WORKSPACE_CHAT_ROOMS: {
            ANNOUNCE: '#announce',
            ADMINS: '#admins',
        },
        STATE_NUM: {
            OPEN: 0,
            SUBMITTED: 1,
            APPROVED: 2,
            BILLING: 3,
        },
        STATUS_NUM: {
            OPEN: 0,
            SUBMITTED: 1,
            CLOSED: 2,
            APPROVED: 3,
            REIMBURSED: 4,
        },
        NOTIFICATION_PREFERENCE: {
            MUTE: 'mute',
            DAILY: 'daily',
            ALWAYS: 'always',
            HIDDEN: 'hidden',
        },
        // Options for which room members can post
        WRITE_CAPABILITIES: {
            ALL: 'all',
            ADMINS: 'admins',
        },
        VISIBILITY: {
            PUBLIC: 'public',
            PUBLIC_ANNOUNCE: 'public_announce',
            PRIVATE: 'private',
            RESTRICTED: 'restricted',
        },
        RESERVED_ROOM_NAMES: ['#admins', '#announce'],
        MAX_PREVIEW_AVATARS: 4,
        MAX_ROOM_NAME_LENGTH: 99,
        LAST_MESSAGE_TEXT_MAX_LENGTH: 200,
        OWNER_EMAIL_FAKE: '__FAKE__',
        OWNER_ACCOUNT_ID_FAKE: 0,
        DEFAULT_REPORT_NAME: 'Chat Report',
        PERMISSIONS: {
            READ: 'read',
            WRITE: 'write',
            SHARE: 'share',
            OWN: 'own',
        },
        INVOICE_RECEIVER_TYPE: {
            INDIVIDUAL: 'individual',
            BUSINESS: 'policy',
        },
    },
    NEXT_STEP: {
        FINISHED: 'Finished!',
    },
    COMPOSER: {
        MAX_LINES: 16,
        MAX_LINES_SMALL_SCREEN: 6,
        MAX_LINES_FULL: -1,
        // The minimum height needed to enable the full screen composer
        FULL_COMPOSER_MIN_HEIGHT: 60,
    },
    MODAL: {
        MODAL_TYPE: {
            CONFIRM: 'confirm',
            CENTERED: 'centered',
            CENTERED_UNSWIPEABLE: 'centered_unswipeable',
            CENTERED_SMALL: 'centered_small',
            BOTTOM_DOCKED: 'bottom_docked',
            POPOVER: 'popover',
            RIGHT_DOCKED: 'right_docked',
            ONBOARDING: 'onboarding',
        },
        ANCHOR_ORIGIN_VERTICAL: {
            TOP: 'top',
            CENTER: 'center',
            BOTTOM: 'bottom',
        },
        ANCHOR_ORIGIN_HORIZONTAL: {
            LEFT: 'left',
            CENTER: 'center',
            RIGHT: 'right',
        },
        POPOVER_MENU_PADDING: 8,
        RESTORE_FOCUS_TYPE: {
            DEFAULT: 'default',
            DELETE: 'delete',
            PRESERVE: 'preserve',
        },
    },
    TIMING: {
        CALCULATE_MOST_RECENT_LAST_MODIFIED_ACTION: 'calc_most_recent_last_modified_action',
        CHAT_FINDER_RENDER: 'search_render',
        CHAT_RENDER: 'chat_render',
        OPEN_REPORT: 'open_report',
        HOMEPAGE_INITIAL_RENDER: 'homepage_initial_render',
        REPORT_INITIAL_RENDER: 'report_initial_render',
        SWITCH_REPORT: 'switch_report',
        SIDEBAR_LOADED: 'sidebar_loaded',
        LOAD_SEARCH_OPTIONS: 'load_search_options',
        COLD: 'cold',
        WARM: 'warm',
        REPORT_ACTION_ITEM_LAYOUT_DEBOUNCE_TIME: 1500,
        SHOW_LOADING_SPINNER_DEBOUNCE_TIME: 250,
        TEST_TOOLS_MODAL_THROTTLE_TIME: 800,
        TOOLTIP_SENSE: 1000,
        TRIE_INITIALIZATION: 'trie_initialization',
        COMMENT_LENGTH_DEBOUNCE_TIME: 500,
        SEARCH_OPTION_LIST_DEBOUNCE_TIME: 300,
        RESIZE_DEBOUNCE_TIME: 100,
        UNREAD_UPDATE_DEBOUNCE_TIME: 300,
    },
    PRIORITY_MODE: {
        GSD: 'gsd',
        DEFAULT: 'default',
    },
    THEME: {
        DEFAULT: 'system',
        FALLBACK: 'dark',
        DARK: 'dark',
        LIGHT: 'light',
        SYSTEM: 'system',
    },
    COLOR_SCHEME: {
        LIGHT: 'light',
        DARK: 'dark',
    },
    STATUS_BAR_STYLE: {
        LIGHT_CONTENT: 'light-content',
        DARK_CONTENT: 'dark-content',
    },
    TRANSACTION: {
        DEFAULT_MERCHANT: 'Expense',
        UNKNOWN_MERCHANT: 'Unknown Merchant',
        PARTIAL_TRANSACTION_MERCHANT: '(none)',
        TYPE: {
            CUSTOM_UNIT: 'customUnit',
        },
        STATUS: {
            PENDING: 'Pending',
            POSTED: 'Posted',
        },
    },
    MCC_GROUPS: {
        AIRLINES: 'Airlines',
        COMMUTER: 'Commuter',
        GAS: 'Gas',
        GOODS: 'Goods',
        GROCERIES: 'Groceries',
        HOTEL: 'Hotel',
        MAIL: 'Mail',
        MEALS: 'Meals',
        RENTAL: 'Rental',
        SERVICES: 'Services',
        TAXI: 'Taxi',
        MISCELLANEOUS: 'Miscellaneous',
        UTILITIES: 'Utilities',
    },
    JSON_CODE: {
        SUCCESS: 200,
        BAD_REQUEST: 400,
        NOT_AUTHENTICATED: 407,
        EXP_ERROR: 666,
        MANY_WRITES_ERROR: 665,
        UNABLE_TO_RETRY: 'unableToRetry',
        UPDATE_REQUIRED: 426,
    },
    HTTP_STATUS: {
        // When Cloudflare throttles
        TOO_MANY_REQUESTS: 429,
        INTERNAL_SERVER_ERROR: 500,
        BAD_GATEWAY: 502,
        GATEWAY_TIMEOUT: 504,
        UNKNOWN_ERROR: 520,
    },
    ERROR: {
        XHR_FAILED: 'xhrFailed',
        THROTTLED: 'throttled',
        UNKNOWN_ERROR: 'Unknown error',
        REQUEST_CANCELLED: 'AbortError',
        FAILED_TO_FETCH: 'Failed to fetch',
        ENSURE_BUGBOT: 'ENSURE_BUGBOT',
        PUSHER_ERROR: 'PusherError',
        WEB_SOCKET_ERROR: 'WebSocketError',
        NETWORK_REQUEST_FAILED: 'Network request failed',
        SAFARI_DOCUMENT_LOAD_ABORTED: 'cancelled',
        FIREFOX_DOCUMENT_LOAD_ABORTED: 'NetworkError when attempting to fetch resource.',
        IOS_NETWORK_CONNECTION_LOST: 'The network connection was lost.',
        IOS_NETWORK_CONNECTION_LOST_RUSSIAN: 'Сетевое соединение потеряно.',
        IOS_NETWORK_CONNECTION_LOST_SWEDISH: 'Nätverksanslutningen förlorades.',
        IOS_NETWORK_CONNECTION_LOST_SPANISH: 'La conexión a Internet parece estar desactivada.',
        IOS_LOAD_FAILED: 'Load failed',
        SAFARI_CANNOT_PARSE_RESPONSE: 'cannot parse response',
        GATEWAY_TIMEOUT: 'Gateway Timeout',
        EXPENSIFY_SERVICE_INTERRUPTED: 'Expensify service interrupted',
        DUPLICATE_RECORD: 'A record already exists with this ID',

        // The "Upgrade" is intentional as the 426 HTTP code means "Upgrade Required" and sent by the API. We use the "Update" language everywhere else in the front end when this gets returned.
        UPDATE_REQUIRED: 'Upgrade Required',
    },
    ERROR_TYPE: {
        SOCKET: 'Expensify\\Auth\\Error\\Socket',
    },
    ERROR_TITLE: {
        SOCKET: 'Issue connecting to database',
        DUPLICATE_RECORD: '400 Unique Constraints Violation',
    },
    NETWORK: {
        METHOD: {
            POST: 'post',
        },
        MIN_RETRY_WAIT_TIME_MS: 10,
        MAX_RANDOM_RETRY_WAIT_TIME_MS: 100,
        MAX_RETRY_WAIT_TIME_MS: 10 * 1000,
        PROCESS_REQUEST_DELAY_MS: 1000,
        MAX_PENDING_TIME_MS: 10 * 1000,
        RECHECK_INTERVAL_MS: 60 * 1000,
        MAX_REQUEST_RETRIES: 10,
        NETWORK_STATUS: {
            ONLINE: 'online',
            OFFLINE: 'offline',
            UNKNOWN: 'unknown',
        },
    },
    WEEK_STARTS_ON: 1, // Monday
    DEFAULT_TIME_ZONE: {automatic: true, selected: 'America/Los_Angeles'},
    DEFAULT_ACCOUNT_DATA: {errors: null, success: '', isLoading: false},
    DEFAULT_CLOSE_ACCOUNT_DATA: {errors: null, success: '', isLoading: false},
    DEFAULT_NETWORK_DATA: {isOffline: false},
    FORMS: {
        LOGIN_FORM: 'LoginForm',
        VALIDATE_CODE_FORM: 'ValidateCodeForm',
        VALIDATE_TFA_CODE_FORM: 'ValidateTfaCodeForm',
        RESEND_VALIDATION_FORM: 'ResendValidationForm',
        UNLINK_LOGIN_FORM: 'UnlinkLoginForm',
        RESEND_VALIDATE_CODE_FORM: 'ResendValidateCodeForm',
    },
    APP_STATE: {
        ACTIVE: 'active',
        BACKGROUND: 'background',
        INACTIVE: 'inactive',
    },

    // at least 8 characters, 1 capital letter, 1 lowercase number, 1 number
    PASSWORD_COMPLEXITY_REGEX_STRING: '^(?=.*[A-Z])(?=.*[0-9])(?=.*[a-z]).{8,}$',

    // 6 numeric digits
    VALIDATE_CODE_REGEX_STRING: /^\d{6}$/,

    // 8 alphanumeric characters
    RECOVERY_CODE_REGEX_STRING: /^[a-zA-Z0-9]{8}$/,

    // The server has a WAF (Web Application Firewall) which will strip out HTML/XML tags using this regex pattern.
    // It's copied here so that the same regex pattern can be used in form validations to be consistent with the server.
    VALIDATE_FOR_HTML_TAG_REGEX: /<([^>\s]+)(?:[^>]*?)>/g,

    VALIDATE_FOR_LEADINGSPACES_HTML_TAG_REGEX: /<([\s]+.+[\s]*)>/g,

    WHITELISTED_TAGS: [/<>/, /< >/, /<->/, /<-->/, /<br>/, /<br\/>/],

    PASSWORD_PAGE: {
        ERROR: {
            ALREADY_VALIDATED: 'Account already validated',
            VALIDATE_CODE_FAILED: 'Validate code failed',
        },
    },

    PUSHER: {
        PRIVATE_USER_CHANNEL_PREFIX: 'private-encrypted-user-accountID-',
        PRIVATE_REPORT_CHANNEL_PREFIX: 'private-report-reportID-',
    },

    EMOJI_SPACER: 'SPACER',

    // This is the number of columns in each row of the picker.
    // Because of how flatList implements these rows, each row is an index rather than each element
    // For this reason to make headers work, we need to have the header be the only rendered element in its row
    // If this number is changed, emojis.js will need to be updated to have the proper number of spacer elements
    // around each header.
    EMOJI_NUM_PER_ROW: 8,

    EMOJI_FREQUENT_ROW_COUNT: 3,

    EMOJI_DEFAULT_SKIN_TONE: -1,

    // Amount of emojis to render ahead at the end of the update cycle
    EMOJI_DRAW_AMOUNT: 250,

    INVISIBLE_CODEPOINTS: ['fe0f', '200d', '2066'],

    UNICODE: {
        LTR: '\u2066',
    },

    TOOLTIP_MAX_LINES: 3,

    LOGIN_TYPE: {
        PHONE: 'phone',
        EMAIL: 'email',
    },

    MAGIC_CODE_LENGTH: 6,
    MAGIC_CODE_EMPTY_CHAR: ' ',

    KEYBOARD_TYPE: {
        VISIBLE_PASSWORD: 'visible-password',
        ASCII_CAPABLE: 'ascii-capable',
        NUMBER_PAD: 'number-pad',
    },

    INPUT_MODE: {
        NONE: 'none',
        TEXT: 'text',
        DECIMAL: 'decimal',
        NUMERIC: 'numeric',
        TEL: 'tel',
        SEARCH: 'search',
        EMAIL: 'email',
        URL: 'url',
    },

    INPUT_AUTOGROW_DIRECTION: {
        LEFT: 'left',
        RIGHT: 'right',
    },

    YOUR_LOCATION_TEXT: 'Your Location',

    ATTACHMENT_MESSAGE_TEXT: '[Attachment]',
    // This is a placeholder for attachment which is uploading
    ATTACHMENT_UPLOADING_MESSAGE_HTML: 'Uploading attachment...',
    ATTACHMENT_SOURCE_ATTRIBUTE: 'data-expensify-source',
    ATTACHMENT_PREVIEW_ATTRIBUTE: 'src',
    ATTACHMENT_ORIGINAL_FILENAME_ATTRIBUTE: 'data-name',
    ATTACHMENT_LOCAL_URL_PREFIX: ['blob:', 'file:'],
    ATTACHMENT_THUMBNAIL_URL_ATTRIBUTE: 'data-expensify-thumbnail-url',
    ATTACHMENT_THUMBNAIL_WIDTH_ATTRIBUTE: 'data-expensify-width',
    ATTACHMENT_THUMBNAIL_HEIGHT_ATTRIBUTE: 'data-expensify-height',
    ATTACHMENT_DURATION_ATTRIBUTE: 'data-expensify-duration',

    ATTACHMENT_PICKER_TYPE: {
        FILE: 'file',
        IMAGE: 'image',
    },

    ATTACHMENT_FILE_TYPE: {
        FILE: 'file',
        IMAGE: 'image',
        VIDEO: 'video',
    },

    IMAGE_FILE_FORMAT: {
        PNG: 'image/png',
        WEBP: 'image/webp',
        JPEG: 'image/jpeg',
    },
    ATTACHMENT_TYPE: {
        REPORT: 'r',
        NOTE: 'n',
    },

    IMAGE_OBJECT_POSITION: {
        TOP: 'top',
        INITIAL: 'initial',
    },

    FILE_TYPE_REGEX: {
        // Image MimeTypes allowed by iOS photos app.
        IMAGE: /\.(jpg|jpeg|png|webp|gif|tiff|bmp|heic|heif)$/,
        // Video MimeTypes allowed by iOS photos app.
        VIDEO: /\.(mov|mp4)$/,
    },
    IOS_CAMERAROLL_ACCESS_ERROR: 'Access to photo library was denied',
    ADD_PAYMENT_MENU_POSITION_Y: 226,
    ADD_PAYMENT_MENU_POSITION_X: 356,
    EMOJI_PICKER_ITEM_TYPES: {
        HEADER: 'header',
        EMOJI: 'emoji',
        SPACER: 'spacer',
    },
    EMOJI_PICKER_SIZE: {
        WIDTH: 320,
        HEIGHT: 416,
    },
    DESKTOP_HEADER_PADDING: 12,
    CATEGORY_SHORTCUT_BAR_HEIGHT: 32,
    SMALL_EMOJI_PICKER_SIZE: {
        WIDTH: '100%',
    },
    MENU_POSITION_REPORT_ACTION_COMPOSE_BOTTOM: 83,
    NON_NATIVE_EMOJI_PICKER_LIST_HEIGHT: 300,
    NON_NATIVE_EMOJI_PICKER_LIST_HEIGHT_WEB: 200,
    EMOJI_PICKER_ITEM_HEIGHT: 32,
    EMOJI_PICKER_HEADER_HEIGHT: 32,
    RECIPIENT_LOCAL_TIME_HEIGHT: 25,
    AUTO_COMPLETE_SUGGESTER: {
        SUGGESTER_PADDING: 6,
        SUGGESTER_INNER_PADDING: 8,
        SUGGESTION_ROW_HEIGHT: 40,
        SMALL_CONTAINER_HEIGHT_FACTOR: 2.5,
        MAX_AMOUNT_OF_SUGGESTIONS: 20,
        MAX_AMOUNT_OF_VISIBLE_SUGGESTIONS_IN_CONTAINER: 5,
        HERE_TEXT: '@here',
        SUGGESTION_BOX_MAX_SAFE_DISTANCE: 38,
        BIG_SCREEN_SUGGESTION_WIDTH: 300,
    },
    COMPOSER_MAX_HEIGHT: 125,
    CHAT_FOOTER_SECONDARY_ROW_HEIGHT: 15,
    CHAT_FOOTER_SECONDARY_ROW_PADDING: 5,
    CHAT_FOOTER_MIN_HEIGHT: 65,
    CHAT_FOOTER_HORIZONTAL_PADDING: 40,
    CHAT_SKELETON_VIEW: {
        AVERAGE_ROW_HEIGHT: 80,
        HEIGHT_FOR_ROW_COUNT: {
            1: 60,
            2: 80,
            3: 100,
        },
    },
    CENTRAL_PANE_ANIMATION_HEIGHT: 200,
    LHN_SKELETON_VIEW_ITEM_HEIGHT: 64,
    SEARCH_SKELETON_VIEW_ITEM_HEIGHT: 108,
    EXPENSIFY_PARTNER_NAME: 'expensify.com',
    EMAIL: {
        ACCOUNTING: 'accounting@expensify.com',
        ADMIN: 'admin@expensify.com',
        BILLS: 'bills@expensify.com',
        CHRONOS: 'chronos@expensify.com',
        CONCIERGE: 'concierge@expensify.com',
        CONTRIBUTORS: 'contributors@expensify.com',
        FIRST_RESPONDER: 'firstresponders@expensify.com',
        GUIDES_DOMAIN: 'team.expensify.com',
        HELP: 'help@expensify.com',
        INTEGRATION_TESTING_CREDS: 'integrationtestingcreds@expensify.com',
        NOTIFICATIONS: 'notifications@expensify.com',
        PAYROLL: 'payroll@expensify.com',
        QA: 'qa@expensify.com',
        QA_TRAVIS: 'qa+travisreceipts@expensify.com',
        RECEIPTS: 'receipts@expensify.com',
        STUDENT_AMBASSADOR: 'studentambassadors@expensify.com',
        SVFG: 'svfg@expensify.com',
        EXPENSIFY_EMAIL_DOMAIN: '@expensify.com',
    },

    CONCIERGE_DISPLAY_NAME: 'Concierge',

    INTEGRATION_ENTITY_MAP_TYPES: {
        DEFAULT: 'DEFAULT',
        NONE: 'NONE',
        TAG: 'TAG',
        REPORT_FIELD: 'REPORT_FIELD',
        NOT_IMPORTED: 'NOT_IMPORTED',
        IMPORTED: 'IMPORTED',
        NETSUITE_DEFAULT: 'NETSUITE_DEFAULT',
    },
    QUICKBOOKS_ONLINE: 'quickbooksOnline',

    QUICK_BOOKS_CONFIG: {
        SYNC_CLASSES: 'syncClasses',
        ENABLE_NEW_CATEGORIES: 'enableNewCategories',
        SYNC_CUSTOMERS: 'syncCustomers',
        SYNC_LOCATIONS: 'syncLocations',
        SYNC_TAX: 'syncTax',
        EXPORT: 'export',
        EXPORT_DATE: 'exportDate',
        NON_REIMBURSABLE_EXPENSES_ACCOUNT: 'nonReimbursableExpensesAccount',
        NON_REIMBURSABLE_EXPENSES_EXPORT_DESTINATION: 'nonReimbursableExpensesExportDestination',
        REIMBURSABLE_EXPENSES_ACCOUNT: 'reimbursableExpensesAccount',
        REIMBURSABLE_EXPENSES_EXPORT_DESTINATION: 'reimbursableExpensesExportDestination',
        NON_REIMBURSABLE_BILL_DEFAULT_VENDOR: 'nonReimbursableBillDefaultVendor',
        RECEIVABLE_ACCOUNT: 'receivableAccount',
        AUTO_SYNC: 'autoSync',
        SYNC_PEOPLE: 'syncPeople',
        AUTO_CREATE_VENDOR: 'autoCreateVendor',
        REIMBURSEMENT_ACCOUNT_ID: 'reimbursementAccountID',
        COLLECTION_ACCOUNT_ID: 'collectionAccountID',
    },

    XERO_CONFIG: {
        AUTO_SYNC: 'autoSync',
        SYNC: 'sync',
        ENABLE_NEW_CATEGORIES: 'enableNewCategories',
        EXPORT: 'export',
        TENANT_ID: 'tenantID',
        IMPORT_CUSTOMERS: 'importCustomers',
        IMPORT_TAX_RATES: 'importTaxRates',
        INVOICE_STATUS: {
            DRAFT: 'DRAFT',
            AWAITING_APPROVAL: 'AWT_APPROVAL',
            AWAITING_PAYMENT: 'AWT_PAYMENT',
        },
        IMPORT_TRACKING_CATEGORIES: 'importTrackingCategories',
        MAPPINGS: 'mappings',
        TRACKING_CATEGORY_PREFIX: 'trackingCategory_',
        TRACKING_CATEGORY_FIELDS: {
            COST_CENTERS: 'cost centers',
            REGION: 'region',
        },
        TRACKING_CATEGORY_OPTIONS: {
            DEFAULT: 'DEFAULT',
            TAG: 'TAG',
        },
    },

    QUICKBOOKS_REIMBURSABLE_ACCOUNT_TYPE: {
        VENDOR_BILL: 'bill',
        CHECK: 'check',
        JOURNAL_ENTRY: 'journal_entry',
    },

    XERO_EXPORT_DATE: {
        LAST_EXPENSE: 'LAST_EXPENSE',
        REPORT_EXPORTED: 'REPORT_EXPORTED',
        REPORT_SUBMITTED: 'REPORT_SUBMITTED',
    },

    NETSUITE_CONFIG: {
        SUBSIDIARY: 'subsidiary',
        EXPORTER: 'exporter',
        EXPORT_DATE: 'exportDate',
        REIMBURSABLE_EXPENSES_EXPORT_DESTINATION: 'reimbursableExpensesExportDestination',
        NON_REIMBURSABLE_EXPENSES_EXPORT_DESTINATION: 'nonreimbursableExpensesExportDestination',
        DEFAULT_VENDOR: 'defaultVendor',
        REIMBURSABLE_PAYABLE_ACCOUNT: 'reimbursablePayableAccount',
        PAYABLE_ACCT: 'payableAcct',
        JOURNAL_POSTING_PREFERENCE: 'journalPostingPreference',
        RECEIVABLE_ACCOUNT: 'receivableAccount',
        INVOICE_ITEM_PREFERENCE: 'invoiceItemPreference',
        INVOICE_ITEM: 'invoiceItem',
        TAX_POSTING_ACCOUNT: 'taxPostingAccount',
        PROVINCIAL_TAX_POSTING_ACCOUNT: 'provincialTaxPostingAccount',
        ALLOW_FOREIGN_CURRENCY: 'allowForeignCurrency',
        EXPORT_TO_NEXT_OPEN_PERIOD: 'exportToNextOpenPeriod',
        IMPORT_FIELDS: ['departments', 'classes', 'locations', 'customers', 'jobs'],
        IMPORT_CUSTOM_FIELDS: ['customSegments', 'customLists'],
        SYNC_OPTIONS: {
            SYNC_TAX: 'syncTax',
        },
    },

    NETSUITE_EXPORT_DATE: {
        LAST_EXPENSE: 'LAST_EXPENSE',
        EXPORTED: 'EXPORTED',
        SUBMITTED: 'SUBMITTED',
    },

    NETSUITE_EXPORT_DESTINATION: {
        EXPENSE_REPORT: 'EXPENSE_REPORT',
        VENDOR_BILL: 'VENDOR_BILL',
        JOURNAL_ENTRY: 'JOURNAL_ENTRY',
    },

    NETSUITE_INVOICE_ITEM_PREFERENCE: {
        CREATE: 'create',
        SELECT: 'select',
    },

    NETSUITE_JOURNAL_POSTING_PREFERENCE: {
        JOURNALS_POSTING_INDIVIDUAL_LINE: 'JOURNALS_POSTING_INDIVIDUAL_LINE',
        JOURNALS_POSTING_TOTAL_LINE: 'JOURNALS_POSTING_TOTAL_LINE',
    },

    NETSUITE_EXPENSE_TYPE: {
        REIMBURSABLE: 'reimbursable',
        NON_REIMBURSABLE: 'nonreimbursable',
    },

    /**
     * Countries where tax setting is permitted (Strings are in the format of Netsuite's Country type/enum)
     *
     * Should mirror the list on the OldDot.
     */
    NETSUITE_TAX_COUNTRIES: [
        '_canada',
        '_unitedKingdomGB',
        '_unitedKingdom',
        '_australia',
        '_southAfrica',
        '_india',
        '_france',
        '_netherlands',
        '_germany',
        '_singapore',
        '_spain',
        '_ireland',
        '_denmark',
        '_brazil',
        '_japan',
        '_philippines',
        '_china',
        '_argentina',
        '_newZealand',
        '_switzerland',
        '_sweden',
        '_portugal',
        '_mexico',
        '_israel',
        '_thailand',
        '_czechRepublic',
        '_egypt',
        '_ghana',
        '_indonesia',
        '_iranIslamicRepublicOf',
        '_jordan',
        '_kenya',
        '_kuwait',
        '_lebanon',
        '_malaysia',
        '_morocco',
        '_myanmar',
        '_nigeria',
        '_pakistan',
        '_saudiArabia',
        '_sriLanka',
        '_unitedArabEmirates',
        '_vietnam',
        '_austria',
        '_bulgaria',
        '_greece',
        '_cyprus',
        '_norway',
        '_romania',
        '_poland',
        '_hongKong',
        '_luxembourg',
        '_lithuania',
        '_malta',
        '_finland',
        '_koreaRepublicOf',
        '_italy',
        '_georgia',
        '_hungary',
        '_latvia',
        '_estonia',
        '_slovenia',
        '_serbia',
        '_croatiaHrvatska',
        '_belgium',
        '_turkey',
        '_taiwan',
        '_azerbaijan',
        '_slovakRepublic',
        '_costaRica',
    ] as string[],

    QUICKBOOKS_EXPORT_DATE: {
        LAST_EXPENSE: 'LAST_EXPENSE',
        REPORT_EXPORTED: 'REPORT_EXPORTED',
        REPORT_SUBMITTED: 'REPORT_SUBMITTED',
    },

    QUICKBOOKS_NON_REIMBURSABLE_EXPORT_ACCOUNT_TYPE: {
        CREDIT_CARD: 'credit_card',
        DEBIT_CARD: 'debit_card',
        VENDOR_BILL: 'bill',
    },

    ACCOUNT_ID: {
        ACCOUNTING: Number(Config?.EXPENSIFY_ACCOUNT_ID_ACCOUNTING ?? 9645353),
        ADMIN: Number(Config?.EXPENSIFY_ACCOUNT_ID_ADMIN ?? -1),
        BILLS: Number(Config?.EXPENSIFY_ACCOUNT_ID_BILLS ?? 1371),
        CHRONOS: Number(Config?.EXPENSIFY_ACCOUNT_ID_CHRONOS ?? 10027416),
        CONCIERGE: Number(Config?.EXPENSIFY_ACCOUNT_ID_CONCIERGE ?? 8392101),
        CONTRIBUTORS: Number(Config?.EXPENSIFY_ACCOUNT_ID_CONTRIBUTORS ?? 9675014),
        FIRST_RESPONDER: Number(Config?.EXPENSIFY_ACCOUNT_ID_FIRST_RESPONDER ?? 9375152),
        HELP: Number(Config?.EXPENSIFY_ACCOUNT_ID_HELP ?? -1),
        INTEGRATION_TESTING_CREDS: Number(Config?.EXPENSIFY_ACCOUNT_ID_INTEGRATION_TESTING_CREDS ?? -1),
        NOTIFICATIONS: Number(Config?.EXPENSIFY_ACCOUNT_ID_NOTIFICATIONS ?? 11665625),
        PAYROLL: Number(Config?.EXPENSIFY_ACCOUNT_ID_PAYROLL ?? 9679724),
        QA: Number(Config?.EXPENSIFY_ACCOUNT_ID_QA ?? 3126513),
        QA_TRAVIS: Number(Config?.EXPENSIFY_ACCOUNT_ID_QA_TRAVIS ?? 8595733),
        RECEIPTS: Number(Config?.EXPENSIFY_ACCOUNT_ID_RECEIPTS ?? -1),
        REWARDS: Number(Config?.EXPENSIFY_ACCOUNT_ID_REWARDS ?? 11023767), // rewards@expensify.com
        STUDENT_AMBASSADOR: Number(Config?.EXPENSIFY_ACCOUNT_ID_STUDENT_AMBASSADOR ?? 10476956),
        SVFG: Number(Config?.EXPENSIFY_ACCOUNT_ID_SVFG ?? 2012843),
    },

    ENVIRONMENT: {
        DEV: 'development',
        STAGING: 'staging',
        PRODUCTION: 'production',
        ADHOC: 'adhoc',
    },

    // Used to delay the initial fetching of reportActions when the app first inits or reconnects (e.g. returning
    // from backgound). The times are based on how long it generally seems to take for the app to become interactive
    // in each scenario.
    FETCH_ACTIONS_DELAY: {
        STARTUP: 8000,
        RECONNECT: 1000,
    },

    WALLET: {
        TRANSFER_METHOD_TYPE: {
            INSTANT: 'instant',
            ACH: 'ach',
        },
        TRANSFER_METHOD_TYPE_FEE: {
            INSTANT: {
                RATE: 1.5,
                MINIMUM_FEE: 25,
            },
            ACH: {
                RATE: 0,
                MINIMUM_FEE: 0,
            },
        },
        ERROR: {
            // If these get updated, we need to update the codes on the Web side too
            SSN: 'ssnError',
            KBA: 'kbaNeeded',
            KYC: 'kycFailed',
            FULL_SSN_NOT_FOUND: 'Full SSN not found',
            MISSING_FIELD: 'Missing required additional details fields',
            WRONG_ANSWERS: 'Wrong answers',
            ONFIDO_FIXABLE_ERROR: 'Onfido returned a fixable error',
            ONFIDO_USER_CONSENT_DENIED: 'user_consent_denied',

            // KBA stands for Knowledge Based Answers (requiring us to show Idology questions)
            KBA_NEEDED: 'KBA needed',
            NO_ACCOUNT_TO_LINK: '405 No account to link to wallet',
            INVALID_WALLET: '405 Invalid wallet account',
            NOT_OWNER_OF_BANK_ACCOUNT: '401 Wallet owner does not own linked bank account',
            INVALID_BANK_ACCOUNT: '405 Attempting to link an invalid bank account to a wallet',
            NOT_OWNER_OF_FUND: '401 Wallet owner does not own linked fund',
            INVALID_FUND: '405 Attempting to link an invalid fund to a wallet',
        },
        STEP: {
            // In the order they appear in the Wallet flow
            ADD_BANK_ACCOUNT: 'AddBankAccountStep',
            ADDITIONAL_DETAILS: 'AdditionalDetailsStep',
            ADDITIONAL_DETAILS_KBA: 'AdditionalDetailsKBAStep',
            ONFIDO: 'OnfidoStep',
            TERMS: 'TermsStep',
            ACTIVATE: 'ActivateStep',
        },
        STEP_REFACTOR: {
            ADD_BANK_ACCOUNT: 'AddBankAccountStep',
            ADDITIONAL_DETAILS: 'AdditionalDetailsStep',
            VERIFY_IDENTITY: 'VerifyIdentityStep',
            TERMS_AND_FEES: 'TermsAndFeesStep',
        },
        STEP_NAMES: ['1', '2', '3', '4'],
        SUBSTEP_INDEXES: {
            BANK_ACCOUNT: {
                ACCOUNT_NUMBERS: 0,
            },
            PERSONAL_INFO: {
                LEGAL_NAME: 0,
                DATE_OF_BIRTH: 1,
                ADDRESS: 2,
                PHONE_NUMBER: 3,
                SSN: 4,
            },
        },
        TIER_NAME: {
            PLATINUM: 'PLATINUM',
            GOLD: 'GOLD',
            SILVER: 'SILVER',
            BRONZE: 'BRONZE',
        },
        WEB_MESSAGE_TYPE: {
            STATEMENT: 'STATEMENT_NAVIGATE',
            CONCIERGE: 'CONCIERGE_NAVIGATE',
        },
        MTL_WALLET_PROGRAM_ID: '760',
        BANCORP_WALLET_PROGRAM_ID: '660',
        PROGRAM_ISSUERS: {
            EXPENSIFY_PAYMENTS: 'Expensify Payments LLC',
            BANCORP_BANK: 'The Bancorp Bank',
        },
    },

    PLAID: {
        EVENT: {
            ERROR: 'ERROR',
            EXIT: 'EXIT',
        },
        DEFAULT_DATA: {
            bankName: '',
            plaidAccessToken: '',
            bankAccounts: [] as PlaidBankAccount[],
            isLoading: false,
            errors: {},
        },
    },

    ONFIDO: {
        CONTAINER_ID: 'onfido-mount',
        TYPE: {
            DOCUMENT: 'document',
            FACE: 'face',
        },
        VARIANT: {
            VIDEO: 'video',
        },
        SMS_NUMBER_COUNTRY_CODE: 'US',
        ERROR: {
            USER_CANCELLED: 'User canceled flow.',
            USER_TAPPED_BACK: 'User exited by clicking the back button.',
            USER_EXITED: 'User exited by manual action.',
        },
    },

    KYC_WALL_SOURCE: {
        REPORT: 'REPORT', // The user attempted to pay an expense
        ENABLE_WALLET: 'ENABLE_WALLET', // The user clicked on the `Enable wallet` button on the Wallet page
        TRANSFER_BALANCE: 'TRANSFER_BALANCE', // The user attempted to transfer their wallet balance to their bank account or debit card
    },

    OS: {
        WINDOWS: 'Windows',
        MAC_OS: PLATFORM_OS_MACOS,
        ANDROID: 'Android',
        IOS: PLATFORM_IOS,
        LINUX: 'Linux',
        NATIVE: 'Native',
    },

    BROWSER: {
        CHROME: 'chrome',
        FIREFOX: 'firefox',
        IE: 'ie',
        EDGE: 'edge',
        Opera: 'opera',
        SAFARI: 'safari',
        OTHER: 'other',
    },

    PAYMENT_METHODS: {
        DEBIT_CARD: 'debitCard',
        PERSONAL_BANK_ACCOUNT: 'bankAccount',
        BUSINESS_BANK_ACCOUNT: 'businessBankAccount',
    },

    PAYMENT_METHOD_ID_KEYS: {
        DEBIT_CARD: 'fundID',
        BANK_ACCOUNT: 'bankAccountID',
    },

    IOU: {
        MAX_RECENT_REPORTS_TO_SHOW: 5,
        // This is the transactionID used when going through the create expense flow so that it mimics a real transaction (like the edit flow)
        OPTIMISTIC_TRANSACTION_ID: '1',
        // Note: These payment types are used when building IOU reportAction message values in the server and should
        // not be changed.
        PAYMENT_TYPE: {
            ELSEWHERE: 'Elsewhere',
            EXPENSIFY: 'Expensify',
            VBBA: 'ACH',
        },
        ACTION: {
            EDIT: 'edit',
            CREATE: 'create',
            SUBMIT: 'submit',
            CATEGORIZE: 'categorize',
            SHARE: 'share',
        },
        DEFAULT_AMOUNT: 0,
        TYPE: {
            SEND: 'send',
            PAY: 'pay',
            SPLIT: 'split',
            REQUEST: 'request',
            INVOICE: 'invoice',
            SUBMIT: 'submit',
            TRACK: 'track',
        },
        REQUEST_TYPE: {
            DISTANCE: 'distance',
            MANUAL: 'manual',
            SCAN: 'scan',
        },
        REPORT_ACTION_TYPE: {
            PAY: 'pay',
            CREATE: 'create',
            SPLIT: 'split',
            DECLINE: 'decline',
            CANCEL: 'cancel',
            DELETE: 'delete',
            APPROVE: 'approve',
            TRACK: 'track',
        },
        AMOUNT_MAX_LENGTH: 8,
        RECEIPT_STATE: {
            SCANREADY: 'SCANREADY',
            OPEN: 'OPEN',
            SCANNING: 'SCANNING',
            SCANCOMPLETE: 'SCANCOMPLETE',
            SCANFAILED: 'SCANFAILED',
        },
        FILE_TYPES: {
            HTML: 'html',
            DOC: 'doc',
            DOCX: 'docx',
            SVG: 'svg',
        },
        RECEIPT_ERROR: 'receiptError',
        CANCEL_REASON: {
            PAYMENT_EXPIRED: 'CANCEL_REASON_PAYMENT_EXPIRED',
        },
        SHARE: {
            ROLE: {
                ACCOUNTANT: 'accountant',
            },
        },
        ACCESS_VARIANTS: {
            CREATE: 'create',
        },
    },

    GROWL: {
        SUCCESS: 'success',
        ERROR: 'error',
        WARNING: 'warning',
        DURATION: 2000,
        DURATION_LONG: 3500,
    },

    LOCALES: {
        EN: 'en',
        ES: 'es',
        ES_ES: 'es-ES',
        ES_ES_ONFIDO: 'es_ES',

        DEFAULT: 'en',
    },

    LANGUAGES: ['en', 'es'],

    PRONOUNS_LIST: [
        'coCos',
        'eEyEmEir',
        'heHimHis',
        'heHimHisTheyThemTheirs',
        'sheHerHers',
        'sheHerHersTheyThemTheirs',
        'merMers',
        'neNirNirs',
        'neeNerNers',
        'perPers',
        'theyThemTheirs',
        'thonThons',
        'veVerVis',
        'viVir',
        'xeXemXyr',
        'zeZieZirHir',
        'zeHirHirs',
        'callMeByMyName',
    ],

    // Map updated pronouns key to deprecated pronouns
    DEPRECATED_PRONOUNS_LIST: {
        heHimHis: 'He/him',
        sheHerHers: 'She/her',
        theyThemTheirs: 'They/them',
        zeHirHirs: 'Ze/hir',
        callMeByMyName: 'Call me by my name',
    },

    POLICY: {
        TYPE: {
            FREE: 'free',
            PERSONAL: 'personal',

            // Often referred to as "control" workspaces
            CORPORATE: 'corporate',

            // Often referred to as "collect" workspaces
            TEAM: 'team',
        },
        ROLE: {
            ADMIN: 'admin',
            AUDITOR: 'auditor',
            USER: 'user',
        },
        AUTO_REPORTING_FREQUENCIES: {
            INSTANT: 'instant',
            IMMEDIATE: 'immediate',
            WEEKLY: 'weekly',
            SEMI_MONTHLY: 'semimonthly',
            MONTHLY: 'monthly',
            TRIP: 'trip',
            MANUAL: 'manual',
        },
        AUTO_REPORTING_OFFSET: {
            LAST_BUSINESS_DAY_OF_MONTH: 'lastBusinessDayOfMonth',
            LAST_DAY_OF_MONTH: 'lastDayOfMonth',
        },
        APPROVAL_MODE: {
            OPTIONAL: 'OPTIONAL',
            BASIC: 'BASIC',
            ADVANCED: 'ADVANCED',
            DYNAMICEXTERNAL: 'DYNAMIC_EXTERNAL',
            SMARTREPORT: 'SMARTREPORT',
            BILLCOM: 'BILLCOM',
        },
        ROOM_PREFIX: '#',
        CUSTOM_UNIT_RATE_BASE_OFFSET: 100,
        OWNER_EMAIL_FAKE: '_FAKE_',
        OWNER_ACCOUNT_ID_FAKE: 0,
        REIMBURSEMENT_CHOICES: {
            REIMBURSEMENT_YES: 'reimburseYes', // Direct
            REIMBURSEMENT_NO: 'reimburseNo', // None
            REIMBURSEMENT_MANUAL: 'reimburseManual', // Indirect
        },
        ID_FAKE: '_FAKE_',
        EMPTY: 'EMPTY',
        MEMBERS_BULK_ACTION_TYPES: {
            REMOVE: 'remove',
            MAKE_MEMBER: 'makeMember',
            MAKE_ADMIN: 'makeAdmin',
        },
        BULK_ACTION_TYPES: {
            DELETE: 'delete',
            DISABLE: 'disable',
            ENABLE: 'enable',
        },
        MORE_FEATURES: {
            ARE_CATEGORIES_ENABLED: 'areCategoriesEnabled',
            ARE_TAGS_ENABLED: 'areTagsEnabled',
            ARE_DISTANCE_RATES_ENABLED: 'areDistanceRatesEnabled',
            ARE_WORKFLOWS_ENABLED: 'areWorkflowsEnabled',
            ARE_REPORT_FIELDS_ENABLED: 'areReportFieldsEnabled',
            ARE_CONNECTIONS_ENABLED: 'areConnectionsEnabled',
            ARE_EXPENSIFY_CARDS_ENABLED: 'areExpensifyCardsEnabled',
            ARE_TAXES_ENABLED: 'tax',
        },
        DEFAULT_CATEGORIES: [
            'Advertising',
            'Benefits',
            'Car',
            'Equipment',
            'Fees',
            'Home Office',
            'Insurance',
            'Interest',
            'Labor',
            'Maintenance',
            'Materials',
            'Meals and Entertainment',
            'Office Supplies',
            'Other',
            'Professional Services',
            'Rent',
            'Taxes',
            'Travel',
            'Utilities',
        ],
        OWNERSHIP_ERRORS: {
            NO_BILLING_CARD: 'noBillingCard',
            AMOUNT_OWED: 'amountOwed',
            HAS_FAILED_SETTLEMENTS: 'hasFailedSettlements',
            OWNER_OWES_AMOUNT: 'ownerOwesAmount',
            SUBSCRIPTION: 'subscription',
            DUPLICATE_SUBSCRIPTION: 'duplicateSubscription',
            FAILED_TO_CLEAR_BALANCE: 'failedToClearBalance',
        },
        COLLECTION_KEYS: {
            DESCRIPTION: 'description',
            REIMBURSER: 'reimburser',
            REIMBURSEMENT_CHOICE: 'reimbursementChoice',
            APPROVAL_MODE: 'approvalMode',
            AUTOREPORTING: 'autoReporting',
            AUTOREPORTING_FREQUENCY: 'autoReportingFrequency',
            AUTOREPORTING_OFFSET: 'autoReportingOffset',
            GENERAL_SETTINGS: 'generalSettings',
        },
        CONNECTIONS: {
            NAME: {
                // Here we will add other connections names when we add support for them
                QBO: 'quickbooksOnline',
                XERO: 'xero',
                NETSUITE: 'netsuite',
                SAGE_INTACCT: 'intacct',
            },
            NAME_USER_FRIENDLY: {
                netsuite: 'NetSuite',
                quickbooksOnline: 'Quickbooks Online',
                xero: 'Xero',
                intacct: 'Sage Intacct',
            },
            SYNC_STAGE_NAME: {
                STARTING_IMPORT_QBO: 'startingImportQBO',
                STARTING_IMPORT_XERO: 'startingImportXero',
                QBO_IMPORT_MAIN: 'quickbooksOnlineImportMain',
                QBO_IMPORT_CUSTOMERS: 'quickbooksOnlineImportCustomers',
                QBO_IMPORT_EMPLOYEES: 'quickbooksOnlineImportEmployees',
                QBO_IMPORT_ACCOUNTS: 'quickbooksOnlineImportAccounts',
                QBO_IMPORT_CLASSES: 'quickbooksOnlineImportClasses',
                QBO_IMPORT_LOCATIONS: 'quickbooksOnlineImportLocations',
                QBO_IMPORT_PROCESSING: 'quickbooksOnlineImportProcessing',
                QBO_SYNC_PAYMENTS: 'quickbooksOnlineSyncBillPayments',
                QBO_IMPORT_TAX_CODES: 'quickbooksOnlineSyncTaxCodes',
                QBO_CHECK_CONNECTION: 'quickbooksOnlineCheckConnection',
                QBO_SYNC_TITLE: 'quickbooksOnlineSyncTitle',
                QBO_SYNC_LOAD_DATA: 'quickbooksOnlineSyncLoadData',
                QBO_SYNC_APPLY_CATEGORIES: 'quickbooksOnlineSyncApplyCategories',
                QBO_SYNC_APPLY_CUSTOMERS: 'quickbooksOnlineSyncApplyCustomers',
                QBO_SYNC_APPLY_PEOPLE: 'quickbooksOnlineSyncApplyEmployees',
                QBO_SYNC_APPLY_CLASSES_LOCATIONS: 'quickbooksOnlineSyncApplyClassesLocations',
                JOB_DONE: 'jobDone',
                XERO_SYNC_STEP: 'xeroSyncStep',
                XERO_SYNC_XERO_REIMBURSED_REPORTS: 'xeroSyncXeroReimbursedReports',
                XERO_SYNC_EXPENSIFY_REIMBURSED_REPORTS: 'xeroSyncExpensifyReimbursedReports',
                XERO_SYNC_IMPORT_CHART_OF_ACCOUNTS: 'xeroSyncImportChartOfAccounts',
                XERO_SYNC_IMPORT_CATEGORIES: 'xeroSyncImportCategories',
                XERO_SYNC_IMPORT_TRACKING_CATEGORIES: 'xeroSyncImportTrackingCategories',
                XERO_SYNC_IMPORT_CUSTOMERS: 'xeroSyncImportCustomers',
                XERO_SYNC_IMPORT_BANK_ACCOUNTS: 'xeroSyncImportBankAccounts',
                XERO_SYNC_IMPORT_TAX_RATES: 'xeroSyncImportTaxRates',
                XERO_CHECK_CONNECTION: 'xeroCheckConnection',
                XERO_SYNC_TITLE: 'xeroSyncTitle',
                NETSUITE_SYNC_CONNECTION: 'netSuiteSyncConnection',
                NETSUITE_SYNC_CUSTOMERS: 'netSuiteSyncCustomers',
                NETSUITE_SYNC_INIT_DATA: 'netSuiteSyncInitData',
                NETSUITE_SYNC_IMPORT_TAXES: 'netSuiteSyncImportTaxes',
                NETSUITE_SYNC_IMPORT_ITEMS: 'netSuiteSyncImportItems',
                NETSUITE_SYNC_DATA: 'netSuiteSyncData',
                NETSUITE_SYNC_ACCOUNTS: 'netSuiteSyncAccounts',
                NETSUITE_SYNC_CURRENCIES: 'netSuiteSyncCurrencies',
                NETSUITE_SYNC_CATEGORIES: 'netSuiteSyncCategories',
                NETSUITE_SYNC_IMPORT_EMPLOYEES: 'netSuiteSyncImportEmployees',
                NETSUITE_SYNC_REPORT_FIELDS: 'netSuiteSyncReportFields',
                NETSUITE_SYNC_TAGS: 'netSuiteSyncTags',
                NETSUITE_SYNC_UPDATE_DATA: 'netSuiteSyncUpdateConnectionData',
                NETSUITE_SYNC_NETSUITE_REIMBURSED_REPORTS: 'netSuiteSyncNetSuiteReimbursedReports',
                NETSUITE_SYNC_EXPENSIFY_REIMBURSED_REPORTS: 'netSuiteSyncExpensifyReimbursedReports',
                SAGE_INTACCT_SYNC_CHECK_CONNECTION: 'intacctCheckConnection',
                SAGE_INTACCT_SYNC_IMPORT_TITLE: 'intacctImportTitle',
                SAGE_INTACCT_SYNC_IMPORT_DATA: 'intacctImportData',
                SAGE_INTACCT_SYNC_IMPORT_EMPLOYEES: 'intacctImportEmployees',
                SAGE_INTACCT_SYNC_IMPORT_DIMENSIONS: 'intacctImportDimensions',
                SAGE_INTACCT_SYNC_IMPORT_SYNC_REIMBURSED_REPORTS: 'intacctImportSyncBillPayments',
            },
            SYNC_STAGE_TIMEOUT_MINUTES: 20,
        },
        ACCESS_VARIANTS: {
            PAID: 'paid',
            ADMIN: 'admin',
        },
    },

    CUSTOM_UNITS: {
        NAME_DISTANCE: 'Distance',
        DISTANCE_UNIT_MILES: 'mi',
        DISTANCE_UNIT_KILOMETERS: 'km',
        MILEAGE_IRS_RATE: 0.67,
        DEFAULT_RATE: 'Default Rate',
        RATE_DECIMALS: 3,
        FAKE_P2P_ID: '_FAKE_P2P_ID_',
    },

    TERMS: {
        CFPB_PREPAID: 'cfpb.gov/prepaid',
        CFPB_COMPLAINT: 'cfpb.gov/complaint',
        FDIC_PREPAID: 'fdic.gov/deposit/deposits/prepaid.html',
        USE_EXPENSIFY_FEES: 'use.expensify.com/fees',
    },

    LAYOUT_WIDTH: {
        WIDE: 'wide',
        NARROW: 'narrow',
        NONE: 'none',
    },

    ICON_TYPE_ICON: 'icon',
    ICON_TYPE_AVATAR: 'avatar',
    ICON_TYPE_WORKSPACE: 'workspace',

    ACTIVITY_INDICATOR_SIZE: {
        LARGE: 'large',
    },

    AVATAR_SIZE: {
        XLARGE: 'xlarge',
        LARGE: 'large',
        MEDIUM: 'medium',
        DEFAULT: 'default',
        SMALL: 'small',
        SMALLER: 'smaller',
        SUBSCRIPT: 'subscript',
        SMALL_SUBSCRIPT: 'small-subscript',
        MID_SUBSCRIPT: 'mid-subscript',
        LARGE_BORDERED: 'large-bordered',
        HEADER: 'header',
        MENTION_ICON: 'mention-icon',
        SMALL_NORMAL: 'small-normal',
    },
    EXPENSIFY_CARD: {
        BANK: 'Expensify Card',
        FRAUD_TYPES: {
            DOMAIN: 'domain',
            INDIVIDUAL: 'individual',
            NONE: 'none',
        },
        STATE: {
            STATE_NOT_ISSUED: 2,
            OPEN: 3,
            NOT_ACTIVATED: 4,
            STATE_DEACTIVATED: 5,
            CLOSED: 6,
            STATE_SUSPENDED: 7,
        },
        ACTIVE_STATES: cardActiveStates,
        LIMIT_TYPES: {
            SMART: 'smart',
            MONTHLY: 'monthly',
            FIXED: 'fixed',
        },
        STEP_NAMES: ['1', '2', '3', '4', '5', '6'],
        STEP: {
            ASSIGNEE: 'Assignee',
            CARD_TYPE: 'CardType',
            LIMIT_TYPE: 'LimitType',
            LIMIT: 'Limit',
            CARD_NAME: 'CardName',
            CONFIRMATION: 'Confirmation',
        },
    },
    AVATAR_ROW_SIZE: {
        DEFAULT: 4,
        LARGE_SCREEN: 8,
    },
    OPTION_MODE: {
        COMPACT: 'compact',
        DEFAULT: 'default',
    },
    SUBSCRIPTION: {
        TYPE: {
            ANNUAL: 'yearly2018',
            PAYPERUSE: 'monthly2018',
        },
    },
    REGEX: {
        SPECIAL_CHARS_WITHOUT_NEWLINE: /((?!\n)[()-\s\t])/g,
        DIGITS_AND_PLUS: /^\+?[0-9]*$/,
        ALPHABETIC_AND_LATIN_CHARS: /^[\p{Script=Latin} ]*$/u,
        NON_ALPHABETIC_AND_NON_LATIN_CHARS: /[^\p{Script=Latin}]/gu,
        ACCENT_LATIN_CHARS: /[\u00C0-\u017F]/g,
        POSITIVE_INTEGER: /^\d+$/,
        PO_BOX: /\b[P|p]?(OST|ost)?\.?\s*[O|o|0]?(ffice|FFICE)?\.?\s*[B|b][O|o|0]?[X|x]?\.?\s+[#]?(\d+)\b/,
        ANY_VALUE: /^.+$/,
        ZIP_CODE: /^[0-9]{5}(?:[- ][0-9]{4})?$/,
        INDUSTRY_CODE: /^[0-9]{6}$/,
        SSN_LAST_FOUR: /^(?!0000)[0-9]{4}$/,
        SSN_FULL_NINE: /^(?!0000)[0-9]{9}$/,
        NUMBER: /^[0-9]+$/,
        CARD_NUMBER: /^[0-9]{15,16}$/,
        CARD_SECURITY_CODE: /^[0-9]{3,4}$/,
        CARD_EXPIRATION_DATE: /^(0[1-9]|1[0-2])([^0-9])?([0-9]{4}|([0-9]{2}))$/,
        ROOM_NAME: /^#[\p{Ll}0-9-]{1,100}$/u,

        // eslint-disable-next-line max-len, no-misleading-character-class
        EMOJI: /[\p{Extended_Pictographic}\u200d\u{1f1e6}-\u{1f1ff}\u{1f3fb}-\u{1f3ff}\u{e0020}-\u{e007f}\u20E3\uFE0F]|[#*0-9]\uFE0F?\u20E3/gu,
        // eslint-disable-next-line max-len, no-misleading-character-class
        EMOJIS: /[\p{Extended_Pictographic}](\u200D[\p{Extended_Pictographic}]|[\u{1F3FB}-\u{1F3FF}]|[\u{E0020}-\u{E007F}]|\uFE0F|\u20E3)*|[\u{1F1E6}-\u{1F1FF}]{2}|[#*0-9]\uFE0F?\u20E3/gu,
        // eslint-disable-next-line max-len, no-misleading-character-class
        EMOJI_SKIN_TONES: /[\u{1f3fb}-\u{1f3ff}]/gu,

        TAX_ID: /^\d{9}$/,
        NON_NUMERIC: /\D/g,
        ANY_SPACE: /\s/g,

        // Extract attachment's source from the data's html string
        ATTACHMENT_DATA: /(data-expensify-source|data-name)="([^"]+)"/g,

        EMOJI_NAME: /:[\p{L}0-9_+-]+:/gu,
        EMOJI_SUGGESTIONS: /:[\p{L}0-9_+-]{1,40}$/u,
        AFTER_FIRST_LINE_BREAK: /\n.*/g,
        LINE_BREAK: /\r\n|\r|\n/g,
        CODE_2FA: /^\d{6}$/,
        ATTACHMENT_ID: /chat-attachments\/(\d+)/,
        HAS_COLON_ONLY_AT_THE_BEGINNING: /^:[^:]+$/,
        HAS_AT_MOST_TWO_AT_SIGNS: /^@[^@]*@?[^@]*$/,

        SPECIAL_CHAR: /[,/?"{}[\]()&^%;`$=#<>!*]/g,

        FIRST_SPACE: /.+?(?=\s)/,

        get SPECIAL_CHAR_OR_EMOJI() {
            return new RegExp(`[~\\n\\s]|(_\\b(?!$))|${this.SPECIAL_CHAR.source}|${this.EMOJI.source}`, 'gu');
        },

        get SPACE_OR_EMOJI() {
            return new RegExp(`(\\s+|(?:${this.EMOJI.source})+)`, 'gu');
        },

        // Define the regular expression pattern to find a potential end of a mention suggestion:
        // It might be a space, a newline character, an emoji, or a special character (excluding underscores & tildes, which might be used in usernames)
        get MENTION_BREAKER() {
            return new RegExp(`[\\n\\s]|${this.SPECIAL_CHAR.source}|${this.EMOJI.source}`, 'gu');
        },

        MERGED_ACCOUNT_PREFIX: /^(MERGED_\d+@)/,

        ROUTES: {
            VALIDATE_LOGIN: /\/v($|(\/\/*))/,
            UNLINK_LOGIN: /\/u($|(\/\/*))/,
            REDUNDANT_SLASHES: /(\/{2,})|(\/$)/g,
        },

        TIME_STARTS_01: /^01:\d{2} [AP]M$/,
        TIME_FORMAT: /^\d{2}:\d{2} [AP]M$/,
        DATE_TIME_FORMAT: /^\d{2}-\d{2} \d{2}:\d{2} [AP]M$/,
        ILLEGAL_FILENAME_CHARACTERS: /\/|<|>|\*|"|:|\?|\\|\|/g,

        ENCODE_PERCENT_CHARACTER: /%(25)+/g,

        INVISIBLE_CHARACTERS_GROUPS: /[\p{C}\p{Z}]/gu,

        OTHER_INVISIBLE_CHARACTERS: /[\u3164]/g,

        REPORT_FIELD_TITLE: /{report:([a-zA-Z]+)}/g,

        PATH_WITHOUT_POLICY_ID: /\/w\/[a-zA-Z0-9]+(\/|$)/,

        POLICY_ID_FROM_PATH: /\/w\/([a-zA-Z0-9]+)(\/|$)/,

        SHORT_MENTION: new RegExp(`@[\\w\\-\\+\\'#@]+(?:\\.[\\w\\-\\'\\+]+)*(?![^\`]*\`)`, 'gim'),
    },

    PRONOUNS: {
        PREFIX: '__predefined_',
        SELF_SELECT: '__predefined_selfSelect',
    },
    GUIDES_CALL_TASK_IDS: {
        CONCIERGE_DM: 'NewExpensifyConciergeDM',
        WORKSPACE_INITIAL: 'WorkspaceHome',
        WORKSPACE_PROFILE: 'WorkspaceProfile',
        WORKSPACE_CARD: 'WorkspaceCorporateCards',
        WORKSPACE_REIMBURSE: 'WorkspaceReimburseReceipts',
        WORKSPACE_BILLS: 'WorkspacePayBills',
        WORKSPACE_INVOICES: 'WorkspaceSendInvoices',
        WORKSPACE_TRAVEL: 'WorkspaceBookTravel',
        WORKSPACE_MEMBERS: 'WorkspaceManageMembers',
        WORKSPACE_EXPENSIFY_CARD: 'WorkspaceExpensifyCard',
        WORKSPACE_WORKFLOWS: 'WorkspaceWorkflows',
        WORKSPACE_BANK_ACCOUNT: 'WorkspaceBankAccount',
        WORKSPACE_SETTINGS: 'WorkspaceSettings',
    },
    get EXPENSIFY_EMAILS() {
        return [
            this.EMAIL.ACCOUNTING,
            this.EMAIL.ADMIN,
            this.EMAIL.BILLS,
            this.EMAIL.CHRONOS,
            this.EMAIL.CONCIERGE,
            this.EMAIL.CONTRIBUTORS,
            this.EMAIL.FIRST_RESPONDER,
            this.EMAIL.HELP,
            this.EMAIL.INTEGRATION_TESTING_CREDS,
            this.EMAIL.NOTIFICATIONS,
            this.EMAIL.PAYROLL,
            this.EMAIL.QA,
            this.EMAIL.QA_TRAVIS,
            this.EMAIL.RECEIPTS,
            this.EMAIL.STUDENT_AMBASSADOR,
            this.EMAIL.SVFG,
        ];
    },
    get EXPENSIFY_ACCOUNT_IDS() {
        return [
            this.ACCOUNT_ID.ACCOUNTING,
            this.ACCOUNT_ID.ADMIN,
            this.ACCOUNT_ID.BILLS,
            this.ACCOUNT_ID.CHRONOS,
            this.ACCOUNT_ID.CONCIERGE,
            this.ACCOUNT_ID.CONTRIBUTORS,
            this.ACCOUNT_ID.FIRST_RESPONDER,
            this.ACCOUNT_ID.HELP,
            this.ACCOUNT_ID.INTEGRATION_TESTING_CREDS,
            this.ACCOUNT_ID.PAYROLL,
            this.ACCOUNT_ID.QA,
            this.ACCOUNT_ID.QA_TRAVIS,
            this.ACCOUNT_ID.RECEIPTS,
            this.ACCOUNT_ID.REWARDS,
            this.ACCOUNT_ID.STUDENT_AMBASSADOR,
            this.ACCOUNT_ID.SVFG,
        ];
    },

    // Emails that profile view is prohibited
    get RESTRICTED_EMAILS(): readonly string[] {
        return [this.EMAIL.NOTIFICATIONS];
    },
    // Account IDs that profile view is prohibited
    get RESTRICTED_ACCOUNT_IDS() {
        return [this.ACCOUNT_ID.NOTIFICATIONS];
    },

    // Auth limit is 60k for the column but we store edits and other metadata along the html so let's use a lower limit to accommodate for it.
    MAX_COMMENT_LENGTH: 10000,

    // Use the same value as MAX_COMMENT_LENGTH to ensure the entire comment is parsed. Note that applying markup is very resource-consuming.
    MAX_MARKUP_LENGTH: 10000,

    MAX_THREAD_REPLIES_PREVIEW: 99,

    // Character Limits
    FORM_CHARACTER_LIMIT: 50,
    LEGAL_NAMES_CHARACTER_LIMIT: 150,
    LOGIN_CHARACTER_LIMIT: 254,
    CATEGORY_NAME_LIMIT: 256,
    TAG_NAME_LIMIT: 256,
    WORKSPACE_REPORT_FIELD_POLICY_MAX_LENGTH: 256,
    REPORT_NAME_LIMIT: 100,
    TITLE_CHARACTER_LIMIT: 100,
    DESCRIPTION_LIMIT: 500,
    WORKSPACE_NAME_CHARACTER_LIMIT: 80,

    AVATAR_CROP_MODAL: {
        // The next two constants control what is min and max value of the image crop scale.
        // Values define in how many times the image can be bigger than its container.
        // Notice: that values less than 1 mean that the image won't cover the container fully.
        MAX_SCALE: 3, // 3x scale is used commonly in different apps.
        MIN_SCALE: 1, // 1x min scale means that the image covers the container completely

        // This const defines the initial container size, before layout measurement.
        // Since size cant be null, we have to define some initial value.
        INITIAL_SIZE: 1, // 1 was chosen because there is a very low probability that initialized component will have such size.
    },
    MICROSECONDS_PER_MS: 1000,
    RED_BRICK_ROAD_PENDING_ACTION: {
        ADD: 'add',
        DELETE: 'delete',
        UPDATE: 'update',
    },
    BRICK_ROAD_INDICATOR_STATUS: {
        ERROR: 'error',
        INFO: 'info',
    },
    REPORT_DETAILS_MENU_ITEM: {
        MEMBERS: 'member',
        INVITE: 'invite',
        SETTINGS: 'settings',
        LEAVE_ROOM: 'leaveRoom',
        PRIVATE_NOTES: 'privateNotes',
        DELETE: 'delete',
        MARK_AS_INCOMPLETE: 'markAsIncomplete',
    },
    EDIT_REQUEST_FIELD: {
        AMOUNT: 'amount',
        CURRENCY: 'currency',
        DATE: 'date',
        DESCRIPTION: 'description',
        MERCHANT: 'merchant',
        CATEGORY: 'category',
        RECEIPT: 'receipt',
        DISTANCE: 'distance',
        TAG: 'tag',
        TAX_RATE: 'taxRate',
        TAX_AMOUNT: 'taxAmount',
    },
    FOOTER: {
        EXPENSE_MANAGEMENT_URL: `${USE_EXPENSIFY_URL}/expense-management`,
        SPEND_MANAGEMENT_URL: `${USE_EXPENSIFY_URL}/spend-management`,
        EXPENSE_REPORTS_URL: `${USE_EXPENSIFY_URL}/expense-reports`,
        COMPANY_CARD_URL: `${USE_EXPENSIFY_URL}/company-credit-card`,
        RECIEPT_SCANNING_URL: `${USE_EXPENSIFY_URL}/receipt-scanning-app`,
        BILL_PAY_URL: `${USE_EXPENSIFY_URL}/bills`,
        INVOICES_URL: `${USE_EXPENSIFY_URL}/invoices`,
        PAYROLL_URL: `${USE_EXPENSIFY_URL}/payroll`,
        TRAVEL_URL: `${USE_EXPENSIFY_URL}/travel`,
        EXPENSIFY_APPROVED_URL: `${USE_EXPENSIFY_URL}/accountants`,
        PRESS_KIT_URL: 'https://we.are.expensify.com/press-kit',
        SUPPORT_URL: `${USE_EXPENSIFY_URL}/support`,
        COMMUNITY_URL: 'https://community.expensify.com/',
        PRIVACY_URL: `${USE_EXPENSIFY_URL}/privacy`,
        ABOUT_URL: 'https://we.are.expensify.com/how-we-got-here',
        BLOG_URL: 'https://blog.expensify.com/',
        JOBS_URL: 'https://we.are.expensify.com/apply',
        ORG_URL: 'https://expensify.org/',
        INVESTOR_RELATIONS_URL: 'https://ir.expensify.com/',
    },

    SOCIALS: {
        PODCAST: 'https://we.are.expensify.com/podcast',
        TWITTER: 'https://www.twitter.com/expensify',
        INSTAGRAM: 'https://www.instagram.com/expensify',
        FACEBOOK: 'https://www.facebook.com/expensify',
        LINKEDIN: 'https://www.linkedin.com/company/expensify',
    },

    // These split the maximum decimal value of a signed 64-bit number (9,223,372,036,854,775,807) into parts where none of them are too big to fit into a 32-bit number, so that we can
    // generate them each with a random number generator with only 32-bits of precision.
    MAX_64BIT_LEFT_PART: 92233,
    MAX_64BIT_MIDDLE_PART: 7203685,
    MAX_64BIT_RIGHT_PART: 4775807,
    INVALID_CATEGORY_NAME: '###',

    // When generating a random value to fit in 7 digits (for the `middle` or `right` parts above), this is the maximum value to multiply by Math.random().
    MAX_INT_FOR_RANDOM_7_DIGIT_VALUE: 10000000,
    IOS_KEYBOARD_SPACE_OFFSET: -30,

    API_REQUEST_TYPE: {
        READ: 'read',
        WRITE: 'write',
        MAKE_REQUEST_WITH_SIDE_EFFECTS: 'makeRequestWithSideEffects',
    },

    ERECEIPT_COLORS: {
        YELLOW: 'Yellow',
        ICE: 'Ice',
        BLUE: 'Blue',
        GREEN: 'Green',
        TANGERINE: 'Tangerine',
        PINK: 'Pink',
    },

    MAP_PADDING: 50,
    MAP_MARKER_SIZE: 20,

    QUICK_REACTIONS: [
        {
            name: '+1',
            code: '👍',
            types: ['👍🏿', '👍🏾', '👍🏽', '👍🏼', '👍🏻'],
        },
        {
            name: 'heart',
            code: '❤️',
        },
        {
            name: 'joy',
            code: '😂',
        },
        {
            name: 'fire',
            code: '🔥',
        },
    ],

    TFA_CODE_LENGTH: 6,
    CHAT_ATTACHMENT_TOKEN_KEY: 'X-Chat-Attachment-Token',

    SPACE_LENGTH: 1,

    ALL_COUNTRIES: {
        AF: 'Afghanistan',
        AX: 'Åland Islands',
        AL: 'Albania',
        DZ: 'Algeria',
        AS: 'American Samoa',
        AD: 'Andorra',
        AO: 'Angola',
        AI: 'Anguilla',
        AQ: 'Antarctica',
        AG: 'Antigua & Barbuda',
        AR: 'Argentina',
        AM: 'Armenia',
        AW: 'Aruba',
        AC: 'Ascension Island',
        AU: 'Australia',
        AT: 'Austria',
        AZ: 'Azerbaijan',
        BS: 'Bahamas',
        BH: 'Bahrain',
        BD: 'Bangladesh',
        BB: 'Barbados',
        BY: 'Belarus',
        BE: 'Belgium',
        BZ: 'Belize',
        BJ: 'Benin',
        BM: 'Bermuda',
        BT: 'Bhutan',
        BO: 'Bolivia',
        BA: 'Bosnia & Herzegovina',
        BW: 'Botswana',
        BR: 'Brazil',
        IO: 'British Indian Ocean Territory',
        VG: 'British Virgin Islands',
        BN: 'Brunei',
        BG: 'Bulgaria',
        BF: 'Burkina Faso',
        BI: 'Burundi',
        KH: 'Cambodia',
        CM: 'Cameroon',
        CA: 'Canada',
        CV: 'Cape Verde',
        BQ: 'Caribbean Netherlands',
        KY: 'Cayman Islands',
        CF: 'Central African Republic',
        TD: 'Chad',
        CL: 'Chile',
        CN: 'China',
        CX: 'Christmas Island',
        CC: 'Cocos (Keeling) Islands',
        CO: 'Colombia',
        KM: 'Comoros',
        CG: 'Congo - Brazzaville',
        CD: 'Congo - Kinshasa',
        CK: 'Cook Islands',
        CR: 'Costa Rica',
        CI: "Côte d'Ivoire",
        HR: 'Croatia',
        CU: 'Cuba',
        CW: 'Curaçao',
        CY: 'Cyprus',
        CZ: 'Czech Republic',
        DK: 'Denmark',
        DJ: 'Djibouti',
        DM: 'Dominica',
        DO: 'Dominican Republic',
        EC: 'Ecuador',
        EG: 'Egypt',
        SV: 'El Salvador',
        GQ: 'Equatorial Guinea',
        ER: 'Eritrea',
        EE: 'Estonia',
        ET: 'Ethiopia',
        FK: 'Falkland Islands',
        FO: 'Faroe Islands',
        FJ: 'Fiji',
        FI: 'Finland',
        FR: 'France',
        GF: 'French Guiana',
        PF: 'French Polynesia',
        TF: 'French Southern Territories',
        GA: 'Gabon',
        GM: 'Gambia',
        GE: 'Georgia',
        DE: 'Germany',
        GH: 'Ghana',
        GI: 'Gibraltar',
        GR: 'Greece',
        GL: 'Greenland',
        GD: 'Grenada',
        GP: 'Guadeloupe',
        GU: 'Guam',
        GT: 'Guatemala',
        GG: 'Guernsey',
        GN: 'Guinea',
        GW: 'Guinea-Bissau',
        GY: 'Guyana',
        HT: 'Haiti',
        HN: 'Honduras',
        HK: 'Hong Kong',
        HU: 'Hungary',
        IS: 'Iceland',
        IN: 'India',
        ID: 'Indonesia',
        IR: 'Iran',
        IQ: 'Iraq',
        IE: 'Ireland',
        IM: 'Isle of Man',
        IL: 'Israel',
        IT: 'Italy',
        JM: 'Jamaica',
        JP: 'Japan',
        JE: 'Jersey',
        JO: 'Jordan',
        KZ: 'Kazakhstan',
        KE: 'Kenya',
        KI: 'Kiribati',
        XK: 'Kosovo',
        KW: 'Kuwait',
        KG: 'Kyrgyzstan',
        LA: 'Laos',
        LV: 'Latvia',
        LB: 'Lebanon',
        LS: 'Lesotho',
        LR: 'Liberia',
        LY: 'Libya',
        LI: 'Liechtenstein',
        LT: 'Lithuania',
        LU: 'Luxembourg',
        MO: 'Macau',
        MK: 'Macedonia',
        MG: 'Madagascar',
        MW: 'Malawi',
        MY: 'Malaysia',
        MV: 'Maldives',
        ML: 'Mali',
        MT: 'Malta',
        MH: 'Marshall Islands',
        MQ: 'Martinique',
        MR: 'Mauritania',
        MU: 'Mauritius',
        YT: 'Mayotte',
        MX: 'Mexico',
        FM: 'Micronesia',
        MD: 'Moldova',
        MC: 'Monaco',
        MN: 'Mongolia',
        ME: 'Montenegro',
        MS: 'Montserrat',
        MA: 'Morocco',
        MZ: 'Mozambique',
        MM: 'Myanmar (Burma)',
        NA: 'Namibia',
        NR: 'Nauru',
        NP: 'Nepal',
        NL: 'Netherlands',
        NC: 'New Caledonia',
        NZ: 'New Zealand',
        NI: 'Nicaragua',
        NE: 'Niger',
        NG: 'Nigeria',
        NU: 'Niue',
        NF: 'Norfolk Island',
        KP: 'North Korea',
        MP: 'Northern Mariana Islands',
        NO: 'Norway',
        OM: 'Oman',
        PK: 'Pakistan',
        PW: 'Palau',
        PS: 'Palestinian Territories',
        PA: 'Panama',
        PG: 'Papua New Guinea',
        PY: 'Paraguay',
        PE: 'Peru',
        PH: 'Philippines',
        PN: 'Pitcairn Islands',
        PL: 'Poland',
        PT: 'Portugal',
        PR: 'Puerto Rico',
        QA: 'Qatar',
        RE: 'Réunion',
        RO: 'Romania',
        RU: 'Russia',
        RW: 'Rwanda',
        BL: 'Saint Barthélemy',
        WS: 'Samoa',
        SM: 'San Marino',
        ST: 'São Tomé & Príncipe',
        SA: 'Saudi Arabia',
        SN: 'Senegal',
        RS: 'Serbia',
        SC: 'Seychelles',
        SL: 'Sierra Leone',
        SG: 'Singapore',
        SX: 'Sint Maarten',
        SK: 'Slovakia',
        SI: 'Slovenia',
        SB: 'Solomon Islands',
        SO: 'Somalia',
        ZA: 'South Africa',
        GS: 'South Georgia & South Sandwich Islands',
        KR: 'South Korea',
        SS: 'South Sudan',
        ES: 'Spain',
        LK: 'Sri Lanka',
        SH: 'St. Helena',
        KN: 'St. Kitts & Nevis',
        LC: 'St. Lucia',
        MF: 'St. Martin',
        PM: 'St. Pierre & Miquelon',
        VC: 'St. Vincent & Grenadines',
        SD: 'Sudan',
        SR: 'Suriname',
        SJ: 'Svalbard & Jan Mayen',
        SZ: 'Swaziland',
        SE: 'Sweden',
        CH: 'Switzerland',
        SY: 'Syria',
        TW: 'Taiwan',
        TJ: 'Tajikistan',
        TZ: 'Tanzania',
        TH: 'Thailand',
        TL: 'Timor-Leste',
        TG: 'Togo',
        TK: 'Tokelau',
        TO: 'Tonga',
        TT: 'Trinidad & Tobago',
        TA: 'Tristan da Cunha',
        TN: 'Tunisia',
        TR: 'Turkey',
        TM: 'Turkmenistan',
        TC: 'Turks & Caicos Islands',
        TV: 'Tuvalu',
        UM: 'U.S. Outlying Islands',
        VI: 'U.S. Virgin Islands',
        UG: 'Uganda',
        UA: 'Ukraine',
        AE: 'United Arab Emirates',
        GB: 'United Kingdom',
        US: 'United States',
        UY: 'Uruguay',
        UZ: 'Uzbekistan',
        VU: 'Vanuatu',
        VA: 'Vatican City',
        VE: 'Venezuela',
        VN: 'Vietnam',
        WF: 'Wallis & Futuna',
        EH: 'Western Sahara',
        YE: 'Yemen',
        ZM: 'Zambia',
        ZW: 'Zimbabwe',
    },

    // Sources: https://github.com/Expensify/App/issues/14958#issuecomment-1442138427
    // https://github.com/Expensify/App/issues/14958#issuecomment-1456026810
    COUNTRY_ZIP_REGEX_DATA: {
        AC: {
            regex: /^ASCN 1ZZ$/,
            samples: 'ASCN 1ZZ',
        },
        AD: {
            regex: /^AD[1-7]0\d$/,
            samples: 'AD206, AD403, AD106, AD406',
        },

        // We have kept the empty object for the countries which do not have any zip code validation
        // to ensure consistency so that the amount of countries displayed and in this object are same
        AE: {},
        AF: {
            regex: /^\d{4}$/,
            samples: '9536, 1476, 3842, 7975',
        },
        AG: {},
        AI: {
            regex: /^AI-2640$/,
            samples: 'AI-2640',
        },
        AL: {
            regex: /^\d{4}$/,
            samples: '1631, 9721, 2360, 5574',
        },
        AM: {
            regex: /^\d{4}$/,
            samples: '5581, 7585, 8434, 2492',
        },
        AO: {},
        AQ: {},
        AR: {
            regex: /^((?:[A-HJ-NP-Z])?\d{4})([A-Z]{3})?$/,
            samples: 'Q7040GFQ, K2178ZHR, P6240EJG, J6070IAE',
        },
        AS: {
            regex: /^96799$/,
            samples: '96799',
        },
        AT: {
            regex: /^\d{4}$/,
            samples: '4223, 2052, 3544, 5488',
        },
        AU: {
            regex: /^\d{4}$/,
            samples: '7181, 7735, 9169, 8780',
        },
        AW: {},
        AX: {
            regex: /^22\d{3}$/,
            samples: '22270, 22889, 22906, 22284',
        },
        AZ: {
            regex: /^(AZ) (\d{4})$/,
            samples: 'AZ 6704, AZ 5332, AZ 3907, AZ 6892',
        },
        BA: {
            regex: /^\d{5}$/,
            samples: '62722, 80420, 44595, 74614',
        },
        BB: {
            regex: /^BB\d{5}$/,
            samples: 'BB64089, BB17494, BB73163, BB25752',
        },
        BD: {
            regex: /^\d{4}$/,
            samples: '8585, 8175, 7381, 0154',
        },
        BE: {
            regex: /^\d{4}$/,
            samples: '7944, 5303, 6746, 7921',
        },
        BF: {},
        BG: {
            regex: /^\d{4}$/,
            samples: '6409, 7657, 1206, 7908',
        },
        BH: {
            regex: /^\d{3}\d?$/,
            samples: '047, 1116, 490, 631',
        },
        BI: {},
        BJ: {},
        BL: {
            regex: /^97133$/,
            samples: '97133',
        },
        BM: {
            regex: /^[A-Z]{2} ?[A-Z0-9]{2}$/,
            samples: 'QV9P, OSJ1, PZ 3D, GR YK',
        },
        BN: {
            regex: /^[A-Z]{2} ?\d{4}$/,
            samples: 'PF 9925, TH1970, SC 4619, NF0781',
        },
        BO: {},
        BQ: {},
        BR: {
            regex: /^\d{5}-?\d{3}$/,
            samples: '18816-403, 95177-465, 43447-782, 39403-136',
        },
        BS: {},
        BT: {
            regex: /^\d{5}$/,
            samples: '28256, 52484, 30608, 93524',
        },
        BW: {},
        BY: {
            regex: /^\d{6}$/,
            samples: '504154, 360246, 741167, 895047',
        },
        BZ: {},
        CA: {
            regex: /^[ABCEGHJKLMNPRSTVXY]\d[ABCEGHJ-NPRSTV-Z] ?\d[ABCEGHJ-NPRSTV-Z]\d$/,
            samples: 'S1A7K8, Y5H 4G6, H9V0P2, H1A1B5',
        },
        CC: {
            regex: /^6799$/,
            samples: '6799',
        },
        CD: {},
        CF: {},
        CG: {},
        CH: {
            regex: /^\d{4}$/,
            samples: '6370, 5271, 7873, 8220',
        },
        CI: {},
        CK: {},
        CL: {
            regex: /^\d{7}$/,
            samples: '7565829, 8702008, 3161669, 1607703',
        },
        CM: {},
        CN: {
            regex: /^\d{6}$/,
            samples: '240543, 870138, 295528, 861683',
        },
        CO: {
            regex: /^\d{6}$/,
            samples: '678978, 775145, 823943, 913970',
        },
        CR: {
            regex: /^\d{5}$/,
            samples: '28256, 52484, 30608, 93524',
        },
        CU: {
            regex: /^(?:CP)?(\d{5})$/,
            samples: '28256, 52484, 30608, 93524',
        },
        CV: {
            regex: /^\d{4}$/,
            samples: '9056, 8085, 0491, 4627',
        },
        CW: {},
        CX: {
            regex: /^6798$/,
            samples: '6798',
        },
        CY: {
            regex: /^\d{4}$/,
            samples: '9301, 2478, 1981, 6162',
        },
        CZ: {
            regex: /^\d{3} ?\d{2}$/,
            samples: '150 56, 50694, 229 08, 82811',
        },
        DE: {
            regex: /^\d{5}$/,
            samples: '33185, 37198, 81711, 44262',
        },
        DJ: {},
        DK: {
            regex: /^\d{4}$/,
            samples: '1429, 2457, 0637, 5764',
        },
        DM: {},
        DO: {
            regex: /^\d{5}$/,
            samples: '11877, 95773, 93875, 98032',
        },
        DZ: {
            regex: /^\d{5}$/,
            samples: '26581, 64621, 57550, 72201',
        },
        EC: {
            regex: /^\d{6}$/,
            samples: '541124, 873848, 011495, 334509',
        },
        EE: {
            regex: /^\d{5}$/,
            samples: '87173, 01127, 73214, 52381',
        },
        EG: {
            regex: /^\d{5}$/,
            samples: '98394, 05129, 91463, 77359',
        },
        EH: {
            regex: /^\d{5}$/,
            samples: '30577, 60264, 16487, 38593',
        },
        ER: {},
        ES: {
            regex: /^\d{5}$/,
            samples: '03315, 00413, 23179, 89324',
        },
        ET: {
            regex: /^\d{4}$/,
            samples: '6269, 8498, 4514, 7820',
        },
        FI: {
            regex: /^\d{5}$/,
            samples: '21859, 72086, 22422, 03774',
        },
        FJ: {},
        FK: {
            regex: /^FIQQ 1ZZ$/,
            samples: 'FIQQ 1ZZ',
        },
        FM: {
            regex: /^(9694[1-4])(?:[ -](\d{4}))?$/,
            samples: '96942-9352, 96944-4935, 96941 9065, 96943-5369',
        },
        FO: {
            regex: /^\d{3}$/,
            samples: '334, 068, 741, 787',
        },
        FR: {
            regex: /^\d{2} ?\d{3}$/,
            samples: '25822, 53 637, 55354, 82522',
        },
        GA: {},
        GB: {
            regex: /^[A-Z]{1,2}[0-9R][0-9A-Z]?\s*[0-9][A-Z-CIKMOV]{2}$/,
            samples: 'LA102UX, BL2F8FX, BD1S9LU, WR4G 6LH',
        },
        GD: {},
        GE: {
            regex: /^\d{4}$/,
            samples: '1232, 9831, 4717, 9428',
        },
        GF: {
            regex: /^9[78]3\d{2}$/,
            samples: '98380, 97335, 98344, 97300',
        },
        GG: {
            regex: /^GY\d[\dA-Z]? ?\d[ABD-HJLN-UW-Z]{2}$/,
            samples: 'GY757LD, GY6D 6XL, GY3Y2BU, GY85 1YO',
        },
        GH: {},
        GI: {
            regex: /^GX11 1AA$/,
            samples: 'GX11 1AA',
        },
        GL: {
            regex: /^39\d{2}$/,
            samples: '3964, 3915, 3963, 3956',
        },
        GM: {},
        GN: {
            regex: /^\d{3}$/,
            samples: '465, 994, 333, 078',
        },
        GP: {
            regex: /^9[78][01]\d{2}$/,
            samples: '98069, 97007, 97147, 97106',
        },
        GQ: {},
        GR: {
            regex: /^\d{3} ?\d{2}$/,
            samples: '98654, 319 78, 127 09, 590 52',
        },
        GS: {
            regex: /^SIQQ 1ZZ$/,
            samples: 'SIQQ 1ZZ',
        },
        GT: {
            regex: /^\d{5}$/,
            samples: '30553, 69925, 09376, 83719',
        },
        GU: {
            regex: /^((969)[1-3][0-2])$/,
            samples: '96922, 96932, 96921, 96911',
        },
        GW: {
            regex: /^\d{4}$/,
            samples: '1742, 7941, 4437, 7728',
        },
        GY: {},
        HK: {
            regex: /^999077$|^$/,
            samples: '999077',
        },
        HN: {
            regex: /^\d{5}$/,
            samples: '86238, 78999, 03594, 30406',
        },
        HR: {
            regex: /^\d{5}$/,
            samples: '85240, 80710, 78235, 98766',
        },
        HT: {
            regex: /^(?:HT)?(\d{4})$/,
            samples: '5101, HT6991, HT3871, 1126',
        },
        HU: {
            regex: /^\d{4}$/,
            samples: '0360, 2604, 3362, 4775',
        },
        ID: {
            regex: /^\d{5}$/,
            samples: '60993, 52656, 16521, 34931',
        },
        IE: {},
        IL: {
            regex: /^\d{5}(?:\d{2})?$/,
            samples: '74213, 6978354, 2441689, 4971551',
        },
        IM: {
            regex: /^IM\d[\dA-Z]? ?\d[ABD-HJLN-UW-Z]{2}$/,
            samples: 'IM2X1JP, IM4V 9JU, IM3B1UP, IM8E 5XF',
        },
        IN: {
            regex: /^\d{6}$/,
            samples: '946956, 143659, 243258, 938385',
        },
        IO: {
            regex: /^BBND 1ZZ$/,
            samples: 'BBND 1ZZ',
        },
        IQ: {
            regex: /^\d{5}$/,
            samples: '63282, 87817, 38580, 47725',
        },
        IR: {
            regex: /^\d{5}-?\d{5}$/,
            samples: '0666174250, 6052682188, 02360-81920, 25102-08646',
        },
        IS: {
            regex: /^\d{3}$/,
            samples: '408, 013, 001, 936',
        },
        IT: {
            regex: /^\d{5}$/,
            samples: '31701, 61341, 92781, 45609',
        },
        JE: {
            regex: /^JE\d[\dA-Z]? ?\d[ABD-HJLN-UW-Z]{2}$/,
            samples: 'JE0D 2EX, JE59 2OF, JE1X1ZW, JE0V 1SO',
        },
        JM: {},
        JO: {
            regex: /^\d{5}$/,
            samples: '20789, 02128, 52170, 40284',
        },
        JP: {
            regex: /^\d{3}-?\d{4}$/,
            samples: '5429642, 046-1544, 6463599, 368-5362',
        },
        KE: {
            regex: /^\d{5}$/,
            samples: '33043, 98830, 59324, 42876',
        },
        KG: {
            regex: /^\d{6}$/,
            samples: '500371, 176592, 184133, 225279',
        },
        KH: {
            regex: /^\d{5,6}$/,
            samples: '220281, 18824, 35379, 09570',
        },
        KI: {
            regex: /^KI\d{4}$/,
            samples: 'KI0104, KI0109, KI0112, KI0306',
        },
        KM: {},
        KN: {
            regex: /^KN\d{4}(-\d{4})?$/,
            samples: 'KN2522, KN2560-3032, KN3507, KN4440',
        },
        KP: {},
        KR: {
            regex: /^\d{5}$/,
            samples: '67417, 66648, 08359, 93750',
        },
        KW: {
            regex: /^\d{5}$/,
            samples: '74840, 53309, 71276, 59262',
        },
        KY: {
            regex: /^KY\d-\d{4}$/,
            samples: 'KY0-3078, KY1-7812, KY8-3729, KY3-4664',
        },
        KZ: {
            regex: /^\d{6}$/,
            samples: '129113, 976562, 226811, 933781',
        },
        LA: {
            regex: /^\d{5}$/,
            samples: '08875, 50779, 87756, 75932',
        },
        LB: {
            regex: /^(?:\d{4})(?: ?(?:\d{4}))?$/,
            samples: '5436 1302, 9830 7470, 76911911, 9453 1306',
        },
        LC: {
            regex: /^(LC)?\d{2} ?\d{3}$/,
            samples: '21080, LC99127, LC24 258, 51 740',
        },
        LI: {
            regex: /^\d{4}$/,
            samples: '6644, 2852, 4630, 4541',
        },
        LK: {
            regex: /^\d{5}$/,
            samples: '44605, 27721, 90695, 65514',
        },
        LR: {
            regex: /^\d{4}$/,
            samples: '6644, 2852, 4630, 4541',
        },
        LS: {
            regex: /^\d{3}$/,
            samples: '779, 803, 104, 897',
        },
        LT: {
            regex: /^((LT)[-])?(\d{5})$/,
            samples: 'LT-22248, LT-12796, 69822, 37280',
        },
        LU: {
            regex: /^((L)[-])?(\d{4})$/,
            samples: '5469, L-4476, 6304, 9739',
        },
        LV: {
            regex: /^((LV)[-])?\d{4}$/,
            samples: '9344, LV-5030, LV-0132, 8097',
        },
        LY: {},
        MA: {
            regex: /^\d{5}$/,
            samples: '50219, 95871, 80907, 79804',
        },
        MC: {
            regex: /^980\d{2}$/,
            samples: '98084, 98041, 98070, 98062',
        },
        MD: {
            regex: /^(MD[-]?)?(\d{4})$/,
            samples: '6250, MD-9681, MD3282, MD-0652',
        },
        ME: {
            regex: /^\d{5}$/,
            samples: '87622, 92688, 23129, 59566',
        },
        MF: {
            regex: /^9[78][01]\d{2}$/,
            samples: '97169, 98180, 98067, 98043',
        },
        MG: {
            regex: /^\d{3}$/,
            samples: '854, 084, 524, 064',
        },
        MH: {
            regex: /^((969)[6-7][0-9])(-\d{4})?/,
            samples: '96962, 96969, 96970-8530, 96960-3226',
        },
        MK: {
            regex: /^\d{4}$/,
            samples: '8299, 6904, 6144, 9753',
        },
        ML: {},
        MM: {
            regex: /^\d{5}$/,
            samples: '59188, 93943, 40829, 69981',
        },
        MN: {
            regex: /^\d{5}$/,
            samples: '94129, 29906, 53374, 80141',
        },
        MO: {},
        MP: {
            regex: /^(9695[012])(?:[ -](\d{4}))?$/,
            samples: '96952 3162, 96950 1567, 96951 2994, 96950 8745',
        },
        MQ: {
            regex: /^9[78]2\d{2}$/,
            samples: '98297, 97273, 97261, 98282',
        },
        MR: {},
        MS: {
            regex: /^[Mm][Ss][Rr]\s{0,1}\d{4}$/,
            samples: 'MSR1110, MSR1230, MSR1250, MSR1330',
        },
        MT: {
            regex: /^[A-Z]{3} [0-9]{4}|[A-Z]{2}[0-9]{2}|[A-Z]{2} [0-9]{2}|[A-Z]{3}[0-9]{4}|[A-Z]{3}[0-9]{2}|[A-Z]{3} [0-9]{2}$/,
            samples: 'DKV 8196, KSU9264, QII0259, HKH 1020',
        },
        MU: {
            regex: /^([0-9A-R]\d{4})$/,
            samples: 'H8310, 52591, M9826, F5810',
        },
        MV: {
            regex: /^\d{5}$/,
            samples: '16354, 20857, 50991, 72527',
        },
        MW: {},
        MX: {
            regex: /^\d{5}$/,
            samples: '71530, 76424, 73811, 50503',
        },
        MY: {
            regex: /^\d{5}$/,
            samples: '75958, 15826, 86715, 37081',
        },
        MZ: {
            regex: /^\d{4}$/,
            samples: '0902, 6258, 7826, 7150',
        },
        NA: {
            regex: /^\d{5}$/,
            samples: '68338, 63392, 21820, 61211',
        },
        NC: {
            regex: /^988\d{2}$/,
            samples: '98865, 98813, 98820, 98855',
        },
        NE: {
            regex: /^\d{4}$/,
            samples: '9790, 3270, 2239, 0400',
        },
        NF: {
            regex: /^2899$/,
            samples: '2899',
        },
        NG: {
            regex: /^\d{6}$/,
            samples: '289096, 223817, 199970, 840648',
        },
        NI: {
            regex: /^\d{5}$/,
            samples: '86308, 60956, 49945, 15470',
        },
        NL: {
            regex: /^\d{4} ?[A-Z]{2}$/,
            samples: '6998 VY, 5390 CK, 2476 PS, 8873OX',
        },
        NO: {
            regex: /^\d{4}$/,
            samples: '0711, 4104, 2683, 5015',
        },
        NP: {
            regex: /^\d{5}$/,
            samples: '42438, 73964, 66400, 33976',
        },
        NR: {
            regex: /^(NRU68)$/,
            samples: 'NRU68',
        },
        NU: {
            regex: /^(9974)$/,
            samples: '9974',
        },
        NZ: {
            regex: /^\d{4}$/,
            samples: '7015, 0780, 4109, 1422',
        },
        OM: {
            regex: /^(?:PC )?\d{3}$/,
            samples: 'PC 851, PC 362, PC 598, PC 499',
        },
        PA: {
            regex: /^\d{4}$/,
            samples: '0711, 4104, 2683, 5015',
        },
        PE: {
            regex: /^\d{5}$/,
            samples: '10013, 12081, 14833, 24615',
        },
        PF: {
            regex: /^987\d{2}$/,
            samples: '98755, 98710, 98748, 98791',
        },
        PG: {
            regex: /^\d{3}$/,
            samples: '193, 166, 880, 553',
        },
        PH: {
            regex: /^\d{4}$/,
            samples: '0137, 8216, 2876, 0876',
        },
        PK: {
            regex: /^\d{5}$/,
            samples: '78219, 84497, 62102, 12564',
        },
        PL: {
            regex: /^\d{2}-\d{3}$/,
            samples: '63-825, 26-714, 05-505, 15-200',
        },
        PM: {
            regex: /^(97500)$/,
            samples: '97500',
        },
        PN: {
            regex: /^PCRN 1ZZ$/,
            samples: 'PCRN 1ZZ',
        },
        PR: {
            regex: /^(00[679]\d{2})(?:[ -](\d{4}))?$/,
            samples: '00989 3603, 00639 0720, 00707-9803, 00610 7362',
        },
        PS: {
            regex: /^(00[679]\d{2})(?:[ -](\d{4}))?$/,
            samples: '00748, 00663, 00779-4433, 00934 1559',
        },
        PT: {
            regex: /^\d{4}-\d{3}$/,
            samples: '0060-917, 4391-979, 5551-657, 9961-093',
        },
        PW: {
            regex: /^(969(?:39|40))(?:[ -](\d{4}))?$/,
            samples: '96940, 96939, 96939 6004, 96940-1871',
        },
        PY: {
            regex: /^\d{4}$/,
            samples: '7895, 5835, 8783, 5887',
        },
        QA: {},
        RE: {
            regex: /^9[78]4\d{2}$/,
            samples: '98445, 97404, 98421, 98434',
        },
        RO: {
            regex: /^\d{6}$/,
            samples: '935929, 407608, 637434, 174574',
        },
        RS: {
            regex: /^\d{5,6}$/,
            samples: '929863, 259131, 687739, 07011',
        },
        RU: {
            regex: /^\d{6}$/,
            samples: '138294, 617323, 307906, 981238',
        },
        RW: {},
        SA: {
            regex: /^\d{5}(-{1}\d{4})?$/,
            samples: '86020-1256, 72375, 70280, 96328',
        },
        SB: {},
        SC: {},
        SD: {
            regex: /^\d{5}$/,
            samples: '78219, 84497, 62102, 12564',
        },
        SE: {
            regex: /^\d{3} ?\d{2}$/,
            samples: '095 39, 41052, 84687, 563 66',
        },
        SG: {
            regex: /^\d{6}$/,
            samples: '606542, 233985, 036755, 265255',
        },
        SH: {
            regex: /^(?:ASCN|TDCU|STHL) 1ZZ$/,
            samples: 'STHL 1ZZ, ASCN 1ZZ, TDCU 1ZZ',
        },
        SI: {
            regex: /^\d{4}$/,
            samples: '6898, 3413, 2031, 5732',
        },
        SJ: {
            regex: /^\d{4}$/,
            samples: '7616, 3163, 5769, 0237',
        },
        SK: {
            regex: /^\d{3} ?\d{2}$/,
            samples: '594 52, 813 34, 867 67, 41814',
        },
        SL: {},
        SM: {
            regex: /^4789\d$/,
            samples: '47894, 47895, 47893, 47899',
        },
        SN: {
            regex: /^[1-8]\d{4}$/,
            samples: '48336, 23224, 33261, 82430',
        },
        SO: {},
        SR: {},
        SS: {
            regex: /^[A-Z]{2} ?\d{5}$/,
            samples: 'JQ 80186, CU 46474, DE33738, MS 59107',
        },
        ST: {},
        SV: {},
        SX: {},
        SY: {},
        SZ: {
            regex: /^[HLMS]\d{3}$/,
            samples: 'H458, L986, M477, S916',
        },
        TA: {
            regex: /^TDCU 1ZZ$/,
            samples: 'TDCU 1ZZ',
        },
        TC: {
            regex: /^TKCA 1ZZ$/,
            samples: 'TKCA 1ZZ',
        },
        TD: {},
        TF: {},
        TG: {},
        TH: {
            regex: /^\d{5}$/,
            samples: '30706, 18695, 21044, 42496',
        },
        TJ: {
            regex: /^\d{6}$/,
            samples: '381098, 961344, 519925, 667883',
        },
        TK: {},
        TL: {},
        TM: {
            regex: /^\d{6}$/,
            samples: '544985, 164362, 425224, 374603',
        },
        TN: {
            regex: /^\d{4}$/,
            samples: '6075, 7340, 2574, 8988',
        },
        TO: {},
        TR: {
            regex: /^\d{5}$/,
            samples: '42524, 81057, 50859, 42677',
        },
        TT: {
            regex: /^\d{6}$/,
            samples: '041238, 033990, 763476, 981118',
        },
        TV: {},
        TW: {
            regex: /^\d{3}(?:\d{2})?$/,
            samples: '21577, 76068, 68698, 08912',
        },
        TZ: {},
        UA: {
            regex: /^\d{5}$/,
            samples: '10629, 81138, 15668, 30055',
        },
        UG: {},
        UM: {},
        US: {
            regex: /^[0-9]{5}(?:[- ][0-9]{4})?$/,
            samples: '12345, 12345-1234, 12345 1234',
        },
        UY: {
            regex: /^\d{5}$/,
            samples: '40073, 30136, 06583, 00021',
        },
        UZ: {
            regex: /^\d{6}$/,
            samples: '205122, 219713, 441699, 287471',
        },
        VA: {
            regex: /^(00120)$/,
            samples: '00120',
        },
        VC: {
            regex: /^VC\d{4}$/,
            samples: 'VC0600, VC0176, VC0616, VC4094',
        },
        VE: {
            regex: /^\d{4}$/,
            samples: '9692, 1953, 6680, 8302',
        },
        VG: {
            regex: /^VG\d{4}$/,
            samples: 'VG1204, VG7387, VG3431, VG6021',
        },
        VI: {
            regex: /^(008(?:(?:[0-4]\d)|(?:5[01])))(?:[ -](\d{4}))?$/,
            samples: '00820, 00804 2036, 00825 3344, 00811-5900',
        },
        VN: {
            regex: /^\d{6}$/,
            samples: '133836, 748243, 894060, 020597',
        },
        VU: {},
        WF: {
            regex: /^986\d{2}$/,
            samples: '98692, 98697, 98698, 98671',
        },
        WS: {
            regex: /^WS[1-2]\d{3}$/,
            samples: 'WS1349, WS2798, WS1751, WS2090',
        },
        XK: {
            regex: /^[1-7]\d{4}$/,
            samples: '56509, 15863, 46644, 21896',
        },
        YE: {},
        YT: {
            regex: /^976\d{2}$/,
            samples: '97698, 97697, 97632, 97609',
        },
        ZA: {
            regex: /^\d{4}$/,
            samples: '6855, 5179, 6956, 7147',
        },
        ZM: {
            regex: /^\d{5}$/,
            samples: '77603, 97367, 80454, 94484',
        },
        ZW: {},
    },

    GENERIC_ZIP_CODE_REGEX: /^(?:(?![\s-])[\w -]{0,9}[\w])?$/,

    // Values for checking if polyfill is required on a platform
    POLYFILL_TEST: {
        STYLE: 'currency',
        CURRENCY: 'XAF',
        FORMAT: 'symbol',
        SAMPLE_INPUT: '123456.789',
        EXPECTED_OUTPUT: 'FCFA 123,457',
    },

    PATHS_TO_TREAT_AS_EXTERNAL: ['NewExpensify.dmg', 'docs/index.html'],

    // Test tool menu parameters
    TEST_TOOL: {
        // Number of concurrent taps to open then the Test modal menu
        NUMBER_OF_TAPS: 4,
    },

    MENU_HELP_URLS: {
        LEARN_MORE: 'https://www.expensify.com',
        DOCUMENTATION: 'https://github.com/Expensify/App/blob/main/README.md',
        COMMUNITY_DISCUSSIONS: 'https://expensify.slack.com/archives/C01GTK53T8Q',
        SEARCH_ISSUES: 'https://github.com/Expensify/App/issues',
    },

    CONCIERGE_TRAVEL_URL: 'https://community.expensify.com/discussion/7066/introducing-concierge-travel',
    BOOK_TRAVEL_DEMO_URL: 'https://calendly.com/d/ck2z-xsh-q97/expensify-travel-demo-travel-page',
    TRAVEL_DOT_URL: 'https://travel.expensify.com',
    STAGING_TRAVEL_DOT_URL: 'https://staging.travel.expensify.com',
    TRIP_ID_PATH: (tripID: string) => `trips/${tripID}`,
    SPOTNANA_TMC_ID: '8e8e7258-1cf3-48c0-9cd1-fe78a6e31eed',
    STAGING_SPOTNANA_TMC_ID: '7a290c6e-5328-4107-aff6-e48765845b81',
    SCREEN_READER_STATES: {
        ALL: 'all',
        ACTIVE: 'active',
        DISABLED: 'disabled',
    },
    SPACE_CHARACTER_WIDTH: 4,

    // The attribute used in the SelectionScraper.js helper to query all the DOM elements
    // that should be removed from the copied contents in the getHTMLOfSelection() method
    SELECTION_SCRAPER_HIDDEN_ELEMENT: 'selection-scrapper-hidden-element',
    MODERATION: {
        MODERATOR_DECISION_PENDING: 'pending',
        MODERATOR_DECISION_PENDING_HIDE: 'pendingHide',
        MODERATOR_DECISION_PENDING_REMOVE: 'pendingRemove',
        MODERATOR_DECISION_APPROVED: 'approved',
        MODERATOR_DECISION_HIDDEN: 'hidden',
        FLAG_SEVERITY_SPAM: 'spam',
        FLAG_SEVERITY_INCONSIDERATE: 'inconsiderate',
        FLAG_SEVERITY_INTIMIDATION: 'intimidation',
        FLAG_SEVERITY_BULLYING: 'bullying',
        FLAG_SEVERITY_HARASSMENT: 'harassment',
        FLAG_SEVERITY_ASSAULT: 'assault',
    },
    EMOJI_PICKER_TEXT_INPUT_SIZES: 152,
    QR: {
        DEFAULT_LOGO_SIZE_RATIO: 0.25,
        DEFAULT_LOGO_MARGIN_RATIO: 0.02,
        EXPENSIFY_LOGO_SIZE_RATIO: 0.22,
        EXPENSIFY_LOGO_MARGIN_RATIO: 0.03,
    },
    /**
     * Acceptable values for the `accessibilityRole` prop on react native components.
     *
     * **IMPORTANT:** Do not use with the `role` prop as it can cause errors.
     *
     * @deprecated ACCESSIBILITY_ROLE is deprecated. Please use CONST.ROLE instead.
     */
    ACCESSIBILITY_ROLE: {
        /**
         * @deprecated Please stop using the accessibilityRole prop and use the role prop instead.
         */
        BUTTON: 'button',

        /**
         * @deprecated Please stop using the accessibilityRole prop and use the role prop instead.
         */
        LINK: 'link',

        /**
         * @deprecated Please stop using the accessibilityRole prop and use the role prop instead.
         */
        MENUITEM: 'menuitem',

        /**
         * @deprecated Please stop using the accessibilityRole prop and use the role prop instead.
         */
        TEXT: 'text',

        /**
         * @deprecated Please stop using the accessibilityRole prop and use the role prop instead.
         */
        RADIO: 'radio',

        /**
         * @deprecated Please stop using the accessibilityRole prop and use the role prop instead.
         */
        IMAGEBUTTON: 'imagebutton',

        /**
         * @deprecated Please stop using the accessibilityRole prop and use the role prop instead.
         */
        CHECKBOX: 'checkbox',

        /**
         * @deprecated Please stop using the accessibilityRole prop and use the role prop instead.
         */
        SWITCH: 'switch',

        /**
         * @deprecated Please stop using the accessibilityRole prop and use the role prop instead.
         */
        ADJUSTABLE: 'adjustable',

        /**
         * @deprecated Please stop using the accessibilityRole prop and use the role prop instead.
         */
        IMAGE: 'image',

        /**
         * @deprecated Please stop using the accessibilityRole prop and use the role prop instead.
         */
        TEXTBOX: 'textbox',
    },
    /**
     * Acceptable values for the `role` attribute on react native components.
     *
     * **IMPORTANT:** Not for use with the `accessibilityRole` prop, as it accepts different values, and new components
     * should use the `role` prop instead.
     */
    ROLE: {
        /** Use for elements with important, time-sensitive information. */
        ALERT: 'alert',
        /** Use for elements that act as buttons. */
        BUTTON: 'button',
        /** Use for elements representing checkboxes. */
        CHECKBOX: 'checkbox',
        /** Use for elements that allow a choice from multiple options. */
        COMBOBOX: 'combobox',
        /** Use with scrollable lists to represent a grid layout. */
        GRID: 'grid',
        /** Use for section headers or titles. */
        HEADING: 'heading',
        /** Use for image elements. */
        IMG: 'img',
        /** Use for elements that navigate to other pages or content. */
        LINK: 'link',
        /** Use to identify a list of items. */
        LIST: 'list',
        /** Use for a list of choices or options. */
        MENU: 'menu',
        /** Use for a container of multiple menus. */
        MENUBAR: 'menubar',
        /** Use for items within a menu. */
        MENUITEM: 'menuitem',
        /** Use when no specific role is needed. */
        NONE: 'none',
        /** Use for elements that don't require a specific role. */
        PRESENTATION: 'presentation',
        /** Use for elements showing progress of a task. */
        PROGRESSBAR: 'progressbar',
        /** Use for radio buttons. */
        RADIO: 'radio',
        /** Use for groups of radio buttons. */
        RADIOGROUP: 'radiogroup',
        /** Use for scrollbar elements. */
        SCROLLBAR: 'scrollbar',
        /** Use for text fields that are used for searching. */
        SEARCHBOX: 'searchbox',
        /** Use for adjustable elements like sliders. */
        SLIDER: 'slider',
        /** Use for a button that opens a list of choices. */
        SPINBUTTON: 'spinbutton',
        /** Use for elements providing a summary of app conditions. */
        SUMMARY: 'summary',
        /** Use for on/off switch elements. */
        SWITCH: 'switch',
        /** Use for tab elements in a tab list. */
        TAB: 'tab',
        /** Use for a list of tabs. */
        TABLIST: 'tablist',
        /** Use for timer elements. */
        TIMER: 'timer',
        /** Use for toolbars containing action buttons or components. */
        TOOLBAR: 'toolbar',
        /** Use for navigation elements */
        NAVIGATION: 'navigation',
    },
    TRANSLATION_KEYS: {
        ATTACHMENT: 'common.attachment',
    },
    TEACHERS_UNITE: {
        PROD_PUBLIC_ROOM_ID: '7470147100835202',
        PROD_POLICY_ID: 'B795B6319125BDF2',
        TEST_PUBLIC_ROOM_ID: '207591744844000',
        TEST_POLICY_ID: 'ABD1345ED7293535',
        POLICY_NAME: 'Expensify.org / Teachers Unite!',
        PUBLIC_ROOM_NAME: '#teachers-unite',
    },
    CUSTOM_STATUS_TYPES: {
        NEVER: 'never',
        THIRTY_MINUTES: 'thirtyMinutes',
        ONE_HOUR: 'oneHour',
        AFTER_TODAY: 'afterToday',
        AFTER_WEEK: 'afterWeek',
        CUSTOM: 'custom',
    },
    TWO_FACTOR_AUTH_STEPS: {
        CODES: 'CODES',
        VERIFY: 'VERIFY',
        SUCCESS: 'SUCCESS',
        ENABLED: 'ENABLED',
        DISABLED: 'DISABLED',
    },
    TAB: {
        NEW_CHAT_TAB_ID: 'NewChatTab',
        NEW_CHAT: 'chat',
        NEW_ROOM: 'room',
        RECEIPT_TAB_ID: 'ReceiptTab',
        IOU_REQUEST_TYPE: 'iouRequestType',
    },
    TAB_REQUEST: {
        MANUAL: 'manual',
        SCAN: 'scan',
        DISTANCE: 'distance',
    },

    STATUS_TEXT_MAX_LENGTH: 100,

    DROPDOWN_BUTTON_SIZE: {
        LARGE: 'large',
        MEDIUM: 'medium',
    },

    SF_COORDINATES: [-122.4194, 37.7749],

    NAVIGATION: {
        TYPE: {
            UP: 'UP',
        },
        ACTION_TYPE: {
            REPLACE: 'REPLACE',
            PUSH: 'PUSH',
            NAVIGATE: 'NAVIGATE',
        },
    },
    TIME_PERIOD: {
        AM: 'AM',
        PM: 'PM',
    },
    INDENTS: '    ',
    PARENT_CHILD_SEPARATOR: ': ',
    CATEGORY_LIST_THRESHOLD: 8,
    TAG_LIST_THRESHOLD: 8,
    TAX_RATES_LIST_THRESHOLD: 8,
    COLON: ':',
    MAPBOX: {
        PADDING: 50,
        DEFAULT_ZOOM: 15,
        SINGLE_MARKER_ZOOM: 15,
        DEFAULT_COORDINATE: [-122.4021, 37.7911],
        STYLE_URL: 'mapbox://styles/expensify/cllcoiqds00cs01r80kp34tmq',
        ANIMATION_DURATION_ON_CENTER_ME: 1000,
        CENTER_BUTTON_FADE_DURATION: 300,
    },
    ONYX_UPDATE_TYPES: {
        HTTPS: 'https',
        PUSHER: 'pusher',
        AIRSHIP: 'airship',
    },
    EVENTS: {
        SCROLLING: 'scrolling',
    },

    CHAT_HEADER_LOADER_HEIGHT: 36,

    HORIZONTAL_SPACER: {
        DEFAULT_BORDER_BOTTOM_WIDTH: 1,
        DEFAULT_MARGIN_VERTICAL: 8,
        HIDDEN_MARGIN_VERTICAL: 4,
        HIDDEN_BORDER_BOTTOM_WIDTH: 0,
    },

    LIST_COMPONENTS: {
        HEADER: 'header',
        FOOTER: 'footer',
    },

    MISSING_TRANSLATION: 'MISSING TRANSLATION',
    SEARCH_MAX_LENGTH: 500,

    /**
     * The count of characters we'll allow the user to type after reaching SEARCH_MAX_LENGTH in an input.
     */
    ADDITIONAL_ALLOWED_CHARACTERS: 20,

    VALIDATION_REIMBURSEMENT_INPUT_LIMIT: 20,

    REFERRAL_PROGRAM: {
        CONTENT_TYPES: {
            SUBMIT_EXPENSE: 'submitExpense',
            START_CHAT: 'startChat',
            PAY_SOMEONE: 'paySomeone',
            REFER_FRIEND: 'referralFriend',
            SHARE_CODE: 'shareCode',
        },
        REVENUE: 250,
        LEARN_MORE_LINK: 'https://help.expensify.com/articles/new-expensify/expenses/Referral-Program',
        LINK: 'https://join.my.expensify.com',
    },

    FEATURE_TRAINING: {
        CONTENT_TYPES: {
            TRACK_EXPENSE: 'track-expenses',
        },
        'track-expenses': {
            VIDEO_URL: `${CLOUDFRONT_URL}/videos/guided-setup-track-business-v2.mp4`,
            LEARN_MORE_LINK: `${USE_EXPENSIFY_URL}/track-expenses`,
        },
    },

    /**
     * native IDs for close buttons in Overlay component
     */
    OVERLAY: {
        TOP_BUTTON_NATIVE_ID: 'overLayTopButton',
        BOTTOM_BUTTON_NATIVE_ID: 'overLayBottomButton',
    },

    BACK_BUTTON_NATIVE_ID: 'backButton',

    /**
     * The maximum count of items per page for SelectionList.
     * When paginate, it multiplies by page number.
     */
    MAX_SELECTION_LIST_PAGE_LENGTH: 500,

    /**
     * Bank account names
     */
    BANK_NAMES: {
        EXPENSIFY: 'expensify',
        AMERICAN_EXPRESS: 'americanexpress',
        BANK_OF_AMERICA: 'bank of america',
        BB_T: 'bbt',
        CAPITAL_ONE: 'capital one',
        CHASE: 'chase',
        CHARLES_SCHWAB: 'charles schwab',
        CITIBANK: 'citibank',
        CITIZENS_BANK: 'citizens bank',
        DISCOVER: 'discover',
        FIDELITY: 'fidelity',
        GENERIC_BANK: 'generic bank',
        HUNTINGTON_BANK: 'huntington bank',
        HUNTINGTON_NATIONAL: 'huntington national',
        NAVY_FEDERAL_CREDIT_UNION: 'navy federal credit union',
        PNC: 'pnc',
        REGIONS_BANK: 'regions bank',
        SUNTRUST: 'suntrust',
        TD_BANK: 'td bank',
        US_BANK: 'us bank',
        USAA: 'usaa',
    },

    /**
     * Constants for maxToRenderPerBatch parameter that is used for FlatList or SectionList. This controls the amount of items rendered per batch, which is the next chunk of items
     * rendered on every scroll.
     */
    MAX_TO_RENDER_PER_BATCH: {
        DEFAULT: 5,
        CAROUSEL: 3,
    },

    /**
     * Constants for types of violation.
     */
    VIOLATION_TYPES: {
        VIOLATION: 'violation',
        NOTICE: 'notice',
        WARNING: 'warning',
    },

    /**
     * Constants for types of violation names.
     * Defined here because they need to be referenced by the type system to generate the
     * ViolationNames type.
     */
    VIOLATIONS: {
        ALL_TAG_LEVELS_REQUIRED: 'allTagLevelsRequired',
        AUTO_REPORTED_REJECTED_EXPENSE: 'autoReportedRejectedExpense',
        BILLABLE_EXPENSE: 'billableExpense',
        CASH_EXPENSE_WITH_NO_RECEIPT: 'cashExpenseWithNoReceipt',
        CATEGORY_OUT_OF_POLICY: 'categoryOutOfPolicy',
        CONVERSION_SURCHARGE: 'conversionSurcharge',
        CUSTOM_UNIT_OUT_OF_POLICY: 'customUnitOutOfPolicy',
        DUPLICATED_TRANSACTION: 'duplicatedTransaction',
        FIELD_REQUIRED: 'fieldRequired',
        FUTURE_DATE: 'futureDate',
        INVOICE_MARKUP: 'invoiceMarkup',
        MAX_AGE: 'maxAge',
        MISSING_CATEGORY: 'missingCategory',
        MISSING_COMMENT: 'missingComment',
        MISSING_TAG: 'missingTag',
        MODIFIED_AMOUNT: 'modifiedAmount',
        MODIFIED_DATE: 'modifiedDate',
        NON_EXPENSIWORKS_EXPENSE: 'nonExpensiworksExpense',
        OVER_AUTO_APPROVAL_LIMIT: 'overAutoApprovalLimit',
        OVER_CATEGORY_LIMIT: 'overCategoryLimit',
        OVER_LIMIT: 'overLimit',
        OVER_LIMIT_ATTENDEE: 'overLimitAttendee',
        PER_DAY_LIMIT: 'perDayLimit',
        RECEIPT_NOT_SMART_SCANNED: 'receiptNotSmartScanned',
        RECEIPT_REQUIRED: 'receiptRequired',
        RTER: 'rter',
        SMARTSCAN_FAILED: 'smartscanFailed',
        SOME_TAG_LEVELS_REQUIRED: 'someTagLevelsRequired',
        TAG_OUT_OF_POLICY: 'tagOutOfPolicy',
        TAX_AMOUNT_CHANGED: 'taxAmountChanged',
        TAX_OUT_OF_POLICY: 'taxOutOfPolicy',
        TAX_RATE_CHANGED: 'taxRateChanged',
        TAX_REQUIRED: 'taxRequired',
        HOLD: 'hold',
    },

    /** Context menu types */
    CONTEXT_MENU_TYPES: {
        LINK: 'LINK',
        REPORT_ACTION: 'REPORT_ACTION',
        EMAIL: 'EMAIL',
        REPORT: 'REPORT',
    },

    PROMOTED_ACTIONS: {
        PIN: 'pin',
        SHARE: 'share',
        JOIN: 'join',
        MESSAGE: 'message',
        HOLD: 'hold',
    },

    THUMBNAIL_IMAGE: {
        SMALL_SCREEN: {
            SIZE: 250,
        },
        WIDE_SCREEN: {
            SIZE: 350,
        },
        NAN_ASPECT_RATIO: 1.5,
    },

    VIDEO_PLAYER: {
        POPOVER_Y_OFFSET: -30,
        PLAYBACK_SPEEDS: [0.25, 0.5, 1, 1.5, 2],
        HIDE_TIME_TEXT_WIDTH: 250,
        MIN_WIDTH: 170,
        MIN_HEIGHT: 120,
        CONTROLS_STATUS: {
            SHOW: 'show',
            HIDE: 'hide',
            VOLUME_ONLY: 'volumeOnly',
        },
        CONTROLS_POSITION: {
            NATIVE: 32,
            NORMAL: 8,
        },
        DEFAULT_VIDEO_DIMENSIONS: {width: 1900, height: 1400},
    },

    INTRO_CHOICES: {
        SUBMIT: 'newDotSubmit',
        MANAGE_TEAM: 'newDotManageTeam',
        CHAT_SPLIT: 'newDotSplitChat',
    },

    MANAGE_TEAMS_CHOICE: {
        MULTI_LEVEL: 'multiLevelApproval',
        CUSTOM_EXPENSE: 'customExpenseCoding',
        CARD_TRACKING: 'companyCardTracking',
        ACCOUNTING: 'accountingIntegrations',
        RULE: 'ruleEnforcement',
    },

    MINI_CONTEXT_MENU_MAX_ITEMS: 4,

    WORKSPACE_SWITCHER: {
        NAME: 'Expensify',
        SUBSCRIPT_ICON_SIZE: 8,
        MINIMUM_WORKSPACES_TO_SHOW_SEARCH: 8,
    },

    WELCOME_VIDEO_URL: `${CLOUDFRONT_URL}/videos/intro-1280.mp4`,

    ONBOARDING_INTRODUCTION: 'Let’s get you set up 🔧',
    ONBOARDING_CHOICES: {...onboardingChoices},
    ACTIONABLE_TRACK_EXPENSE_WHISPER_MESSAGE: 'What would you like to do with this expense?',
    ONBOARDING_CONCIERGE: {
        [onboardingChoices.EMPLOYER]:
            '# Expensify is the fastest way to get paid back!\n' +
            '\n' +
            'To submit expenses for reimbursement:\n' +
            '1. From the home screen, click the green + button > *Request money*.\n' +
            "2. Enter an amount or scan a receipt, then input your boss's email.\n" +
            '\n' +
            "That'll send a request to get you paid back. Let me know if you have any questions!",
        [onboardingChoices.MANAGE_TEAM]:
            "# Let's start managing your team's expenses!\n" +
            '\n' +
            "To manage your team's expenses, create a workspace to keep everything in one place. Here's how:\n" +
            '1. From the home screen, click the green + button > *New Workspace*\n' +
            '2. Give your workspace a name (e.g. "Sales team expenses").\n' +
            '\n' +
            'Then, invite your team to your workspace via the Members pane and [connect a business bank account](https://help.expensify.com/articles/new-expensify/bank-accounts/Connect-a-Bank-Account) to reimburse them. Let me know if you have any questions!',
        [onboardingChoices.PERSONAL_SPEND]:
            "# Let's start tracking your expenses! \n" +
            '\n' +
            "To track your expenses, create a workspace to keep everything in one place. Here's how:\n" +
            '1. From the home screen, click the green + button > *New Workspace*\n' +
            '2. Give your workspace a name (e.g. "My expenses").\n' +
            '\n' +
            'Then, add expenses to your workspace:\n' +
            '1. Find your workspace using the search field.\n' +
            '2. Click the gray + button next to the message field.\n' +
            '3. Click Request money, then add your expense type.\n' +
            '\n' +
            "We'll store all expenses in your new workspace for easy access. Let me know if you have any questions!",
        [onboardingChoices.CHAT_SPLIT]:
            '# Splitting the bill is as easy as a conversation!\n' +
            '\n' +
            'To split an expense:\n' +
            '1. From the home screen, click the green + button > *Request money*.\n' +
            '2. Enter an amount or scan a receipt, then choose who you want to split it with.\n' +
            '\n' +
            "We'll send a request to each person so they can pay you back. Let me know if you have any questions!",
    },

    ONBOARDING_MESSAGES: {
        [onboardingChoices.EMPLOYER]: {
            message: 'Getting paid back is as easy as sending a message. Let’s go over the basics.',
            video: {
                url: `${CLOUDFRONT_URL}/videos/guided-setup-get-paid-back-v2.mp4`,
                thumbnailUrl: `${CLOUDFRONT_URL}/images/guided-setup-get-paid-back.jpg`,
                duration: 55,
                width: 1280,
                height: 960,
            },
            tasks: [
                {
                    type: 'submitExpense',
                    autoCompleted: false,
                    title: 'Submit an expense',
                    description:
                        '*Submit an expense* by entering an amount or scanning a receipt.\n' +
                        '\n' +
                        'Here’s how to submit an expense:\n' +
                        '\n' +
                        '1. Click the green *+* button.\n' +
                        '2. Choose *Submit expense*.\n' +
                        '3. Enter an amount or scan a receipt.\n' +
                        '4. Add your reimburser to the request.\n' +
                        '\n' +
                        'Then, send your request and wait for that sweet “Cha-ching!” when it’s complete.',
                },
                {
                    type: 'enableWallet',
                    autoCompleted: false,
                    title: 'Enable your wallet',
                    description:
                        'You’ll need to *enable your Expensify Wallet* to get paid back. Don’t worry, it’s easy!\n' +
                        '\n' +
                        'Here’s how to set up your wallet:\n' +
                        '\n' +
                        '1. Click your profile picture.\n' +
                        '2. Click *Wallet* > *Enable wallet*.\n' +
                        '3. Connect your bank account.\n' +
                        '\n' +
                        'Once that’s done, you can request money from anyone and get paid back right into your personal bank account.',
                },
            ],
        },
        [onboardingChoices.MANAGE_TEAM]: {
            message: 'Here are some important tasks to help get your team’s expenses under control.',
            video: {
                url: `${CLOUDFRONT_URL}/videos/guided-setup-manage-team-v2.mp4`,
                thumbnailUrl: `${CLOUDFRONT_URL}/images/guided-setup-manage-team.jpg`,
                duration: 55,
                width: 1280,
                height: 960,
            },
            tasks: [
                {
                    type: 'createWorkspace',
                    autoCompleted: true,
                    title: 'Create a workspace',
                    description:
                        '*Create a workspace* to track expenses, scan receipts, chat, and more.\n' +
                        '\n' +
                        'Here’s how to create a workspace:\n' +
                        '\n' +
                        '1. Click your profile picture.\n' +
                        '2. Click *Workspaces* > *New workspace*.\n' +
                        '\n' +
                        '*Your new workspace is ready! It’ll keep all of your spend (and chats) in one place.*',
                },
                {
                    type: 'meetGuide',
                    autoCompleted: false,
                    title: 'Meet your setup specialist',
                    description: ({adminsRoomLink}: {adminsRoomLink: string}) =>
                        `Meet your setup specialist, who can answer any questions as you get started with Expensify. Yes, a real human!\n` +
                        '\n' +
                        `Chat with the specialist in your [#admins room](${adminsRoomLink}).`,
                },
                {
                    type: 'setupCategories',
                    autoCompleted: false,
                    title: 'Set up categories',
                    description: ({workspaceLink}: {workspaceLink: string}) =>
                        '*Set up categories* so your team can code expenses for easy reporting.\n' +
                        '\n' +
                        'Here’s how to set up categories:\n' +
                        '\n' +
                        '1. Click your profile picture.\n' +
                        `2. Go to [*Workspaces* > [your workspace]](${workspaceLink}).\n` +
                        '3. Click *Categories*.\n' +
                        '4. Enable and disable default categories.\n' +
                        '5. Click *Add categories* to make your own.\n' +
                        '\n' +
                        'For more controls like requiring a category for every expense, click *Settings*.',
                },
                {
                    type: 'addExpenseApprovals',
                    autoCompleted: false,
                    title: 'Add expense approvals',
                    description: ({workspaceLink}: {workspaceLink: string}) =>
                        '*Add expense approvals* to review your team’s spend and keep it under control.\n' +
                        '\n' +
                        'Here’s how to add expense approvals:\n' +
                        '\n' +
                        '1. Click your profile picture.\n' +
                        `2. Go to [*Workspaces* > [your workspace]](${workspaceLink}).\n` +
                        '3. Click *More features*.\n' +
                        '4. Enable *Workflows*.\n' +
                        '5. In *Workflows*, enable *Add approvals*.\n' +
                        '\n' +
                        'You’ll be set as the expense approver. You can change this to any admin once you invite your team.',
                },
                {
                    type: 'inviteTeam',
                    autoCompleted: false,
                    title: 'Invite your team',
                    description: ({workspaceLink}: {workspaceLink: string}) =>
                        '*Invite your team* to Expensify so they can start tracking expenses today.\n' +
                        '\n' +
                        'Here’s how to invite your team:\n' +
                        '\n' +
                        '1. Click your profile picture.\n' +
                        `2. Go to [*Workspaces* > [your workspace]](${workspaceLink}).\n` +
                        '3. Click *Members* > *Invite member*.\n' +
                        '4. Enter emails or phone numbers. \n' +
                        '5. Add an invite message if you want.\n' +
                        '\n' +
                        'That’s it! Happy expensing :)',
                },
            ],
        },
        [onboardingChoices.PERSONAL_SPEND]: {
            message: 'Here’s how to track your spend in a few clicks.',
            video: {
                url: `${CLOUDFRONT_URL}/videos/guided-setup-track-personal-v2.mp4`,
                thumbnailUrl: `${CLOUDFRONT_URL}/images/guided-setup-track-personal.jpg`,
                duration: 55,
                width: 1280,
                height: 960,
            },
            tasks: [
                {
                    type: 'trackExpense',
                    autoCompleted: false,
                    title: 'Track an expense',
                    description:
                        '*Track an expense* in any currency, whether you have a receipt or not.\n' +
                        '\n' +
                        'Here’s how to track an expense:\n' +
                        '\n' +
                        '1. Click the green *+* button.\n' +
                        '2. Choose *Track expense*.\n' +
                        '3. Enter an amount or scan a receipt.\n' +
                        '4. Click *Track*.\n' +
                        '\n' +
                        'And you’re done! Yep, it’s that easy.',
                },
            ],
        },
        [onboardingChoices.CHAT_SPLIT]: {
            message: 'Splitting bills with friends is as easy as sending a message. Here’s how.',
            video: {
                url: `${CLOUDFRONT_URL}/videos/guided-setup-chat-split-bills-v2.mp4`,
                thumbnailUrl: `${CLOUDFRONT_URL}/images/guided-setup-chat-split-bills.jpg`,
                duration: 55,
                width: 1280,
                height: 960,
            },
            tasks: [
                {
                    type: 'startChat',
                    autoCompleted: false,
                    title: 'Start a chat',
                    description:
                        '*Start a chat* with a friend or group using their email or phone number.\n' +
                        '\n' +
                        'Here’s how to start a chat:\n' +
                        '\n' +
                        '1. Click the green *+* button.\n' +
                        '2. Choose *Start chat*.\n' +
                        '3. Enter emails or phone numbers.\n' +
                        '\n' +
                        'If any of your friends aren’t using Expensify already, they’ll be invited automatically.\n' +
                        '\n' +
                        'Every chat will also turn into an email or text that they can respond to directly.',
                },
                {
                    type: 'splitExpense',
                    autoCompleted: false,
                    title: 'Split an expense',
                    description:
                        '*Split an expense* right in your chat with one or more friends.\n' +
                        '\n' +
                        'Here’s how to request money:\n' +
                        '\n' +
                        '1. Click the green *+* button.\n' +
                        '2. Choose *Split expense*.\n' +
                        '3. Scan a receipt or enter an amount.\n' +
                        '4. Add your friend(s) to the request.\n' +
                        '\n' +
                        'Feel free to add more details if you want, or just send it off. Let’s get you paid back!',
                },
                {
                    type: 'enableWallet',
                    autoCompleted: false,
                    title: 'Enable your wallet',
                    description:
                        'You’ll need to *enable your Expensify Wallet* to get paid back. Don’t worry, it’s easy!\n' +
                        '\n' +
                        'Here’s how to enable your wallet:\n' +
                        '\n' +
                        '1. Click your profile picture.\n' +
                        '2. *Click Wallet* > *Enable wallet*.\n' +
                        '3. Add your bank account.\n' +
                        '\n' +
                        'Once that’s done, you can request money from anyone and get paid right into your personal bank account.',
                },
            ],
        },
        [onboardingChoices.LOOKING_AROUND]: {
            message:
                "Expensify is best known for expense and corporate card management, but we do a lot more than that. Let me know what you're interested in and I'll help get you started.",
            tasks: [],
        },
    },

    REPORT_FIELD_TITLE_FIELD_ID: 'text_title',

    MOBILE_PAGINATION_SIZE: 15,
    WEB_PAGINATION_SIZE: 50,

    /** Dimensions for illustration shown in Confirmation Modal */
    CONFIRM_CONTENT_SVG_SIZE: {
        HEIGHT: 220,
        WIDTH: 130,
    },

    DEBUG_CONSOLE: {
        LEVELS: {
            INFO: 'INFO',
            ERROR: 'ERROR',
            RESULT: 'RESULT',
            DEBUG: 'DEBUG',
        },
    },
    REIMBURSEMENT_ACCOUNT: {
        DEFAULT_DATA: {
            achData: {
                state: BankAccount.STATE.SETUP,
            },
            isLoading: false,
            errorFields: {},
            errors: {},
            maxAttemptsReached: false,
            shouldShowResetModal: false,
        },
        SUBSTEP_INDEX: {
            BANK_ACCOUNT: {
                ACCOUNT_NUMBERS: 0,
            },
            PERSONAL_INFO: {
                LEGAL_NAME: 0,
                DATE_OF_BIRTH: 1,
                SSN: 2,
                ADDRESS: 3,
            },
            BUSINESS_INFO: {
                BUSINESS_NAME: 0,
                TAX_ID_NUMBER: 1,
                COMPANY_WEBSITE: 2,
                PHONE_NUMBER: 3,
                COMPANY_ADDRESS: 4,
                COMPANY_TYPE: 5,
                INCORPORATION_DATE: 6,
                INCORPORATION_STATE: 7,
            },
            UBO: {
                LEGAL_NAME: 0,
                DATE_OF_BIRTH: 1,
                SSN: 2,
                ADDRESS: 3,
            },
        },
    },
    CURRENCY_TO_DEFAULT_MILEAGE_RATE: JSON.parse(`{
        "AED": {
            "rate": 396,
            "unit": "km"
        },
        "AFN": {
            "rate": 8369,
            "unit": "km"
        },
        "ALL": {
            "rate": 11104,
            "unit": "km"
        },
        "AMD": {
            "rate": 56842,
            "unit": "km"
        },
        "ANG": {
            "rate": 193,
            "unit": "km"
        },
        "AOA": {
            "rate": 67518,
            "unit": "km"
        },
        "ARS": {
            "rate": 9873,
            "unit": "km"
        },
        "AUD": {
            "rate": 85,
            "unit": "km"
        },
        "AWG": {
            "rate": 195,
            "unit": "km"
        },
        "AZN": {
            "rate": 183,
            "unit": "km"
        },
        "BAM": {
            "rate": 177,
            "unit": "km"
        },
        "BBD": {
            "rate": 216,
            "unit": "km"
        },
        "BDT": {
            "rate": 9130,
            "unit": "km"
        },
        "BGN": {
            "rate": 177,
            "unit": "km"
        },
        "BHD": {
            "rate": 40,
            "unit": "km"
        },
        "BIF": {
            "rate": 210824,
            "unit": "km"
        },
        "BMD": {
            "rate": 108,
            "unit": "km"
        },
        "BND": {
            "rate": 145,
            "unit": "km"
        },
        "BOB": {
            "rate": 745,
            "unit": "km"
        },
        "BRL": {
            "rate": 594,
            "unit": "km"
        },
        "BSD": {
            "rate": 108,
            "unit": "km"
        },
        "BTN": {
            "rate": 7796,
            "unit": "km"
        },
        "BWP": {
            "rate": 1180,
            "unit": "km"
        },
        "BYN": {
            "rate": 280,
            "unit": "km"
        },
        "BYR": {
            "rate": 2159418,
            "unit": "km"
        },
        "BZD": {
            "rate": 217,
            "unit": "km"
        },
        "CAD": {
            "rate": 70,
            "unit": "km"
        },
        "CDF": {
            "rate": 213674,
            "unit": "km"
        },
        "CHF": {
            "rate": 70,
            "unit": "km"
        },
        "CLP": {
            "rate": 77249,
            "unit": "km"
        },
        "CNY": {
            "rate": 702,
            "unit": "km"
        },
        "COP": {
            "rate": 383668,
            "unit": "km"
        },
        "CRC": {
            "rate": 65899,
            "unit": "km"
        },
        "CUC": {
            "rate": 108,
            "unit": "km"
        },
        "CUP": {
            "rate": 2776,
            "unit": "km"
        },
        "CVE": {
            "rate": 6112,
            "unit": "km"
        },
        "CZK": {
            "rate": 2356,
            "unit": "km"
        },
        "DJF": {
            "rate": 19151,
            "unit": "km"
        },
        "DKK": {
            "rate": 379,
            "unit": "km"
        },
        "DOP": {
            "rate": 6144,
            "unit": "km"
        },
        "DZD": {
            "rate": 14375,
            "unit": "km"
        },
        "EEK": {
            "rate": 1576,
            "unit": "km"
        },
        "EGP": {
            "rate": 1696,
            "unit": "km"
        },
        "ERN": {
            "rate": 1617,
            "unit": "km"
        },
        "ETB": {
            "rate": 4382,
            "unit": "km"
        },
        "EUR": {
            "rate": 30,
            "unit": "km"
        },
        "FJD": {
            "rate": 220,
            "unit": "km"
        },
        "FKP": {
            "rate": 77,
            "unit": "km"
        },
        "GBP": {
            "rate": 45,
            "unit": "mi"
        },
        "GEL": {
            "rate": 359,
            "unit": "km"
        },
        "GHS": {
            "rate": 620,
            "unit": "km"
        },
        "GIP": {
            "rate": 77,
            "unit": "km"
        },
        "GMD": {
            "rate": 5526,
            "unit": "km"
        },
        "GNF": {
            "rate": 1081319,
            "unit": "km"
        },
        "GTQ": {
            "rate": 832,
            "unit": "km"
        },
        "GYD": {
            "rate": 22537,
            "unit": "km"
        },
        "HKD": {
            "rate": 837,
            "unit": "km"
        },
        "HNL": {
            "rate": 2606,
            "unit": "km"
        },
        "HRK": {
            "rate": 684,
            "unit": "km"
        },
        "HTG": {
            "rate": 8563,
            "unit": "km"
        },
        "HUF": {
            "rate": 33091,
            "unit": "km"
        },
        "IDR": {
            "rate": 1555279,
            "unit": "km"
        },
        "ILS": {
            "rate": 540,
            "unit": "km"
        },
        "INR": {
            "rate": 7805,
            "unit": "km"
        },
        "IQD": {
            "rate": 157394,
            "unit": "km"
        },
        "IRR": {
            "rate": 4539961,
            "unit": "km"
        },
        "ISK": {
            "rate": 13518,
            "unit": "km"
        },
        "JMD": {
            "rate": 15794,
            "unit": "km"
        },
        "JOD": {
            "rate": 77,
            "unit": "km"
        },
        "JPY": {
            "rate": 11748,
            "unit": "km"
        },
        "KES": {
            "rate": 11845,
            "unit": "km"
        },
        "KGS": {
            "rate": 9144,
            "unit": "km"
        },
        "KHR": {
            "rate": 437658,
            "unit": "km"
        },
        "KMF": {
            "rate": 44418,
            "unit": "km"
        },
        "KPW": {
            "rate": 97043,
            "unit": "km"
        },
        "KRW": {
            "rate": 121345,
            "unit": "km"
        },
        "KWD": {
            "rate": 32,
            "unit": "km"
        },
        "KYD": {
            "rate": 90,
            "unit": "km"
        },
        "KZT": {
            "rate": 45396,
            "unit": "km"
        },
        "LAK": {
            "rate": 1010829,
            "unit": "km"
        },
        "LBP": {
            "rate": 164153,
            "unit": "km"
        },
        "LKR": {
            "rate": 21377,
            "unit": "km"
        },
        "LRD": {
            "rate": 18709,
            "unit": "km"
        },
        "LSL": {
            "rate": 1587,
            "unit": "km"
        },
        "LTL": {
            "rate": 348,
            "unit": "km"
        },
        "LVL": {
            "rate": 71,
            "unit": "km"
        },
        "LYD": {
            "rate": 486,
            "unit": "km"
        },
        "MAD": {
            "rate": 967,
            "unit": "km"
        },
        "MDL": {
            "rate": 1910,
            "unit": "km"
        },
        "MGA": {
            "rate": 406520,
            "unit": "km"
        },
        "MKD": {
            "rate": 5570,
            "unit": "km"
        },
        "MMK": {
            "rate": 152083,
            "unit": "km"
        },
        "MNT": {
            "rate": 306788,
            "unit": "km"
        },
        "MOP": {
            "rate": 863,
            "unit": "km"
        },
        "MRO": {
            "rate": 38463,
            "unit": "km"
        },
        "MRU": {
            "rate": 3862,
            "unit": "km"
        },
        "MUR": {
            "rate": 4340,
            "unit": "km"
        },
        "MVR": {
            "rate": 1667,
            "unit": "km"
        },
        "MWK": {
            "rate": 84643,
            "unit": "km"
        },
        "MXN": {
            "rate": 93,
            "unit": "km"
        },
        "MYR": {
            "rate": 444,
            "unit": "km"
        },
        "MZN": {
            "rate": 7772,
            "unit": "km"
        },
        "NAD": {
            "rate": 1587,
            "unit": "km"
        },
        "NGN": {
            "rate": 42688,
            "unit": "km"
        },
        "NIO": {
            "rate": 3772,
            "unit": "km"
        },
        "NOK": {
            "rate": 350,
            "unit": "km"
        },
        "NPR": {
            "rate": 12474,
            "unit": "km"
        },
        "NZD": {
            "rate": 95,
            "unit": "km"
        },
        "OMR": {
            "rate": 42,
            "unit": "km"
        },
        "PAB": {
            "rate": 108,
            "unit": "km"
        },
        "PEN": {
            "rate": 401,
            "unit": "km"
        },
        "PGK": {
            "rate": 380,
            "unit": "km"
        },
        "PHP": {
            "rate": 5234,
            "unit": "km"
        },
        "PKR": {
            "rate": 16785,
            "unit": "km"
        },
        "PLN": {
            "rate": 89,
            "unit": "km"
        },
        "PYG": {
            "rate": 704732,
            "unit": "km"
        },
        "QAR": {
            "rate": 393,
            "unit": "km"
        },
        "RON": {
            "rate": 443,
            "unit": "km"
        },
        "RSD": {
            "rate": 10630,
            "unit": "km"
        },
        "RUB": {
            "rate": 8074,
            "unit": "km"
        },
        "RWF": {
            "rate": 107182,
            "unit": "km"
        },
        "SAR": {
            "rate": 404,
            "unit": "km"
        },
        "SBD": {
            "rate": 859,
            "unit": "km"
        },
        "SCR": {
            "rate": 2287,
            "unit": "km"
        },
        "SDG": {
            "rate": 41029,
            "unit": "km"
        },
        "SEK": {
            "rate": 250,
            "unit": "km"
        },
        "SGD": {
            "rate": 145,
            "unit": "km"
        },
        "SHP": {
            "rate": 77,
            "unit": "km"
        },
        "SLL": {
            "rate": 1102723,
            "unit": "km"
        },
        "SOS": {
            "rate": 62604,
            "unit": "km"
        },
        "SRD": {
            "rate": 1526,
            "unit": "km"
        },
        "STD": {
            "rate": 2223309,
            "unit": "km"
        },
        "STN": {
            "rate": 2232,
            "unit": "km"
        },
        "SVC": {
            "rate": 943,
            "unit": "km"
        },
        "SYP": {
            "rate": 82077,
            "unit": "km"
        },
        "SZL": {
            "rate": 1585,
            "unit": "km"
        },
        "THB": {
            "rate": 3328,
            "unit": "km"
        },
        "TJS": {
            "rate": 1230,
            "unit": "km"
        },
        "TMT": {
            "rate": 378,
            "unit": "km"
        },
        "TND": {
            "rate": 295,
            "unit": "km"
        },
        "TOP": {
            "rate": 245,
            "unit": "km"
        },
        "TRY": {
            "rate": 845,
            "unit": "km"
        },
        "TTD": {
            "rate": 732,
            "unit": "km"
        },
        "TWD": {
            "rate": 3055,
            "unit": "km"
        },
        "TZS": {
            "rate": 250116,
            "unit": "km"
        },
        "UAH": {
            "rate": 2985,
            "unit": "km"
        },
        "UGX": {
            "rate": 395255,
            "unit": "km"
        },
        "USD": {
            "rate": 67,
            "unit": "mi"
        },
        "UYU": {
            "rate": 4777,
            "unit": "km"
        },
        "UZS": {
            "rate": 1131331,
            "unit": "km"
        },
        "VEB": {
            "rate": 679346,
            "unit": "km"
        },
        "VEF": {
            "rate": 26793449,
            "unit": "km"
        },
        "VES": {
            "rate": 194381905,
            "unit": "km"
        },
        "VND": {
            "rate": 2487242,
            "unit": "km"
        },
        "VUV": {
            "rate": 11748,
            "unit": "km"
        },
        "WST": {
            "rate": 272,
            "unit": "km"
        },
        "XAF": {
            "rate": 59224,
            "unit": "km"
        },
        "XCD": {
            "rate": 291,
            "unit": "km"
        },
        "XOF": {
            "rate": 59224,
            "unit": "km"
        },
        "XPF": {
            "rate": 10783,
            "unit": "km"
        },
        "YER": {
            "rate": 27037,
            "unit": "km"
        },
        "ZAR": {
            "rate": 464,
            "unit": "km"
        },
        "ZMK": {
            "rate": 566489,
            "unit": "km"
        },
        "ZMW": {
            "rate": 2377,
            "unit": "km"
        }
    }`) as CurrencyDefaultMileageRate,

    EXIT_SURVEY: {
        REASONS: {
            FEATURE_NOT_AVAILABLE: 'featureNotAvailable',
            DONT_UNDERSTAND: 'dontUnderstand',
            PREFER_CLASSIC: 'preferClassic',
        },
    },

    SESSION_STORAGE_KEYS: {
        INITIAL_URL: 'INITIAL_URL',
        ACTIVE_WORKSPACE_ID: 'ACTIVE_WORKSPACE_ID',
    },

    RESERVATION_TYPE: {
        CAR: 'car',
        HOTEL: 'hotel',
        FLIGHT: 'flight',
    },

    DOT_SEPARATOR: '•',

    DEFAULT_TAX: {
        defaultExternalID: 'id_TAX_EXEMPT',
        defaultValue: '0%',
        foreignTaxDefault: 'id_TAX_EXEMPT',
        name: 'Tax',
        taxes: {
            id_TAX_EXEMPT: {
                name: 'Tax exempt',
                value: '0%',
            },
            id_TAX_RATE_1: {
                name: 'Tax Rate 1',
                value: '5%',
            },
        },
    },

    MAX_TAX_RATE_INTEGER_PLACES: 4,
    MAX_TAX_RATE_DECIMAL_PLACES: 4,

    DOWNLOADS_PATH: '/Downloads',
    DOWNLOADS_TIMEOUT: 5000,
    NEW_EXPENSIFY_PATH: '/New Expensify',

    ENVIRONMENT_SUFFIX: {
        DEV: ' Dev',
        ADHOC: ' AdHoc',
    },

    SEARCH: {
        RESULTS_PAGE_SIZE: 50,
        DATA_TYPES: {
            TRANSACTION: 'transaction',
            REPORT: 'report',
        },
        ACTION_TYPES: {
            DONE: 'done',
            PAID: 'paid',
            VIEW: 'view',
        },
        TRANSACTION_TYPE: {
            CASH: 'cash',
            CARD: 'card',
            DISTANCE: 'distance',
        },
        SORT_ORDER: {
            ASC: 'asc',
            DESC: 'desc',
        },
        TAB: {
            ALL: 'all',
            SHARED: 'shared',
            DRAFTS: 'drafts',
            FINISHED: 'finished',
        },
        TABLE_COLUMNS: {
            RECEIPT: 'receipt',
            DATE: 'date',
            MERCHANT: 'merchant',
            DESCRIPTION: 'description',
            FROM: 'from',
            TO: 'to',
            CATEGORY: 'category',
            TAG: 'tag',
            TOTAL_AMOUNT: 'amount',
            TYPE: 'type',
            ACTION: 'action',
            TAX_AMOUNT: 'taxAmount',
        },
        BULK_ACTION_TYPES: {
            DELETE: 'delete',
            HOLD: 'hold',
            UNHOLD: 'unhold',
            SUBMIT: 'submit',
            APPROVE: 'approve',
            PAY: 'pay',
        },
    },

    REFERRER: {
        NOTIFICATION: 'notification',
    },

    SUBSCRIPTION_SIZE_LIMIT: 20000,

    PAYMENT_CARD_CURRENCY: {
        USD: 'USD',
        AUD: 'AUD',
        GBP: 'GBP',
        NZD: 'NZD',
    },

    SUBSCRIPTION_PRICE_FACTOR: 2,
    FEEDBACK_SURVEY_OPTIONS: {
        TOO_LIMITED: {
            ID: 'tooLimited',
            TRANSLATION_KEY: 'feedbackSurvey.tooLimited',
        },
        TOO_EXPENSIVE: {
            ID: 'tooExpensive',
            TRANSLATION_KEY: 'feedbackSurvey.tooExpensive',
        },
        INADEQUATE_SUPPORT: {
            ID: 'inadequateSupport',
            TRANSLATION_KEY: 'feedbackSurvey.inadequateSupport',
        },
        BUSINESS_CLOSING: {
            ID: 'businessClosing',
            TRANSLATION_KEY: 'feedbackSurvey.businessClosing',
        },
    },

    WORKSPACE_CARDS_LIST_LABEL_TYPE: {
        CURRENT_BALANCE: 'currentBalance',
        REMAINING_LIMIT: 'remainingLimit',
        CASH_BACK: 'cashBack',
    },

    EXCLUDE_FROM_LAST_VISITED_PATH: [SCREENS.NOT_FOUND, SCREENS.SAML_SIGN_IN, SCREENS.VALIDATE_LOGIN] as string[],

<<<<<<< HEAD
    CANCELLATION_TYPE: {
        MANUAL: 'manual',
        AUTOMATIC: 'automatic',
=======
    REPORT_FIELD_TYPES: {
        TEXT: 'text',
        DATE: 'date',
        LIST: 'dropdown',
>>>>>>> 58be9bab
    },
} as const;

type Country = keyof typeof CONST.ALL_COUNTRIES;

type IOUType = ValueOf<typeof CONST.IOU.TYPE>;
type IOUAction = ValueOf<typeof CONST.IOU.ACTION>;
type IOURequestType = ValueOf<typeof CONST.IOU.REQUEST_TYPE>;
type FeedbackSurveyOptionID = ValueOf<Pick<ValueOf<typeof CONST.FEEDBACK_SURVEY_OPTIONS>, 'ID'>>;

type SubscriptionType = ValueOf<typeof CONST.SUBSCRIPTION.TYPE>;
type CancellationType = ValueOf<typeof CONST.CANCELLATION_TYPE>;

export type {Country, IOUAction, IOUType, RateAndUnit, OnboardingPurposeType, IOURequestType, SubscriptionType, FeedbackSurveyOptionID, CancellationType};

export default CONST;<|MERGE_RESOLUTION|>--- conflicted
+++ resolved
@@ -5070,16 +5070,14 @@
 
     EXCLUDE_FROM_LAST_VISITED_PATH: [SCREENS.NOT_FOUND, SCREENS.SAML_SIGN_IN, SCREENS.VALIDATE_LOGIN] as string[],
 
-<<<<<<< HEAD
     CANCELLATION_TYPE: {
         MANUAL: 'manual',
         AUTOMATIC: 'automatic',
-=======
+    },
     REPORT_FIELD_TYPES: {
         TEXT: 'text',
         DATE: 'date',
         LIST: 'dropdown',
->>>>>>> 58be9bab
     },
 } as const;
 
