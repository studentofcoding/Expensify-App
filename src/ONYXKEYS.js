/**
 * This is a file containing constants for all the top level keys in our store
 */
export default {
    // Holds information about the users account that is logging in
    ACCOUNT: 'account',

    // Holds an array of client IDs which is used for multi-tabs on web in order to know
    // which tab is the leader, and which ones are the followers
    ACTIVE_CLIENTS: 'activeClients2',

<<<<<<< HEAD
    // What the active route is for our navigator. Global route that determines what views to display.
=======
    // When this key is changed, the active page changes (see Expensify.js and `redirect` in actions/App.js)
    APP_REDIRECT_TO: 'appRedirectTo',

    NETWORK_REQUEST_QUEUE: 'networkRequestQueue',

    // The current URL, you should not change this directly (use `redirect` in App.js)
>>>>>>> f6ca82ca
    CURRENT_URL: 'currentURL',

    // Currently viewed reportID
    CURRENTLY_VIEWED_REPORTID: 'currentlyViewedReportID',

    // Credentials to authenticate the user
    CREDENTIALS: 'credentials',

    // Contains the personalDetails of the user as well as their timezone
    MY_PERSONAL_DETAILS: 'myPersonalDetails',

    // Has information about the network status (offline/online)
    NETWORK: 'network',

    // Contains all the personalDetails the user has access to
    PERSONAL_DETAILS: 'personalDetails',

    // Contains the user preference for the LHN priority mode
    PRIORITY_MODE: 'priorityMode',

    // Contains the version of the update that has newly been downloaded.
    UPDATE_VERSION: 'updateVersion',

    // Saves the current country code which is displayed when the user types a phone number without
    // an international code
    COUNTRY_CODE: 'countryCode',

    // Contains all the users settings for the Settings page and sub pages
    USER: 'user',

    // Information about the current session (authToken, accountID, email, loading, error)
    SESSION: 'session',
    BETAS: 'betas',

    // NVP keys
    NVP_PAYPAL_ME_ADDRESS: 'nvp_paypalMeAddress',

    // Collection Keys
    COLLECTION: {
        REPORT: 'report_',
        REPORT_ACTIONS: 'reportActions_',
        REPORT_DRAFT_COMMENT: 'reportDraftComment_',
        REPORT_USER_IS_TYPING: 'reportUserIsTyping_',
    },
};<|MERGE_RESOLUTION|>--- conflicted
+++ resolved
@@ -9,16 +9,9 @@
     // which tab is the leader, and which ones are the followers
     ACTIVE_CLIENTS: 'activeClients2',
 
-<<<<<<< HEAD
-    // What the active route is for our navigator. Global route that determines what views to display.
-=======
-    // When this key is changed, the active page changes (see Expensify.js and `redirect` in actions/App.js)
-    APP_REDIRECT_TO: 'appRedirectTo',
-
     NETWORK_REQUEST_QUEUE: 'networkRequestQueue',
 
-    // The current URL, you should not change this directly (use `redirect` in App.js)
->>>>>>> f6ca82ca
+    // What the active route is for our navigator. Global route that determines what views to display.
     CURRENT_URL: 'currentURL',
 
     // Currently viewed reportID
