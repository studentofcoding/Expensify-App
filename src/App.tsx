--- conflicted
+++ resolved
@@ -65,50 +65,6 @@
 
     return (
         <StrictModeWrapper>
-<<<<<<< HEAD
-            <InitialURLContextProvider url={url}>
-                <GestureHandlerRootView style={fill}>
-                    <ComposeProviders
-                        components={[
-                            OnyxProvider,
-                            ThemeProvider,
-                            ThemeStylesProvider,
-                            ThemeIllustrationsProvider,
-                            SafeAreaProvider,
-                            PortalProvider,
-                            SafeArea,
-                            LocaleContextProvider,
-                            HTMLEngineProvider,
-                            WindowDimensionsProvider,
-                            KeyboardStateProvider,
-                            PopoverContextProvider,
-                            CurrentReportIDContextProvider,
-                            ScrollOffsetContextProvider,
-                            ReportAttachmentsProvider,
-                            PickerStateProvider,
-                            EnvironmentProvider,
-                            CustomStatusBarAndBackgroundContextProvider,
-                            ActiveElementRoleProvider,
-                            ActiveWorkspaceContextProvider,
-                            ActionSheetAwareScrollView.ActionSheetAwareScrollViewProvider,
-                            ReportIDsContextProvider,
-                            PlaybackContextProvider,
-                            FullScreenContextProvider,
-                            VolumeContextProvider,
-                            VideoPopoverMenuContextProvider,
-                            KeyboardProvider,
-                        ]}
-                    >
-                        <CustomStatusBarAndBackground />
-                        <ErrorBoundary errorMessage="NewExpensify crash caught by error boundary">
-                            <ColorSchemeWrapper>
-                                <Expensify />
-                            </ColorSchemeWrapper>
-                        </ErrorBoundary>
-                    </ComposeProviders>
-                </GestureHandlerRootView>
-            </InitialURLContextProvider>
-=======
             <SplashScreenStateContextProvider>
                 <InitialURLContextProvider url={url}>
                     <GestureHandlerRootView style={fill}>
@@ -133,6 +89,7 @@
                                 CustomStatusBarAndBackgroundContextProvider,
                                 ActiveElementRoleProvider,
                                 ActiveWorkspaceContextProvider,
+                                ActionSheetAwareScrollView.ActionSheetAwareScrollViewProvider,
                                 ReportIDsContextProvider,
                                 PlaybackContextProvider,
                                 FullScreenContextProvider,
@@ -151,7 +108,6 @@
                     </GestureHandlerRootView>
                 </InitialURLContextProvider>
             </SplashScreenStateContextProvider>
->>>>>>> c6d8b635
         </StrictModeWrapper>
     );
 }
