--- conflicted
+++ resolved
@@ -313,10 +313,7 @@
     RemovedTheRequestParams,
     FormattedMaxLengthParams,
     TagSelectionParams,
-<<<<<<< HEAD
     SetTheDistanceParams,
     UpdatedTheDistanceParams,
-=======
     WalletProgramParams,
->>>>>>> 2160babe
 };