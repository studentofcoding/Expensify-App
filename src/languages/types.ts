<<<<<<< HEAD
import type {OnyxInputOrEntry, ReportAction} from '@src/types/onyx';
import type {ConnectionName, Unit} from '@src/types/onyx/Policy';
import type {ViolationDataType} from '@src/types/onyx/TransactionViolation';
import type en from './en';

type AddressLineParams = {
    lineNumber: number;
};

type CharacterLimitParams = {
    limit: number;
};

type ZipCodeExampleFormatParams = {
    zipSampleFormat: string;
};

type LoggedInAsParams = {
    email: string;
};

type SignUpNewFaceCodeParams = {
    login: string;
};

type WelcomeEnterMagicCodeParams = {
    login: string;
};

type AlreadySignedInParams = {
    email: string;
};

type GoBackMessageParams = {
    provider: string;
};

type LocalTimeParams = {
    user: string;
    time: string;
};

type EditActionParams = {
    action: OnyxInputOrEntry<ReportAction>;
};

type DeleteActionParams = {
    action: OnyxInputOrEntry<ReportAction>;
};

type DeleteConfirmationParams = {
    action: OnyxInputOrEntry<ReportAction>;
};

type BeginningOfChatHistoryDomainRoomPartOneParams = {
    domainRoom: string;
};

type BeginningOfChatHistoryAdminRoomPartOneParams = {
    workspaceName: string;
};

type BeginningOfChatHistoryAnnounceRoomPartOneParams = {
    workspaceName: string;
};

type BeginningOfChatHistoryAnnounceRoomPartTwo = {
    workspaceName: string;
};

type WelcomeToRoomParams = {
    roomName: string;
};

type UsePlusButtonParams = {
    additionalText: string;
};

type ReportArchiveReasonsClosedParams = {
    displayName: string;
};

type ReportArchiveReasonsMergedParams = {
    displayName: string;
    oldDisplayName: string;
};

type ReportArchiveReasonsRemovedFromPolicyParams = {
    displayName: string;
    policyName: string;
    shouldUseYou?: boolean;
};

type ReportArchiveReasonsPolicyDeletedParams = {
    policyName: string;
};

type RequestCountParams = {
    scanningReceipts: number;
    pendingReceipts: number;
};

type SettleExpensifyCardParams = {
    formattedAmount: string;
    available?: boolean;
};

type RequestAmountParams = {amount: string};

type RequestedAmountMessageParams = {formattedAmount: string; comment?: string};

type SplitAmountParams = {amount: string};

type DidSplitAmountMessageParams = {formattedAmount: string; comment: string};

type UserSplitParams = {amount: string};

type PayerOwesAmountParams = {payer: string; amount: number | string; comment?: string};

type PayerOwesParams = {payer: string};

type CompanyCardFeedNameParams = {feedName: string};

type PayerPaidAmountParams = {payer?: string; amount: number | string};

type ApprovedAmountParams = {amount: number | string};

type ForwardedAmountParams = {amount: number | string};

type ManagerApprovedParams = {manager: string};

type ManagerApprovedAmountParams = {manager: string; amount: number | string};

type PayerPaidParams = {payer: string};

type PayerSettledParams = {amount: number | string};

type WaitingOnBankAccountParams = {submitterDisplayName: string};

type CanceledRequestParams = {amount: string; submitterDisplayName: string};

type AdminCanceledRequestParams = {manager: string; amount: string};

type SettledAfterAddedBankAccountParams = {submitterDisplayName: string; amount: string};

type PaidElsewhereWithAmountParams = {payer?: string; amount: string};

type PaidWithExpensifyWithAmountParams = {payer?: string; amount: string};

type ThreadRequestReportNameParams = {formattedAmount: string; comment: string};

type ThreadSentMoneyReportNameParams = {formattedAmount: string; comment: string};

type SizeExceededParams = {maxUploadSizeInMB: number};

type ResolutionConstraintsParams = {minHeightInPx: number; minWidthInPx: number; maxHeightInPx: number; maxWidthInPx: number};

type NotAllowedExtensionParams = {allowedExtensions: string[]};

type EnterMagicCodeParams = {contactMethod: string};

type TransferParams = {amount: string};

type InstantSummaryParams = {rate: string; minAmount: string};

type NotYouParams = {user: string};

type DateShouldBeBeforeParams = {dateString: string};

type DateShouldBeAfterParams = {dateString: string};

type WeSentYouMagicSignInLinkParams = {login: string; loginType: string};

type ToValidateLoginParams = {primaryLogin: string; secondaryLogin: string};

type NoLongerHaveAccessParams = {primaryLogin: string};

type OurEmailProviderParams = {login: string};

type ConfirmThatParams = {login: string};

type UntilTimeParams = {time: string};

type StepCounterParams = {step: number; total?: number; text?: string};

type UserIsAlreadyMemberParams = {login: string; name: string};

type GoToRoomParams = {roomName: string};

type WelcomeNoteParams = {workspaceName: string};

type RoomNameReservedErrorParams = {reservedName: string};

type RenamedRoomActionParams = {oldName: string; newName: string};

type RoomRenamedToParams = {newName: string};

type OOOEventSummaryFullDayParams = {summary: string; dayCount: number; date: string};

type OOOEventSummaryPartialDayParams = {summary: string; timePeriod: string; date: string};

type ParentNavigationSummaryParams = {reportName?: string; workspaceName?: string};

type SetTheRequestParams = {valueName: string; newValueToDisplay: string};

type SetTheDistanceParams = {newDistanceToDisplay: string; newAmountToDisplay: string};

type RemovedTheRequestParams = {valueName: string; oldValueToDisplay: string};

type UpdatedTheRequestParams = {valueName: string; newValueToDisplay: string; oldValueToDisplay: string};

type UpdatedTheDistanceParams = {newDistanceToDisplay: string; oldDistanceToDisplay: string; newAmountToDisplay: string; oldAmountToDisplay: string};

type FormattedMaxLengthParams = {formattedMaxLength: string};

type WalletProgramParams = {walletProgram: string};

type ViolationsAutoReportedRejectedExpenseParams = {rejectedBy: string; rejectReason: string};

type ViolationsCashExpenseWithNoReceiptParams = {formattedLimit?: string};

type ViolationsConversionSurchargeParams = {surcharge?: number};

type ViolationsInvoiceMarkupParams = {invoiceMarkup?: number};

type ViolationsMaxAgeParams = {maxAge: number};

type ViolationsMissingTagParams = {tagName?: string};

type ViolationsModifiedAmountParams = {type?: ViolationDataType; displayPercentVariance?: number};

type ViolationsOverAutoApprovalLimitParams = {formattedLimit?: string};

type ViolationsOverCategoryLimitParams = {formattedLimit?: string};

type ViolationsOverLimitParams = {formattedLimit?: string};

type ViolationsPerDayLimitParams = {formattedLimit?: string};

type ViolationsReceiptRequiredParams = {formattedLimit?: string; category?: string};

type ViolationsRterParams = {
    brokenBankConnection: boolean;
    isAdmin: boolean;
    email?: string;
    isTransactionOlderThan7Days: boolean;
    member?: string;
};

type ViolationsTagOutOfPolicyParams = {tagName?: string};

type ViolationsTaxOutOfPolicyParams = {taxName?: string};

type PaySomeoneParams = {name?: string};

type TaskCreatedActionParams = {title: string};

type PluralFormPhase = {
    zero?: string;
    one: string;
    two?: string;
    few?: (count: number) => string;
    many?: (count: number) => string;
    other: (count: number) => string;
};

/* Translation Object types */
// eslint-disable-next-line @typescript-eslint/no-explicit-any
type TranslationPluralPhaseValue = (arg?: any) => PluralFormPhase;
// eslint-disable-next-line @typescript-eslint/no-explicit-any
type TranslationSingularFunctionValue = (arg?: any) => string;
type TranslationBaseValue = string | TranslationPluralPhaseValue | TranslationSingularFunctionValue;

type TranslationBase = {[key: string]: TranslationBaseValue | TranslationBase};

/* Flat Translation Object types */
// Flattens an object and returns concatenations of all the keys of nested objects
type FlattenObject<TObject, TPrefix extends string = ''> = {
    // eslint-disable-next-line @typescript-eslint/no-explicit-any
    [TKey in keyof TObject]: TObject[TKey] extends (arg?: any) => any
        ? `${TPrefix}${TKey & string}`
        : // eslint-disable-next-line @typescript-eslint/no-explicit-any
        TObject[TKey] extends any[]
=======
/* eslint-disable @typescript-eslint/no-explicit-any */
import type en from './en';

type PluralParams = {count: number};
type PluralHandler = ((count: number) => string) | string;
type PluralForm = {
    zero?: string;
    one: string;
    two?: string;
    few?: PluralHandler;
    many?: PluralHandler;
    other: PluralHandler;
};

/**
 * Retrieves the first argument of a function
 */
type FirstArgument<TFunction> = TFunction extends (arg: infer A, ...args: any[]) => any ? A : never;

/**
 * Translation value can be a string or a function that returns a string
 */
type TranslationLeafValue<TStringOrFunction> = TStringOrFunction extends string
    ? string
    : (
          arg: FirstArgument<TStringOrFunction> extends Record<string, unknown> | undefined ? FirstArgument<TStringOrFunction> : Record<string, unknown>,
          ...noOtherArguments: unknown[]
      ) => string | PluralForm;

/**
 * Translation object is a recursive object that can contain other objects or string/function values
 */
type TranslationDeepObject<TTranslations = any> = {
    // eslint-disable-next-line @typescript-eslint/no-explicit-any
    [Path in keyof TTranslations]: TTranslations[Path] extends string | ((...args: any[]) => any)
        ? TranslationLeafValue<TTranslations[Path]>
        : TTranslations[Path] extends number | boolean | null | undefined | unknown[]
        ? string
        : TranslationDeepObject<TTranslations[Path]>;
};

/**
 * Flattens an object and returns concatenations of all the keys of nested objects
 *
 * Ex:
 * Input: { common: { yes: "Yes", no: "No" }}
 * Output: "common.yes" | "common.no"
 */
type FlattenObject<TObject, TPrefix extends string = ''> = {
    [TKey in keyof TObject]: TObject[TKey] extends (arg: any) => any
>>>>>>> 33818a90
        ? `${TPrefix}${TKey & string}`
        : // eslint-disable-next-line @typescript-eslint/ban-types
        TObject[TKey] extends object
        ? FlattenObject<TObject[TKey], `${TPrefix}${TKey & string}.`>
        : `${TPrefix}${TKey & string}`;
}[keyof TObject];

/**
 * Retrieves a type for a given key path (calculated from the type above)
 */
type TranslationValue<TObject, TKey extends string> = TKey extends keyof TObject
    ? TObject[TKey]
    : TKey extends `${infer TPathKey}.${infer TRest}`
    ? TPathKey extends keyof TObject
        ? TranslationValue<TObject[TPathKey], TRest>
        : never
    : never;

<<<<<<< HEAD
type EnglishTranslation = typeof en;

type TranslationPaths = FlattenObject<EnglishTranslation>;

type TranslationFlatObject = {
    [TKey in TranslationPaths]: TranslateType<EnglishTranslation, TKey>;
};

type TermsParams = {amount: string};

type ElectronicFundsParams = {percentage: string; amount: string};

type LogSizeParams = {size: number};

type HeldRequestParams = {comment: string};

type ReimbursementRateParams = {unit: Unit};

type ChangeFieldParams = {oldValue?: string; newValue: string; fieldName: string};

type ChangePolicyParams = {fromPolicy: string; toPolicy: string};

type ChangeTypeParams = {oldType: string; newType: string};

type DelegateSubmitParams = {delegateUser: string; originalManager: string};

type ExportedToIntegrationParams = {label: string; markedManually?: boolean; inProgress?: boolean; lastModified?: string};

type IntegrationsMessageParams = {
    label: string;
    result: {
        code?: number;
        messages?: string[];
        title?: string;
        link?: {
            url: string;
            text: string;
        };
    };
};

type MarkedReimbursedParams = {amount: string; currency: string};

type MarkReimbursedFromIntegrationParams = {amount: string; currency: string};

type ShareParams = {to: string};

type UnshareParams = {to: string};

type StripePaidParams = {amount: string; currency: string};

type UnapprovedParams = {amount: string; currency: string};
type RemoveMembersWarningPrompt = {
    memberName: string;
    ownerName: string;
};

type LastSyncDateTranslationParams = {
    connectionName: string;
    formattedDate: string;
};

type CustomersOrJobsLabelTranslationParams = {
    importFields: string[];
    importType: string;
};

type ExportAgainModalDescriptionTranslationParams = {
    reportName: string;
    connectionName: ConnectionName;
};

type StatementPageTitleTranslationParams = {
    year: string | number;
    monthName: string;
};

type ReportIntegrationMessageTranslationParams = {
    errorMessage: string;
    label: string;
};

type IssueVirtualCardParams = {
    assignee: string;
    link: string;
};

type ApprovalWorkflowErrorParams = {
    name1: string;
    name2: string;
};

type SearchFilterAmountBetweenParams = {
    greaterThan: string;
    lessThan: string;
};

type ReportMemberRoleParams = {
    email: string;
    role: string;
};

type UpdateReportMemberRoleParams = {
    email: string;
    currentRole: string;
    newRole: string;
};

type AssignCardParams = {
    assignee: string;
    feed: string;
};

export type {
    AddressLineParams,
    AdminCanceledRequestParams,
    AlreadySignedInParams,
    ApprovedAmountParams,
    BeginningOfChatHistoryAdminRoomPartOneParams,
    BeginningOfChatHistoryAnnounceRoomPartOneParams,
    BeginningOfChatHistoryAnnounceRoomPartTwo,
    BeginningOfChatHistoryDomainRoomPartOneParams,
    CanceledRequestParams,
    CharacterLimitParams,
    ConfirmThatParams,
    CompanyCardFeedNameParams,
    DateShouldBeAfterParams,
    DateShouldBeBeforeParams,
    DeleteActionParams,
    DeleteConfirmationParams,
    DidSplitAmountMessageParams,
    EditActionParams,
    ElectronicFundsParams,
    EnglishTranslation,
    EnterMagicCodeParams,
    FormattedMaxLengthParams,
    ForwardedAmountParams,
    GoBackMessageParams,
    GoToRoomParams,
    HeldRequestParams,
    InstantSummaryParams,
    IssueVirtualCardParams,
    LocalTimeParams,
    LogSizeParams,
    LoggedInAsParams,
    ManagerApprovedAmountParams,
    ManagerApprovedParams,
    SignUpNewFaceCodeParams,
    NoLongerHaveAccessParams,
    NotAllowedExtensionParams,
    NotYouParams,
    OOOEventSummaryFullDayParams,
    OOOEventSummaryPartialDayParams,
    OurEmailProviderParams,
    PaidElsewhereWithAmountParams,
    PaidWithExpensifyWithAmountParams,
    ParentNavigationSummaryParams,
    PaySomeoneParams,
    PayerOwesAmountParams,
    PayerOwesParams,
    PayerPaidAmountParams,
    PayerPaidParams,
    PayerSettledParams,
    ReimbursementRateParams,
    RemovedTheRequestParams,
    RenamedRoomActionParams,
    ReportArchiveReasonsClosedParams,
    ReportArchiveReasonsMergedParams,
    ReportArchiveReasonsPolicyDeletedParams,
    ReportArchiveReasonsRemovedFromPolicyParams,
    RequestAmountParams,
    RequestCountParams,
    RequestedAmountMessageParams,
    ResolutionConstraintsParams,
    RoomNameReservedErrorParams,
    RoomRenamedToParams,
    SetTheDistanceParams,
    SetTheRequestParams,
    SettleExpensifyCardParams,
    SettledAfterAddedBankAccountParams,
    SizeExceededParams,
    SplitAmountParams,
    StepCounterParams,
    TaskCreatedActionParams,
    TermsParams,
    ThreadRequestReportNameParams,
    ThreadSentMoneyReportNameParams,
    ToValidateLoginParams,
    TransferParams,
    PluralFormPhase,
    TranslationBase,
    TranslationFlatObject,
    TranslationPaths,
    UntilTimeParams,
    UpdatedTheDistanceParams,
    UpdatedTheRequestParams,
    UsePlusButtonParams,
    UserIsAlreadyMemberParams,
    UserSplitParams,
    ViolationsAutoReportedRejectedExpenseParams,
    ViolationsCashExpenseWithNoReceiptParams,
    ViolationsConversionSurchargeParams,
    ViolationsInvoiceMarkupParams,
    ViolationsMaxAgeParams,
    ViolationsMissingTagParams,
    ViolationsModifiedAmountParams,
    ViolationsOverAutoApprovalLimitParams,
    ViolationsOverCategoryLimitParams,
    ViolationsOverLimitParams,
    ViolationsPerDayLimitParams,
    ViolationsReceiptRequiredParams,
    ViolationsRterParams,
    ViolationsTagOutOfPolicyParams,
    ViolationsTaxOutOfPolicyParams,
    WaitingOnBankAccountParams,
    WalletProgramParams,
    WeSentYouMagicSignInLinkParams,
    WelcomeEnterMagicCodeParams,
    WelcomeNoteParams,
    WelcomeToRoomParams,
    ZipCodeExampleFormatParams,
    ChangeFieldParams,
    ChangePolicyParams,
    ChangeTypeParams,
    ExportedToIntegrationParams,
    DelegateSubmitParams,
    IntegrationsMessageParams,
    MarkedReimbursedParams,
    MarkReimbursedFromIntegrationParams,
    ShareParams,
    UnshareParams,
    StripePaidParams,
    UnapprovedParams,
    RemoveMembersWarningPrompt,
    LastSyncDateTranslationParams,
    CustomersOrJobsLabelTranslationParams,
    ExportAgainModalDescriptionTranslationParams,
    StatementPageTitleTranslationParams,
    ReportIntegrationMessageTranslationParams,
    ApprovalWorkflowErrorParams,
    SearchFilterAmountBetweenParams,
    ReportMemberRoleParams,
    UpdateReportMemberRoleParams,
    AssignCardParams,
};
=======
/**
 * English is the default translation, other languages will be type-safe based on this
 */
type DefaultTranslation = typeof en;

/**
 * Flattened default translation object
 */
type TranslationPaths = FlattenObject<DefaultTranslation>;

/**
 * Flattened default translation object with its values
 */
type FlatTranslationsObject = {
    [Path in TranslationPaths]: TranslationValue<DefaultTranslation, Path>;
};

/**
 * Determines the expected parameters for a specific translation function based on the provided translation path
 */
type TranslationParameters<TKey extends TranslationPaths> = FlatTranslationsObject[TKey] extends (...args: infer Args) => infer Return
    ? Return extends PluralForm
        ? Args[0] extends undefined
            ? [PluralParams]
            : [Args[0] & PluralParams]
        : Args
    : never[];

export type {DefaultTranslation, TranslationDeepObject, TranslationPaths, PluralForm, TranslationValue, FlatTranslationsObject, TranslationParameters};
>>>>>>> 33818a90
<|MERGE_RESOLUTION|>--- conflicted
+++ resolved
@@ -1,288 +1,3 @@
-<<<<<<< HEAD
-import type {OnyxInputOrEntry, ReportAction} from '@src/types/onyx';
-import type {ConnectionName, Unit} from '@src/types/onyx/Policy';
-import type {ViolationDataType} from '@src/types/onyx/TransactionViolation';
-import type en from './en';
-
-type AddressLineParams = {
-    lineNumber: number;
-};
-
-type CharacterLimitParams = {
-    limit: number;
-};
-
-type ZipCodeExampleFormatParams = {
-    zipSampleFormat: string;
-};
-
-type LoggedInAsParams = {
-    email: string;
-};
-
-type SignUpNewFaceCodeParams = {
-    login: string;
-};
-
-type WelcomeEnterMagicCodeParams = {
-    login: string;
-};
-
-type AlreadySignedInParams = {
-    email: string;
-};
-
-type GoBackMessageParams = {
-    provider: string;
-};
-
-type LocalTimeParams = {
-    user: string;
-    time: string;
-};
-
-type EditActionParams = {
-    action: OnyxInputOrEntry<ReportAction>;
-};
-
-type DeleteActionParams = {
-    action: OnyxInputOrEntry<ReportAction>;
-};
-
-type DeleteConfirmationParams = {
-    action: OnyxInputOrEntry<ReportAction>;
-};
-
-type BeginningOfChatHistoryDomainRoomPartOneParams = {
-    domainRoom: string;
-};
-
-type BeginningOfChatHistoryAdminRoomPartOneParams = {
-    workspaceName: string;
-};
-
-type BeginningOfChatHistoryAnnounceRoomPartOneParams = {
-    workspaceName: string;
-};
-
-type BeginningOfChatHistoryAnnounceRoomPartTwo = {
-    workspaceName: string;
-};
-
-type WelcomeToRoomParams = {
-    roomName: string;
-};
-
-type UsePlusButtonParams = {
-    additionalText: string;
-};
-
-type ReportArchiveReasonsClosedParams = {
-    displayName: string;
-};
-
-type ReportArchiveReasonsMergedParams = {
-    displayName: string;
-    oldDisplayName: string;
-};
-
-type ReportArchiveReasonsRemovedFromPolicyParams = {
-    displayName: string;
-    policyName: string;
-    shouldUseYou?: boolean;
-};
-
-type ReportArchiveReasonsPolicyDeletedParams = {
-    policyName: string;
-};
-
-type RequestCountParams = {
-    scanningReceipts: number;
-    pendingReceipts: number;
-};
-
-type SettleExpensifyCardParams = {
-    formattedAmount: string;
-    available?: boolean;
-};
-
-type RequestAmountParams = {amount: string};
-
-type RequestedAmountMessageParams = {formattedAmount: string; comment?: string};
-
-type SplitAmountParams = {amount: string};
-
-type DidSplitAmountMessageParams = {formattedAmount: string; comment: string};
-
-type UserSplitParams = {amount: string};
-
-type PayerOwesAmountParams = {payer: string; amount: number | string; comment?: string};
-
-type PayerOwesParams = {payer: string};
-
-type CompanyCardFeedNameParams = {feedName: string};
-
-type PayerPaidAmountParams = {payer?: string; amount: number | string};
-
-type ApprovedAmountParams = {amount: number | string};
-
-type ForwardedAmountParams = {amount: number | string};
-
-type ManagerApprovedParams = {manager: string};
-
-type ManagerApprovedAmountParams = {manager: string; amount: number | string};
-
-type PayerPaidParams = {payer: string};
-
-type PayerSettledParams = {amount: number | string};
-
-type WaitingOnBankAccountParams = {submitterDisplayName: string};
-
-type CanceledRequestParams = {amount: string; submitterDisplayName: string};
-
-type AdminCanceledRequestParams = {manager: string; amount: string};
-
-type SettledAfterAddedBankAccountParams = {submitterDisplayName: string; amount: string};
-
-type PaidElsewhereWithAmountParams = {payer?: string; amount: string};
-
-type PaidWithExpensifyWithAmountParams = {payer?: string; amount: string};
-
-type ThreadRequestReportNameParams = {formattedAmount: string; comment: string};
-
-type ThreadSentMoneyReportNameParams = {formattedAmount: string; comment: string};
-
-type SizeExceededParams = {maxUploadSizeInMB: number};
-
-type ResolutionConstraintsParams = {minHeightInPx: number; minWidthInPx: number; maxHeightInPx: number; maxWidthInPx: number};
-
-type NotAllowedExtensionParams = {allowedExtensions: string[]};
-
-type EnterMagicCodeParams = {contactMethod: string};
-
-type TransferParams = {amount: string};
-
-type InstantSummaryParams = {rate: string; minAmount: string};
-
-type NotYouParams = {user: string};
-
-type DateShouldBeBeforeParams = {dateString: string};
-
-type DateShouldBeAfterParams = {dateString: string};
-
-type WeSentYouMagicSignInLinkParams = {login: string; loginType: string};
-
-type ToValidateLoginParams = {primaryLogin: string; secondaryLogin: string};
-
-type NoLongerHaveAccessParams = {primaryLogin: string};
-
-type OurEmailProviderParams = {login: string};
-
-type ConfirmThatParams = {login: string};
-
-type UntilTimeParams = {time: string};
-
-type StepCounterParams = {step: number; total?: number; text?: string};
-
-type UserIsAlreadyMemberParams = {login: string; name: string};
-
-type GoToRoomParams = {roomName: string};
-
-type WelcomeNoteParams = {workspaceName: string};
-
-type RoomNameReservedErrorParams = {reservedName: string};
-
-type RenamedRoomActionParams = {oldName: string; newName: string};
-
-type RoomRenamedToParams = {newName: string};
-
-type OOOEventSummaryFullDayParams = {summary: string; dayCount: number; date: string};
-
-type OOOEventSummaryPartialDayParams = {summary: string; timePeriod: string; date: string};
-
-type ParentNavigationSummaryParams = {reportName?: string; workspaceName?: string};
-
-type SetTheRequestParams = {valueName: string; newValueToDisplay: string};
-
-type SetTheDistanceParams = {newDistanceToDisplay: string; newAmountToDisplay: string};
-
-type RemovedTheRequestParams = {valueName: string; oldValueToDisplay: string};
-
-type UpdatedTheRequestParams = {valueName: string; newValueToDisplay: string; oldValueToDisplay: string};
-
-type UpdatedTheDistanceParams = {newDistanceToDisplay: string; oldDistanceToDisplay: string; newAmountToDisplay: string; oldAmountToDisplay: string};
-
-type FormattedMaxLengthParams = {formattedMaxLength: string};
-
-type WalletProgramParams = {walletProgram: string};
-
-type ViolationsAutoReportedRejectedExpenseParams = {rejectedBy: string; rejectReason: string};
-
-type ViolationsCashExpenseWithNoReceiptParams = {formattedLimit?: string};
-
-type ViolationsConversionSurchargeParams = {surcharge?: number};
-
-type ViolationsInvoiceMarkupParams = {invoiceMarkup?: number};
-
-type ViolationsMaxAgeParams = {maxAge: number};
-
-type ViolationsMissingTagParams = {tagName?: string};
-
-type ViolationsModifiedAmountParams = {type?: ViolationDataType; displayPercentVariance?: number};
-
-type ViolationsOverAutoApprovalLimitParams = {formattedLimit?: string};
-
-type ViolationsOverCategoryLimitParams = {formattedLimit?: string};
-
-type ViolationsOverLimitParams = {formattedLimit?: string};
-
-type ViolationsPerDayLimitParams = {formattedLimit?: string};
-
-type ViolationsReceiptRequiredParams = {formattedLimit?: string; category?: string};
-
-type ViolationsRterParams = {
-    brokenBankConnection: boolean;
-    isAdmin: boolean;
-    email?: string;
-    isTransactionOlderThan7Days: boolean;
-    member?: string;
-};
-
-type ViolationsTagOutOfPolicyParams = {tagName?: string};
-
-type ViolationsTaxOutOfPolicyParams = {taxName?: string};
-
-type PaySomeoneParams = {name?: string};
-
-type TaskCreatedActionParams = {title: string};
-
-type PluralFormPhase = {
-    zero?: string;
-    one: string;
-    two?: string;
-    few?: (count: number) => string;
-    many?: (count: number) => string;
-    other: (count: number) => string;
-};
-
-/* Translation Object types */
-// eslint-disable-next-line @typescript-eslint/no-explicit-any
-type TranslationPluralPhaseValue = (arg?: any) => PluralFormPhase;
-// eslint-disable-next-line @typescript-eslint/no-explicit-any
-type TranslationSingularFunctionValue = (arg?: any) => string;
-type TranslationBaseValue = string | TranslationPluralPhaseValue | TranslationSingularFunctionValue;
-
-type TranslationBase = {[key: string]: TranslationBaseValue | TranslationBase};
-
-/* Flat Translation Object types */
-// Flattens an object and returns concatenations of all the keys of nested objects
-type FlattenObject<TObject, TPrefix extends string = ''> = {
-    // eslint-disable-next-line @typescript-eslint/no-explicit-any
-    [TKey in keyof TObject]: TObject[TKey] extends (arg?: any) => any
-        ? `${TPrefix}${TKey & string}`
-        : // eslint-disable-next-line @typescript-eslint/no-explicit-any
-        TObject[TKey] extends any[]
-=======
 /* eslint-disable @typescript-eslint/no-explicit-any */
 import type en from './en';
 
@@ -333,7 +48,6 @@
  */
 type FlattenObject<TObject, TPrefix extends string = ''> = {
     [TKey in keyof TObject]: TObject[TKey] extends (arg: any) => any
->>>>>>> 33818a90
         ? `${TPrefix}${TKey & string}`
         : // eslint-disable-next-line @typescript-eslint/ban-types
         TObject[TKey] extends object
@@ -352,253 +66,6 @@
         : never
     : never;
 
-<<<<<<< HEAD
-type EnglishTranslation = typeof en;
-
-type TranslationPaths = FlattenObject<EnglishTranslation>;
-
-type TranslationFlatObject = {
-    [TKey in TranslationPaths]: TranslateType<EnglishTranslation, TKey>;
-};
-
-type TermsParams = {amount: string};
-
-type ElectronicFundsParams = {percentage: string; amount: string};
-
-type LogSizeParams = {size: number};
-
-type HeldRequestParams = {comment: string};
-
-type ReimbursementRateParams = {unit: Unit};
-
-type ChangeFieldParams = {oldValue?: string; newValue: string; fieldName: string};
-
-type ChangePolicyParams = {fromPolicy: string; toPolicy: string};
-
-type ChangeTypeParams = {oldType: string; newType: string};
-
-type DelegateSubmitParams = {delegateUser: string; originalManager: string};
-
-type ExportedToIntegrationParams = {label: string; markedManually?: boolean; inProgress?: boolean; lastModified?: string};
-
-type IntegrationsMessageParams = {
-    label: string;
-    result: {
-        code?: number;
-        messages?: string[];
-        title?: string;
-        link?: {
-            url: string;
-            text: string;
-        };
-    };
-};
-
-type MarkedReimbursedParams = {amount: string; currency: string};
-
-type MarkReimbursedFromIntegrationParams = {amount: string; currency: string};
-
-type ShareParams = {to: string};
-
-type UnshareParams = {to: string};
-
-type StripePaidParams = {amount: string; currency: string};
-
-type UnapprovedParams = {amount: string; currency: string};
-type RemoveMembersWarningPrompt = {
-    memberName: string;
-    ownerName: string;
-};
-
-type LastSyncDateTranslationParams = {
-    connectionName: string;
-    formattedDate: string;
-};
-
-type CustomersOrJobsLabelTranslationParams = {
-    importFields: string[];
-    importType: string;
-};
-
-type ExportAgainModalDescriptionTranslationParams = {
-    reportName: string;
-    connectionName: ConnectionName;
-};
-
-type StatementPageTitleTranslationParams = {
-    year: string | number;
-    monthName: string;
-};
-
-type ReportIntegrationMessageTranslationParams = {
-    errorMessage: string;
-    label: string;
-};
-
-type IssueVirtualCardParams = {
-    assignee: string;
-    link: string;
-};
-
-type ApprovalWorkflowErrorParams = {
-    name1: string;
-    name2: string;
-};
-
-type SearchFilterAmountBetweenParams = {
-    greaterThan: string;
-    lessThan: string;
-};
-
-type ReportMemberRoleParams = {
-    email: string;
-    role: string;
-};
-
-type UpdateReportMemberRoleParams = {
-    email: string;
-    currentRole: string;
-    newRole: string;
-};
-
-type AssignCardParams = {
-    assignee: string;
-    feed: string;
-};
-
-export type {
-    AddressLineParams,
-    AdminCanceledRequestParams,
-    AlreadySignedInParams,
-    ApprovedAmountParams,
-    BeginningOfChatHistoryAdminRoomPartOneParams,
-    BeginningOfChatHistoryAnnounceRoomPartOneParams,
-    BeginningOfChatHistoryAnnounceRoomPartTwo,
-    BeginningOfChatHistoryDomainRoomPartOneParams,
-    CanceledRequestParams,
-    CharacterLimitParams,
-    ConfirmThatParams,
-    CompanyCardFeedNameParams,
-    DateShouldBeAfterParams,
-    DateShouldBeBeforeParams,
-    DeleteActionParams,
-    DeleteConfirmationParams,
-    DidSplitAmountMessageParams,
-    EditActionParams,
-    ElectronicFundsParams,
-    EnglishTranslation,
-    EnterMagicCodeParams,
-    FormattedMaxLengthParams,
-    ForwardedAmountParams,
-    GoBackMessageParams,
-    GoToRoomParams,
-    HeldRequestParams,
-    InstantSummaryParams,
-    IssueVirtualCardParams,
-    LocalTimeParams,
-    LogSizeParams,
-    LoggedInAsParams,
-    ManagerApprovedAmountParams,
-    ManagerApprovedParams,
-    SignUpNewFaceCodeParams,
-    NoLongerHaveAccessParams,
-    NotAllowedExtensionParams,
-    NotYouParams,
-    OOOEventSummaryFullDayParams,
-    OOOEventSummaryPartialDayParams,
-    OurEmailProviderParams,
-    PaidElsewhereWithAmountParams,
-    PaidWithExpensifyWithAmountParams,
-    ParentNavigationSummaryParams,
-    PaySomeoneParams,
-    PayerOwesAmountParams,
-    PayerOwesParams,
-    PayerPaidAmountParams,
-    PayerPaidParams,
-    PayerSettledParams,
-    ReimbursementRateParams,
-    RemovedTheRequestParams,
-    RenamedRoomActionParams,
-    ReportArchiveReasonsClosedParams,
-    ReportArchiveReasonsMergedParams,
-    ReportArchiveReasonsPolicyDeletedParams,
-    ReportArchiveReasonsRemovedFromPolicyParams,
-    RequestAmountParams,
-    RequestCountParams,
-    RequestedAmountMessageParams,
-    ResolutionConstraintsParams,
-    RoomNameReservedErrorParams,
-    RoomRenamedToParams,
-    SetTheDistanceParams,
-    SetTheRequestParams,
-    SettleExpensifyCardParams,
-    SettledAfterAddedBankAccountParams,
-    SizeExceededParams,
-    SplitAmountParams,
-    StepCounterParams,
-    TaskCreatedActionParams,
-    TermsParams,
-    ThreadRequestReportNameParams,
-    ThreadSentMoneyReportNameParams,
-    ToValidateLoginParams,
-    TransferParams,
-    PluralFormPhase,
-    TranslationBase,
-    TranslationFlatObject,
-    TranslationPaths,
-    UntilTimeParams,
-    UpdatedTheDistanceParams,
-    UpdatedTheRequestParams,
-    UsePlusButtonParams,
-    UserIsAlreadyMemberParams,
-    UserSplitParams,
-    ViolationsAutoReportedRejectedExpenseParams,
-    ViolationsCashExpenseWithNoReceiptParams,
-    ViolationsConversionSurchargeParams,
-    ViolationsInvoiceMarkupParams,
-    ViolationsMaxAgeParams,
-    ViolationsMissingTagParams,
-    ViolationsModifiedAmountParams,
-    ViolationsOverAutoApprovalLimitParams,
-    ViolationsOverCategoryLimitParams,
-    ViolationsOverLimitParams,
-    ViolationsPerDayLimitParams,
-    ViolationsReceiptRequiredParams,
-    ViolationsRterParams,
-    ViolationsTagOutOfPolicyParams,
-    ViolationsTaxOutOfPolicyParams,
-    WaitingOnBankAccountParams,
-    WalletProgramParams,
-    WeSentYouMagicSignInLinkParams,
-    WelcomeEnterMagicCodeParams,
-    WelcomeNoteParams,
-    WelcomeToRoomParams,
-    ZipCodeExampleFormatParams,
-    ChangeFieldParams,
-    ChangePolicyParams,
-    ChangeTypeParams,
-    ExportedToIntegrationParams,
-    DelegateSubmitParams,
-    IntegrationsMessageParams,
-    MarkedReimbursedParams,
-    MarkReimbursedFromIntegrationParams,
-    ShareParams,
-    UnshareParams,
-    StripePaidParams,
-    UnapprovedParams,
-    RemoveMembersWarningPrompt,
-    LastSyncDateTranslationParams,
-    CustomersOrJobsLabelTranslationParams,
-    ExportAgainModalDescriptionTranslationParams,
-    StatementPageTitleTranslationParams,
-    ReportIntegrationMessageTranslationParams,
-    ApprovalWorkflowErrorParams,
-    SearchFilterAmountBetweenParams,
-    ReportMemberRoleParams,
-    UpdateReportMemberRoleParams,
-    AssignCardParams,
-};
-=======
 /**
  * English is the default translation, other languages will be type-safe based on this
  */
@@ -627,5 +94,4 @@
         : Args
     : never[];
 
-export type {DefaultTranslation, TranslationDeepObject, TranslationPaths, PluralForm, TranslationValue, FlatTranslationsObject, TranslationParameters};
->>>>>>> 33818a90
+export type {DefaultTranslation, TranslationDeepObject, TranslationPaths, PluralForm, TranslationValue, FlatTranslationsObject, TranslationParameters};