--- conflicted
+++ resolved
@@ -47,11 +47,8 @@
         isRequiredField: 'is a required field',
         whatThis: 'What\'s this?',
         invite: 'Invite',
-<<<<<<< HEAD
         iAcceptThe: 'I accept the ',
-=======
         passwordCannotBeBlank: 'Password cannot be blank',
->>>>>>> 814db411
     },
     attachmentPicker: {
         cameraPermissionRequired: 'Camera Permission Required',
