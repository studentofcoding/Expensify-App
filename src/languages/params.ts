import type {ValueOf} from 'type-fest';
import type CONST from '@src/CONST';
import type {OnyxInputOrEntry, ReportAction} from '@src/types/onyx';
import type {DelegateRole} from '@src/types/onyx/Account';
import type {AllConnectionName, ConnectionName, PolicyConnectionSyncStage, SageIntacctMappingName} from '@src/types/onyx/Policy';
import type {ViolationDataType} from '@src/types/onyx/TransactionViolation';

type AddressLineParams = {
    lineNumber: number;
};

type CharacterLimitParams = {
    limit: number | string;
};

type AssigneeParams = {
    assignee: string;
};

type CharacterLengthLimitParams = {
    limit: number;
    length: number;
};

type ZipCodeExampleFormatParams = {
    zipSampleFormat: string;
};

type LoggedInAsParams = {
    email: string;
};

type SignUpNewFaceCodeParams = {
    login: string;
};

type WelcomeEnterMagicCodeParams = {
    login: string;
};

type AlreadySignedInParams = {
    email: string;
};

type GoBackMessageParams = {
    provider: string;
};

type LocalTimeParams = {
    user: string;
    time: string;
};

type EditActionParams = {
    action: OnyxInputOrEntry<ReportAction>;
};

type DeleteActionParams = {
    action: OnyxInputOrEntry<ReportAction>;
};

type DeleteConfirmationParams = {
    action: OnyxInputOrEntry<ReportAction>;
};

type BeginningOfChatHistoryDomainRoomPartOneParams = {
    domainRoom: string;
};

type BeginningOfChatHistoryAdminRoomPartOneParams = {
    workspaceName: string;
};

type BeginningOfChatHistoryAnnounceRoomPartOneParams = {
    workspaceName: string;
};

type BeginningOfChatHistoryAnnounceRoomPartTwo = {
    workspaceName: string;
};

type WelcomeToRoomParams = {
    roomName: string;
};

type UsePlusButtonParams = {
    additionalText: string;
};

type ReportArchiveReasonsClosedParams = {
    displayName: string;
};

type ReportArchiveReasonsMergedParams = {
    displayName: string;
    oldDisplayName: string;
};

type ReportArchiveReasonsRemovedFromPolicyParams = {
    displayName: string;
    policyName: string;
    shouldUseYou?: boolean;
};

type ReportPolicyNameParams = {
    policyName: string;
};

type ReportArchiveReasonsInvoiceReceiverPolicyDeletedParams = {
    policyName: string;
};

type RequestCountParams = {
    scanningReceipts: number;
    pendingReceipts: number;
};

type DeleteTransactionParams = {
    amount: string;
    merchant: string;
};

type SettleExpensifyCardParams = {
    formattedAmount: string;
};

type RequestAmountParams = {amount: string};

type RequestedAmountMessageParams = {formattedAmount: string; comment?: string};

type SplitAmountParams = {amount: string};

type DidSplitAmountMessageParams = {formattedAmount: string; comment: string};

type UserSplitParams = {amount: string};

type PayerOwesAmountParams = {payer: string; amount: number | string; comment?: string};

type PayerOwesParams = {payer: string};

type CompanyCardFeedNameParams = {feedName: string};

type PayerPaidAmountParams = {payer?: string; amount: number | string};

type ApprovedAmountParams = {amount: number | string};

type ForwardedAmountParams = {amount: number | string};

type ManagerApprovedParams = {manager: string};

type ManagerApprovedAmountParams = {manager: string; amount: number | string};

type PayerPaidParams = {payer: string};

type PayerSettledParams = {amount: number | string};

type WaitingOnBankAccountParams = {submitterDisplayName: string};

type CanceledRequestParams = {amount: string; submitterDisplayName: string};

type AdminCanceledRequestParams = {manager: string; amount: string};

type SettledAfterAddedBankAccountParams = {submitterDisplayName: string; amount: string};

type PaidElsewhereWithAmountParams = {payer?: string; amount: string};

type PaidWithExpensifyWithAmountParams = {payer?: string; amount: string};

type ThreadRequestReportNameParams = {formattedAmount: string; comment: string};

type ThreadSentMoneyReportNameParams = {formattedAmount: string; comment: string};

type MovedFromPersonalSpaceParams = {workspaceName?: string; reportName?: string};

type SizeExceededParams = {maxUploadSizeInMB: number};

type ResolutionConstraintsParams = {minHeightInPx: number; minWidthInPx: number; maxHeightInPx: number; maxWidthInPx: number};

type NotAllowedExtensionParams = {allowedExtensions: string[]};

type EnterMagicCodeParams = {contactMethod: string};

type TransferParams = {amount: string};

type InstantSummaryParams = {rate: string; minAmount: string};

type NotYouParams = {user: string};

type DateShouldBeBeforeParams = {dateString: string};

type DateShouldBeAfterParams = {dateString: string};

type WeSentYouMagicSignInLinkParams = {login: string; loginType: string};

type ToValidateLoginParams = {primaryLogin: string; secondaryLogin: string};

type NoLongerHaveAccessParams = {primaryLogin: string};

type OurEmailProviderParams = {login: string};

type ConfirmThatParams = {login: string};

type UntilTimeParams = {time: string};

type StepCounterParams = {step: number; total?: number; text?: string};

type UserIsAlreadyMemberParams = {login: string; name: string};

type GoToRoomParams = {roomName: string};

type RoomNameReservedErrorParams = {reservedName: string};

type RenamedRoomActionParams = {oldName: string; newName: string};

type RoomRenamedToParams = {newName: string};

type OOOEventSummaryFullDayParams = {summary: string; dayCount: number; date: string};

type OOOEventSummaryPartialDayParams = {summary: string; timePeriod: string; date: string};

type ParentNavigationSummaryParams = {reportName?: string; workspaceName?: string};

type SetTheRequestParams = {valueName: string; newValueToDisplay: string};

type SetTheDistanceMerchantParams = {translatedChangedField: string; newMerchant: string; newAmountToDisplay: string};

type RemovedTheRequestParams = {valueName: string; oldValueToDisplay: string};

type UpdatedTheRequestParams = {valueName: string; newValueToDisplay: string; oldValueToDisplay: string};

type UpdatedTheDistanceMerchantParams = {translatedChangedField: string; newMerchant: string; oldMerchant: string; newAmountToDisplay: string; oldAmountToDisplay: string};

type FormattedMaxLengthParams = {formattedMaxLength: string};

type WalletProgramParams = {walletProgram: string};

type ViolationsAutoReportedRejectedExpenseParams = {rejectedBy: string; rejectReason: string};

type ViolationsCashExpenseWithNoReceiptParams = {formattedLimit?: string} | undefined;

type ViolationsConversionSurchargeParams = {surcharge: number};

type ViolationsInvoiceMarkupParams = {invoiceMarkup: number};

type ViolationsMaxAgeParams = {maxAge: number};

type ViolationsMissingTagParams = {tagName?: string} | undefined;

type ViolationsModifiedAmountParams = {type?: ViolationDataType; displayPercentVariance?: number};

type ViolationsOverAutoApprovalLimitParams = {formattedLimit: string};

type ViolationsOverCategoryLimitParams = {formattedLimit: string};

type ViolationsOverLimitParams = {formattedLimit: string};

type ViolationsPerDayLimitParams = {formattedLimit: string};

type ViolationsReceiptRequiredParams = {formattedLimit?: string; category?: string};

type ViolationsCustomRulesParams = {message: string};

type ViolationsRterParams = {
    brokenBankConnection: boolean;
    isAdmin: boolean;
    email?: string;
    isTransactionOlderThan7Days: boolean;
    member?: string;
    rterType?: ValueOf<typeof CONST.RTER_VIOLATION_TYPES>;
};

type ViolationsTagOutOfPolicyParams = {tagName?: string} | undefined;

type ViolationsTaxOutOfPolicyParams = {taxName?: string} | undefined;

type PaySomeoneParams = {name?: string} | undefined;

type TaskCreatedActionParams = {title: string};

type OptionalParam<T> = Partial<T>;

type TermsParams = {amount: string};

type ElectronicFundsParams = {percentage: string; amount: string};

type LogSizeParams = {size: number};

type LogSizeAndDateParams = {size: number; date: string};

type HeldRequestParams = {comment: string};

type ChangeFieldParams = {oldValue?: string; newValue: string; fieldName: string};

type ChangePolicyParams = {fromPolicy: string; toPolicy: string};

type UpdatedPolicyDescriptionParams = {oldDescription: string; newDescription: string};

type UpdatedPolicyCurrencyParams = {oldCurrency: string; newCurrency: string};

type UpdatedPolicyCategoryParams = {categoryName: string; oldValue?: boolean};

type UpdatedPolicyTagParams = {tagListName: string; tagName: string; enabled?: boolean};

type UpdatedPolicyTagNameParams = {oldName: string; newName: string; tagListName: string};

type UpdatedPolicyTagFieldParams = {oldValue?: string; newValue: string; tagName: string; tagListName: string; updatedField: string};

type UpdatedPolicyCategoryNameParams = {oldName: string; newName?: string};

type AddedPolicyCustomUnitRateParams = {customUnitName: string; rateName: string};

type AddedOrDeletedPolicyReportFieldParams = {fieldType: string; fieldName?: string};

type UpdatedPolicyReportFieldDefaultValueParams = {fieldName?: string; defaultValue?: string};

type UpdatedPolicyPreventSelfApprovalParams = {oldValue: string; newValue: string};

type UpdatedPolicyFieldWithNewAndOldValueParams = {oldValue: string; newValue: string};

type UpdatedPolicyFieldWithValueParam = {value: boolean};

type UpdatedPolicyFrequencyParams = {oldFrequency: string; newFrequency: string};

type ChangeTypeParams = {oldType: string; newType: string};

type DelegateSubmitParams = {delegateUser: string; originalManager: string};

type AccountOwnerParams = {accountOwnerEmail: string};

type ExportedToIntegrationParams = {label: string; markedManually?: boolean; inProgress?: boolean; lastModified?: string};

type IntegrationsMessageParams = {
    label: string;
    result: {
        code?: number;
        messages?: string[];
        title?: string;
        link?: {
            url: string;
            text: string;
        };
    };
};

type MarkedReimbursedParams = {amount: string; currency: string};

type MarkReimbursedFromIntegrationParams = {amount: string; currency: string};

type ShareParams = {to: string};

type UnshareParams = {to: string};

type StripePaidParams = {amount: string; currency: string};

type UnapprovedParams = {amount: string};

type RemoveMembersWarningPrompt = {
    memberName: string;
    ownerName: string;
};

type RemoveMemberPromptParams = {
    memberName: string;
};

type IssueVirtualCardParams = {
    assignee: string;
    link: string;
};

type ApprovalWorkflowErrorParams = {
    name1: string;
    name2: string;
};

type ConnectionNameParams = {
    connectionName: AllConnectionName;
};

type LastSyncDateParams = {
    connectionName: string;
    formattedDate: string;
};

type CustomersOrJobsLabelParams = {
    importFields: string[];
    importType: string;
};

type ExportAgainModalDescriptionParams = {
    reportName: string;
    connectionName: ConnectionName;
};

type IntegrationSyncFailedParams = {label: string; errorMessage: string; linkText?: string; linkURL?: string};

type AddEmployeeParams = {email: string; role: string};

type UpdateRoleParams = {email: string; currentRole: string; newRole: string};

type LeftWorkspaceParams = {nameOrEmail: string};

type RemoveMemberParams = {email: string; role: string};

type DateParams = {date: string};

type FiltersAmountBetweenParams = {greaterThan: string; lessThan: string};

type StatementPageTitleParams = {year: string | number; monthName: string};

type DisconnectPromptParams = {currentIntegration?: ConnectionName} | undefined;

type DisconnectTitleParams = {integration?: ConnectionName} | undefined;

type AmountWithCurrencyParams = {amountWithCurrency: string};

type LowerUpperParams = {lower: string; upper: string};

type CategoryNameParams = {categoryName: string};

type NeedCategoryForExportToIntegrationParams = {connectionName: string};

type TaxAmountParams = {taxAmount: number};

type SecondaryLoginParams = {secondaryLogin: string};

type OwnerOwesAmountParams = {amount: string; email: string};

type ChangeOwnerSubscriptionParams = {usersCount: number; finalCount: number};

type ChangeOwnerDuplicateSubscriptionParams = {email: string; workspaceName: string};

type ChangeOwnerHasFailedSettlementsParams = {email: string};

type ActionsAreCurrentlyRestricted = {workspaceName: string};

type WorkspaceOwnerWillNeedToAddOrUpdatePaymentCardParams = {workspaceOwnerName: string};

type RenamedWorkspaceNameActionParams = {oldName: string; newName: string};

type StatementTitleParams = {year: number | string; monthName: string};

type BadgeFreeTrialParams = {numOfDays: number};

type BillingBannerSubtitleWithDateParams = {date: string};

type BillingBannerDisputePendingParams = {amountOwed: number; cardEnding: string};

type BillingBannerCardAuthenticationRequiredParams = {cardEnding: string};

type BillingBannerInsufficientFundsParams = {amountOwed: number};

type BillingBannerCardExpiredParams = {amountOwed: number};

type BillingBannerCardOnDisputeParams = {amountOwed: string; cardEnding: string};

type TrialStartedTitleParams = {numOfDays: number};

type EarlyDiscountTitleParams = {discountType: number};

type EarlyDiscountSubtitleParams = {days: number; hours: number; minutes: number; seconds: number};

type CardNextPaymentParams = {nextPaymentDate: string};

type CardEndingParams = {cardNumber: string};

type CardInfoParams = {name: string; expiration: string; currency: string};

type YourPlanPriceParams = {lower: string; upper: string};

type SubscriptionSizeParams = {size: number};

type SubscriptionCommitmentParams = {size: number; date: string};

type SubscriptionSettingsSaveUpToParams = {amountWithCurrency: string};

type SubscriptionSettingsRenewsOnParams = {date: string};

type UnapproveWithIntegrationWarningParams = {accountingIntegration: string};

type IncorrectZipFormatParams = {zipFormat?: string} | undefined;

type ExportIntegrationSelectedParams = {connectionName: ConnectionName};

type DefaultVendorDescriptionParams = {isReimbursable: boolean};

type RequiredFieldParams = {fieldName: string};

type ImportFieldParams = {importField: string};

type IntacctMappingTitleParams = {mappingName: SageIntacctMappingName};

type LastSyncAccountingParams = {relativeDate: string};

type SyncStageNameConnectionsParams = {stage: PolicyConnectionSyncStage};

type ReconciliationWorksParams = {lastFourPAN: string};

type DelegateRoleParams = {role: DelegateRole};

type DelegatorParams = {delegator: string};

type RoleNamesParams = {role: string};

type AssignCardParams = {
    assignee: string;
    feed: string;
};

type SpreadSheetColumnParams = {
    name: string;
};

type SpreadFieldNameParams = {
    fieldName: string;
};

type SpreadCategoriesParams = {
    categories: number;
};

type AssignedCardParams = {
    assignee: string;
    link: string;
};

type FeatureNameParams = {
    featureName: string;
};

type AutoPayApprovedReportsLimitErrorParams = {
    currency?: string;
};

type DefaultAmountParams = {
    defaultAmount: string;
};

type RemovedFromApprovalWorkflowParams = {
    submittersNames: string[];
};

type DemotedFromWorkspaceParams = {
    policyName: string;
    oldRole: string;
};

type IntegrationExportParams = {
    integration: string;
    type?: string;
};

type ConnectionParams = {
    connection: string;
};

type MissingPropertyParams = {
    propertyName: string;
};

type InvalidPropertyParams = {
    propertyName: string;
    expectedType: string;
};

type InvalidValueParams = {
    expectedValues: string;
};

type ImportTagsSuccessfullDescriptionParams = {
    tags: number;
};

type ImportedTagsMessageParams = {
    columnCounts: number;
};

type ImportMembersSuccessfullDescriptionParams = {
    members: number;
};

type ImportPerDiemRatesSuccessfullDescriptionParams = {
    rates: number;
};

type AuthenticationErrorParams = {
    connectionName: string;
};

type ImportedTypesParams = {
    importedTypes: string[];
};

type WorkspaceYouMayJoin = {
    domain: string;
    email: string;
};

type WorkspaceMemberList = {
    employeeCount: number;
    policyOwner: string;
};

type FileLimitParams = {
    fileLimit: number;
};

type LastFourDigitsParams = {
    lastFourDigits: string;
};

type CompanyCardBankName = {
    bankName: string;
};

type CurrencyCodeParams = {
    currencyCode: string;
};

type WorkspaceLockedPlanTypeParams = {
    count: number;
    annualSubscriptionEndDate: string;
};

type CompanyNameParams = {
    companyName: string;
};

type CustomUnitRateParams = {
    rate: number;
};

type ChatWithAccountManagerParams = {
    accountManagerDisplayName: string;
};

type EditDestinationSubtitleParams = {
    destination: string;
};

type FlightLayoverParams = {
    layover: string;
};

type SubmitsToParams = {
    name: string;
};

type SettlementDateParams = {
    settlementDate: string;
};

type MergeAccountGenericParams = {
    email: string;
};

export type {
    AuthenticationErrorParams,
    ImportMembersSuccessfullDescriptionParams,
    ImportedTagsMessageParams,
    ImportTagsSuccessfullDescriptionParams,
    MissingPropertyParams,
    InvalidPropertyParams,
    InvalidValueParams,
    ConnectionParams,
    IntegrationExportParams,
    RemovedFromApprovalWorkflowParams,
    DemotedFromWorkspaceParams,
    DefaultAmountParams,
    AutoPayApprovedReportsLimitErrorParams,
    FeatureNameParams,
    FileLimitParams,
    SpreadSheetColumnParams,
    SpreadFieldNameParams,
    AssignedCardParams,
    SpreadCategoriesParams,
    DelegateRoleParams,
    DelegatorParams,
    ReconciliationWorksParams,
    LastSyncAccountingParams,
    SyncStageNameConnectionsParams,
    RequiredFieldParams,
    IntacctMappingTitleParams,
    ImportFieldParams,
    AssigneeParams,
    DefaultVendorDescriptionParams,
    ExportIntegrationSelectedParams,
    UnapproveWithIntegrationWarningParams,
    IncorrectZipFormatParams,
    CardNextPaymentParams,
    CardEndingParams,
    CardInfoParams,
    YourPlanPriceParams,
    SubscriptionSizeParams,
    SubscriptionCommitmentParams,
    SubscriptionSettingsSaveUpToParams,
    SubscriptionSettingsRenewsOnParams,
    BadgeFreeTrialParams,
    BillingBannerSubtitleWithDateParams,
    BillingBannerDisputePendingParams,
    BillingBannerCardAuthenticationRequiredParams,
    BillingBannerInsufficientFundsParams,
    BillingBannerCardExpiredParams,
    BillingBannerCardOnDisputeParams,
    TrialStartedTitleParams,
    EarlyDiscountTitleParams,
    EarlyDiscountSubtitleParams,
    RemoveMemberPromptParams,
    StatementTitleParams,
    RenamedWorkspaceNameActionParams,
    WorkspaceOwnerWillNeedToAddOrUpdatePaymentCardParams,
    ActionsAreCurrentlyRestricted,
    ChangeOwnerHasFailedSettlementsParams,
    OwnerOwesAmountParams,
    ChangeOwnerDuplicateSubscriptionParams,
    ChangeOwnerSubscriptionParams,
    SecondaryLoginParams,
    TaxAmountParams,
    CategoryNameParams,
    AmountWithCurrencyParams,
    LowerUpperParams,
    LogSizeAndDateParams,
    AddressLineParams,
    AdminCanceledRequestParams,
    AlreadySignedInParams,
    ApprovedAmountParams,
    BeginningOfChatHistoryAdminRoomPartOneParams,
    BeginningOfChatHistoryAnnounceRoomPartOneParams,
    BeginningOfChatHistoryAnnounceRoomPartTwo,
    BeginningOfChatHistoryDomainRoomPartOneParams,
    CanceledRequestParams,
    CharacterLimitParams,
    ConfirmThatParams,
    CompanyCardFeedNameParams,
    DateShouldBeAfterParams,
    DateShouldBeBeforeParams,
    DeleteActionParams,
    DeleteConfirmationParams,
    DidSplitAmountMessageParams,
    EditActionParams,
    ElectronicFundsParams,
    EnterMagicCodeParams,
    FormattedMaxLengthParams,
    ForwardedAmountParams,
    GoBackMessageParams,
    GoToRoomParams,
    HeldRequestParams,
    InstantSummaryParams,
    IssueVirtualCardParams,
    LastFourDigitsParams,
    LocalTimeParams,
    LogSizeParams,
    LoggedInAsParams,
    ManagerApprovedAmountParams,
    ManagerApprovedParams,
    MovedFromPersonalSpaceParams,
    SignUpNewFaceCodeParams,
    NoLongerHaveAccessParams,
    NotAllowedExtensionParams,
    NotYouParams,
    OOOEventSummaryFullDayParams,
    OOOEventSummaryPartialDayParams,
    OurEmailProviderParams,
    PaidElsewhereWithAmountParams,
    PaidWithExpensifyWithAmountParams,
    ParentNavigationSummaryParams,
    PaySomeoneParams,
    PayerOwesAmountParams,
    PayerOwesParams,
    RoleNamesParams,
    PayerPaidAmountParams,
    PayerPaidParams,
    PayerSettledParams,
    RemovedTheRequestParams,
    RenamedRoomActionParams,
    ReportArchiveReasonsClosedParams,
    ReportArchiveReasonsMergedParams,
    ReportPolicyNameParams,
    ReportArchiveReasonsInvoiceReceiverPolicyDeletedParams,
    ReportArchiveReasonsRemovedFromPolicyParams,
    RequestAmountParams,
    RequestCountParams,
    DeleteTransactionParams,
    RequestedAmountMessageParams,
    ResolutionConstraintsParams,
    RoomNameReservedErrorParams,
    RoomRenamedToParams,
    SetTheDistanceMerchantParams,
    SetTheRequestParams,
    SettleExpensifyCardParams,
    SettledAfterAddedBankAccountParams,
    SizeExceededParams,
    SplitAmountParams,
    StepCounterParams,
    TaskCreatedActionParams,
    TermsParams,
    ThreadRequestReportNameParams,
    ThreadSentMoneyReportNameParams,
    ToValidateLoginParams,
    TransferParams,
    UntilTimeParams,
    UpdatedTheDistanceMerchantParams,
    UpdatedTheRequestParams,
    UsePlusButtonParams,
    UserIsAlreadyMemberParams,
    UserSplitParams,
    ViolationsAutoReportedRejectedExpenseParams,
    ViolationsCashExpenseWithNoReceiptParams,
    ViolationsConversionSurchargeParams,
    ViolationsInvoiceMarkupParams,
    ViolationsMaxAgeParams,
    ViolationsMissingTagParams,
    ViolationsModifiedAmountParams,
    ViolationsOverAutoApprovalLimitParams,
    ViolationsOverCategoryLimitParams,
    ViolationsOverLimitParams,
    ViolationsPerDayLimitParams,
    ViolationsReceiptRequiredParams,
    ViolationsCustomRulesParams,
    ViolationsRterParams,
    ViolationsTagOutOfPolicyParams,
    ViolationsTaxOutOfPolicyParams,
    WaitingOnBankAccountParams,
    WalletProgramParams,
    WeSentYouMagicSignInLinkParams,
    WelcomeEnterMagicCodeParams,
    WelcomeToRoomParams,
    ZipCodeExampleFormatParams,
    ChangeFieldParams,
    ChangePolicyParams,
    ChangeTypeParams,
    ExportedToIntegrationParams,
    DelegateSubmitParams,
    AccountOwnerParams,
    IntegrationsMessageParams,
    MarkedReimbursedParams,
    MarkReimbursedFromIntegrationParams,
    ShareParams,
    UnshareParams,
    StripePaidParams,
    UnapprovedParams,
    RemoveMembersWarningPrompt,
    ApprovalWorkflowErrorParams,
    ConnectionNameParams,
    LastSyncDateParams,
    CustomersOrJobsLabelParams,
    ExportAgainModalDescriptionParams,
    IntegrationSyncFailedParams,
    AddEmployeeParams,
    UpdateRoleParams,
    LeftWorkspaceParams,
    RemoveMemberParams,
    DateParams,
    FiltersAmountBetweenParams,
    StatementPageTitleParams,
    CompanyCardBankName,
    DisconnectPromptParams,
    DisconnectTitleParams,
    CharacterLengthLimitParams,
    OptionalParam,
    AssignCardParams,
    ImportedTypesParams,
    WorkspaceYouMayJoin,
    WorkspaceMemberList,
    ImportPerDiemRatesSuccessfullDescriptionParams,
    CurrencyCodeParams,
    WorkspaceLockedPlanTypeParams,
    CompanyNameParams,
    CustomUnitRateParams,
    ChatWithAccountManagerParams,
    UpdatedPolicyCurrencyParams,
    UpdatedPolicyFrequencyParams,
    UpdatedPolicyCategoryParams,
    UpdatedPolicyCategoryNameParams,
    UpdatedPolicyPreventSelfApprovalParams,
    UpdatedPolicyFieldWithNewAndOldValueParams,
    UpdatedPolicyFieldWithValueParam,
    UpdatedPolicyDescriptionParams,
    EditDestinationSubtitleParams,
    FlightLayoverParams,
    AddedOrDeletedPolicyReportFieldParams,
    AddedPolicyCustomUnitRateParams,
    UpdatedPolicyTagParams,
    UpdatedPolicyTagNameParams,
    UpdatedPolicyTagFieldParams,
    UpdatedPolicyReportFieldDefaultValueParams,
    SubmitsToParams,
    SettlementDateParams,
<<<<<<< HEAD
    MergeAccountGenericParams,
=======
    NeedCategoryForExportToIntegrationParams,
>>>>>>> bf503787
};<|MERGE_RESOLUTION|>--- conflicted
+++ resolved
@@ -886,9 +886,6 @@
     UpdatedPolicyReportFieldDefaultValueParams,
     SubmitsToParams,
     SettlementDateParams,
-<<<<<<< HEAD
     MergeAccountGenericParams,
-=======
     NeedCategoryForExportToIntegrationParams,
->>>>>>> bf503787
 };