import type {ValueOf} from 'type-fest';
import type CONST from '@src/CONST';
import type {OnyxInputOrEntry, ReportAction} from '@src/types/onyx';
import type {DelegateRole} from '@src/types/onyx/Account';
import type {AllConnectionName, ConnectionName, PolicyConnectionSyncStage, SageIntacctMappingName} from '@src/types/onyx/Policy';
import type {ViolationDataType} from '@src/types/onyx/TransactionViolation';

type AddressLineParams = {
    lineNumber: number;
};

type CharacterLimitParams = {
    limit: number | string;
};

type AssigneeParams = {
    assignee: string;
};

type CharacterLengthLimitParams = {
    limit: number;
    length: number;
};

type ZipCodeExampleFormatParams = {
    zipSampleFormat: string;
};

type LoggedInAsParams = {
    email: string;
};

type SignUpNewFaceCodeParams = {
    login: string;
};

type WelcomeEnterMagicCodeParams = {
    login: string;
};

type AlreadySignedInParams = {
    email: string;
};

type GoBackMessageParams = {
    provider: string;
};

type LocalTimeParams = {
    user: string;
    time: string;
};

type EditActionParams = {
    action: OnyxInputOrEntry<ReportAction>;
};

type DeleteActionParams = {
    action: OnyxInputOrEntry<ReportAction>;
};

type DeleteConfirmationParams = {
    action: OnyxInputOrEntry<ReportAction>;
};

type BeginningOfChatHistoryDomainRoomPartOneParams = {
    domainRoom: string;
};

type BeginningOfChatHistoryAdminRoomPartOneParams = {
    workspaceName: string;
};

type BeginningOfChatHistoryAnnounceRoomPartOneParams = {
    workspaceName: string;
};

type BeginningOfChatHistoryAnnounceRoomPartTwo = {
    workspaceName: string;
};

type WelcomeToRoomParams = {
    roomName: string;
};

type UsePlusButtonParams = {
    additionalText: string;
};

type ReportArchiveReasonsClosedParams = {
    displayName: string;
};

type ReportArchiveReasonsMergedParams = {
    displayName: string;
    oldDisplayName: string;
};

type ReportArchiveReasonsRemovedFromPolicyParams = {
    displayName: string;
    policyName: string;
    shouldUseYou?: boolean;
};

type ReportPolicyNameParams = {
    policyName: string;
};

type ReportArchiveReasonsInvoiceReceiverPolicyDeletedParams = {
    policyName: string;
};

type RequestCountParams = {
    scanningReceipts: number;
    pendingReceipts: number;
};

type DeleteTransactionParams = {
    amount: string;
    merchant: string;
};

type SettleExpensifyCardParams = {
    formattedAmount: string;
};

type RequestAmountParams = {amount: string};

type RequestedAmountMessageParams = {formattedAmount: string; comment?: string};

type SplitAmountParams = {amount: string};

type DidSplitAmountMessageParams = {formattedAmount: string; comment: string};

type UserSplitParams = {amount: string};

type PayerOwesAmountParams = {payer: string; amount: number | string; comment?: string};

type PayerOwesParams = {payer: string};

type CompanyCardFeedNameParams = {feedName: string};

type PayerPaidAmountParams = {payer?: string; amount: number | string};

type ApprovedAmountParams = {amount: number | string};

type ForwardedAmountParams = {amount: number | string};

type ManagerApprovedParams = {manager: string};

type ManagerApprovedAmountParams = {manager: string; amount: number | string};

type PayerPaidParams = {payer: string};

type PayerSettledParams = {amount: number | string};

type WaitingOnBankAccountParams = {submitterDisplayName: string};

type CanceledRequestParams = {amount: string; submitterDisplayName: string};

type AdminCanceledRequestParams = {manager: string; amount: string};

type SettledAfterAddedBankAccountParams = {submitterDisplayName: string; amount: string};

type PaidElsewhereWithAmountParams = {payer?: string; amount: string};

type PaidWithExpensifyWithAmountParams = {payer?: string; amount: string};

type ThreadRequestReportNameParams = {formattedAmount: string; comment: string};

type ThreadSentMoneyReportNameParams = {formattedAmount: string; comment: string};

type MovedFromPersonalSpaceParams = {workspaceName?: string; reportName?: string};

type SizeExceededParams = {maxUploadSizeInMB: number};

type ResolutionConstraintsParams = {minHeightInPx: number; minWidthInPx: number; maxHeightInPx: number; maxWidthInPx: number};

type NotAllowedExtensionParams = {allowedExtensions: string[]};

type EnterMagicCodeParams = {contactMethod: string};

type TransferParams = {amount: string};

type InstantSummaryParams = {rate: string; minAmount: string};

type NotYouParams = {user: string};

type DateShouldBeBeforeParams = {dateString: string};

type DateShouldBeAfterParams = {dateString: string};

type WeSentYouMagicSignInLinkParams = {login: string; loginType: string};

type ToValidateLoginParams = {primaryLogin: string; secondaryLogin: string};

type NoLongerHaveAccessParams = {primaryLogin: string};

type OurEmailProviderParams = {login: string};

type ConfirmThatParams = {login: string};

type UntilTimeParams = {time: string};

type StepCounterParams = {step: number; total?: number; text?: string};

type UserIsAlreadyMemberParams = {login: string; name: string};

type GoToRoomParams = {roomName: string};

type RoomNameReservedErrorParams = {reservedName: string};

type RenamedRoomActionParams = {oldName: string; newName: string};

type RoomRenamedToParams = {newName: string};

type OOOEventSummaryFullDayParams = {summary: string; dayCount: number; date: string};

type OOOEventSummaryPartialDayParams = {summary: string; timePeriod: string; date: string};

type ParentNavigationSummaryParams = {reportName?: string; workspaceName?: string};

type SetTheRequestParams = {valueName: string; newValueToDisplay: string};

type SetTheDistanceMerchantParams = {translatedChangedField: string; newMerchant: string; newAmountToDisplay: string};

type RemovedTheRequestParams = {valueName: string; oldValueToDisplay: string};

type UpdatedTheRequestParams = {valueName: string; newValueToDisplay: string; oldValueToDisplay: string};

type UpdatedTheDistanceMerchantParams = {translatedChangedField: string; newMerchant: string; oldMerchant: string; newAmountToDisplay: string; oldAmountToDisplay: string};

type FormattedMaxLengthParams = {formattedMaxLength: string};

type WalletProgramParams = {walletProgram: string};

type ViolationsAutoReportedRejectedExpenseParams = {rejectedBy: string; rejectReason: string};

type ViolationsCashExpenseWithNoReceiptParams = {formattedLimit?: string} | undefined;

type ViolationsConversionSurchargeParams = {surcharge: number};

type ViolationsInvoiceMarkupParams = {invoiceMarkup: number};

type ViolationsMaxAgeParams = {maxAge: number};

type ViolationsMissingTagParams = {tagName?: string} | undefined;

type ViolationsModifiedAmountParams = {type?: ViolationDataType; displayPercentVariance?: number};

type ViolationsOverAutoApprovalLimitParams = {formattedLimit: string};

type ViolationsOverCategoryLimitParams = {formattedLimit: string};

type ViolationsOverLimitParams = {formattedLimit: string};

type ViolationsPerDayLimitParams = {formattedLimit: string};

type ViolationsReceiptRequiredParams = {formattedLimit?: string; category?: string};

type ViolationsCustomRulesParams = {message: string};

type ViolationsRterParams = {
    brokenBankConnection: boolean;
    isAdmin: boolean;
    email?: string;
    isTransactionOlderThan7Days: boolean;
    member?: string;
    rterType?: ValueOf<typeof CONST.RTER_VIOLATION_TYPES>;
};

type ViolationsTagOutOfPolicyParams = {tagName?: string} | undefined;

type ViolationsTaxOutOfPolicyParams = {taxName?: string} | undefined;

type PaySomeoneParams = {name?: string} | undefined;

type TaskCreatedActionParams = {title: string};

type OptionalParam<T> = Partial<T>;

type TermsParams = {amount: string};

type ElectronicFundsParams = {percentage: string; amount: string};

type LogSizeParams = {size: number};

type LogSizeAndDateParams = {size: number; date: string};

type HeldRequestParams = {comment: string};

type ChangeFieldParams = {oldValue?: string; newValue: string; fieldName: string};

type ChangePolicyParams = {fromPolicy: string; toPolicy: string};

type UpdatedPolicyDescriptionParams = {oldDescription: string; newDescription: string};

type UpdatedPolicyCurrencyParams = {oldCurrency: string; newCurrency: string};

type UpdatedPolicyCategoryParams = {categoryName: string; oldValue?: boolean};

type UpdatedPolicyTagParams = {tagListName: string; tagName: string; enabled?: boolean};

type UpdatedPolicyTagNameParams = {oldName: string; newName: string; tagListName: string};

type UpdatedPolicyTagFieldParams = {oldValue?: string; newValue: string; tagName: string; tagListName: string; updatedField: string};

type UpdatedPolicyCategoryNameParams = {oldName: string; newName?: string};

type AddedPolicyCustomUnitRateParams = {customUnitName: string; rateName: string};

type AddedOrDeletedPolicyReportFieldParams = {fieldType: string; fieldName?: string};

type UpdatedPolicyReportFieldDefaultValueParams = {fieldName?: string; defaultValue?: string};

type UpdatedPolicyPreventSelfApprovalParams = {oldValue: string; newValue: string};

type UpdatedPolicyFieldWithNewAndOldValueParams = {oldValue: string; newValue: string};

type UpdatedPolicyFieldWithValueParam = {value: boolean};

type UpdatedPolicyFrequencyParams = {oldFrequency: string; newFrequency: string};

type ChangeTypeParams = {oldType: string; newType: string};

type DelegateSubmitParams = {delegateUser: string; originalManager: string};

type AccountOwnerParams = {accountOwnerEmail: string};

type ExportedToIntegrationParams = {label: string; markedManually?: boolean; inProgress?: boolean; lastModified?: string};

type IntegrationsMessageParams = {
    label: string;
    result: {
        code?: number;
        messages?: string[];
        title?: string;
        link?: {
            url: string;
            text: string;
        };
    };
};

type MarkedReimbursedParams = {amount: string; currency: string};

type MarkReimbursedFromIntegrationParams = {amount: string; currency: string};

type ShareParams = {to: string};

type UnshareParams = {to: string};

type StripePaidParams = {amount: string; currency: string};

type UnapprovedParams = {amount: string};

type RemoveMembersWarningPrompt = {
    memberName: string;
    ownerName: string;
};

type RemoveMemberPromptParams = {
    memberName: string;
};

type IssueVirtualCardParams = {
    assignee: string;
    link: string;
};

type ApprovalWorkflowErrorParams = {
    name1: string;
    name2: string;
};

type ConnectionNameParams = {
    connectionName: AllConnectionName;
};

type LastSyncDateParams = {
    connectionName: string;
    formattedDate: string;
};

type CustomersOrJobsLabelParams = {
    importFields: string[];
    importType: string;
};

type ExportAgainModalDescriptionParams = {
    reportName: string;
    connectionName: ConnectionName;
};

type IntegrationSyncFailedParams = {label: string; errorMessage: string; linkText?: string; linkURL?: string};

type AddEmployeeParams = {email: string; role: string};

type UpdateRoleParams = {email: string; currentRole: string; newRole: string};

type LeftWorkspaceParams = {nameOrEmail: string};

type RemoveMemberParams = {email: string; role: string};

type DateParams = {date: string};

type FiltersAmountBetweenParams = {greaterThan: string; lessThan: string};

type StatementPageTitleParams = {year: string | number; monthName: string};

type DisconnectPromptParams = {currentIntegration?: ConnectionName} | undefined;

type DisconnectTitleParams = {integration?: ConnectionName} | undefined;

type AmountWithCurrencyParams = {amountWithCurrency: string};

type LowerUpperParams = {lower: string; upper: string};

type CategoryNameParams = {categoryName: string};

type NeedCategoryForExportToIntegrationParams = {connectionName: string};

type TaxAmountParams = {taxAmount: number};

type SecondaryLoginParams = {secondaryLogin: string};

type OwnerOwesAmountParams = {amount: string; email: string};

type ChangeOwnerSubscriptionParams = {usersCount: number; finalCount: number};

type ChangeOwnerDuplicateSubscriptionParams = {email: string; workspaceName: string};

type ChangeOwnerHasFailedSettlementsParams = {email: string};

type ActionsAreCurrentlyRestricted = {workspaceName: string};

type WorkspaceOwnerWillNeedToAddOrUpdatePaymentCardParams = {workspaceOwnerName: string};

type RenamedWorkspaceNameActionParams = {oldName: string; newName: string};

type StatementTitleParams = {year: number | string; monthName: string};

type BadgeFreeTrialParams = {numOfDays: number};

type BillingBannerSubtitleWithDateParams = {date: string};

type BillingBannerDisputePendingParams = {amountOwed: number; cardEnding: string};

type BillingBannerCardAuthenticationRequiredParams = {cardEnding: string};

type BillingBannerInsufficientFundsParams = {amountOwed: number};

type BillingBannerCardExpiredParams = {amountOwed: number};

type BillingBannerCardOnDisputeParams = {amountOwed: string; cardEnding: string};

type TrialStartedTitleParams = {numOfDays: number};

type EarlyDiscountTitleParams = {discountType: number};

type EarlyDiscountSubtitleParams = {days: number; hours: number; minutes: number; seconds: number};

type CardNextPaymentParams = {nextPaymentDate: string};

type CardEndingParams = {cardNumber: string};

type CardInfoParams = {name: string; expiration: string; currency: string};

type YourPlanPriceParams = {lower: string; upper: string};

type SubscriptionSizeParams = {size: number};

type SubscriptionCommitmentParams = {size: number; date: string};

type SubscriptionSettingsSaveUpToParams = {amountWithCurrency: string};

type SubscriptionSettingsRenewsOnParams = {date: string};

type UnapproveWithIntegrationWarningParams = {accountingIntegration: string};

type IncorrectZipFormatParams = {zipFormat?: string} | undefined;

type ExportIntegrationSelectedParams = {connectionName: ConnectionName};

type DefaultVendorDescriptionParams = {isReimbursable: boolean};

type RequiredFieldParams = {fieldName: string};

type ImportFieldParams = {importField: string};

type IntacctMappingTitleParams = {mappingName: SageIntacctMappingName};

type LastSyncAccountingParams = {relativeDate: string};

type SyncStageNameConnectionsParams = {stage: PolicyConnectionSyncStage};

type ReconciliationWorksParams = {lastFourPAN: string};

type DelegateRoleParams = {role: DelegateRole};

type DelegatorParams = {delegator: string};

type RoleNamesParams = {role: string};

type AssignCardParams = {
    assignee: string;
    feed: string;
};

type SpreadSheetColumnParams = {
    name: string;
};

type SpreadFieldNameParams = {
    fieldName: string;
};

type SpreadCategoriesParams = {
    categories: number;
};

type AssignedCardParams = {
    assignee: string;
    link: string;
};

type FeatureNameParams = {
    featureName: string;
};

type AutoPayApprovedReportsLimitErrorParams = {
    currency?: string;
};

type DefaultAmountParams = {
    defaultAmount: string;
};

type RemovedFromApprovalWorkflowParams = {
    submittersNames: string[];
};

type DemotedFromWorkspaceParams = {
    policyName: string;
    oldRole: string;
};

type IntegrationExportParams = {
    integration: string;
    type?: string;
};

type ConnectionParams = {
    connection: string;
};

type MissingPropertyParams = {
    propertyName: string;
};

type InvalidPropertyParams = {
    propertyName: string;
    expectedType: string;
};

type InvalidValueParams = {
    expectedValues: string;
};

type ImportTagsSuccessfullDescriptionParams = {
    tags: number;
};

type ImportedTagsMessageParams = {
    columnCounts: number;
};

type ImportMembersSuccessfullDescriptionParams = {
    members: number;
};

type ImportPerDiemRatesSuccessfullDescriptionParams = {
    rates: number;
};

type AuthenticationErrorParams = {
    connectionName: string;
};

type ImportedTypesParams = {
    importedTypes: string[];
};

type WorkspaceYouMayJoin = {
    domain: string;
    email: string;
};

type WorkspaceMemberList = {
    employeeCount: number;
    policyOwner: string;
};

type FileLimitParams = {
    fileLimit: number;
};

type LastFourDigitsParams = {
    lastFourDigits: string;
};

type CompanyCardBankName = {
    bankName: string;
};

type CurrencyCodeParams = {
    currencyCode: string;
};

type WorkspaceLockedPlanTypeParams = {
    count: number;
    annualSubscriptionEndDate: string;
};

type CompanyNameParams = {
    companyName: string;
};

type CustomUnitRateParams = {
    rate: number;
};

type ChatWithAccountManagerParams = {
    accountManagerDisplayName: string;
};

type EditDestinationSubtitleParams = {
    destination: string;
};

type FlightLayoverParams = {
    layover: string;
};

type SubmitsToParams = {
    name: string;
};

type SettlementDateParams = {
    settlementDate: string;
};

<<<<<<< HEAD
type MergeAccountGenericParams = {
    email: string;
=======
type PolicyExpenseChatNameParams = {
    displayName: string;
>>>>>>> 2f645ba7
};

export type {
    AuthenticationErrorParams,
    ImportMembersSuccessfullDescriptionParams,
    ImportedTagsMessageParams,
    ImportTagsSuccessfullDescriptionParams,
    MissingPropertyParams,
    InvalidPropertyParams,
    InvalidValueParams,
    ConnectionParams,
    IntegrationExportParams,
    RemovedFromApprovalWorkflowParams,
    DemotedFromWorkspaceParams,
    DefaultAmountParams,
    AutoPayApprovedReportsLimitErrorParams,
    FeatureNameParams,
    FileLimitParams,
    SpreadSheetColumnParams,
    SpreadFieldNameParams,
    AssignedCardParams,
    SpreadCategoriesParams,
    DelegateRoleParams,
    DelegatorParams,
    ReconciliationWorksParams,
    LastSyncAccountingParams,
    SyncStageNameConnectionsParams,
    RequiredFieldParams,
    IntacctMappingTitleParams,
    ImportFieldParams,
    AssigneeParams,
    DefaultVendorDescriptionParams,
    ExportIntegrationSelectedParams,
    UnapproveWithIntegrationWarningParams,
    IncorrectZipFormatParams,
    CardNextPaymentParams,
    CardEndingParams,
    CardInfoParams,
    YourPlanPriceParams,
    SubscriptionSizeParams,
    SubscriptionCommitmentParams,
    SubscriptionSettingsSaveUpToParams,
    SubscriptionSettingsRenewsOnParams,
    BadgeFreeTrialParams,
    BillingBannerSubtitleWithDateParams,
    BillingBannerDisputePendingParams,
    BillingBannerCardAuthenticationRequiredParams,
    BillingBannerInsufficientFundsParams,
    BillingBannerCardExpiredParams,
    BillingBannerCardOnDisputeParams,
    TrialStartedTitleParams,
    EarlyDiscountTitleParams,
    EarlyDiscountSubtitleParams,
    RemoveMemberPromptParams,
    StatementTitleParams,
    RenamedWorkspaceNameActionParams,
    WorkspaceOwnerWillNeedToAddOrUpdatePaymentCardParams,
    ActionsAreCurrentlyRestricted,
    ChangeOwnerHasFailedSettlementsParams,
    OwnerOwesAmountParams,
    ChangeOwnerDuplicateSubscriptionParams,
    ChangeOwnerSubscriptionParams,
    SecondaryLoginParams,
    TaxAmountParams,
    CategoryNameParams,
    AmountWithCurrencyParams,
    LowerUpperParams,
    LogSizeAndDateParams,
    AddressLineParams,
    AdminCanceledRequestParams,
    AlreadySignedInParams,
    ApprovedAmountParams,
    BeginningOfChatHistoryAdminRoomPartOneParams,
    BeginningOfChatHistoryAnnounceRoomPartOneParams,
    BeginningOfChatHistoryAnnounceRoomPartTwo,
    BeginningOfChatHistoryDomainRoomPartOneParams,
    CanceledRequestParams,
    CharacterLimitParams,
    ConfirmThatParams,
    CompanyCardFeedNameParams,
    DateShouldBeAfterParams,
    DateShouldBeBeforeParams,
    DeleteActionParams,
    DeleteConfirmationParams,
    DidSplitAmountMessageParams,
    EditActionParams,
    ElectronicFundsParams,
    EnterMagicCodeParams,
    FormattedMaxLengthParams,
    ForwardedAmountParams,
    GoBackMessageParams,
    GoToRoomParams,
    HeldRequestParams,
    InstantSummaryParams,
    IssueVirtualCardParams,
    LastFourDigitsParams,
    LocalTimeParams,
    LogSizeParams,
    LoggedInAsParams,
    ManagerApprovedAmountParams,
    ManagerApprovedParams,
    MovedFromPersonalSpaceParams,
    SignUpNewFaceCodeParams,
    NoLongerHaveAccessParams,
    NotAllowedExtensionParams,
    NotYouParams,
    OOOEventSummaryFullDayParams,
    OOOEventSummaryPartialDayParams,
    OurEmailProviderParams,
    PaidElsewhereWithAmountParams,
    PaidWithExpensifyWithAmountParams,
    ParentNavigationSummaryParams,
    PaySomeoneParams,
    PayerOwesAmountParams,
    PayerOwesParams,
    RoleNamesParams,
    PayerPaidAmountParams,
    PayerPaidParams,
    PayerSettledParams,
    RemovedTheRequestParams,
    RenamedRoomActionParams,
    ReportArchiveReasonsClosedParams,
    ReportArchiveReasonsMergedParams,
    ReportPolicyNameParams,
    ReportArchiveReasonsInvoiceReceiverPolicyDeletedParams,
    ReportArchiveReasonsRemovedFromPolicyParams,
    RequestAmountParams,
    RequestCountParams,
    DeleteTransactionParams,
    RequestedAmountMessageParams,
    ResolutionConstraintsParams,
    RoomNameReservedErrorParams,
    RoomRenamedToParams,
    SetTheDistanceMerchantParams,
    SetTheRequestParams,
    SettleExpensifyCardParams,
    SettledAfterAddedBankAccountParams,
    SizeExceededParams,
    SplitAmountParams,
    StepCounterParams,
    TaskCreatedActionParams,
    TermsParams,
    ThreadRequestReportNameParams,
    ThreadSentMoneyReportNameParams,
    ToValidateLoginParams,
    TransferParams,
    UntilTimeParams,
    UpdatedTheDistanceMerchantParams,
    UpdatedTheRequestParams,
    UsePlusButtonParams,
    UserIsAlreadyMemberParams,
    UserSplitParams,
    ViolationsAutoReportedRejectedExpenseParams,
    ViolationsCashExpenseWithNoReceiptParams,
    ViolationsConversionSurchargeParams,
    ViolationsInvoiceMarkupParams,
    ViolationsMaxAgeParams,
    ViolationsMissingTagParams,
    ViolationsModifiedAmountParams,
    ViolationsOverAutoApprovalLimitParams,
    ViolationsOverCategoryLimitParams,
    ViolationsOverLimitParams,
    ViolationsPerDayLimitParams,
    ViolationsReceiptRequiredParams,
    ViolationsCustomRulesParams,
    ViolationsRterParams,
    ViolationsTagOutOfPolicyParams,
    ViolationsTaxOutOfPolicyParams,
    WaitingOnBankAccountParams,
    WalletProgramParams,
    WeSentYouMagicSignInLinkParams,
    WelcomeEnterMagicCodeParams,
    WelcomeToRoomParams,
    ZipCodeExampleFormatParams,
    ChangeFieldParams,
    ChangePolicyParams,
    ChangeTypeParams,
    ExportedToIntegrationParams,
    DelegateSubmitParams,
    AccountOwnerParams,
    IntegrationsMessageParams,
    MarkedReimbursedParams,
    MarkReimbursedFromIntegrationParams,
    ShareParams,
    UnshareParams,
    StripePaidParams,
    UnapprovedParams,
    RemoveMembersWarningPrompt,
    ApprovalWorkflowErrorParams,
    ConnectionNameParams,
    LastSyncDateParams,
    CustomersOrJobsLabelParams,
    ExportAgainModalDescriptionParams,
    IntegrationSyncFailedParams,
    AddEmployeeParams,
    UpdateRoleParams,
    LeftWorkspaceParams,
    RemoveMemberParams,
    DateParams,
    FiltersAmountBetweenParams,
    StatementPageTitleParams,
    CompanyCardBankName,
    DisconnectPromptParams,
    DisconnectTitleParams,
    CharacterLengthLimitParams,
    OptionalParam,
    AssignCardParams,
    ImportedTypesParams,
    WorkspaceYouMayJoin,
    WorkspaceMemberList,
    ImportPerDiemRatesSuccessfullDescriptionParams,
    CurrencyCodeParams,
    WorkspaceLockedPlanTypeParams,
    CompanyNameParams,
    CustomUnitRateParams,
    ChatWithAccountManagerParams,
    UpdatedPolicyCurrencyParams,
    UpdatedPolicyFrequencyParams,
    UpdatedPolicyCategoryParams,
    UpdatedPolicyCategoryNameParams,
    UpdatedPolicyPreventSelfApprovalParams,
    UpdatedPolicyFieldWithNewAndOldValueParams,
    UpdatedPolicyFieldWithValueParam,
    UpdatedPolicyDescriptionParams,
    EditDestinationSubtitleParams,
    FlightLayoverParams,
    AddedOrDeletedPolicyReportFieldParams,
    AddedPolicyCustomUnitRateParams,
    UpdatedPolicyTagParams,
    UpdatedPolicyTagNameParams,
    UpdatedPolicyTagFieldParams,
    UpdatedPolicyReportFieldDefaultValueParams,
    SubmitsToParams,
    SettlementDateParams,
<<<<<<< HEAD
    MergeAccountGenericParams,
=======
    PolicyExpenseChatNameParams,
>>>>>>> 2f645ba7
    NeedCategoryForExportToIntegrationParams,
};<|MERGE_RESOLUTION|>--- conflicted
+++ resolved
@@ -650,13 +650,12 @@
     settlementDate: string;
 };
 
-<<<<<<< HEAD
 type MergeAccountGenericParams = {
     email: string;
-=======
+};
+
 type PolicyExpenseChatNameParams = {
     displayName: string;
->>>>>>> 2f645ba7
 };
 
 export type {
@@ -891,10 +890,7 @@
     UpdatedPolicyReportFieldDefaultValueParams,
     SubmitsToParams,
     SettlementDateParams,
-<<<<<<< HEAD
     MergeAccountGenericParams,
-=======
     PolicyExpenseChatNameParams,
->>>>>>> 2f645ba7
     NeedCategoryForExportToIntegrationParams,
 };