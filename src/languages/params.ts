import type {ValueOf} from 'type-fest';
import type CONST from '@src/CONST';
import type {OnyxInputOrEntry, ReportAction} from '@src/types/onyx';
import type {DelegateRole} from '@src/types/onyx/Account';
import type {AllConnectionName, ConnectionName, PolicyConnectionSyncStage, SageIntacctMappingName} from '@src/types/onyx/Policy';
import type {ViolationDataType} from '@src/types/onyx/TransactionViolation';

type AddressLineParams = {
    lineNumber: number;
};

type CharacterLimitParams = {
    limit: number | string;
};

type AssigneeParams = {
    assignee: string;
};

type CharacterLengthLimitParams = {
    limit: number;
    length: number;
};

type ZipCodeExampleFormatParams = {
    zipSampleFormat: string;
};

type LoggedInAsParams = {
    email: string;
};

type SignUpNewFaceCodeParams = {
    login: string;
};

type WelcomeEnterMagicCodeParams = {
    login: string;
};

type AlreadySignedInParams = {
    email: string;
};

type GoBackMessageParams = {
    provider: string;
};

type LocalTimeParams = {
    user: string;
    time: string;
};

type EditActionParams = {
    action: OnyxInputOrEntry<ReportAction>;
};

type DeleteActionParams = {
    action: OnyxInputOrEntry<ReportAction>;
};

type DeleteConfirmationParams = {
    action: OnyxInputOrEntry<ReportAction>;
};

type BeginningOfChatHistoryDomainRoomPartOneParams = {
    domainRoom: string;
};

type BeginningOfChatHistoryAdminRoomPartOneParams = {
    workspaceName: string;
};

type BeginningOfChatHistoryAnnounceRoomPartOneParams = {
    workspaceName: string;
};

type BeginningOfChatHistoryAnnounceRoomPartTwo = {
    workspaceName: string;
};

type WelcomeToRoomParams = {
    roomName: string;
};

type UsePlusButtonParams = {
    additionalText: string;
};

type ReportArchiveReasonsClosedParams = {
    displayName: string;
};

type ReportArchiveReasonsMergedParams = {
    displayName: string;
    oldDisplayName: string;
};

type ReportArchiveReasonsRemovedFromPolicyParams = {
    displayName: string;
    policyName: string;
    shouldUseYou?: boolean;
};

type ReportPolicyNameParams = {
    policyName: string;
};

type ReportArchiveReasonsInvoiceReceiverPolicyDeletedParams = {
    policyName: string;
};

type RequestCountParams = {
    scanningReceipts: number;
    pendingReceipts: number;
};

type DeleteTransactionParams = {
    amount: string;
    merchant: string;
};

type SettleExpensifyCardParams = {
    formattedAmount: string;
};

type RequestAmountParams = {amount: string};

type RequestedAmountMessageParams = {formattedAmount: string; comment?: string};

type SplitAmountParams = {amount: string};

type DidSplitAmountMessageParams = {formattedAmount: string; comment: string};

type UserSplitParams = {amount: string};

type PayerOwesAmountParams = {payer: string; amount: number | string; comment?: string};

type PayerOwesParams = {payer: string};

type CompanyCardFeedNameParams = {feedName: string};

type PayerPaidAmountParams = {payer?: string; amount: number | string};

type ApprovedAmountParams = {amount: number | string};

type ForwardedAmountParams = {amount: number | string};

type ManagerApprovedParams = {manager: string};

type ManagerApprovedAmountParams = {manager: string; amount: number | string};

type PayerPaidParams = {payer: string};

type PayerSettledParams = {amount: number | string};

type WaitingOnBankAccountParams = {submitterDisplayName: string};

type CanceledRequestParams = {amount: string; submitterDisplayName: string};

type AdminCanceledRequestParams = {manager: string; amount: string};

type SettledAfterAddedBankAccountParams = {submitterDisplayName: string; amount: string};

type PaidElsewhereWithAmountParams = {payer?: string; amount: string};

type PaidWithExpensifyWithAmountParams = {payer?: string; amount: string};

type ThreadRequestReportNameParams = {formattedAmount: string; comment: string};

type ThreadSentMoneyReportNameParams = {formattedAmount: string; comment: string};

type MovedFromPersonalSpaceParams = {workspaceName?: string; reportName?: string};

type SizeExceededParams = {maxUploadSizeInMB: number};

type ResolutionConstraintsParams = {minHeightInPx: number; minWidthInPx: number; maxHeightInPx: number; maxWidthInPx: number};

type NotAllowedExtensionParams = {allowedExtensions: string[]};

type EnterMagicCodeParams = {contactMethod: string};

type TransferParams = {amount: string};

type InstantSummaryParams = {rate: string; minAmount: string};

type NotYouParams = {user: string};

type DateShouldBeBeforeParams = {dateString: string};

type DateShouldBeAfterParams = {dateString: string};

type WeSentYouMagicSignInLinkParams = {login: string; loginType: string};

type ToValidateLoginParams = {primaryLogin: string; secondaryLogin: string};

type NoLongerHaveAccessParams = {primaryLogin: string};

type OurEmailProviderParams = {login: string};

type ConfirmThatParams = {login: string};

type UntilTimeParams = {time: string};

type StepCounterParams = {step: number; total?: number; text?: string};

type UserIsAlreadyMemberParams = {login: string; name: string};

type GoToRoomParams = {roomName: string};

type RoomNameReservedErrorParams = {reservedName: string};

type RenamedRoomActionParams = {oldName: string; newName: string};

type RoomRenamedToParams = {newName: string};

type OOOEventSummaryFullDayParams = {summary: string; dayCount: number; date: string};

type OOOEventSummaryPartialDayParams = {summary: string; timePeriod: string; date: string};

type ParentNavigationSummaryParams = {reportName?: string; workspaceName?: string};

type SetTheRequestParams = {valueName: string; newValueToDisplay: string};

type SetTheDistanceMerchantParams = {translatedChangedField: string; newMerchant: string; newAmountToDisplay: string};

type RemovedTheRequestParams = {valueName: string; oldValueToDisplay: string};

type UpdatedTheRequestParams = {valueName: string; newValueToDisplay: string; oldValueToDisplay: string};

type UpdatedTheDistanceMerchantParams = {translatedChangedField: string; newMerchant: string; oldMerchant: string; newAmountToDisplay: string; oldAmountToDisplay: string};

type FormattedMaxLengthParams = {formattedMaxLength: string};

type WalletProgramParams = {walletProgram: string};

type ViolationsAutoReportedRejectedExpenseParams = {rejectedBy: string; rejectReason: string};

type ViolationsCashExpenseWithNoReceiptParams = {formattedLimit?: string} | undefined;

type ViolationsConversionSurchargeParams = {surcharge: number};

type ViolationsInvoiceMarkupParams = {invoiceMarkup: number};

type ViolationsMaxAgeParams = {maxAge: number};

type ViolationsMissingTagParams = {tagName?: string} | undefined;

type ViolationsModifiedAmountParams = {type?: ViolationDataType; displayPercentVariance?: number};

type ViolationsOverAutoApprovalLimitParams = {formattedLimit: string};

type ViolationsOverCategoryLimitParams = {formattedLimit: string};

type ViolationsOverLimitParams = {formattedLimit: string};

type ViolationsPerDayLimitParams = {formattedLimit: string};

type ViolationsReceiptRequiredParams = {formattedLimit?: string; category?: string};

type ViolationsCustomRulesParams = {message: string};

type ViolationsRterParams = {
    brokenBankConnection: boolean;
    isAdmin: boolean;
    email?: string;
    isTransactionOlderThan7Days: boolean;
    member?: string;
    rterType?: ValueOf<typeof CONST.RTER_VIOLATION_TYPES>;
};

type ViolationsTagOutOfPolicyParams = {tagName?: string} | undefined;

type ViolationsTaxOutOfPolicyParams = {taxName?: string} | undefined;

type PaySomeoneParams = {name?: string} | undefined;

type TaskCreatedActionParams = {title: string};

type OptionalParam<T> = Partial<T>;

type TermsParams = {amount: string};

type ElectronicFundsParams = {percentage: string; amount: string};

type LogSizeParams = {size: number};

type LogSizeAndDateParams = {size: number; date: string};

type HeldRequestParams = {comment: string};

type ChangeFieldParams = {oldValue?: string; newValue: string; fieldName: string};

type ChangePolicyParams = {fromPolicy: string; toPolicy: string};

type UpdatedPolicyDescriptionParams = {oldDescription: string; newDescription: string};

type UpdatedPolicyCurrencyParams = {oldCurrency: string; newCurrency: string};

type UpdatedPolicyCategoryParams = {categoryName: string; oldValue?: boolean};

type UpdatedPolicyTagParams = {tagListName: string; tagName: string; enabled?: boolean};

type UpdatedPolicyTagNameParams = {oldName: string; newName: string; tagListName: string};

type UpdatedPolicyTagFieldParams = {oldValue?: string; newValue: string; tagName: string; tagListName: string; updatedField: string};

type UpdatedPolicyCategoryNameParams = {oldName: string; newName?: string};

type AddedPolicyCustomUnitRateParams = {customUnitName: string; rateName: string};

type AddedOrDeletedPolicyReportFieldParams = {fieldType: string; fieldName?: string};

type UpdatedPolicyReportFieldDefaultValueParams = {fieldName?: string; defaultValue?: string};

type UpdatedPolicyPreventSelfApprovalParams = {oldValue: string; newValue: string};

type UpdatedPolicyFieldWithNewAndOldValueParams = {oldValue: string; newValue: string};

type UpdatedPolicyFieldWithValueParam = {value: boolean};

type UpdatedPolicyFrequencyParams = {oldFrequency: string; newFrequency: string};

type ChangeTypeParams = {oldType: string; newType: string};

type DelegateSubmitParams = {delegateUser: string; originalManager: string};

type AccountOwnerParams = {accountOwnerEmail: string};

type ExportedToIntegrationParams = {label: string; markedManually?: boolean; inProgress?: boolean; lastModified?: string};

type IntegrationsMessageParams = {
    label: string;
    result: {
        code?: number;
        messages?: string[];
        title?: string;
        link?: {
            url: string;
            text: string;
        };
    };
};

type MarkedReimbursedParams = {amount: string; currency: string};

type MarkReimbursedFromIntegrationParams = {amount: string; currency: string};

type ShareParams = {to: string};

type UnshareParams = {to: string};

type StripePaidParams = {amount: string; currency: string};

type UnapprovedParams = {amount: string};

type RemoveMembersWarningPrompt = {
    memberName: string;
    ownerName: string;
};

type RemoveMemberPromptParams = {
    memberName: string;
};

type IssueVirtualCardParams = {
    assignee: string;
    link: string;
};

type ApprovalWorkflowErrorParams = {
    name1: string;
    name2: string;
};

type ConnectionNameParams = {
    connectionName: AllConnectionName;
};

type LastSyncDateParams = {
    connectionName: string;
    formattedDate: string;
};

type CustomersOrJobsLabelParams = {
    importFields: string[];
    importType: string;
};

type ExportAgainModalDescriptionParams = {
    reportName: string;
    connectionName: ConnectionName;
};

type IntegrationSyncFailedParams = {label: string; errorMessage: string; linkText?: string; linkURL?: string};

type AddEmployeeParams = {email: string; role: string};

type UpdateRoleParams = {email: string; currentRole: string; newRole: string};

type LeftWorkspaceParams = {nameOrEmail: string};

type RemoveMemberParams = {email: string; role: string};

type DateParams = {date: string};

type FiltersAmountBetweenParams = {greaterThan: string; lessThan: string};

type StatementPageTitleParams = {year: string | number; monthName: string};

type DisconnectPromptParams = {currentIntegration?: ConnectionName} | undefined;

type DisconnectTitleParams = {integration?: ConnectionName} | undefined;

type AmountWithCurrencyParams = {amountWithCurrency: string};

type LowerUpperParams = {lower: string; upper: string};

type CategoryNameParams = {categoryName: string};

type NeedCategoryForExportToIntegrationParams = {connectionName: string};

type TaxAmountParams = {taxAmount: number};

type SecondaryLoginParams = {secondaryLogin: string};

type OwnerOwesAmountParams = {amount: string; email: string};

type ChangeOwnerSubscriptionParams = {usersCount: number; finalCount: number};

type ChangeOwnerDuplicateSubscriptionParams = {email: string; workspaceName: string};

type ChangeOwnerHasFailedSettlementsParams = {email: string};

type ActionsAreCurrentlyRestricted = {workspaceName: string};

type WorkspaceOwnerWillNeedToAddOrUpdatePaymentCardParams = {workspaceOwnerName: string};

type RenamedWorkspaceNameActionParams = {oldName: string; newName: string};

type StatementTitleParams = {year: number | string; monthName: string};

type BadgeFreeTrialParams = {numOfDays: number};

type BillingBannerSubtitleWithDateParams = {date: string};

type BillingBannerDisputePendingParams = {amountOwed: number; cardEnding: string};

type BillingBannerCardAuthenticationRequiredParams = {cardEnding: string};

type BillingBannerInsufficientFundsParams = {amountOwed: number};

type BillingBannerCardExpiredParams = {amountOwed: number};

type BillingBannerCardOnDisputeParams = {amountOwed: string; cardEnding: string};

type TrialStartedTitleParams = {numOfDays: number};

type EarlyDiscountTitleParams = {discountType: number};

type EarlyDiscountSubtitleParams = {days: number; hours: number; minutes: number; seconds: number};

type CardNextPaymentParams = {nextPaymentDate: string};

type CardEndingParams = {cardNumber: string};

type CardInfoParams = {name: string; expiration: string; currency: string};

type YourPlanPriceParams = {lower: string; upper: string};

type SubscriptionSizeParams = {size: number};

type SubscriptionCommitmentParams = {size: number; date: string};

type SubscriptionSettingsSaveUpToParams = {amountWithCurrency: string};

type SubscriptionSettingsRenewsOnParams = {date: string};

type UnapproveWithIntegrationWarningParams = {accountingIntegration: string};

type IncorrectZipFormatParams = {zipFormat?: string} | undefined;

type ExportIntegrationSelectedParams = {connectionName: ConnectionName};

type DefaultVendorDescriptionParams = {isReimbursable: boolean};

type RequiredFieldParams = {fieldName: string};

type ImportFieldParams = {importField: string};

type IntacctMappingTitleParams = {mappingName: SageIntacctMappingName};

type LastSyncAccountingParams = {relativeDate: string};

type SyncStageNameConnectionsParams = {stage: PolicyConnectionSyncStage};

type ReconciliationWorksParams = {lastFourPAN: string};

type DelegateRoleParams = {role: DelegateRole};

type DelegatorParams = {delegator: string};

type RoleNamesParams = {role: string};

type AssignCardParams = {
    assignee: string;
    feed: string;
};

type SpreadSheetColumnParams = {
    name: string;
};

type SpreadFieldNameParams = {
    fieldName: string;
};

type SpreadCategoriesParams = {
    categories: number;
};

type AssignedCardParams = {
    assignee: string;
    link: string;
};

type FeatureNameParams = {
    featureName: string;
};

type AutoPayApprovedReportsLimitErrorParams = {
    currency?: string;
};

type DefaultAmountParams = {
    defaultAmount: string;
};

type RemovedFromApprovalWorkflowParams = {
    submittersNames: string[];
};

type DemotedFromWorkspaceParams = {
    policyName: string;
    oldRole: string;
};

type IntegrationExportParams = {
    integration: string;
    type?: string;
};

type ConnectionParams = {
    connection: string;
};

type MissingPropertyParams = {
    propertyName: string;
};

type InvalidPropertyParams = {
    propertyName: string;
    expectedType: string;
};

type InvalidValueParams = {
    expectedValues: string;
};

type ImportTagsSuccessfullDescriptionParams = {
    tags: number;
};

type ImportedTagsMessageParams = {
    columnCounts: number;
};

type ImportMembersSuccessfullDescriptionParams = {
    members: number;
};

type ImportPerDiemRatesSuccessfullDescriptionParams = {
    rates: number;
};

type AuthenticationErrorParams = {
    connectionName: string;
};

type ImportedTypesParams = {
    importedTypes: string[];
};

type WorkspaceYouMayJoin = {
    domain: string;
    email: string;
};

type WorkspaceMemberList = {
    employeeCount: number;
    policyOwner: string;
};

type FileLimitParams = {
    fileLimit: number;
};

type LastFourDigitsParams = {
    lastFourDigits: string;
};

type CompanyCardBankName = {
    bankName: string;
};

type CurrencyCodeParams = {
    currencyCode: string;
};

type WorkspaceLockedPlanTypeParams = {
    count: number;
    annualSubscriptionEndDate: string;
};

type CompanyNameParams = {
    companyName: string;
};

type CustomUnitRateParams = {
    rate: number;
};

type ChatWithAccountManagerParams = {
    accountManagerDisplayName: string;
};

type EditDestinationSubtitleParams = {
    destination: string;
};

type FlightLayoverParams = {
    layover: string;
};

type SubmitsToParams = {
    name: string;
};

type SettlementDateParams = {
    settlementDate: string;
};

<<<<<<< HEAD
type CurrencyInputDisabledTextParams = {
    currency: string;
=======
type PolicyExpenseChatNameParams = {
    displayName: string;
>>>>>>> e9359f1d
};

export type {
    AuthenticationErrorParams,
    ImportMembersSuccessfullDescriptionParams,
    ImportedTagsMessageParams,
    ImportTagsSuccessfullDescriptionParams,
    MissingPropertyParams,
    InvalidPropertyParams,
    InvalidValueParams,
    ConnectionParams,
    IntegrationExportParams,
    RemovedFromApprovalWorkflowParams,
    DemotedFromWorkspaceParams,
    DefaultAmountParams,
    AutoPayApprovedReportsLimitErrorParams,
    FeatureNameParams,
    FileLimitParams,
    SpreadSheetColumnParams,
    SpreadFieldNameParams,
    AssignedCardParams,
    SpreadCategoriesParams,
    DelegateRoleParams,
    DelegatorParams,
    ReconciliationWorksParams,
    LastSyncAccountingParams,
    SyncStageNameConnectionsParams,
    RequiredFieldParams,
    IntacctMappingTitleParams,
    ImportFieldParams,
    AssigneeParams,
    DefaultVendorDescriptionParams,
    ExportIntegrationSelectedParams,
    UnapproveWithIntegrationWarningParams,
    IncorrectZipFormatParams,
    CardNextPaymentParams,
    CardEndingParams,
    CardInfoParams,
    YourPlanPriceParams,
    SubscriptionSizeParams,
    SubscriptionCommitmentParams,
    SubscriptionSettingsSaveUpToParams,
    SubscriptionSettingsRenewsOnParams,
    BadgeFreeTrialParams,
    BillingBannerSubtitleWithDateParams,
    BillingBannerDisputePendingParams,
    BillingBannerCardAuthenticationRequiredParams,
    BillingBannerInsufficientFundsParams,
    BillingBannerCardExpiredParams,
    BillingBannerCardOnDisputeParams,
    TrialStartedTitleParams,
    EarlyDiscountTitleParams,
    EarlyDiscountSubtitleParams,
    RemoveMemberPromptParams,
    StatementTitleParams,
    RenamedWorkspaceNameActionParams,
    WorkspaceOwnerWillNeedToAddOrUpdatePaymentCardParams,
    ActionsAreCurrentlyRestricted,
    ChangeOwnerHasFailedSettlementsParams,
    OwnerOwesAmountParams,
    ChangeOwnerDuplicateSubscriptionParams,
    ChangeOwnerSubscriptionParams,
    SecondaryLoginParams,
    TaxAmountParams,
    CategoryNameParams,
    AmountWithCurrencyParams,
    LowerUpperParams,
    LogSizeAndDateParams,
    AddressLineParams,
    AdminCanceledRequestParams,
    AlreadySignedInParams,
    ApprovedAmountParams,
    BeginningOfChatHistoryAdminRoomPartOneParams,
    BeginningOfChatHistoryAnnounceRoomPartOneParams,
    BeginningOfChatHistoryAnnounceRoomPartTwo,
    BeginningOfChatHistoryDomainRoomPartOneParams,
    CanceledRequestParams,
    CharacterLimitParams,
    ConfirmThatParams,
    CompanyCardFeedNameParams,
    DateShouldBeAfterParams,
    DateShouldBeBeforeParams,
    DeleteActionParams,
    DeleteConfirmationParams,
    DidSplitAmountMessageParams,
    EditActionParams,
    ElectronicFundsParams,
    EnterMagicCodeParams,
    FormattedMaxLengthParams,
    ForwardedAmountParams,
    GoBackMessageParams,
    GoToRoomParams,
    HeldRequestParams,
    InstantSummaryParams,
    IssueVirtualCardParams,
    LastFourDigitsParams,
    LocalTimeParams,
    LogSizeParams,
    LoggedInAsParams,
    ManagerApprovedAmountParams,
    ManagerApprovedParams,
    MovedFromPersonalSpaceParams,
    SignUpNewFaceCodeParams,
    NoLongerHaveAccessParams,
    NotAllowedExtensionParams,
    NotYouParams,
    OOOEventSummaryFullDayParams,
    OOOEventSummaryPartialDayParams,
    OurEmailProviderParams,
    PaidElsewhereWithAmountParams,
    PaidWithExpensifyWithAmountParams,
    ParentNavigationSummaryParams,
    PaySomeoneParams,
    PayerOwesAmountParams,
    PayerOwesParams,
    RoleNamesParams,
    PayerPaidAmountParams,
    PayerPaidParams,
    PayerSettledParams,
    RemovedTheRequestParams,
    RenamedRoomActionParams,
    ReportArchiveReasonsClosedParams,
    ReportArchiveReasonsMergedParams,
    ReportPolicyNameParams,
    ReportArchiveReasonsInvoiceReceiverPolicyDeletedParams,
    ReportArchiveReasonsRemovedFromPolicyParams,
    RequestAmountParams,
    RequestCountParams,
    DeleteTransactionParams,
    RequestedAmountMessageParams,
    ResolutionConstraintsParams,
    RoomNameReservedErrorParams,
    RoomRenamedToParams,
    SetTheDistanceMerchantParams,
    SetTheRequestParams,
    SettleExpensifyCardParams,
    SettledAfterAddedBankAccountParams,
    SizeExceededParams,
    SplitAmountParams,
    StepCounterParams,
    TaskCreatedActionParams,
    TermsParams,
    ThreadRequestReportNameParams,
    ThreadSentMoneyReportNameParams,
    ToValidateLoginParams,
    TransferParams,
    UntilTimeParams,
    UpdatedTheDistanceMerchantParams,
    UpdatedTheRequestParams,
    UsePlusButtonParams,
    UserIsAlreadyMemberParams,
    UserSplitParams,
    ViolationsAutoReportedRejectedExpenseParams,
    ViolationsCashExpenseWithNoReceiptParams,
    ViolationsConversionSurchargeParams,
    ViolationsInvoiceMarkupParams,
    ViolationsMaxAgeParams,
    ViolationsMissingTagParams,
    ViolationsModifiedAmountParams,
    ViolationsOverAutoApprovalLimitParams,
    ViolationsOverCategoryLimitParams,
    ViolationsOverLimitParams,
    ViolationsPerDayLimitParams,
    ViolationsReceiptRequiredParams,
    ViolationsCustomRulesParams,
    ViolationsRterParams,
    ViolationsTagOutOfPolicyParams,
    ViolationsTaxOutOfPolicyParams,
    WaitingOnBankAccountParams,
    WalletProgramParams,
    WeSentYouMagicSignInLinkParams,
    WelcomeEnterMagicCodeParams,
    WelcomeToRoomParams,
    ZipCodeExampleFormatParams,
    ChangeFieldParams,
    ChangePolicyParams,
    ChangeTypeParams,
    ExportedToIntegrationParams,
    DelegateSubmitParams,
    AccountOwnerParams,
    IntegrationsMessageParams,
    MarkedReimbursedParams,
    MarkReimbursedFromIntegrationParams,
    ShareParams,
    UnshareParams,
    StripePaidParams,
    UnapprovedParams,
    RemoveMembersWarningPrompt,
    ApprovalWorkflowErrorParams,
    ConnectionNameParams,
    LastSyncDateParams,
    CustomersOrJobsLabelParams,
    ExportAgainModalDescriptionParams,
    IntegrationSyncFailedParams,
    AddEmployeeParams,
    UpdateRoleParams,
    LeftWorkspaceParams,
    RemoveMemberParams,
    DateParams,
    FiltersAmountBetweenParams,
    StatementPageTitleParams,
    CompanyCardBankName,
    DisconnectPromptParams,
    DisconnectTitleParams,
    CharacterLengthLimitParams,
    OptionalParam,
    AssignCardParams,
    ImportedTypesParams,
    WorkspaceYouMayJoin,
    WorkspaceMemberList,
    ImportPerDiemRatesSuccessfullDescriptionParams,
    CurrencyCodeParams,
    WorkspaceLockedPlanTypeParams,
    CompanyNameParams,
    CustomUnitRateParams,
    ChatWithAccountManagerParams,
    UpdatedPolicyCurrencyParams,
    UpdatedPolicyFrequencyParams,
    UpdatedPolicyCategoryParams,
    UpdatedPolicyCategoryNameParams,
    UpdatedPolicyPreventSelfApprovalParams,
    UpdatedPolicyFieldWithNewAndOldValueParams,
    UpdatedPolicyFieldWithValueParam,
    UpdatedPolicyDescriptionParams,
    EditDestinationSubtitleParams,
    FlightLayoverParams,
    AddedOrDeletedPolicyReportFieldParams,
    AddedPolicyCustomUnitRateParams,
    UpdatedPolicyTagParams,
    UpdatedPolicyTagNameParams,
    UpdatedPolicyTagFieldParams,
    UpdatedPolicyReportFieldDefaultValueParams,
    SubmitsToParams,
    SettlementDateParams,
    PolicyExpenseChatNameParams,
    NeedCategoryForExportToIntegrationParams,
    CurrencyInputDisabledTextParams,
};<|MERGE_RESOLUTION|>--- conflicted
+++ resolved
@@ -650,13 +650,12 @@
     settlementDate: string;
 };
 
-<<<<<<< HEAD
+type PolicyExpenseChatNameParams = {
+    displayName: string;
+};
+
 type CurrencyInputDisabledTextParams = {
     currency: string;
-=======
-type PolicyExpenseChatNameParams = {
-    displayName: string;
->>>>>>> e9359f1d
 };
 
 export type {
