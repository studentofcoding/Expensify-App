import type {ValueOf} from 'type-fest';
import type CONST from '@src/CONST';
import type {OnyxInputOrEntry, ReportAction} from '@src/types/onyx';
import type {DelegateRole} from '@src/types/onyx/Account';
import type {AllConnectionName, ConnectionName, PolicyConnectionSyncStage, SageIntacctMappingName} from '@src/types/onyx/Policy';
import type {ViolationDataType} from '@src/types/onyx/TransactionViolation';

type AddressLineParams = {
    lineNumber: number;
};

type CharacterLimitParams = {
    limit: number | string;
};

type AssigneeParams = {
    assignee: string;
};

type CharacterLengthLimitParams = {
    limit: number;
    length: number;
};

type ZipCodeExampleFormatParams = {
    zipSampleFormat: string;
};

type LoggedInAsParams = {
    email: string;
};

type SignUpNewFaceCodeParams = {
    login: string;
};

type WelcomeEnterMagicCodeParams = {
    login: string;
};

type AlreadySignedInParams = {
    email: string;
};

type GoBackMessageParams = {
    provider: string;
};

type LocalTimeParams = {
    user: string;
    time: string;
};

type EditActionParams = {
    action: OnyxInputOrEntry<ReportAction>;
};

type DeleteActionParams = {
    action: OnyxInputOrEntry<ReportAction>;
};

type DeleteConfirmationParams = {
    action: OnyxInputOrEntry<ReportAction>;
};

type BeginningOfChatHistoryDomainRoomPartOneParams = {
    domainRoom: string;
};

type BeginningOfChatHistoryAdminRoomPartOneParams = {
    workspaceName: string;
};

type BeginningOfChatHistoryAnnounceRoomPartOneParams = {
    workspaceName: string;
};

type BeginningOfChatHistoryAnnounceRoomPartTwo = {
    workspaceName: string;
};

type WelcomeToRoomParams = {
    roomName: string;
};

type UsePlusButtonParams = {
    additionalText: string;
};

type ReportArchiveReasonsClosedParams = {
    displayName: string;
};

type ReportArchiveReasonsMergedParams = {
    displayName: string;
    oldDisplayName: string;
};

type ReportArchiveReasonsRemovedFromPolicyParams = {
    displayName: string;
    policyName: string;
    shouldUseYou?: boolean;
};

type ReportPolicyNameParams = {
    policyName: string;
};

type ReportArchiveReasonsInvoiceReceiverPolicyDeletedParams = {
    policyName: string;
};

type RequestCountParams = {
    scanningReceipts: number;
    pendingReceipts: number;
};

type DeleteTransactionParams = {
    amount: string;
    merchant: string;
};

type SettleExpensifyCardParams = {
    formattedAmount: string;
};

type RequestAmountParams = {amount: string};

type RequestedAmountMessageParams = {formattedAmount: string; comment?: string};

type SplitAmountParams = {amount: string};

type DidSplitAmountMessageParams = {formattedAmount: string; comment: string};

type UserSplitParams = {amount: string};

type PayerOwesAmountParams = {payer: string; amount: number | string; comment?: string};

type PayerOwesParams = {payer: string};

type CompanyCardFeedNameParams = {feedName: string};

type PayerPaidAmountParams = {payer?: string; amount: number | string};

type ApprovedAmountParams = {amount: number | string};

type ForwardedAmountParams = {amount: number | string};

type ManagerApprovedParams = {manager: string};

type ManagerApprovedAmountParams = {manager: string; amount: number | string};

type PayerPaidParams = {payer: string};

type PayerSettledParams = {amount: number | string};

type WaitingOnBankAccountParams = {submitterDisplayName: string};

type CanceledRequestParams = {amount: string; submitterDisplayName: string};

type AdminCanceledRequestParams = {manager: string; amount: string};

type SettledAfterAddedBankAccountParams = {submitterDisplayName: string; amount: string};

type PaidElsewhereWithAmountParams = {payer?: string; amount: string};

type PaidWithExpensifyWithAmountParams = {payer?: string; amount: string};

type ThreadRequestReportNameParams = {formattedAmount: string; comment: string};

type ThreadSentMoneyReportNameParams = {formattedAmount: string; comment: string};

type MovedFromPersonalSpaceParams = {workspaceName?: string; reportName?: string};

type SizeExceededParams = {maxUploadSizeInMB: number};

type ResolutionConstraintsParams = {minHeightInPx: number; minWidthInPx: number; maxHeightInPx: number; maxWidthInPx: number};

type NotAllowedExtensionParams = {allowedExtensions: string[]};

type EnterMagicCodeParams = {contactMethod: string};

type TransferParams = {amount: string};

type InstantSummaryParams = {rate: string; minAmount: string};

type NotYouParams = {user: string};

type DateShouldBeBeforeParams = {dateString: string};

type DateShouldBeAfterParams = {dateString: string};

type WeSentYouMagicSignInLinkParams = {login: string; loginType: string};

type ToValidateLoginParams = {primaryLogin: string; secondaryLogin: string};

type NoLongerHaveAccessParams = {primaryLogin: string};

type OurEmailProviderParams = {login: string};

type ConfirmThatParams = {login: string};

type UntilTimeParams = {time: string};

type StepCounterParams = {step: number; total?: number; text?: string};

type UserIsAlreadyMemberParams = {login: string; name: string};

type GoToRoomParams = {roomName: string};

type RoomNameReservedErrorParams = {reservedName: string};

type RenamedRoomActionParams = {oldName: string; newName: string};

type RoomRenamedToParams = {newName: string};

type OOOEventSummaryFullDayParams = {summary: string; dayCount: number; date: string};

type OOOEventSummaryPartialDayParams = {summary: string; timePeriod: string; date: string};

type ParentNavigationSummaryParams = {reportName?: string; workspaceName?: string};

type SetTheRequestParams = {valueName: string; newValueToDisplay: string};

type SetTheDistanceMerchantParams = {translatedChangedField: string; newMerchant: string; newAmountToDisplay: string};

type RemovedTheRequestParams = {valueName: string; oldValueToDisplay: string};

type UpdatedTheRequestParams = {valueName: string; newValueToDisplay: string; oldValueToDisplay: string};

type UpdatedTheDistanceMerchantParams = {translatedChangedField: string; newMerchant: string; oldMerchant: string; newAmountToDisplay: string; oldAmountToDisplay: string};

type FormattedMaxLengthParams = {formattedMaxLength: string};

type WalletProgramParams = {walletProgram: string};

type ViolationsAutoReportedRejectedExpenseParams = {rejectedBy: string; rejectReason: string};

type ViolationsCashExpenseWithNoReceiptParams = {formattedLimit?: string} | undefined;

type ViolationsConversionSurchargeParams = {surcharge: number};

type ViolationsInvoiceMarkupParams = {invoiceMarkup: number};

type ViolationsMaxAgeParams = {maxAge: number};

type ViolationsMissingTagParams = {tagName?: string} | undefined;

type ViolationsModifiedAmountParams = {type?: ViolationDataType; displayPercentVariance?: number};

type ViolationsOverAutoApprovalLimitParams = {formattedLimit: string};

type ViolationsOverCategoryLimitParams = {formattedLimit: string};

type ViolationsOverLimitParams = {formattedLimit: string};

type ViolationsPerDayLimitParams = {formattedLimit: string};

type ViolationsReceiptRequiredParams = {formattedLimit?: string; category?: string};

type ViolationsCustomRulesParams = {message: string};

type ViolationsRterParams = {
    brokenBankConnection: boolean;
    isAdmin: boolean;
    email?: string;
    isTransactionOlderThan7Days: boolean;
    member?: string;
    rterType?: ValueOf<typeof CONST.RTER_VIOLATION_TYPES>;
};

type ViolationsTagOutOfPolicyParams = {tagName?: string} | undefined;

type ViolationsTaxOutOfPolicyParams = {taxName?: string} | undefined;

type PaySomeoneParams = {name?: string} | undefined;

type TaskCreatedActionParams = {title: string};

type OptionalParam<T> = Partial<T>;

type TermsParams = {amount: string};

type ElectronicFundsParams = {percentage: string; amount: string};

type LogSizeParams = {size: number};

type LogSizeAndDateParams = {size: number; date: string};

type HeldRequestParams = {comment: string};

type ChangeFieldParams = {oldValue?: string; newValue: string; fieldName: string};

type ChangePolicyParams = {fromPolicy: string; toPolicy: string};

type UpdatedPolicyDescriptionParams = {oldDescription: string; newDescription: string};

type UpdatedPolicyCurrencyParams = {oldCurrency: string; newCurrency: string};

type UpdatedPolicyCategoryParams = {categoryName: string; oldValue?: boolean};

type UpdatedPolicyTagParams = {tagListName: string; tagName: string; enabled?: boolean};

type UpdatedPolicyTagNameParams = {oldName: string; newName: string; tagListName: string};

type UpdatedPolicyTagFieldParams = {oldValue?: string; newValue: string; tagName: string; tagListName: string; updatedField: string};

type UpdatedPolicyCategoryNameParams = {oldName: string; newName?: string};

type AddedPolicyCustomUnitRateParams = {customUnitName: string; rateName: string};

type AddedOrDeletedPolicyReportFieldParams = {fieldType: string; fieldName?: string};

type UpdatedPolicyReportFieldDefaultValueParams = {fieldName?: string; defaultValue?: string};

type UpdatedPolicyPreventSelfApprovalParams = {oldValue: string; newValue: string};

type UpdatedPolicyFieldWithNewAndOldValueParams = {oldValue: string; newValue: string};

type UpdatedPolicyFieldWithValueParam = {value: boolean};

type UpdatedPolicyFrequencyParams = {oldFrequency: string; newFrequency: string};

type ChangeTypeParams = {oldType: string; newType: string};

type DelegateSubmitParams = {delegateUser: string; originalManager: string};

type AccountOwnerParams = {accountOwnerEmail: string};

type ExportedToIntegrationParams = {label: string; markedManually?: boolean; inProgress?: boolean; lastModified?: string};

type IntegrationsMessageParams = {
    label: string;
    result: {
        code?: number;
        messages?: string[];
        title?: string;
        link?: {
            url: string;
            text: string;
        };
    };
};

type MarkedReimbursedParams = {amount: string; currency: string};

type MarkReimbursedFromIntegrationParams = {amount: string; currency: string};

type ShareParams = {to: string};

type UnshareParams = {to: string};

type StripePaidParams = {amount: string; currency: string};

type UnapprovedParams = {amount: string};

type RemoveMembersWarningPrompt = {
    memberName: string;
    ownerName: string;
};

type RemoveMemberPromptParams = {
    memberName: string;
};

type IssueVirtualCardParams = {
    assignee: string;
    link: string;
};

type ApprovalWorkflowErrorParams = {
    name1: string;
    name2: string;
};

type ConnectionNameParams = {
    connectionName: AllConnectionName;
};

type LastSyncDateParams = {
    connectionName: string;
    formattedDate: string;
};

type CustomersOrJobsLabelParams = {
    importFields: string[];
    importType: string;
};

type ExportAgainModalDescriptionParams = {
    reportName: string;
    connectionName: ConnectionName;
};

type IntegrationSyncFailedParams = {label: string; errorMessage: string; linkText?: string; linkURL?: string};

type AddEmployeeParams = {email: string; role: string};

type UpdateRoleParams = {email: string; currentRole: string; newRole: string};

type LeftWorkspaceParams = {nameOrEmail: string};

type RemoveMemberParams = {email: string; role: string};

type DateParams = {date: string};

type FiltersAmountBetweenParams = {greaterThan: string; lessThan: string};

type StatementPageTitleParams = {year: string | number; monthName: string};

type DisconnectPromptParams = {currentIntegration?: ConnectionName} | undefined;

type DisconnectTitleParams = {integration?: ConnectionName} | undefined;

type AmountWithCurrencyParams = {amountWithCurrency: string};

type LowerUpperParams = {lower: string; upper: string};

type CategoryNameParams = {categoryName: string};

type NeedCategoryForExportToIntegrationParams = {connectionName: string};

type TaxAmountParams = {taxAmount: number};

type SecondaryLoginParams = {secondaryLogin: string};

type OwnerOwesAmountParams = {amount: string; email: string};

type ChangeOwnerSubscriptionParams = {usersCount: number; finalCount: number};

type ChangeOwnerDuplicateSubscriptionParams = {email: string; workspaceName: string};

type ChangeOwnerHasFailedSettlementsParams = {email: string};

type ActionsAreCurrentlyRestricted = {workspaceName: string};

type WorkspaceOwnerWillNeedToAddOrUpdatePaymentCardParams = {workspaceOwnerName: string};

type RenamedWorkspaceNameActionParams = {oldName: string; newName: string};

type StatementTitleParams = {year: number | string; monthName: string};

type BadgeFreeTrialParams = {numOfDays: number};

type BillingBannerSubtitleWithDateParams = {date: string};

type BillingBannerDisputePendingParams = {amountOwed: number; cardEnding: string};

type BillingBannerCardAuthenticationRequiredParams = {cardEnding: string};

type BillingBannerInsufficientFundsParams = {amountOwed: number};

type BillingBannerCardExpiredParams = {amountOwed: number};

type BillingBannerCardOnDisputeParams = {amountOwed: string; cardEnding: string};

type TrialStartedTitleParams = {numOfDays: number};

type EarlyDiscountTitleParams = {discountType: number};

type EarlyDiscountSubtitleParams = {days: number; hours: number; minutes: number; seconds: number};

type CardNextPaymentParams = {nextPaymentDate: string};

type CardEndingParams = {cardNumber: string};

type CardInfoParams = {name: string; expiration: string; currency: string};

type YourPlanPriceParams = {lower: string; upper: string};

type SubscriptionSizeParams = {size: number};

type SubscriptionCommitmentParams = {size: number; date: string};

type SubscriptionSettingsSaveUpToParams = {amountWithCurrency: string};

type SubscriptionSettingsRenewsOnParams = {date: string};

type UnapproveWithIntegrationWarningParams = {accountingIntegration: string};

type IncorrectZipFormatParams = {zipFormat?: string} | undefined;

type ExportIntegrationSelectedParams = {connectionName: ConnectionName};

type DefaultVendorDescriptionParams = {isReimbursable: boolean};

type RequiredFieldParams = {fieldName: string};

type ImportFieldParams = {importField: string};

type IntacctMappingTitleParams = {mappingName: SageIntacctMappingName};

type LastSyncAccountingParams = {relativeDate: string};

type SyncStageNameConnectionsParams = {stage: PolicyConnectionSyncStage};

type ReconciliationWorksParams = {lastFourPAN: string};

type DelegateRoleParams = {role: DelegateRole};

type DelegatorParams = {delegator: string};

type RoleNamesParams = {role: string};

type AssignCardParams = {
    assignee: string;
    feed: string;
};

type SpreadSheetColumnParams = {
    name: string;
};

type SpreadFieldNameParams = {
    fieldName: string;
};

type SpreadCategoriesParams = {
    categories: number;
};

type AssignedCardParams = {
    assignee: string;
    link: string;
};

type FeatureNameParams = {
    featureName: string;
};

type AutoPayApprovedReportsLimitErrorParams = {
    currency?: string;
};

type DefaultAmountParams = {
    defaultAmount: string;
};

type RemovedFromApprovalWorkflowParams = {
    submittersNames: string[];
};

type DemotedFromWorkspaceParams = {
    policyName: string;
    oldRole: string;
};

type IntegrationExportParams = {
    integration: string;
    type?: string;
};

type ConnectionParams = {
    connection: string;
};

type MissingPropertyParams = {
    propertyName: string;
};

type InvalidPropertyParams = {
    propertyName: string;
    expectedType: string;
};

type InvalidValueParams = {
    expectedValues: string;
};

type ImportTagsSuccessfullDescriptionParams = {
    tags: number;
};

type ImportedTagsMessageParams = {
    columnCounts: number;
};

type ImportMembersSuccessfullDescriptionParams = {
    members: number;
};

type ImportPerDiemRatesSuccessfullDescriptionParams = {
    rates: number;
};

type AuthenticationErrorParams = {
    connectionName: string;
};

type ImportedTypesParams = {
    importedTypes: string[];
};

type WorkspaceYouMayJoin = {
    domain: string;
    email: string;
};

type WorkEmailResendCodeParams = {
    workEmail: string | undefined;
};

type WorkEmailMergingBlockedParams = {
    workEmail: string | undefined;
};

type WorkspaceMemberList = {
    employeeCount: number;
    policyOwner: string;
};

type FileLimitParams = {
    fileLimit: number;
};

type LastFourDigitsParams = {
    lastFourDigits: string;
};

type CompanyCardBankName = {
    bankName: string;
};

type CurrencyCodeParams = {
    currencyCode: string;
};

type WorkspaceLockedPlanTypeParams = {
    count: number;
    annualSubscriptionEndDate: string;
};

type CompanyNameParams = {
    companyName: string;
};

type CustomUnitRateParams = {
    rate: number;
};

type ChatWithAccountManagerParams = {
    accountManagerDisplayName: string;
};

type EditDestinationSubtitleParams = {
    destination: string;
};

type FlightLayoverParams = {
    layover: string;
};

type SubmitsToParams = {
    name: string;
};

type SettlementDateParams = {
    settlementDate: string;
};

export type {
    AuthenticationErrorParams,
    ImportMembersSuccessfullDescriptionParams,
    ImportedTagsMessageParams,
    ImportTagsSuccessfullDescriptionParams,
    MissingPropertyParams,
    InvalidPropertyParams,
    InvalidValueParams,
    ConnectionParams,
    IntegrationExportParams,
    RemovedFromApprovalWorkflowParams,
    DemotedFromWorkspaceParams,
    DefaultAmountParams,
    AutoPayApprovedReportsLimitErrorParams,
    FeatureNameParams,
    FileLimitParams,
    SpreadSheetColumnParams,
    SpreadFieldNameParams,
    AssignedCardParams,
    SpreadCategoriesParams,
    DelegateRoleParams,
    DelegatorParams,
    ReconciliationWorksParams,
    LastSyncAccountingParams,
    SyncStageNameConnectionsParams,
    RequiredFieldParams,
    IntacctMappingTitleParams,
    ImportFieldParams,
    AssigneeParams,
    DefaultVendorDescriptionParams,
    ExportIntegrationSelectedParams,
    UnapproveWithIntegrationWarningParams,
    IncorrectZipFormatParams,
    CardNextPaymentParams,
    CardEndingParams,
    CardInfoParams,
    YourPlanPriceParams,
    SubscriptionSizeParams,
    SubscriptionCommitmentParams,
    SubscriptionSettingsSaveUpToParams,
    SubscriptionSettingsRenewsOnParams,
    BadgeFreeTrialParams,
    BillingBannerSubtitleWithDateParams,
    BillingBannerDisputePendingParams,
    BillingBannerCardAuthenticationRequiredParams,
    BillingBannerInsufficientFundsParams,
    BillingBannerCardExpiredParams,
    BillingBannerCardOnDisputeParams,
    TrialStartedTitleParams,
    EarlyDiscountTitleParams,
    EarlyDiscountSubtitleParams,
    RemoveMemberPromptParams,
    StatementTitleParams,
    RenamedWorkspaceNameActionParams,
    WorkspaceOwnerWillNeedToAddOrUpdatePaymentCardParams,
    ActionsAreCurrentlyRestricted,
    ChangeOwnerHasFailedSettlementsParams,
    OwnerOwesAmountParams,
    ChangeOwnerDuplicateSubscriptionParams,
    ChangeOwnerSubscriptionParams,
    SecondaryLoginParams,
    TaxAmountParams,
    CategoryNameParams,
    AmountWithCurrencyParams,
    LowerUpperParams,
    LogSizeAndDateParams,
    AddressLineParams,
    AdminCanceledRequestParams,
    AlreadySignedInParams,
    ApprovedAmountParams,
    BeginningOfChatHistoryAdminRoomPartOneParams,
    BeginningOfChatHistoryAnnounceRoomPartOneParams,
    BeginningOfChatHistoryAnnounceRoomPartTwo,
    BeginningOfChatHistoryDomainRoomPartOneParams,
    CanceledRequestParams,
    CharacterLimitParams,
    ConfirmThatParams,
    CompanyCardFeedNameParams,
    DateShouldBeAfterParams,
    DateShouldBeBeforeParams,
    DeleteActionParams,
    DeleteConfirmationParams,
    DidSplitAmountMessageParams,
    EditActionParams,
    ElectronicFundsParams,
    EnterMagicCodeParams,
    FormattedMaxLengthParams,
    ForwardedAmountParams,
    GoBackMessageParams,
    GoToRoomParams,
    HeldRequestParams,
    InstantSummaryParams,
    IssueVirtualCardParams,
    LastFourDigitsParams,
    LocalTimeParams,
    LogSizeParams,
    LoggedInAsParams,
    ManagerApprovedAmountParams,
    ManagerApprovedParams,
    MovedFromPersonalSpaceParams,
    SignUpNewFaceCodeParams,
    NoLongerHaveAccessParams,
    NotAllowedExtensionParams,
    NotYouParams,
    OOOEventSummaryFullDayParams,
    OOOEventSummaryPartialDayParams,
    OurEmailProviderParams,
    PaidElsewhereWithAmountParams,
    PaidWithExpensifyWithAmountParams,
    ParentNavigationSummaryParams,
    PaySomeoneParams,
    PayerOwesAmountParams,
    PayerOwesParams,
    RoleNamesParams,
    PayerPaidAmountParams,
    PayerPaidParams,
    PayerSettledParams,
    RemovedTheRequestParams,
    RenamedRoomActionParams,
    ReportArchiveReasonsClosedParams,
    ReportArchiveReasonsMergedParams,
    ReportPolicyNameParams,
    ReportArchiveReasonsInvoiceReceiverPolicyDeletedParams,
    ReportArchiveReasonsRemovedFromPolicyParams,
    RequestAmountParams,
    RequestCountParams,
    DeleteTransactionParams,
    RequestedAmountMessageParams,
    ResolutionConstraintsParams,
    RoomNameReservedErrorParams,
    RoomRenamedToParams,
    SetTheDistanceMerchantParams,
    SetTheRequestParams,
    SettleExpensifyCardParams,
    SettledAfterAddedBankAccountParams,
    SizeExceededParams,
    SplitAmountParams,
    StepCounterParams,
    TaskCreatedActionParams,
    TermsParams,
    ThreadRequestReportNameParams,
    ThreadSentMoneyReportNameParams,
    ToValidateLoginParams,
    TransferParams,
    UntilTimeParams,
    UpdatedTheDistanceMerchantParams,
    UpdatedTheRequestParams,
    UsePlusButtonParams,
    UserIsAlreadyMemberParams,
    UserSplitParams,
    ViolationsAutoReportedRejectedExpenseParams,
    ViolationsCashExpenseWithNoReceiptParams,
    ViolationsConversionSurchargeParams,
    ViolationsInvoiceMarkupParams,
    ViolationsMaxAgeParams,
    ViolationsMissingTagParams,
    ViolationsModifiedAmountParams,
    ViolationsOverAutoApprovalLimitParams,
    ViolationsOverCategoryLimitParams,
    ViolationsOverLimitParams,
    ViolationsPerDayLimitParams,
    ViolationsReceiptRequiredParams,
    ViolationsCustomRulesParams,
    ViolationsRterParams,
    ViolationsTagOutOfPolicyParams,
    ViolationsTaxOutOfPolicyParams,
    WaitingOnBankAccountParams,
    WalletProgramParams,
    WeSentYouMagicSignInLinkParams,
    WelcomeEnterMagicCodeParams,
    WelcomeToRoomParams,
    ZipCodeExampleFormatParams,
    ChangeFieldParams,
    ChangePolicyParams,
    ChangeTypeParams,
    ExportedToIntegrationParams,
    DelegateSubmitParams,
    AccountOwnerParams,
    IntegrationsMessageParams,
    MarkedReimbursedParams,
    MarkReimbursedFromIntegrationParams,
    ShareParams,
    UnshareParams,
    StripePaidParams,
    UnapprovedParams,
    RemoveMembersWarningPrompt,
    ApprovalWorkflowErrorParams,
    ConnectionNameParams,
    LastSyncDateParams,
    CustomersOrJobsLabelParams,
    ExportAgainModalDescriptionParams,
    IntegrationSyncFailedParams,
    AddEmployeeParams,
    UpdateRoleParams,
    LeftWorkspaceParams,
    RemoveMemberParams,
    DateParams,
    FiltersAmountBetweenParams,
    StatementPageTitleParams,
    CompanyCardBankName,
    DisconnectPromptParams,
    DisconnectTitleParams,
    CharacterLengthLimitParams,
    OptionalParam,
    AssignCardParams,
    ImportedTypesParams,
    WorkspaceYouMayJoin,
    WorkspaceMemberList,
    ImportPerDiemRatesSuccessfullDescriptionParams,
    CurrencyCodeParams,
    WorkspaceLockedPlanTypeParams,
    CompanyNameParams,
    CustomUnitRateParams,
    ChatWithAccountManagerParams,
    UpdatedPolicyCurrencyParams,
    UpdatedPolicyFrequencyParams,
    UpdatedPolicyCategoryParams,
    UpdatedPolicyCategoryNameParams,
    UpdatedPolicyPreventSelfApprovalParams,
    UpdatedPolicyFieldWithNewAndOldValueParams,
    UpdatedPolicyFieldWithValueParam,
    UpdatedPolicyDescriptionParams,
    EditDestinationSubtitleParams,
    FlightLayoverParams,
<<<<<<< HEAD
    WorkEmailResendCodeParams,
    WorkEmailMergingBlockedParams,
=======
    AddedOrDeletedPolicyReportFieldParams,
    AddedPolicyCustomUnitRateParams,
    UpdatedPolicyTagParams,
    UpdatedPolicyTagNameParams,
    UpdatedPolicyTagFieldParams,
    UpdatedPolicyReportFieldDefaultValueParams,
>>>>>>> 7ad53a72
    SubmitsToParams,
    SettlementDateParams,
    NeedCategoryForExportToIntegrationParams,
};<|MERGE_RESOLUTION|>--- conflicted
+++ resolved
@@ -882,17 +882,14 @@
     UpdatedPolicyDescriptionParams,
     EditDestinationSubtitleParams,
     FlightLayoverParams,
-<<<<<<< HEAD
     WorkEmailResendCodeParams,
     WorkEmailMergingBlockedParams,
-=======
     AddedOrDeletedPolicyReportFieldParams,
     AddedPolicyCustomUnitRateParams,
     UpdatedPolicyTagParams,
     UpdatedPolicyTagNameParams,
     UpdatedPolicyTagFieldParams,
     UpdatedPolicyReportFieldDefaultValueParams,
->>>>>>> 7ad53a72
     SubmitsToParams,
     SettlementDateParams,
     NeedCategoryForExportToIntegrationParams,
