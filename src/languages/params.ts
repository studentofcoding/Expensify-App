import type {ValueOf} from 'type-fest';
import type CONST from '@src/CONST';
import type {OnyxInputOrEntry, ReportAction} from '@src/types/onyx';
import type {DelegateRole} from '@src/types/onyx/Account';
import type {AllConnectionName, ConnectionName, PolicyConnectionSyncStage, SageIntacctMappingName} from '@src/types/onyx/Policy';
import type {ViolationDataType} from '@src/types/onyx/TransactionViolation';

type AddressLineParams = {
    lineNumber: number;
};

type CharacterLimitParams = {
    limit: number | string;
};

type AssigneeParams = {
    assignee: string;
};

type CharacterLengthLimitParams = {
    limit: number;
    length: number;
};

type ZipCodeExampleFormatParams = {
    zipSampleFormat: string;
};

type LoggedInAsParams = {
    email: string;
};

type SignUpNewFaceCodeParams = {
    login: string;
};

type WelcomeEnterMagicCodeParams = {
    login: string;
};

type AlreadySignedInParams = {
    email: string;
};

type GoBackMessageParams = {
    provider: string;
};

type LocalTimeParams = {
    user: string;
    time: string;
};

type EditActionParams = {
    action: OnyxInputOrEntry<ReportAction>;
};

type DeleteActionParams = {
    action: OnyxInputOrEntry<ReportAction>;
};

type DeleteConfirmationParams = {
    action: OnyxInputOrEntry<ReportAction>;
};

type BeginningOfChatHistoryDomainRoomPartOneParams = {
    domainRoom: string;
};

type BeginningOfChatHistoryAdminRoomPartOneParams = {
    workspaceName: string;
};

type BeginningOfChatHistoryAnnounceRoomPartOneParams = {
    workspaceName: string;
};

type BeginningOfChatHistoryAnnounceRoomPartTwo = {
    workspaceName: string;
};

type WelcomeToRoomParams = {
    roomName: string;
};

type UsePlusButtonParams = {
    additionalText: string;
};

type ReportArchiveReasonsClosedParams = {
    displayName: string;
};

type ReportArchiveReasonsMergedParams = {
    displayName: string;
    oldDisplayName: string;
};

type ReportArchiveReasonsRemovedFromPolicyParams = {
    displayName: string;
    policyName: string;
    shouldUseYou?: boolean;
};

type ReportPolicyNameParams = {
    policyName: string;
};

type ReportArchiveReasonsInvoiceReceiverPolicyDeletedParams = {
    policyName: string;
};

type RequestCountParams = {
    scanningReceipts: number;
    pendingReceipts: number;
};

type DeleteTransactionParams = {
    amount: string;
    merchant: string;
};

type SettleExpensifyCardParams = {
    formattedAmount: string;
};

type RequestAmountParams = {amount: string};

type RequestedAmountMessageParams = {formattedAmount: string; comment?: string};

type SplitAmountParams = {amount: string};

type DidSplitAmountMessageParams = {formattedAmount: string; comment: string};

type UserSplitParams = {amount: string};

type PayerOwesAmountParams = {payer: string; amount: number | string; comment?: string};

type PayerOwesParams = {payer: string};

type CompanyCardFeedNameParams = {feedName: string};

type PayerPaidAmountParams = {payer?: string; amount: number | string};

type ApprovedAmountParams = {amount: number | string};

type ForwardedAmountParams = {amount: number | string};

type ManagerApprovedParams = {manager: string};

type ManagerApprovedAmountParams = {manager: string; amount: number | string};

type PayerPaidParams = {payer: string};

type PayerSettledParams = {amount: number | string};

type WaitingOnBankAccountParams = {submitterDisplayName: string};

type CanceledRequestParams = {amount: string; submitterDisplayName: string};

type AdminCanceledRequestParams = {manager: string; amount: string};

type SettledAfterAddedBankAccountParams = {submitterDisplayName: string; amount: string};

type PaidElsewhereWithAmountParams = {payer?: string; amount: string};

type PaidWithExpensifyWithAmountParams = {payer?: string; amount: string};

type ThreadRequestReportNameParams = {formattedAmount: string; comment: string};

type ThreadSentMoneyReportNameParams = {formattedAmount: string; comment: string};

type MovedFromSelfDMParams = {workspaceName?: string; reportName?: string};

type SizeExceededParams = {maxUploadSizeInMB: number};

type ResolutionConstraintsParams = {minHeightInPx: number; minWidthInPx: number; maxHeightInPx: number; maxWidthInPx: number};

type NotAllowedExtensionParams = {allowedExtensions: string[]};

type EnterMagicCodeParams = {contactMethod: string};

type TransferParams = {amount: string};

type InstantSummaryParams = {rate: string; minAmount: string};

type NotYouParams = {user: string};

type DateShouldBeBeforeParams = {dateString: string};

type DateShouldBeAfterParams = {dateString: string};

type WeSentYouMagicSignInLinkParams = {login: string; loginType: string};

type ToValidateLoginParams = {primaryLogin: string; secondaryLogin: string};

type NoLongerHaveAccessParams = {primaryLogin: string};

type OurEmailProviderParams = {login: string};

type ConfirmThatParams = {login: string};

type UntilTimeParams = {time: string};

type StepCounterParams = {step: number; total?: number; text?: string};

type UserIsAlreadyMemberParams = {login: string; name: string};

type GoToRoomParams = {roomName: string};

type RoomNameReservedErrorParams = {reservedName: string};

type RenamedRoomActionParams = {oldName: string; newName: string};

type RoomRenamedToParams = {newName: string};

type OOOEventSummaryFullDayParams = {summary: string; dayCount: number; date: string};

type OOOEventSummaryPartialDayParams = {summary: string; timePeriod: string; date: string};

type ParentNavigationSummaryParams = {reportName?: string; workspaceName?: string};

type SetTheRequestParams = {valueName: string; newValueToDisplay: string};

type SetTheDistanceMerchantParams = {translatedChangedField: string; newMerchant: string; newAmountToDisplay: string};

type RemovedTheRequestParams = {valueName: string; oldValueToDisplay: string};

type UpdatedTheRequestParams = {valueName: string; newValueToDisplay: string; oldValueToDisplay: string};

type UpdatedTheDistanceMerchantParams = {translatedChangedField: string; newMerchant: string; oldMerchant: string; newAmountToDisplay: string; oldAmountToDisplay: string};

type FormattedMaxLengthParams = {formattedMaxLength: string};

type WalletProgramParams = {walletProgram: string};

type ViolationsAutoReportedRejectedExpenseParams = {rejectedBy: string; rejectReason: string};

type ViolationsCashExpenseWithNoReceiptParams = {formattedLimit?: string} | undefined;

type ViolationsConversionSurchargeParams = {surcharge: number};

type ViolationsInvoiceMarkupParams = {invoiceMarkup: number};

type ViolationsMaxAgeParams = {maxAge: number};

type ViolationsMissingTagParams = {tagName?: string} | undefined;

type ViolationsModifiedAmountParams = {type?: ViolationDataType; displayPercentVariance?: number};

type ViolationsOverAutoApprovalLimitParams = {formattedLimit: string};

type ViolationsOverCategoryLimitParams = {formattedLimit: string};

type ViolationsOverLimitParams = {formattedLimit: string};

type ViolationsPerDayLimitParams = {formattedLimit: string};

type ViolationsReceiptRequiredParams = {formattedLimit?: string; category?: string};

type ViolationsRterParams = {
    brokenBankConnection: boolean;
    isAdmin: boolean;
    email?: string;
    isTransactionOlderThan7Days: boolean;
    member?: string;
    rterType?: ValueOf<typeof CONST.RTER_VIOLATION_TYPES>;
};

type ViolationsTagOutOfPolicyParams = {tagName?: string} | undefined;

type ViolationsTaxOutOfPolicyParams = {taxName?: string} | undefined;

type PaySomeoneParams = {name?: string} | undefined;

type TaskCreatedActionParams = {title: string};

type OptionalParam<T> = Partial<T>;

type TermsParams = {amount: string};

type ElectronicFundsParams = {percentage: string; amount: string};

type LogSizeParams = {size: number};

type LogSizeAndDateParams = {size: number; date: string};

type HeldRequestParams = {comment: string};

type ChangeFieldParams = {oldValue?: string; newValue: string; fieldName: string};

type ChangePolicyParams = {fromPolicy: string; toPolicy: string};

type ChangeTypeParams = {oldType: string; newType: string};

type DelegateSubmitParams = {delegateUser: string; originalManager: string};

type AccountOwnerParams = {accountOwnerEmail: string};

type ExportedToIntegrationParams = {label: string; markedManually?: boolean; inProgress?: boolean; lastModified?: string};

type IntegrationsMessageParams = {
    label: string;
    result: {
        code?: number;
        messages?: string[];
        title?: string;
        link?: {
            url: string;
            text: string;
        };
    };
};

type MarkedReimbursedParams = {amount: string; currency: string};

type MarkReimbursedFromIntegrationParams = {amount: string; currency: string};

type ShareParams = {to: string};

type UnshareParams = {to: string};

type StripePaidParams = {amount: string; currency: string};

type UnapprovedParams = {amount: string};

type RemoveMembersWarningPrompt = {
    memberName: string;
    ownerName: string;
};

type RemoveMemberPromptParams = {
    memberName: string;
};

type IssueVirtualCardParams = {
    assignee: string;
    link: string;
};

type ApprovalWorkflowErrorParams = {
    name1: string;
    name2: string;
};

type ConnectionNameParams = {
    connectionName: AllConnectionName;
};

type LastSyncDateParams = {
    connectionName: string;
    formattedDate: string;
};

type CustomersOrJobsLabelParams = {
    importFields: string[];
    importType: string;
};

type ExportAgainModalDescriptionParams = {
    reportName: string;
    connectionName: ConnectionName;
};

type IntegrationSyncFailedParams = {label: string; errorMessage: string};

type AddEmployeeParams = {email: string; role: string};

type UpdateRoleParams = {email: string; currentRole: string; newRole: string};

type LeftWorkspaceParams = {nameOrEmail: string};

type RemoveMemberParams = {email: string; role: string};

type DateParams = {date: string};

type FiltersAmountBetweenParams = {greaterThan: string; lessThan: string};

type StatementPageTitleParams = {year: string | number; monthName: string};

type DisconnectPromptParams = {currentIntegration?: ConnectionName} | undefined;

type DisconnectTitleParams = {integration?: ConnectionName} | undefined;

type AmountWithCurrencyParams = {amountWithCurrency: string};

type LowerUpperParams = {lower: string; upper: string};

type CategoryNameParams = {categoryName: string};

type TaxAmountParams = {taxAmount: number};

type SecondaryLoginParams = {secondaryLogin: string};

type OwnerOwesAmountParams = {amount: string; email: string};

type ChangeOwnerSubscriptionParams = {usersCount: number; finalCount: number};

type ChangeOwnerDuplicateSubscriptionParams = {email: string; workspaceName: string};

type ChangeOwnerHasFailedSettlementsParams = {email: string};

type ActionsAreCurrentlyRestricted = {workspaceName: string};

type WorkspaceOwnerWillNeedToAddOrUpdatePaymentCardParams = {workspaceOwnerName: string};

type RenamedWorkspaceNameActionParams = {oldName: string; newName: string};

type StatementTitleParams = {year: number | string; monthName: string};

type BadgeFreeTrialParams = {numOfDays: number};

type BillingBannerSubtitleWithDateParams = {date: string};

type BillingBannerDisputePendingParams = {amountOwed: number; cardEnding: string};

type BillingBannerCardAuthenticationRequiredParams = {cardEnding: string};

type BillingBannerInsufficientFundsParams = {amountOwed: number};

type BillingBannerCardExpiredParams = {amountOwed: number};

type BillingBannerCardOnDisputeParams = {amountOwed: string; cardEnding: string};

type TrialStartedTitleParams = {numOfDays: number};

type EarlyDiscountTitleParams = {discountType: number};

type EarlyDiscountSubtitleParams = {days: number; hours: number; minutes: number; seconds: number};

type CardNextPaymentParams = {nextPaymentDate: string};

type CardEndingParams = {cardNumber: string};

type CardInfoParams = {name: string; expiration: string; currency: string};

type YourPlanPriceParams = {lower: string; upper: string};

type SubscriptionSizeParams = {size: number};

type SubscriptionCommitmentParams = {size: number; date: string};

type SubscriptionSettingsSaveUpToParams = {amountWithCurrency: string};

type SubscriptionSettingsRenewsOnParams = {date: string};

type UnapproveWithIntegrationWarningParams = {accountingIntegration: string};

type IncorrectZipFormatParams = {zipFormat?: string} | undefined;

type ExportIntegrationSelectedParams = {connectionName: ConnectionName};

type DefaultVendorDescriptionParams = {isReimbursable: boolean};

type RequiredFieldParams = {fieldName: string};

type ImportFieldParams = {importField: string};

type IntacctMappingTitleParams = {mappingName: SageIntacctMappingName};

type LastSyncAccountingParams = {relativeDate: string};

type SyncStageNameConnectionsParams = {stage: PolicyConnectionSyncStage};

type ReconciliationWorksParams = {lastFourPAN: string};

type DelegateRoleParams = {role: DelegateRole};

type DelegatorParams = {delegator: string};

type RoleNamesParams = {role: string};

type AssignCardParams = {
    assignee: string;
    feed: string;
};

type SpreadSheetColumnParams = {
    name: string;
};

type SpreadFieldNameParams = {
    fieldName: string;
};

type SpreadCategoriesParams = {
    categories: number;
};

type AssignedCardParams = {
    assignee: string;
    link: string;
};

type FeatureNameParams = {
    featureName: string;
};

type AutoPayApprovedReportsLimitErrorParams = {
    currency?: string;
};

type DefaultAmountParams = {
    defaultAmount: string;
};

type RemovedFromApprovalWorkflowParams = {
    submittersNames: string[];
};

type IntegrationExportParams = {
    integration: string;
    type?: string;
};

type ConnectionParams = {
    connection: string;
};

type MissingPropertyParams = {
    propertyName: string;
};

type InvalidPropertyParams = {
    propertyName: string;
    expectedType: string;
};

type InvalidValueParams = {
    expectedValues: string;
};

type ImportTagsSuccessfullDescriptionParams = {
    tags: number;
};

type ImportedTagsMessageParams = {
    columnCounts: number;
};

type ImportMembersSuccessfullDescriptionParams = {
    members: number;
};

type ImportPerDiemRatesSuccessfullDescriptionParams = {
    rates: number;
};

type AuthenticationErrorParams = {
    connectionName: string;
};

type ImportedTypesParams = {
    importedTypes: string[];
};

type WorkspaceYouMayJoin = {
    domain: string;
    email: string;
};

type WorkEmailResendCodeParams = {
    workEmail: string | undefined;
};

type WorkspaceMemberList = {
    employeeCount: number;
    policyOwner: string;
};

type FileLimitParams = {
    fileLimit: number;
};

type LastFourDigitsParams = {
    lastFourDigits: string;
};

type CompanyCardBankName = {
    bankName: string;
};

type CurrencyCodeParams = {
    currencyCode: string;
};

type WorkspaceLockedPlanTypeParams = {
    count: number;
    annualSubscriptionEndDate: string;
};

type CompanyNameParams = {
    companyName: string;
};

type CustomUnitRateParams = {
    rate: number;
};

type ChatWithAccountManagerParams = {
    accountManagerDisplayName: string;
};

type EditDestinationSubtitleParams = {
    destination: string;
};

type FlightLayoverParams = {
    layover: string;
};

type SubmitsToParams = {
    name: string;
};

type SettlementDateParams = {
    settlementDate: string;
};

export type {
    AuthenticationErrorParams,
    ImportMembersSuccessfullDescriptionParams,
    ImportedTagsMessageParams,
    ImportTagsSuccessfullDescriptionParams,
    MissingPropertyParams,
    InvalidPropertyParams,
    InvalidValueParams,
    ConnectionParams,
    IntegrationExportParams,
    RemovedFromApprovalWorkflowParams,
    DefaultAmountParams,
    AutoPayApprovedReportsLimitErrorParams,
    FeatureNameParams,
    FileLimitParams,
    SpreadSheetColumnParams,
    SpreadFieldNameParams,
    AssignedCardParams,
    SpreadCategoriesParams,
    DelegateRoleParams,
    DelegatorParams,
    ReconciliationWorksParams,
    LastSyncAccountingParams,
    SyncStageNameConnectionsParams,
    RequiredFieldParams,
    IntacctMappingTitleParams,
    ImportFieldParams,
    AssigneeParams,
    DefaultVendorDescriptionParams,
    ExportIntegrationSelectedParams,
    UnapproveWithIntegrationWarningParams,
    IncorrectZipFormatParams,
    CardNextPaymentParams,
    CardEndingParams,
    CardInfoParams,
    YourPlanPriceParams,
    SubscriptionSizeParams,
    SubscriptionCommitmentParams,
    SubscriptionSettingsSaveUpToParams,
    SubscriptionSettingsRenewsOnParams,
    BadgeFreeTrialParams,
    BillingBannerSubtitleWithDateParams,
    BillingBannerDisputePendingParams,
    BillingBannerCardAuthenticationRequiredParams,
    BillingBannerInsufficientFundsParams,
    BillingBannerCardExpiredParams,
    BillingBannerCardOnDisputeParams,
    TrialStartedTitleParams,
    EarlyDiscountTitleParams,
    EarlyDiscountSubtitleParams,
    RemoveMemberPromptParams,
    StatementTitleParams,
    RenamedWorkspaceNameActionParams,
    WorkspaceOwnerWillNeedToAddOrUpdatePaymentCardParams,
    ActionsAreCurrentlyRestricted,
    ChangeOwnerHasFailedSettlementsParams,
    OwnerOwesAmountParams,
    ChangeOwnerDuplicateSubscriptionParams,
    ChangeOwnerSubscriptionParams,
    SecondaryLoginParams,
    TaxAmountParams,
    CategoryNameParams,
    AmountWithCurrencyParams,
    LowerUpperParams,
    LogSizeAndDateParams,
    AddressLineParams,
    AdminCanceledRequestParams,
    AlreadySignedInParams,
    ApprovedAmountParams,
    BeginningOfChatHistoryAdminRoomPartOneParams,
    BeginningOfChatHistoryAnnounceRoomPartOneParams,
    BeginningOfChatHistoryAnnounceRoomPartTwo,
    BeginningOfChatHistoryDomainRoomPartOneParams,
    CanceledRequestParams,
    CharacterLimitParams,
    ConfirmThatParams,
    CompanyCardFeedNameParams,
    DateShouldBeAfterParams,
    DateShouldBeBeforeParams,
    DeleteActionParams,
    DeleteConfirmationParams,
    DidSplitAmountMessageParams,
    EditActionParams,
    ElectronicFundsParams,
    EnterMagicCodeParams,
    FormattedMaxLengthParams,
    ForwardedAmountParams,
    GoBackMessageParams,
    GoToRoomParams,
    HeldRequestParams,
    InstantSummaryParams,
    IssueVirtualCardParams,
    LastFourDigitsParams,
    LocalTimeParams,
    LogSizeParams,
    LoggedInAsParams,
    ManagerApprovedAmountParams,
    ManagerApprovedParams,
    MovedFromSelfDMParams,
    SignUpNewFaceCodeParams,
    NoLongerHaveAccessParams,
    NotAllowedExtensionParams,
    NotYouParams,
    OOOEventSummaryFullDayParams,
    OOOEventSummaryPartialDayParams,
    OurEmailProviderParams,
    PaidElsewhereWithAmountParams,
    PaidWithExpensifyWithAmountParams,
    ParentNavigationSummaryParams,
    PaySomeoneParams,
    PayerOwesAmountParams,
    PayerOwesParams,
    RoleNamesParams,
    PayerPaidAmountParams,
    PayerPaidParams,
    PayerSettledParams,
    RemovedTheRequestParams,
    RenamedRoomActionParams,
    ReportArchiveReasonsClosedParams,
    ReportArchiveReasonsMergedParams,
    ReportPolicyNameParams,
    ReportArchiveReasonsInvoiceReceiverPolicyDeletedParams,
    ReportArchiveReasonsRemovedFromPolicyParams,
    RequestAmountParams,
    RequestCountParams,
    DeleteTransactionParams,
    RequestedAmountMessageParams,
    ResolutionConstraintsParams,
    RoomNameReservedErrorParams,
    RoomRenamedToParams,
    SetTheDistanceMerchantParams,
    SetTheRequestParams,
    SettleExpensifyCardParams,
    SettledAfterAddedBankAccountParams,
    SizeExceededParams,
    SplitAmountParams,
    StepCounterParams,
    TaskCreatedActionParams,
    TermsParams,
    ThreadRequestReportNameParams,
    ThreadSentMoneyReportNameParams,
    ToValidateLoginParams,
    TransferParams,
    UntilTimeParams,
    UpdatedTheDistanceMerchantParams,
    UpdatedTheRequestParams,
    UsePlusButtonParams,
    UserIsAlreadyMemberParams,
    UserSplitParams,
    ViolationsAutoReportedRejectedExpenseParams,
    ViolationsCashExpenseWithNoReceiptParams,
    ViolationsConversionSurchargeParams,
    ViolationsInvoiceMarkupParams,
    ViolationsMaxAgeParams,
    ViolationsMissingTagParams,
    ViolationsModifiedAmountParams,
    ViolationsOverAutoApprovalLimitParams,
    ViolationsOverCategoryLimitParams,
    ViolationsOverLimitParams,
    ViolationsPerDayLimitParams,
    ViolationsReceiptRequiredParams,
    ViolationsRterParams,
    ViolationsTagOutOfPolicyParams,
    ViolationsTaxOutOfPolicyParams,
    WaitingOnBankAccountParams,
    WalletProgramParams,
    WeSentYouMagicSignInLinkParams,
    WelcomeEnterMagicCodeParams,
    WelcomeToRoomParams,
    ZipCodeExampleFormatParams,
    ChangeFieldParams,
    ChangePolicyParams,
    ChangeTypeParams,
    ExportedToIntegrationParams,
    DelegateSubmitParams,
    AccountOwnerParams,
    IntegrationsMessageParams,
    MarkedReimbursedParams,
    MarkReimbursedFromIntegrationParams,
    ShareParams,
    UnshareParams,
    StripePaidParams,
    UnapprovedParams,
    RemoveMembersWarningPrompt,
    ApprovalWorkflowErrorParams,
    ConnectionNameParams,
    LastSyncDateParams,
    CustomersOrJobsLabelParams,
    ExportAgainModalDescriptionParams,
    IntegrationSyncFailedParams,
    AddEmployeeParams,
    UpdateRoleParams,
    LeftWorkspaceParams,
    RemoveMemberParams,
    DateParams,
    FiltersAmountBetweenParams,
    StatementPageTitleParams,
    CompanyCardBankName,
    DisconnectPromptParams,
    DisconnectTitleParams,
    CharacterLengthLimitParams,
    OptionalParam,
    AssignCardParams,
    ImportedTypesParams,
    WorkspaceYouMayJoin,
    WorkspaceMemberList,
    ImportPerDiemRatesSuccessfullDescriptionParams,
    CurrencyCodeParams,
    WorkspaceLockedPlanTypeParams,
    CompanyNameParams,
    CustomUnitRateParams,
    ChatWithAccountManagerParams,
    EditDestinationSubtitleParams,
    FlightLayoverParams,
<<<<<<< HEAD
    WorkEmailResendCodeParams,
=======
    SubmitsToParams,
>>>>>>> d687284e
    SettlementDateParams,
};<|MERGE_RESOLUTION|>--- conflicted
+++ resolved
@@ -831,10 +831,7 @@
     ChatWithAccountManagerParams,
     EditDestinationSubtitleParams,
     FlightLayoverParams,
-<<<<<<< HEAD
     WorkEmailResendCodeParams,
-=======
     SubmitsToParams,
->>>>>>> d687284e
     SettlementDateParams,
 };