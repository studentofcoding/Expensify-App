import type {ValueOf} from 'type-fest';
import type CONST from '@src/CONST';
import type {OnyxInputOrEntry, ReportAction} from '@src/types/onyx';
import type {DelegateRole} from '@src/types/onyx/Account';
import type {AllConnectionName, ConnectionName, PolicyConnectionSyncStage, SageIntacctMappingName} from '@src/types/onyx/Policy';
import type {ViolationDataType} from '@src/types/onyx/TransactionViolation';

type AddressLineParams = {
    lineNumber: number;
};

type CharacterLimitParams = {
    limit: number | string;
};

type AssigneeParams = {
    assignee: string;
};

type CharacterLengthLimitParams = {
    limit: number;
    length: number;
};

type ZipCodeExampleFormatParams = {
    zipSampleFormat: string;
};

type LoggedInAsParams = {
    email: string;
};

type SignUpNewFaceCodeParams = {
    login: string;
};

type WelcomeEnterMagicCodeParams = {
    login: string;
};

type AlreadySignedInParams = {
    email: string;
};

type GoBackMessageParams = {
    provider: string;
};

type LocalTimeParams = {
    user: string;
    time: string;
};

type EditActionParams = {
    action: OnyxInputOrEntry<ReportAction>;
};

type DeleteActionParams = {
    action: OnyxInputOrEntry<ReportAction>;
};

type DeleteConfirmationParams = {
    action: OnyxInputOrEntry<ReportAction>;
};

type BeginningOfChatHistoryDomainRoomPartOneParams = {
    domainRoom: string;
};

type BeginningOfChatHistoryAdminRoomPartOneParams = {
    workspaceName: string;
};

type BeginningOfChatHistoryAnnounceRoomPartOneParams = {
    workspaceName: string;
};

type BeginningOfChatHistoryAnnounceRoomPartTwo = {
    workspaceName: string;
};

type WelcomeToRoomParams = {
    roomName: string;
};

type UsePlusButtonParams = {
    additionalText: string;
};

type ReportArchiveReasonsClosedParams = {
    displayName: string;
};

type ReportArchiveReasonsMergedParams = {
    displayName: string;
    oldDisplayName: string;
};

type ReportArchiveReasonsRemovedFromPolicyParams = {
    displayName: string;
    policyName: string;
    shouldUseYou?: boolean;
};

type ReportPolicyNameParams = {
    policyName: string;
};

type ReportArchiveReasonsInvoiceReceiverPolicyDeletedParams = {
    policyName: string;
};

type RequestCountParams = {
    scanningReceipts: number;
    pendingReceipts: number;
};

type SettleExpensifyCardParams = {
    formattedAmount: string;
};

type RequestAmountParams = {amount: string};

type RequestedAmountMessageParams = {formattedAmount: string; comment?: string};

type SplitAmountParams = {amount: string};

type DidSplitAmountMessageParams = {formattedAmount: string; comment: string};

type UserSplitParams = {amount: string};

type PayerOwesAmountParams = {payer: string; amount: number | string; comment?: string};

type PayerOwesParams = {payer: string};

type CompanyCardFeedNameParams = {feedName: string};

type PayerPaidAmountParams = {payer?: string; amount: number | string};

type ApprovedAmountParams = {amount: number | string};

type ForwardedAmountParams = {amount: number | string};

type ManagerApprovedParams = {manager: string};

type ManagerApprovedAmountParams = {manager: string; amount: number | string};

type PayerPaidParams = {payer: string};

type PayerSettledParams = {amount: number | string};

type WaitingOnBankAccountParams = {submitterDisplayName: string};

type CanceledRequestParams = {amount: string; submitterDisplayName: string};

type AdminCanceledRequestParams = {manager: string; amount: string};

type SettledAfterAddedBankAccountParams = {submitterDisplayName: string; amount: string};

type PaidElsewhereWithAmountParams = {payer?: string; amount: string};

type PaidWithExpensifyWithAmountParams = {payer?: string; amount: string};

type ThreadRequestReportNameParams = {formattedAmount: string; comment: string};

type ThreadSentMoneyReportNameParams = {formattedAmount: string; comment: string};

type SizeExceededParams = {maxUploadSizeInMB: number};

type ResolutionConstraintsParams = {minHeightInPx: number; minWidthInPx: number; maxHeightInPx: number; maxWidthInPx: number};

type NotAllowedExtensionParams = {allowedExtensions: string[]};

type EnterMagicCodeParams = {contactMethod: string};

type TransferParams = {amount: string};

type InstantSummaryParams = {rate: string; minAmount: string};

type NotYouParams = {user: string};

type DateShouldBeBeforeParams = {dateString: string};

type DateShouldBeAfterParams = {dateString: string};

type WeSentYouMagicSignInLinkParams = {login: string; loginType: string};

type ToValidateLoginParams = {primaryLogin: string; secondaryLogin: string};

type NoLongerHaveAccessParams = {primaryLogin: string};

type OurEmailProviderParams = {login: string};

type ConfirmThatParams = {login: string};

type UntilTimeParams = {time: string};

type StepCounterParams = {step: number; total?: number; text?: string};

type UserIsAlreadyMemberParams = {login: string; name: string};

type GoToRoomParams = {roomName: string};

type WelcomeNoteParams = {workspaceName: string};

type RoomNameReservedErrorParams = {reservedName: string};

type RenamedRoomActionParams = {oldName: string; newName: string};

type RoomRenamedToParams = {newName: string};

type OOOEventSummaryFullDayParams = {summary: string; dayCount: number; date: string};

type OOOEventSummaryPartialDayParams = {summary: string; timePeriod: string; date: string};

type ParentNavigationSummaryParams = {reportName?: string; workspaceName?: string};

type SetTheRequestParams = {valueName: string; newValueToDisplay: string};

type SetTheDistanceMerchantParams = {translatedChangedField: string; newMerchant: string; newAmountToDisplay: string};

type RemovedTheRequestParams = {valueName: string; oldValueToDisplay: string};

type UpdatedTheRequestParams = {valueName: string; newValueToDisplay: string; oldValueToDisplay: string};

type UpdatedTheDistanceMerchantParams = {translatedChangedField: string; newMerchant: string; oldMerchant: string; newAmountToDisplay: string; oldAmountToDisplay: string};

type FormattedMaxLengthParams = {formattedMaxLength: string};

type WalletProgramParams = {walletProgram: string};

type ViolationsAutoReportedRejectedExpenseParams = {rejectedBy: string; rejectReason: string};

type ViolationsCashExpenseWithNoReceiptParams = {formattedLimit?: string} | undefined;

type ViolationsConversionSurchargeParams = {surcharge: number};

type ViolationsInvoiceMarkupParams = {invoiceMarkup: number};

type ViolationsMaxAgeParams = {maxAge: number};

type ViolationsMissingTagParams = {tagName?: string} | undefined;

type ViolationsModifiedAmountParams = {type?: ViolationDataType; displayPercentVariance?: number};

type ViolationsOverAutoApprovalLimitParams = {formattedLimit: string};

type ViolationsOverCategoryLimitParams = {formattedLimit: string};

type ViolationsOverLimitParams = {formattedLimit: string};

type ViolationsPerDayLimitParams = {formattedLimit: string};

type ViolationsReceiptRequiredParams = {formattedLimit?: string; category?: string};

type ViolationsRterParams = {
    brokenBankConnection: boolean;
    isAdmin: boolean;
    email?: string;
    isTransactionOlderThan7Days: boolean;
    member?: string;
    rterType?: ValueOf<typeof CONST.RTER_VIOLATION_TYPES>;
};

type ViolationsTagOutOfPolicyParams = {tagName?: string} | undefined;

type ViolationsTaxOutOfPolicyParams = {taxName?: string} | undefined;

type PaySomeoneParams = {name?: string} | undefined;

type TaskCreatedActionParams = {title: string};

type OptionalParam<T> = Partial<T>;

type TermsParams = {amount: string};

type ElectronicFundsParams = {percentage: string; amount: string};

type LogSizeParams = {size: number};

type LogSizeAndDateParams = {size: number; date: string};

type HeldRequestParams = {comment: string};

type ChangeFieldParams = {oldValue?: string; newValue: string; fieldName: string};

type ChangePolicyParams = {fromPolicy: string; toPolicy: string};

type ChangeTypeParams = {oldType: string; newType: string};

type DelegateSubmitParams = {delegateUser: string; originalManager: string};

type AccountOwnerParams = {accountOwnerEmail: string};

type ExportedToIntegrationParams = {label: string; markedManually?: boolean; inProgress?: boolean; lastModified?: string};

type IntegrationsMessageParams = {
    label: string;
    result: {
        code?: number;
        messages?: string[];
        title?: string;
        link?: {
            url: string;
            text: string;
        };
    };
};

type MarkedReimbursedParams = {amount: string; currency: string};

type MarkReimbursedFromIntegrationParams = {amount: string; currency: string};

type ShareParams = {to: string};

type UnshareParams = {to: string};

type StripePaidParams = {amount: string; currency: string};

type UnapprovedParams = {amount: string};

type RemoveMembersWarningPrompt = {
    memberName: string;
    ownerName: string;
};

type RemoveMemberPromptParams = {
    memberName: string;
};

type IssueVirtualCardParams = {
    assignee: string;
    link: string;
};

type ApprovalWorkflowErrorParams = {
    name1: string;
    name2: string;
};

type ConnectionNameParams = {
    connectionName: AllConnectionName;
};

type LastSyncDateParams = {
    connectionName: string;
    formattedDate: string;
};

type CustomersOrJobsLabelParams = {
    importFields: string[];
    importType: string;
};

type ExportAgainModalDescriptionParams = {
    reportName: string;
    connectionName: ConnectionName;
};

type IntegrationSyncFailedParams = {label: string; errorMessage: string};

type AddEmployeeParams = {email: string; role: string};

type UpdateRoleParams = {email: string; currentRole: string; newRole: string};

type RemoveMemberParams = {email: string; role: string};

type DateParams = {date: string};

type FiltersAmountBetweenParams = {greaterThan: string; lessThan: string};

type StatementPageTitleParams = {year: string | number; monthName: string};

type DisconnectPromptParams = {currentIntegration?: ConnectionName} | undefined;

type DisconnectTitleParams = {integration?: ConnectionName} | undefined;

type AmountWithCurrencyParams = {amountWithCurrency: string};

type LowerUpperParams = {lower: string; upper: string};

type CategoryNameParams = {categoryName: string};

type TaxAmountParams = {taxAmount: number};

type SecondaryLoginParams = {secondaryLogin: string};

type OwnerOwesAmountParams = {amount: string; email: string};

type ChangeOwnerSubscriptionParams = {usersCount: number; finalCount: number};

type ChangeOwnerDuplicateSubscriptionParams = {email: string; workspaceName: string};

type ChangeOwnerHasFailedSettlementsParams = {email: string};

type ActionsAreCurrentlyRestricted = {workspaceName: string};

type WorkspaceOwnerWillNeedToAddOrUpdatePaymentCardParams = {workspaceOwnerName: string};

type RenamedWorkspaceNameActionParams = {oldName: string; newName: string};

type StatementTitleParams = {year: number | string; monthName: string};

type BadgeFreeTrialParams = {numOfDays: number};

type BillingBannerSubtitleWithDateParams = {date: string};

type BillingBannerDisputePendingParams = {amountOwed: number; cardEnding: string};

type BillingBannerCardAuthenticationRequiredParams = {cardEnding: string};

type BillingBannerInsufficientFundsParams = {amountOwed: number};

type BillingBannerCardExpiredParams = {amountOwed: number};

type BillingBannerCardOnDisputeParams = {amountOwed: string; cardEnding: string};

type TrialStartedTitleParams = {numOfDays: number};

type CardNextPaymentParams = {nextPaymentDate: string};

type CardEndingParams = {cardNumber: string};

type CardInfoParams = {name: string; expiration: string; currency: string};

type YourPlanPriceParams = {lower: string; upper: string};

type SubscriptionSizeParams = {size: number};

type SubscriptionCommitmentParams = {size: number; date: string};

type SubscriptionSettingsSaveUpToParams = {amountWithCurrency: string};

type SubscriptionSettingsRenewsOnParams = {date: string};

type UnapproveWithIntegrationWarningParams = {accountingIntegration: string};

type IncorrectZipFormatParams = {zipFormat?: string} | undefined;

type ExportIntegrationSelectedParams = {connectionName: ConnectionName};

type DefaultVendorDescriptionParams = {isReimbursable: boolean};

type RequiredFieldParams = {fieldName: string};

type ImportFieldParams = {importField: string};

type IntacctMappingTitleParams = {mappingName: SageIntacctMappingName};

type LastSyncAccountingParams = {relativeDate: string};

type SyncStageNameConnectionsParams = {stage: PolicyConnectionSyncStage};

type ReconciliationWorksParams = {lastFourPAN: string};

type DelegateRoleParams = {role: DelegateRole};

type DelegatorParams = {delegator: string};

type RoleNamesParams = {role: string};

type AssignCardParams = {
    assignee: string;
    feed: string;
};

type SpreadSheetColumnParams = {
    name: string;
};

type SpreadFieldNameParams = {
    fieldName: string;
};

type SpreadCategoriesParams = {
    categories: number;
};

type AssignedCardParams = {
    assignee: string;
    link: string;
};

type FeatureNameParams = {
    featureName: string;
};

type AutoPayApprovedReportsLimitErrorParams = {
    currency?: string;
};

type DefaultAmountParams = {
    defaultAmount: string;
};

type RemovedFromApprovalWorkflowParams = {
    submittersNames: string[];
};

type IntegrationExportParams = {
    integration: string;
    type?: string;
};

type ConnectionParams = {
    connection: string;
};

type MissingPropertyParams = {
    propertyName: string;
};

type InvalidPropertyParams = {
    propertyName: string;
    expectedType: string;
};

type InvalidValueParams = {
    expectedValues: string;
};

type ImportTagsSuccessfullDescriptionParams = {
    tags: number;
};

type ImportedTagsMessageParams = {
    columnCounts: number;
};

type ImportMembersSuccessfullDescriptionParams = {
    members: number;
};

type ImportPerDiemRatesSuccessfullDescriptionParams = {
    rates: number;
};

type AuthenticationErrorParams = {
    connectionName: string;
};

type ImportedTypesParams = {
    importedTypes: string[];
};

type WorkspaceYouMayJoin = {
    domain: string;
    email: string;
};

type WorkspaceMemberList = {
    employeeCount: number;
    policyOwner: string;
};

type FileLimitParams = {
    fileLimit: number;
};

type LastFourDigitsParams = {
    lastFourDigits: string;
};

type CompanyCardBankName = {
    bankName: string;
};

type CurrencyCodeParams = {
    currencyCode: string;
};

type WorkspaceLockedPlanTypeParams = {
    count: number;
    annualSubscriptionEndDate: string;
};

type CompanyNameParams = {
    companyName: string;
};

type CustomUnitRateParams = {
    rate: number;
};

type ChatWithAccountManagerParams = {
    accountManagerDisplayName: string;
};

<<<<<<< HEAD
type FirstDayTextParams = {
    hours: string;
};

type LastDayTextParams = {
    hours: string;
};

type TripLengthTextParams = {
    days: number;
=======
type EditDestinationSubtitleParams = {
    destination: string;
>>>>>>> 1e6a70e4
};

type FlightLayoverParams = {
    layover: string;
};

export type {
    AuthenticationErrorParams,
    ImportMembersSuccessfullDescriptionParams,
    ImportedTagsMessageParams,
    ImportTagsSuccessfullDescriptionParams,
    MissingPropertyParams,
    InvalidPropertyParams,
    InvalidValueParams,
    ConnectionParams,
    IntegrationExportParams,
    RemovedFromApprovalWorkflowParams,
    DefaultAmountParams,
    AutoPayApprovedReportsLimitErrorParams,
    FeatureNameParams,
    FileLimitParams,
    SpreadSheetColumnParams,
    SpreadFieldNameParams,
    AssignedCardParams,
    SpreadCategoriesParams,
    DelegateRoleParams,
    DelegatorParams,
    ReconciliationWorksParams,
    LastSyncAccountingParams,
    SyncStageNameConnectionsParams,
    RequiredFieldParams,
    IntacctMappingTitleParams,
    ImportFieldParams,
    AssigneeParams,
    DefaultVendorDescriptionParams,
    ExportIntegrationSelectedParams,
    UnapproveWithIntegrationWarningParams,
    IncorrectZipFormatParams,
    CardNextPaymentParams,
    CardEndingParams,
    CardInfoParams,
    YourPlanPriceParams,
    SubscriptionSizeParams,
    SubscriptionCommitmentParams,
    SubscriptionSettingsSaveUpToParams,
    SubscriptionSettingsRenewsOnParams,
    BadgeFreeTrialParams,
    BillingBannerSubtitleWithDateParams,
    BillingBannerDisputePendingParams,
    BillingBannerCardAuthenticationRequiredParams,
    BillingBannerInsufficientFundsParams,
    BillingBannerCardExpiredParams,
    BillingBannerCardOnDisputeParams,
    TrialStartedTitleParams,
    RemoveMemberPromptParams,
    StatementTitleParams,
    RenamedWorkspaceNameActionParams,
    WorkspaceOwnerWillNeedToAddOrUpdatePaymentCardParams,
    ActionsAreCurrentlyRestricted,
    ChangeOwnerHasFailedSettlementsParams,
    OwnerOwesAmountParams,
    ChangeOwnerDuplicateSubscriptionParams,
    ChangeOwnerSubscriptionParams,
    SecondaryLoginParams,
    TaxAmountParams,
    CategoryNameParams,
    AmountWithCurrencyParams,
    LowerUpperParams,
    LogSizeAndDateParams,
    AddressLineParams,
    AdminCanceledRequestParams,
    AlreadySignedInParams,
    ApprovedAmountParams,
    BeginningOfChatHistoryAdminRoomPartOneParams,
    BeginningOfChatHistoryAnnounceRoomPartOneParams,
    BeginningOfChatHistoryAnnounceRoomPartTwo,
    BeginningOfChatHistoryDomainRoomPartOneParams,
    CanceledRequestParams,
    CharacterLimitParams,
    ConfirmThatParams,
    CompanyCardFeedNameParams,
    DateShouldBeAfterParams,
    DateShouldBeBeforeParams,
    DeleteActionParams,
    DeleteConfirmationParams,
    DidSplitAmountMessageParams,
    EditActionParams,
    ElectronicFundsParams,
    EnterMagicCodeParams,
    FormattedMaxLengthParams,
    ForwardedAmountParams,
    GoBackMessageParams,
    GoToRoomParams,
    HeldRequestParams,
    InstantSummaryParams,
    IssueVirtualCardParams,
    LastFourDigitsParams,
    LocalTimeParams,
    LogSizeParams,
    LoggedInAsParams,
    ManagerApprovedAmountParams,
    ManagerApprovedParams,
    SignUpNewFaceCodeParams,
    NoLongerHaveAccessParams,
    NotAllowedExtensionParams,
    NotYouParams,
    OOOEventSummaryFullDayParams,
    OOOEventSummaryPartialDayParams,
    OurEmailProviderParams,
    PaidElsewhereWithAmountParams,
    PaidWithExpensifyWithAmountParams,
    ParentNavigationSummaryParams,
    PaySomeoneParams,
    PayerOwesAmountParams,
    PayerOwesParams,
    RoleNamesParams,
    PayerPaidAmountParams,
    PayerPaidParams,
    PayerSettledParams,
    RemovedTheRequestParams,
    RenamedRoomActionParams,
    ReportArchiveReasonsClosedParams,
    ReportArchiveReasonsMergedParams,
    ReportPolicyNameParams,
    ReportArchiveReasonsInvoiceReceiverPolicyDeletedParams,
    ReportArchiveReasonsRemovedFromPolicyParams,
    RequestAmountParams,
    RequestCountParams,
    RequestedAmountMessageParams,
    ResolutionConstraintsParams,
    RoomNameReservedErrorParams,
    RoomRenamedToParams,
    SetTheDistanceMerchantParams,
    SetTheRequestParams,
    SettleExpensifyCardParams,
    SettledAfterAddedBankAccountParams,
    SizeExceededParams,
    SplitAmountParams,
    StepCounterParams,
    TaskCreatedActionParams,
    TermsParams,
    ThreadRequestReportNameParams,
    ThreadSentMoneyReportNameParams,
    ToValidateLoginParams,
    TransferParams,
    UntilTimeParams,
    UpdatedTheDistanceMerchantParams,
    UpdatedTheRequestParams,
    UsePlusButtonParams,
    UserIsAlreadyMemberParams,
    UserSplitParams,
    ViolationsAutoReportedRejectedExpenseParams,
    ViolationsCashExpenseWithNoReceiptParams,
    ViolationsConversionSurchargeParams,
    ViolationsInvoiceMarkupParams,
    ViolationsMaxAgeParams,
    ViolationsMissingTagParams,
    ViolationsModifiedAmountParams,
    ViolationsOverAutoApprovalLimitParams,
    ViolationsOverCategoryLimitParams,
    ViolationsOverLimitParams,
    ViolationsPerDayLimitParams,
    ViolationsReceiptRequiredParams,
    ViolationsRterParams,
    ViolationsTagOutOfPolicyParams,
    ViolationsTaxOutOfPolicyParams,
    WaitingOnBankAccountParams,
    WalletProgramParams,
    WeSentYouMagicSignInLinkParams,
    WelcomeEnterMagicCodeParams,
    WelcomeNoteParams,
    WelcomeToRoomParams,
    ZipCodeExampleFormatParams,
    ChangeFieldParams,
    ChangePolicyParams,
    ChangeTypeParams,
    ExportedToIntegrationParams,
    DelegateSubmitParams,
    AccountOwnerParams,
    IntegrationsMessageParams,
    MarkedReimbursedParams,
    MarkReimbursedFromIntegrationParams,
    ShareParams,
    UnshareParams,
    StripePaidParams,
    UnapprovedParams,
    RemoveMembersWarningPrompt,
    ApprovalWorkflowErrorParams,
    ConnectionNameParams,
    LastSyncDateParams,
    CustomersOrJobsLabelParams,
    ExportAgainModalDescriptionParams,
    IntegrationSyncFailedParams,
    AddEmployeeParams,
    UpdateRoleParams,
    RemoveMemberParams,
    DateParams,
    FiltersAmountBetweenParams,
    StatementPageTitleParams,
    CompanyCardBankName,
    DisconnectPromptParams,
    DisconnectTitleParams,
    CharacterLengthLimitParams,
    OptionalParam,
    AssignCardParams,
    ImportedTypesParams,
    WorkspaceYouMayJoin,
    WorkspaceMemberList,
    ImportPerDiemRatesSuccessfullDescriptionParams,
    CurrencyCodeParams,
    WorkspaceLockedPlanTypeParams,
    CompanyNameParams,
    CustomUnitRateParams,
    ChatWithAccountManagerParams,
<<<<<<< HEAD
    FirstDayTextParams,
    LastDayTextParams,
    TripLengthTextParams,
=======
    EditDestinationSubtitleParams,
>>>>>>> 1e6a70e4
    FlightLayoverParams,
};<|MERGE_RESOLUTION|>--- conflicted
+++ resolved
@@ -586,7 +586,6 @@
     accountManagerDisplayName: string;
 };
 
-<<<<<<< HEAD
 type FirstDayTextParams = {
     hours: string;
 };
@@ -597,10 +596,10 @@
 
 type TripLengthTextParams = {
     days: number;
-=======
+};
+
 type EditDestinationSubtitleParams = {
     destination: string;
->>>>>>> 1e6a70e4
 };
 
 type FlightLayoverParams = {
@@ -815,12 +814,9 @@
     CompanyNameParams,
     CustomUnitRateParams,
     ChatWithAccountManagerParams,
-<<<<<<< HEAD
     FirstDayTextParams,
     LastDayTextParams,
     TripLengthTextParams,
-=======
     EditDestinationSubtitleParams,
->>>>>>> 1e6a70e4
     FlightLayoverParams,
 };