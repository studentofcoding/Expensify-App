import type {ValueOf} from 'type-fest';
import type Form from './Form';

const INPUT_IDS = {
    TYPE: 'type',
    STATUS: 'status',
    DATE_AFTER: 'dateAfter',
    DATE_BEFORE: 'dateBefore',
    CATEGORY: 'category',
    POLICY_ID: 'policyID',
<<<<<<< HEAD
    CARD_ID: 'cardID',
=======
    MERCHANT: 'merchant',
    DESCRIPTION: 'description',
    REPORT_ID: 'reportID',
>>>>>>> 4f16e265
} as const;

type InputID = ValueOf<typeof INPUT_IDS>;

type SearchAdvancedFiltersForm = Form<
    InputID,
    {
        [INPUT_IDS.TYPE]: string;
        [INPUT_IDS.DATE_AFTER]: string;
        [INPUT_IDS.DATE_BEFORE]: string;
        [INPUT_IDS.STATUS]: string;
        [INPUT_IDS.CATEGORY]: string[];
        [INPUT_IDS.POLICY_ID]: string;
<<<<<<< HEAD
        [INPUT_IDS.CARD_ID]: string[];
=======
        [INPUT_IDS.MERCHANT]: string;
        [INPUT_IDS.DESCRIPTION]: string;
        [INPUT_IDS.REPORT_ID]: string;
>>>>>>> 4f16e265
    }
>;

export type {SearchAdvancedFiltersForm};
export default INPUT_IDS;<|MERGE_RESOLUTION|>--- conflicted
+++ resolved
@@ -8,13 +8,10 @@
     DATE_BEFORE: 'dateBefore',
     CATEGORY: 'category',
     POLICY_ID: 'policyID',
-<<<<<<< HEAD
     CARD_ID: 'cardID',
-=======
     MERCHANT: 'merchant',
     DESCRIPTION: 'description',
     REPORT_ID: 'reportID',
->>>>>>> 4f16e265
 } as const;
 
 type InputID = ValueOf<typeof INPUT_IDS>;
@@ -28,13 +25,10 @@
         [INPUT_IDS.STATUS]: string;
         [INPUT_IDS.CATEGORY]: string[];
         [INPUT_IDS.POLICY_ID]: string;
-<<<<<<< HEAD
         [INPUT_IDS.CARD_ID]: string[];
-=======
         [INPUT_IDS.MERCHANT]: string;
         [INPUT_IDS.DESCRIPTION]: string;
         [INPUT_IDS.REPORT_ID]: string;
->>>>>>> 4f16e265
     }
 >;
 
