--- conflicted
+++ resolved
@@ -20,12 +20,9 @@
     KEYWORD: 'keyword',
     FROM: 'from',
     TO: 'to',
-<<<<<<< HEAD
-    IS: 'is',
-=======
     IN: 'in',
     HAS: 'has',
->>>>>>> ddf0e538
+    IS: 'is',
 } as const;
 
 type InputID = ValueOf<typeof FILTER_KEYS>;
@@ -51,12 +48,9 @@
         [FILTER_KEYS.TAG]: string[];
         [FILTER_KEYS.FROM]: string[];
         [FILTER_KEYS.TO]: string[];
-<<<<<<< HEAD
-        [FILTER_KEYS.IS]: string[];
-=======
         [FILTER_KEYS.IN]: string[];
         [FILTER_KEYS.HAS]: string[];
->>>>>>> ddf0e538
+        [FILTER_KEYS.IS]: string[];
     }
 >;
 
