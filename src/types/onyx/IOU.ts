import type {ValueOf} from 'type-fest';
import type CONST from '@src/CONST';
import type {IOUType} from '@src/CONST';
import type {Icon} from './OnyxCommon';

/** Model of IOU participant */
type Participant = {
    /** IOU participant account ID */
    accountID?: number;

    /** IOU participant login */
    login?: string;

    /** IOU participant display name */
    displayName?: string;

    /** Is IOU participant associated with policy expense chat */
    isPolicyExpenseChat?: boolean;

    /** Whether the IOU participant is an invoice receiver */
    isInvoiceRoom?: boolean;

    /** Is IOU participant associated with is own policy expense chat */
    isOwnPolicyExpenseChat?: boolean;

    /** Type of chat associated with IOU participant */
    chatType?: ValueOf<typeof CONST.REPORT.CHAT_TYPE>;

    /** IOU participant report ID */
    reportID?: string;

    /** IOU participant policy ID */
    policyID?: string;

    /** Is IOU participant selected in list */
    selected?: boolean;

    /** Text that IOU participant display name and login, if available, for searching purposes */
    searchText?: string;

    /** Additional text shown in lists (participant phone number or display name) */
    alternateText?: string;

    /** IOU participant first name */
    firstName?: string;

    /** Icons used in lists (participant avatar) */
    icons?: Icon[];

    /** Key to be used in lists (participant account ID) */
    keyForList?: string;

    /** IOU participant last name */
    lastName?: string;

    /** IOU participant phone number */
    phoneNumber?: string;

    /** Text to be displayed in lists (participant display name) */
    text?: string;

    /** Is IOU participant selected in list */
    isSelected?: boolean;

    /** Is IOU participant the current user */
    isSelfDM?: boolean;

    /** Whether the IOU participant is an invoice sender */
    isSender?: boolean;
<<<<<<< HEAD

    /** The type of IOU report, i.e. split, request, send, track */
    iouType?: IOUType;

    /** When the participant is associated with a policy expense chat, this is the account ID of the policy owner */
=======
    iouType?: string;
>>>>>>> 4fcc5a9f
    ownerAccountID?: number;
};

/** Model of IOU split */
type Split = {
    /** IOU split participant email */
    email?: string;

    /** IOU split participant amount paid */
    amount?: number;

    /** IOU split participant account ID */
    accountID?: number;

    /** Chat report ID */
    chatReportID?: string;

    /** IOU report ID */
    iouReportID?: string;

    /** Report Action ID */
    reportActionID?: string;

    /** Transaction ID */
    transactionID?: string;

    /** Policy ID */
    policyID?: string;

    /** Created chat report action ID */
    createdChatReportActionID?: string;

    /** Created IOU report action ID */
    createdIOUReportActionID?: string;

    /** Report preview report action ID */
    reportPreviewReportActionID?: string;

    /** Transaction thread report ID */
    transactionThreadReportID?: string;

    /** Created report action ID for thread */
    createdReportActionIDForThread?: string;
    taxAmount?: number;
};

/** Model of IOU request */
type IOU = {
    /** ID of the IOU request */
    id: string;

    /** Amount requested in IOU */
    amount?: number;

    /** Selected Currency Code of the current IOU */
    currency?: string;

    /** Comment of the IOU request creator */
    comment?: string;

    /** Category assigned to the IOU request */
    category?: string;

    /** Merchant where the amount was spent */
    merchant?: string;

    /** Date timestamp when the IOU request was created */
    created?: string;

    /** Local file path of the expense receipt */
    receiptPath?: string;

    /** File name of the expense receipt */
    receiptFilename?: string;

    /** Transaction ID assigned to the IOU request */
    transactionID?: string;

    /** Users involved in the IOU request */
    participants?: Participant[];

    /** Tag assigned to the IOU request */
    tag?: string;

    /** Whether the IOU request is billable */
    billable?: boolean;

    /** Whether the IOU request is to be split with multiple users */
    isSplitRequest?: boolean;
};

export default IOU;
export type {Participant, Split};<|MERGE_RESOLUTION|>--- conflicted
+++ resolved
@@ -67,15 +67,11 @@
 
     /** Whether the IOU participant is an invoice sender */
     isSender?: boolean;
-<<<<<<< HEAD
 
     /** The type of IOU report, i.e. split, request, send, track */
     iouType?: IOUType;
 
     /** When the participant is associated with a policy expense chat, this is the account ID of the policy owner */
-=======
-    iouType?: string;
->>>>>>> 4fcc5a9f
     ownerAccountID?: number;
 };
 
