--- conflicted
+++ resolved
@@ -68,13 +68,6 @@
     [SCAN_TEST_TOOLTIP]: string;
 
     /**
-<<<<<<< HEAD
-     * When user dismisses the ChangeReportPolicy feature training modal, we store the timestamp here.
-     */
-    [CONST.CHANGE_POLICY_TRAINING_MODAL]: string;
-
-
-=======
      * When user dismisses the test manager tooltip product training tooltip, we store the timestamp here.
      */
     [SCAN_TEST_TOOLTIP_MANAGER]: string;
@@ -83,7 +76,11 @@
      * When user dismisses the test manager on confirmantion page product training tooltip, we store the timestamp here.
      */
     [SCAN_TEST_CONFIRMATION]: string;
->>>>>>> 7bda731c
+
+    /**
+     * When user dismisses the ChangeReportPolicy feature training modal, we store the timestamp here.
+     */
+    [CONST.CHANGE_POLICY_TRAINING_MODAL]: string;
 };
 
 export default DismissedProductTraining;