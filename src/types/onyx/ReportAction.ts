--- conflicted
+++ resolved
@@ -41,16 +41,12 @@
     isDeletedParentAction?: boolean;
     whisperedTo?: number[];
     reactions?: Reaction[];
-    taskReportID?: string;
     translationKey?: string;
-<<<<<<< HEAD
     moderationDecision?: Decision;
     isReversedTransaction?: boolean;
-=======
 
     /** ID of a task report */
     taskReportID?: string;
->>>>>>> a1a0f389
 };
 
 type Person = {
