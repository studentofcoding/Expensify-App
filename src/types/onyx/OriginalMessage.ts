--- conflicted
+++ resolved
@@ -44,12 +44,8 @@
     lastModified?: string;
     participantAccountIDs?: number[];
     type: ValueOf<typeof CONST.IOU.REPORT_ACTION_TYPE>;
-<<<<<<< HEAD
     paymentType?: PaymentType;
     cancellationReason?: string;
-=======
-    paymentType?: DeepValueOf<typeof CONST.IOU.PAYMENT_TYPE>;
->>>>>>> 4da7fdab
     /** Only exists when we are sending money */
     IOUDetails?: IOUDetails;
 };
