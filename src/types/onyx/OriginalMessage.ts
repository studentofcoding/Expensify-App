--- conflicted
+++ resolved
@@ -45,12 +45,8 @@
     lastModified?: string;
     participantAccountIDs?: number[];
     type: ValueOf<typeof CONST.IOU.REPORT_ACTION_TYPE>;
-<<<<<<< HEAD
     paymentType?: PaymentType;
-=======
-    paymentType?: DeepValueOf<typeof CONST.IOU.PAYMENT_TYPE>;
     cancellationReason?: string;
->>>>>>> d4c28a4b
     /** Only exists when we are sending money */
     IOUDetails?: IOUDetails;
 };
@@ -294,9 +290,6 @@
     OriginalMessageIOU,
     OriginalMessageCreated,
     OriginalMessageAddComment,
-<<<<<<< HEAD
     PaymentType,
-=======
     OriginalMessageReimbursementDequeued,
->>>>>>> d4c28a4b
 };