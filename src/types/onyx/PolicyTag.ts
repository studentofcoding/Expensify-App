type PolicyTag = {
    /** Name of a Tag */
    name: string;

    /** Flag that determines if a tag is active and able to be selected */
    enabled: boolean;

    /** "General Ledger code" that corresponds to this tag in an accounting system. Similar to an ID. */
    // eslint-disable-next-line @typescript-eslint/naming-convention
    'GL Code': string;
<<<<<<< HEAD
=======

    /** Nested tags */
>>>>>>> 89fe9323
    tags: PolicyTags;
};

type PolicyTags = Record<string, PolicyTag>;

export type {PolicyTag, PolicyTags};<|MERGE_RESOLUTION|>--- conflicted
+++ resolved
@@ -8,11 +8,8 @@
     /** "General Ledger code" that corresponds to this tag in an accounting system. Similar to an ID. */
     // eslint-disable-next-line @typescript-eslint/naming-convention
     'GL Code': string;
-<<<<<<< HEAD
-=======
 
     /** Nested tags */
->>>>>>> 89fe9323
     tags: PolicyTags;
 };
 
