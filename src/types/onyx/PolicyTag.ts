type PolicyTag = {
    /** Name of a Tag */
    name: string;

    /** Flag that determines if a tag is active and able to be selected */
    enabled?: boolean;

    /** "General Ledger code" that corresponds to this tag in an accounting system. Similar to an ID. */
    // eslint-disable-next-line @typescript-eslint/naming-convention
<<<<<<< HEAD
    'GL Code'?: string;

    /** Nested tags */
    tags: PolicyTags;

    /** Flag that determines if a tag is required */
    required: boolean;
=======
    'GL Code': string;
>>>>>>> 74540f8d
};

type PolicyTags = Record<string, PolicyTag>;

type PolicyTagList<T extends string = string> = Record<
    T,
    {
        /** Name of the tag list */
        name: T;

        /** Flag that determines if tags are required */
        required: boolean;

        /** Nested tags */
        tags: PolicyTags;
    }
>;

export type {PolicyTag, PolicyTags, PolicyTagList};<|MERGE_RESOLUTION|>--- conflicted
+++ resolved
@@ -7,7 +7,6 @@
 
     /** "General Ledger code" that corresponds to this tag in an accounting system. Similar to an ID. */
     // eslint-disable-next-line @typescript-eslint/naming-convention
-<<<<<<< HEAD
     'GL Code'?: string;
 
     /** Nested tags */
@@ -15,9 +14,6 @@
 
     /** Flag that determines if a tag is required */
     required: boolean;
-=======
-    'GL Code': string;
->>>>>>> 74540f8d
 };
 
 type PolicyTags = Record<string, PolicyTag>;
