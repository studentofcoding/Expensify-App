--- conflicted
+++ resolved
@@ -219,13 +219,11 @@
     /** Whether we are saving the beneficial owners data via the API (non USD flow Step 4) */
     isSavingCorpayOnboardingBeneficialOwnersFields?: boolean;
 
-<<<<<<< HEAD
+    /** Whether we are saving the signer info data via the API */
+    isSavingCorpayOnboardingDirectorInformation?: boolean;
+
     /** Whether we are saving agreements accepted by user via the API (non USD flow Step 6) */
     isFinishingCorpayBankAccountOnboarding?: boolean;
-=======
-    /** Whether we are saving the signer info data via the API */
-    isSavingCorpayOnboardingDirectorInformation?: boolean;
->>>>>>> 0b148887
 
     /** Where the request is successful */
     isSuccess?: boolean;
