--- conflicted
+++ resolved
@@ -64,16 +64,10 @@
 
     /** Draft step of the setup flow from Onyx */
     draftStep?: BankAccountStep;
-<<<<<<< HEAD
-}>;
-=======
-
-    pendingAction?: OnyxCommon.PendingAction;
 
     /** Should display modal to reset data */
     shouldShowResetModal?: boolean;
-};
->>>>>>> a824e966
+}>;
 
 export default ReimbursementAccount;
 export type {BankAccountStep, BankAccountSubStep, ACHData};