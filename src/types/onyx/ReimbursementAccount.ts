--- conflicted
+++ resolved
@@ -229,12 +229,9 @@
     /** Whether we are saving the company data via the API */
     isSavingCorpayOnboardingCompanyFields?: boolean;
 
-<<<<<<< HEAD
-=======
     /** Whether we are saving the beneficial owners data via the API */
     isSavingCorpayOnboardingBeneficialOwnersFields?: boolean;
 
->>>>>>> 4e8db04f
     /** Where the request is successful */
     isSuccess?: boolean;
 
