import type {ExitReason} from '@userActions/ExitSurvey';
import type CONST from '@src/CONST';
import type * as OnyxCommon from './OnyxCommon';
import type PersonalBankAccount from './PersonalBankAccount';

type FormValueType = string | boolean | Date | OnyxCommon.Errors;

type BaseForm = {
    /** Controls the loading state of the form */
    isLoading?: boolean;

    /** Server side errors keyed by microtime */
    errors?: OnyxCommon.Errors | null;

    /** Field-specific server side errors keyed by microtime */
    errorFields?: OnyxCommon.ErrorFields | null;
};

type Form<TFormValues extends Record<string, FormValueType> = Record<string, FormValueType>> = TFormValues & BaseForm;

type AddDebitCardForm = Form<{
    /** Whether the form has been submitted */
    setupComplete: boolean;
}>;

type DateOfBirthForm = Form<{
    /** Date of birth */
    dob?: string;
}>;

type DisplayNameForm = Form<{
    firstName: string;
    lastName: string;
}>;

type NewRoomForm = Form<{
    roomName?: string;
    welcomeMessage?: string;
    policyID?: string;
    writeCapability?: string;
    visibility?: string;
}>;

type IKnowATeacherForm = Form<{
    firstName: string;
    lastName: string;
    partnerUserID: string;
}>;

type IntroSchoolPrincipalForm = Form<{
    firstName: string;
    lastName: string;
    partnerUserID: string;
}>;

type PrivateNotesForm = Form<{
    privateNotes: string;
}>;

type PersonalBankAccountForm = Form<PersonalBankAccount>;

type WorkspaceSettingsForm = Form<{
    name: string;
}>;

type ReportFieldEditForm = Form<Record<string, string>>;

<<<<<<< HEAD
type ExitSurveyReasonForm = Form<{
    [CONST.EXIT_SURVEY.REASON_INPUT_ID]: ExitReason;
}>;

type ExitSurveyResponseForm = Form<{
    [CONST.EXIT_SURVEY.RESPONSE_INPUT_ID]: string;
=======
type CloseAccountForm = Form<{
    reasonForLeaving: string;
    phoneOrEmail: string;
>>>>>>> cac0a850
}>;

export default Form;

export type {
    AddDebitCardForm,
    DateOfBirthForm,
    PrivateNotesForm,
    DisplayNameForm,
    FormValueType,
    NewRoomForm,
    BaseForm,
    IKnowATeacherForm,
    IntroSchoolPrincipalForm,
    PersonalBankAccountForm,
    ExitSurveyReasonForm,
    ExitSurveyResponseForm,
    WorkspaceSettingsForm,
    ReportFieldEditForm,
    CloseAccountForm,
};<|MERGE_RESOLUTION|>--- conflicted
+++ resolved
@@ -65,18 +65,17 @@
 
 type ReportFieldEditForm = Form<Record<string, string>>;
 
-<<<<<<< HEAD
+type CloseAccountForm = Form<{
+    reasonForLeaving: string;
+    phoneOrEmail: string;
+}>;
+
 type ExitSurveyReasonForm = Form<{
     [CONST.EXIT_SURVEY.REASON_INPUT_ID]: ExitReason;
 }>;
 
 type ExitSurveyResponseForm = Form<{
     [CONST.EXIT_SURVEY.RESPONSE_INPUT_ID]: string;
-=======
-type CloseAccountForm = Form<{
-    reasonForLeaving: string;
-    phoneOrEmail: string;
->>>>>>> cac0a850
 }>;
 
 export default Form;
