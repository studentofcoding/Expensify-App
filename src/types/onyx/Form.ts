import type * as OnyxCommon from './OnyxCommon';
import type PersonalBankAccount from './PersonalBankAccount';
import type {OnfidoData} from './ReimbursementAccountDraft';
import type ReimbursementAccountDraft from './ReimbursementAccountDraft';

type FormValueType = string | boolean | Date | OnyxCommon.Errors | OnfidoData | string[] | number;

type BaseForm = {
    /** Controls the loading state of the form */
    isLoading?: boolean;

    /** Server side errors keyed by microtime */
    errors?: OnyxCommon.Errors | null;

    /** Field-specific server side errors keyed by microtime */
    errorFields?: OnyxCommon.ErrorFields | null;
};

type Form<TFormValues extends Record<string, FormValueType> = Record<string, FormValueType>> = TFormValues & BaseForm;

type AddDebitCardForm = Form<{
    /** Whether the form has been submitted */
    setupComplete: boolean;
}>;

type DateOfBirthForm = Form<{
    /** Date of birth */
    dob?: string;
}>;

type DisplayNameForm = Form<{
    firstName: string;
    lastName: string;
}>;

type MoneyRequestHoldReasonForm = Form<{
    comment: string;
}>;

type NewRoomForm = Form<{
    roomName?: string;
    reportDescription?: string;
    policyID?: string;
    writeCapability?: string;
    visibility?: string;
}>;

type IKnowATeacherForm = Form<{
    firstName: string;
    lastName: string;
    partnerUserID: string;
}>;

type IntroSchoolPrincipalForm = Form<{
    firstName: string;
    lastName: string;
    partnerUserID: string;
}>;

type PrivateNotesForm = Form<{
    privateNotes: string;
}>;

type GetPhysicalCardForm = Form<{
    /** Address line 1 for delivery */
    addressLine1?: string;

    /** Address line 2 for delivery */
    addressLine2?: string;

    /** City for delivery */
    city?: string;

    /** Country for delivery */
    country?: string;

    /** First name for delivery */
    legalFirstName?: string;

    /** Last name  for delivery */
    legalLastName?: string;

    /** Phone number for delivery */
    phoneNumber?: string;

    /** State for delivery */
    state?: string;

    /** Zip code  for delivery */
    zipPostCode?: string;
}>;

type PersonalBankAccountForm = Form<PersonalBankAccount>;

type WorkspaceSettingsForm = Form<{
    name: string;
}>;

type ReportFieldEditForm = Form<Record<string, string>>;

type CloseAccountForm = Form<{
    reasonForLeaving: string;
    phoneOrEmail: string;
}>;

type RoomNameForm = Form<{
    roomName: string;
}>;

type ReimbursementAccountForm = Form<ReimbursementAccountDraft>;

export default Form;

export type {
    AddDebitCardForm,
    DateOfBirthForm,
    PrivateNotesForm,
    DisplayNameForm,
    FormValueType,
<<<<<<< HEAD
    MoneyRequestHoldReasonForm,
=======
    GetPhysicalCardForm,
>>>>>>> a3943ace
    NewRoomForm,
    BaseForm,
    IKnowATeacherForm,
    IntroSchoolPrincipalForm,
    PersonalBankAccountForm,
    WorkspaceSettingsForm,
    ReportFieldEditForm,
    CloseAccountForm,
    RoomNameForm,
    ReimbursementAccountForm,
};<|MERGE_RESOLUTION|>--- conflicted
+++ resolved
@@ -117,11 +117,8 @@
     PrivateNotesForm,
     DisplayNameForm,
     FormValueType,
-<<<<<<< HEAD
     MoneyRequestHoldReasonForm,
-=======
     GetPhysicalCardForm,
->>>>>>> a3943ace
     NewRoomForm,
     BaseForm,
     IKnowATeacherForm,
