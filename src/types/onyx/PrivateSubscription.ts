<<<<<<< HEAD
import type {ValueOf} from 'type-fest';
import type CONST from '@src/CONST';
=======
import type {SubscriptionType} from '@src/CONST';
>>>>>>> a451de46
import type * as OnyxCommon from './OnyxCommon';

/** Model of private subscription */
type PrivateSubscription = OnyxCommon.OnyxValueWithOfflineFeedback<{
    /** "auto increase annual seats" setting */
    addNewUsersAutomatically: boolean;

    /** "auto renew" setting */
    autoRenew: boolean;

    /** The date "auto renew" was last edited */
    autoRenewLastChangedDate: string;

    /** "corporate karma" setting */
    donateToExpensifyOrg?: true;

    /** Subscription end date */
    endDate: string;

    /** Subscription start date */
    startDate: string;

    /** Subscription variant. "yearly2018" - annual, "monthly2018" - pay-per-use */
    type: SubscriptionType;

    /** Subscription size */
    userCount?: number;

<<<<<<< HEAD
    /** An error message */
    errors?: OnyxCommon.Errors;
}>;
=======
    /** Pending action */
    pendingAction?: OnyxCommon.PendingAction;

    /** An error message */
    errors?: OnyxCommon.Errors;
};
>>>>>>> a451de46

export default PrivateSubscription;<|MERGE_RESOLUTION|>--- conflicted
+++ resolved
@@ -1,9 +1,4 @@
-<<<<<<< HEAD
-import type {ValueOf} from 'type-fest';
-import type CONST from '@src/CONST';
-=======
 import type {SubscriptionType} from '@src/CONST';
->>>>>>> a451de46
 import type * as OnyxCommon from './OnyxCommon';
 
 /** Model of private subscription */
@@ -32,17 +27,8 @@
     /** Subscription size */
     userCount?: number;
 
-<<<<<<< HEAD
     /** An error message */
     errors?: OnyxCommon.Errors;
 }>;
-=======
-    /** Pending action */
-    pendingAction?: OnyxCommon.PendingAction;
-
-    /** An error message */
-    errors?: OnyxCommon.Errors;
-};
->>>>>>> a451de46
 
 export default PrivateSubscription;