--- conflicted
+++ resolved
@@ -1,13 +1,7 @@
-<<<<<<< HEAD
-import {ValueOf} from 'type-fest';
-import * as Localize from '@libs/Localize';
-import {AvatarSource} from '@libs/UserUtils';
-import CONST from '@src/CONST';
-=======
 import type {ValueOf} from 'type-fest';
+import type {MaybePhraseKey} from '@libs/Localize';
 import type {AvatarSource} from '@libs/UserUtils';
 import type CONST from '@src/CONST';
->>>>>>> d5741afd
 
 type PendingAction = ValueOf<typeof CONST.RED_BRICK_ROAD_PENDING_ACTION>;
 
@@ -15,7 +9,7 @@
 
 type ErrorFields<TKey extends string = string> = Record<TKey, Errors | null | undefined>;
 
-type Errors = Record<string, Localize.MaybePhraseKey>;
+type Errors = Record<string, MaybePhraseKey>;
 
 type AvatarType = typeof CONST.ICON_TYPE_AVATAR | typeof CONST.ICON_TYPE_WORKSPACE;
 
