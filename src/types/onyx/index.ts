--- conflicted
+++ resolved
@@ -10,25 +10,6 @@
 import type Currency from './Currency';
 import type CustomStatusDraft from './CustomStatusDraft';
 import type Download from './Download';
-<<<<<<< HEAD
-import type {
-    AddDebitCardForm,
-    CloseAccountForm,
-    DateOfBirthForm,
-    DisplayNameForm,
-    GetPhysicalCardForm,
-    IKnowATeacherForm,
-    IntroSchoolPrincipalForm,
-    NewRoomForm,
-    PrivateNotesForm,
-    ReportFieldEditForm,
-    RoomNameForm,
-    WaypointForm,
-    WorkspaceSettingsForm,
-} from './Form';
-import type Form from './Form';
-=======
->>>>>>> 00fc955b
 import type FrequentlyUsedEmoji from './FrequentlyUsedEmoji';
 import type {FundList} from './Fund';
 import type Fund from './Fund';
@@ -165,11 +146,4 @@
     RecentlyUsedReportFields,
     LastPaymentMethod,
     InvitedEmailsToAccountIDs,
-<<<<<<< HEAD
-    PrivateNotesForm,
-    ReportFieldEditForm,
-    WaypointForm,
-    RoomNameForm,
-=======
->>>>>>> 00fc955b
 };