--- conflicted
+++ resolved
@@ -242,10 +242,7 @@
     Onboarding,
     OnboardingPurpose,
     ValidateMagicCodeAction,
-<<<<<<< HEAD
     TempShareFile,
-=======
     JoinablePolicies,
->>>>>>> 653af04f
     DismissedProductTraining,
 };