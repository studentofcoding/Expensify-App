--- conflicted
+++ resolved
@@ -44,11 +44,7 @@
 import Transaction from './Transaction';
 import Form, {AddDebitCardForm} from './Form';
 import RecentWaypoints from './RecentWaypoints';
-<<<<<<< HEAD
-import UpdatesFromServer from './UpdatesFromServer';
-=======
 import RecentlyUsedCategories from './RecentlyUsedCategories';
->>>>>>> 575891b7
 
 export type {
     Account,
@@ -98,9 +94,5 @@
     AddDebitCardForm,
     OnyxUpdatesFromServer,
     RecentWaypoints,
-<<<<<<< HEAD
-    UpdatesFromServer,
-=======
     RecentlyUsedCategories,
->>>>>>> 575891b7
 };