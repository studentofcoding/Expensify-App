--- conflicted
+++ resolved
@@ -18,10 +18,6 @@
         invoiceMarkup?: number;
         maxAge?: number;
         tagName?: string;
-<<<<<<< HEAD
-        formattedLimit?: string;
-=======
->>>>>>> d109297c
         categoryLimit?: string;
         limit?: string;
         category?: string;
