import type {ValueOf} from 'type-fest';
import type CONST from '@src/CONST';
import type {Participant, Split} from './IOU';
import type * as OnyxCommon from './OnyxCommon';
import type RecentWaypoint from './RecentWaypoint';

type Waypoint = {
    /** The name associated with the address of the waypoint */
    name?: string;

    /** The full address of the waypoint */
    address?: string;

    /** The lattitude of the waypoint */
    lat?: number;

    /** The longitude of the waypoint */
    lng?: number;
};

type WaypointCollection = Record<string, RecentWaypoint | Waypoint>;

type Comment = {
    comment?: string;
    waypoints?: WaypointCollection;
    isLoading?: boolean;
    type?: string;
    customUnit?: Record<string, unknown>;
    source?: string;
    originalTransactionID?: string;
    splits?: Split[];
};

type GeometryType = 'LineString';

type Geometry = {
    coordinates: number[][] | null;
    type?: GeometryType;
};

type ReceiptSource = string | number;

type Receipt = {
    receiptID?: number;
    path?: string;
    name?: string;
    source?: ReceiptSource;
    filename?: string;
    state?: ValueOf<typeof CONST.IOU.RECEIPT_STATE>;
};

type Route = {
    distance: number | null;
    geometry: Geometry;
};

type Routes = Record<string, Route>;

type TransactionPendingFieldsKey = keyof Transaction | keyof Comment;

type ReceiptError = {error?: string; source: string; filename: string};

type ReceiptErrors = Record<string, ReceiptError>;

type TaxRateData = {
    name: string;
    value: string;
    code?: string;
};

type TaxRate = {
    text: string;
    keyForList: string;
    searchText: string;
    tooltipText: string;
    isDisabled?: boolean;
    data?: TaxRateData;
};

type Transaction = {
    /** The original transaction amount */
    amount: number;

    /** Whether the request is billable */
    billable?: boolean;

    /** The category name */
    category?: string;

    /** The comment object on the transaction */
    comment: Comment;

    /** Date that the request was created */
    created: string;

    /** The original currency of the transaction */
    currency: string;

    /** Any additional error message to show */
    errors?: OnyxCommon.Errors | ReceiptErrors;

    /** Server side errors keyed by microtime */
    errorFields?: OnyxCommon.ErrorFields<'route'>;

    /** The name of the file used for a receipt (formerly receiptFilename) */
    filename?: string;

    /** Used during the creation flow before the transaction is saved to the server */
    iouRequestType?: ValueOf<typeof CONST.IOU.REQUEST_TYPE>;

    /** The original merchant name */
    merchant: string;

    /** The edited transaction amount */
    modifiedAmount?: number;

    /** The edited transaction date */
    modifiedCreated?: string;

    /** The edited currency of the transaction */
    modifiedCurrency?: string;

    /** The edited merchant name */
    modifiedMerchant?: string;

    /** The edited waypoints for the distance request */
    modifiedWaypoints?: WaypointCollection;

    /**
     * Used during the creation flow before the transaction is saved to the server and helps dictate where
     * the user is navigated to when pressing the back button on the confirmation step
     */
    participantsAutoAssigned?: boolean;

    /** Selected participants */
    participants?: Participant[];

    /** The type of action that's pending  */
    pendingAction?: OnyxCommon.PendingAction;

    /** The receipt object associated with the transaction */
    receipt?: Receipt;

    /** The iouReportID associated with the transaction */
    reportID: string;

    /** Existing routes */
    routes?: Routes;

    /** The transaction id */
    transactionID: string;

    /** The transaction tag */
    tag?: string;

    /** Whether the transaction was created globally */
    isFromGlobalCreate?: boolean;

    /** The transaction tax rate */
    taxRate?: TaxRate;

    /** Tax amount */
    taxAmount?: number;

    /** Pending fields for the transaction */
    pendingFields?: Partial<{[K in TransactionPendingFieldsKey]: ValueOf<typeof CONST.RED_BRICK_ROAD_PENDING_ACTION>}>;

    /** Card Transactions */

    /** The parent transaction id */
    parentTransactionID?: string;

    /** Whether the expense is reimbursable or not */
    reimbursable?: boolean;

    /** The CC for this transaction */
    cardID?: number;

    /** If the transaction is pending or posted */
    status?: ValueOf<typeof CONST.TRANSACTION.STATUS>;

    /** If an EReceipt should be generated for this transaction */
    hasEReceipt?: boolean;

    /** The MCC Group for this transaction */
    mccGroup?: ValueOf<typeof CONST.MCC_GROUPS>;

    /** Modified MCC Group */
    modifiedMCCGroup?: ValueOf<typeof CONST.MCC_GROUPS>;

    /** If the transaction was made in a foreign currency, we send the original amount and currency */
    originalAmount?: number;

    /** The original currency of the transaction */
    originalCurrency?: string;

    /** Indicates transaction loading */
    isLoading?: boolean;
};

type AdditionalTransactionChanges = {
    comment?: string;
    waypoints?: WaypointCollection;
    oldAmount?: number;
    oldCurrency?: string;
};

type TransactionChanges = Partial<Transaction> & AdditionalTransactionChanges;

export default Transaction;
<<<<<<< HEAD
export type {WaypointCollection, Comment, Receipt, Waypoint, ReceiptError, ReceiptErrors, TransactionPendingFieldsKey};
=======
export type {WaypointCollection, Comment, Receipt, Waypoint, ReceiptError, ReceiptErrors, TransactionPendingFieldsKey, TransactionChanges, TaxRate, ReceiptSource};
>>>>>>> be30bae1
<|MERGE_RESOLUTION|>--- conflicted
+++ resolved
@@ -163,7 +163,7 @@
     taxAmount?: number;
 
     /** Pending fields for the transaction */
-    pendingFields?: Partial<{[K in TransactionPendingFieldsKey]: ValueOf<typeof CONST.RED_BRICK_ROAD_PENDING_ACTION>}>;
+    pendingFields?: Partial<{[K in keyof Transaction | keyof Comment]: ValueOf<typeof CONST.RED_BRICK_ROAD_PENDING_ACTION>}>;
 
     /** Card Transactions */
 
@@ -208,8 +208,4 @@
 type TransactionChanges = Partial<Transaction> & AdditionalTransactionChanges;
 
 export default Transaction;
-<<<<<<< HEAD
-export type {WaypointCollection, Comment, Receipt, Waypoint, ReceiptError, ReceiptErrors, TransactionPendingFieldsKey};
-=======
-export type {WaypointCollection, Comment, Receipt, Waypoint, ReceiptError, ReceiptErrors, TransactionPendingFieldsKey, TransactionChanges, TaxRate, ReceiptSource};
->>>>>>> be30bae1
+export type {WaypointCollection, Comment, Receipt, Waypoint, ReceiptError, ReceiptErrors, TransactionPendingFieldsKey, TransactionChanges, TaxRate, ReceiptSource};