--- conflicted
+++ resolved
@@ -60,12 +60,8 @@
     comment: Comment;
     created: string;
     currency: string;
-<<<<<<< HEAD
     isLoading?: boolean;
-    errors?: OnyxCommon.Errors;
-=======
     errors?: OnyxCommon.Errors | ReceiptErrors;
->>>>>>> d5eba656
     errorFields?: OnyxCommon.ErrorFields<'route'>;
     // The name of the file used for a receipt (formerly receiptFilename)
     filename?: string;
