--- conflicted
+++ resolved
@@ -56,7 +56,10 @@
 
 type Routes = Record<string, Route>;
 
-<<<<<<< HEAD
+type ReceiptError = {error?: string; source: string; filename: string};
+
+type ReceiptErrors = Record<string, ReceiptError>;
+
 type TaxRateData = {
     name: string;
     value: string;
@@ -71,11 +74,6 @@
     isDisabled?: boolean;
     data?: TaxRateData;
 };
-=======
-type ReceiptError = {error?: string; source: string; filename: string};
-
-type ReceiptErrors = Record<string, ReceiptError>;
->>>>>>> eb031dc2
 
 type Transaction = {
     /** The original transaction amount */
@@ -95,15 +93,11 @@
 
     /** The original currency of the transaction */
     currency: string;
-<<<<<<< HEAD
 
     /** Any additional error message to show */
-    errors?: OnyxCommon.Errors;
+    errors?: OnyxCommon.Errors | ReceiptErrors;
 
     /** Server side errors keyed by microtime */
-=======
-    errors?: OnyxCommon.Errors | ReceiptErrors;
->>>>>>> eb031dc2
     errorFields?: OnyxCommon.ErrorFields<'route'>;
 
     /** The name of the file used for a receipt (formerly receiptFilename) */
@@ -212,8 +206,4 @@
 type TransactionChanges = Partial<Transaction> & AdditionalTransactionChanges;
 
 export default Transaction;
-<<<<<<< HEAD
-export type {WaypointCollection, Comment, Receipt, Waypoint, TransactionChanges, TaxRate, ReceiptSource};
-=======
-export type {WaypointCollection, Comment, Receipt, Waypoint, ReceiptError};
->>>>>>> eb031dc2
+export type {WaypointCollection, Comment, Receipt, Waypoint, ReceiptError, TransactionChanges, TaxRate, ReceiptSource};