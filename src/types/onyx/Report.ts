import type {ValueOf} from 'type-fest';
import type CONST from '@src/CONST';
import type * as OnyxCommon from './OnyxCommon';
import type PersonalDetails from './PersonalDetails';
import type {PolicyReportField} from './PolicyReportField';

type NotificationPreference = ValueOf<typeof CONST.REPORT.NOTIFICATION_PREFERENCE>;

type WriteCapability = ValueOf<typeof CONST.REPORT.WRITE_CAPABILITIES>;

type RoomVisibility = ValueOf<typeof CONST.REPORT.VISIBILITY>;

type Note = OnyxCommon.OnyxValueWithOfflineFeedback<{
    note: string;
    errors?: OnyxCommon.Errors;
}>;

type PendingChatMember = {
    accountID: string;
    pendingAction: OnyxCommon.PendingAction;
};

type Participant = {
    hidden: boolean;
    role?: 'admin' | 'member';
};

type Participants = Record<number, Participant>;

type Report = OnyxCommon.OnyxValueWithOfflineFeedback<
    {
        /** The specific type of chat */
        chatType?: ValueOf<typeof CONST.REPORT.CHAT_TYPE>;

        /** Whether the report has a child that is an outstanding money request that is awaiting action from the current user */
        hasOutstandingChildRequest?: boolean;

        /** List of icons for report participants */
        icons?: OnyxCommon.Icon[];

        /** Whether the user is not an admin of policyExpenseChat chat */
        isOwnPolicyExpenseChat?: boolean;

        /** Whether the report is policyExpenseChat */
        isPolicyExpenseChat?: boolean;

        /** Indicates if the report is pinned to the LHN or not */
        isPinned?: boolean;

        /** The text of the last message on the report */
        lastMessageText?: string;

        /** The timestamp of the last message on the report */
        lastMessageTimestamp?: number;

        /** The time of the last message on the report */
        lastVisibleActionCreated?: string;

        /** The time of the last read of the report */
        lastReadCreated?: string;

        /** The time when user read the last message */
        lastReadTime?: string;

        /** The sequence number of the last report visit */
        lastReadSequenceNumber?: number;

        /** The time of the last mention of the report */
        lastMentionedTime?: string | null;

        /** The current user's notification preference for this report */
        notificationPreference?: NotificationPreference;

        /** The policy name to use */
        policyName?: string | null;

        /** The policy name to use for an archived report */
        oldPolicyName?: string;

        /** Whether the report has parent access */
        hasParentAccess?: boolean;

        /** Description of the report */
        description?: string;

        /** Whether the parent action was deleted */
        isDeletedParentAction?: boolean;

        /** Linked policy's ID */
        policyID?: string;

        /** Name of the report */
        reportName?: string;

        /** ID of the report */
        reportID: string;

        /** ID of the report action */
        reportActionID?: string;

        /** ID of the chat report */
        chatReportID?: string;

        /** The state that the report is currently in */
        stateNum?: ValueOf<typeof CONST.REPORT.STATE_NUM>;

        /** The status of the current report */
        statusNum?: ValueOf<typeof CONST.REPORT.STATUS_NUM>;

        /** Which user role is capable of posting messages on the report */
        writeCapability?: WriteCapability;

        /** The report type */
        type?: string;

        /** If the admin room should be opened */
        openOnAdminRoom?: boolean;

        /** The report visibility */
        visibility?: RoomVisibility;

        /** Report cached total */
        cachedTotal?: string;

        lastMessageTranslationKey?: string;
        parentReportID?: string;
        parentReportActionID?: string;
        isOptimisticReport?: boolean;
        hasDraft?: boolean;
        managerID?: number;
        lastVisibleActionLastModified?: string;
        displayName?: string;
        lastMessageHtml?: string;
        lastActorAccountID?: number;
        ownerAccountID?: number;
        ownerEmail?: string;
        participants?: Participants;
        participantAccountIDs?: number[];
        visibleChatMemberAccountIDs?: number[];
        total?: number;
        currency?: string;
        errors?: OnyxCommon.Errors;
        managerEmail?: string;
        parentReportActionIDs?: number[];
        errorFields?: OnyxCommon.ErrorFields;

        /** Whether the report is waiting on a bank account */
        isWaitingOnBankAccount?: boolean;

        /** Whether the report is cancelled */
        isCancelledIOU?: boolean;

        /** Whether the last message was deleted */
        isLastMessageDeletedParentAction?: boolean;

        /** The ID of the IOU report */
        iouReportID?: string;

        /** Total amount of money owed for IOU report */
        iouReportAmount?: number;

        /** The ID of the preexisting report (it is possible that we optimistically created a Report for which a report already exists) */
        preexistingReportID?: string;

<<<<<<< HEAD
    /** If the report contains reportFields, save the field id and its value */
    reportFields?: Record<string, PolicyReportField>;

    /** Pending member of the report */
    pendingVisibleChatMembers?: PendingChatMember[];
};
=======
        /** If the report contains nonreimbursable expenses, send the nonreimbursable total */
        nonReimbursableTotal?: number;
        isHidden?: boolean;
        isChatRoom?: boolean;
        participantsList?: PersonalDetails[];
        text?: string;
        updateReportInLHN?: boolean;
        privateNotes?: Record<number, Note>;
        isLoadingPrivateNotes?: boolean;
        selected?: boolean;

        /** If the report contains reportFields, save the field id and its value */
        reportFields?: Record<string, PolicyReportField>;
    },
    PolicyReportField['fieldID']
>;
>>>>>>> 4816890a

export default Report;

export type {NotificationPreference, RoomVisibility, WriteCapability, Note, PendingChatMember};<|MERGE_RESOLUTION|>--- conflicted
+++ resolved
@@ -162,14 +162,6 @@
         /** The ID of the preexisting report (it is possible that we optimistically created a Report for which a report already exists) */
         preexistingReportID?: string;
 
-<<<<<<< HEAD
-    /** If the report contains reportFields, save the field id and its value */
-    reportFields?: Record<string, PolicyReportField>;
-
-    /** Pending member of the report */
-    pendingVisibleChatMembers?: PendingChatMember[];
-};
-=======
         /** If the report contains nonreimbursable expenses, send the nonreimbursable total */
         nonReimbursableTotal?: number;
         isHidden?: boolean;
@@ -181,12 +173,14 @@
         isLoadingPrivateNotes?: boolean;
         selected?: boolean;
 
+        /** Pending member of the report */
+        pendingVisibleChatMembers?: PendingChatMember[];
+
         /** If the report contains reportFields, save the field id and its value */
         reportFields?: Record<string, PolicyReportField>;
     },
     PolicyReportField['fieldID']
 >;
->>>>>>> 4816890a
 
 export default Report;
 
