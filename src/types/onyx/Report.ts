import type {ValueOf} from 'type-fest';
import type CONST from '@src/CONST';
import type ONYXKEYS from '@src/ONYXKEYS';
import type CollectionDataSet from '@src/types/utils/CollectionDataSet';
import type * as OnyxCommon from './OnyxCommon';
import type PersonalDetails from './PersonalDetails';
import type {PolicyReportField} from './PolicyReportField';

type NotificationPreference = ValueOf<typeof CONST.REPORT.NOTIFICATION_PREFERENCE>;

type WriteCapability = ValueOf<typeof CONST.REPORT.WRITE_CAPABILITIES>;

type RoomVisibility = ValueOf<typeof CONST.REPORT.VISIBILITY>;

type Note = OnyxCommon.OnyxValueWithOfflineFeedback<{
    note: string;
    errors?: OnyxCommon.Errors;
}>;

/** The pending member of report */
type PendingChatMember = {
    accountID: string;
    pendingAction: OnyxCommon.PendingAction;
};

type Participant = {
    hidden: boolean;
    role?: 'admin' | 'member';
};

type Participants = Record<number, Participant>;

type PendingAccount = {
    errors?: OnyxCommon.Errors;
    pendingAction?: OnyxCommon.PendingAction;
};

type Report = OnyxCommon.OnyxValueWithOfflineFeedback<
    {
        /** The URL of the Group Chat report custom avatar */
        avatarUrl?: string;

        /** The specific type of chat */
        chatType?: ValueOf<typeof CONST.REPORT.CHAT_TYPE>;

        /** Whether the report has a child that is an outstanding money request that is awaiting action from the current user */
        hasOutstandingChildRequest?: boolean;

        /** List of icons for report participants */
        icons?: OnyxCommon.Icon[];

        /** Whether the user is not an admin of policyExpenseChat chat */
        isOwnPolicyExpenseChat?: boolean;

        /** Whether the report is policyExpenseChat */
        isPolicyExpenseChat?: boolean;

        /** Indicates if the report is pinned to the LHN or not */
        isPinned?: boolean;

        /** The text of the last message on the report */
        lastMessageText?: string;

        /** The timestamp of the last message on the report */
        lastMessageTimestamp?: number;

        /** The time of the last message on the report */
        lastVisibleActionCreated?: string;

        /** The time of the last read of the report */
        lastReadCreated?: string;

        /** The time when user read the last message */
        lastReadTime?: string;

        /** The sequence number of the last report visit */
        lastReadSequenceNumber?: number;

        /** The time of the last mention of the report */
        lastMentionedTime?: string | null;

        /** The current user's notification preference for this report */
        notificationPreference?: NotificationPreference;

        /** The policy name to use */
        policyName?: string | null;

        /** The policy name to use for an archived report */
        oldPolicyName?: string;

        /** Whether the report has parent access */
        hasParentAccess?: boolean;

        /** Description of the report */
        description?: string;

        /** Whether the parent action was deleted */
        isDeletedParentAction?: boolean;

        /** Linked policy's ID */
        policyID?: string;

        /** Name of the report */
        reportName?: string;

        /** ID of the report */
        reportID: string;

        /** ID of the report action */
        reportActionID?: string;

        /** ID of the chat report */
        chatReportID?: string;

        /** The state that the report is currently in */
        stateNum?: ValueOf<typeof CONST.REPORT.STATE_NUM>;

        /** The status of the current report */
        statusNum?: ValueOf<typeof CONST.REPORT.STATUS_NUM>;

        /** Which user role is capable of posting messages on the report */
        writeCapability?: WriteCapability;

        /** The report type */
        type?: string;

        /** If the admin room should be opened */
        openOnAdminRoom?: boolean;

        /** The report visibility */
        visibility?: RoomVisibility;

        /** Report cached total */
        cachedTotal?: string;

        lastMessageTranslationKey?: string;
        parentReportID?: string;
        parentReportActionID?: string;
        isOptimisticReport?: boolean;
        hasDraft?: boolean;
        managerID?: number;
        lastVisibleActionLastModified?: string;
        displayName?: string;
        lastMessageHtml?: string;
        lastActorAccountID?: number;
        ownerAccountID?: number;
        ownerEmail?: string;
        participants?: Participants;
        participantAccountIDs?: number[];
        visibleChatMemberAccountIDs?: number[];
        total?: number;
        currency?: string;
        errors?: OnyxCommon.Errors;
        managerEmail?: string;
        parentReportActionIDs?: number[];
        errorFields?: OnyxCommon.ErrorFields;

        /** Whether the report is waiting on a bank account */
        isWaitingOnBankAccount?: boolean;

        /** Whether the report is cancelled */
        isCancelledIOU?: boolean;

        /** Whether the last message was deleted */
        isLastMessageDeletedParentAction?: boolean;

        /** The ID of the IOU report */
        iouReportID?: string;

        /** Total amount of money owed for IOU report */
        iouReportAmount?: number;

        /** The ID of the preexisting report (it is possible that we optimistically created a Report for which a report already exists) */
        preexistingReportID?: string;

        /** If the report contains nonreimbursable expenses, send the nonreimbursable total */
        nonReimbursableTotal?: number;
        isHidden?: boolean;
        isChatRoom?: boolean;
        participantsList?: PersonalDetails[];
        text?: string;
        updateReportInLHN?: boolean;
        privateNotes?: Record<number, Note>;
        isLoadingPrivateNotes?: boolean;
        selected?: boolean;

        /** Pending members of the report */
        pendingChatMembers?: PendingChatMember[];

        /** If the report contains reportFields, save the field id and its value */
        reportFields?: Record<string, PolicyReportField>;

        pendingAccounts?: Record<string, PendingAccount>;
    },
    PolicyReportField['fieldID']
>;

type ReportCollectionDataSet = CollectionDataSet<typeof ONYXKEYS.COLLECTION.REPORT>;

export default Report;

<<<<<<< HEAD
export type {NotificationPreference, RoomVisibility, WriteCapability, Note, ReportCollectionDataSet, PendingAccount};
=======
export type {NotificationPreference, RoomVisibility, WriteCapability, Note, PendingChatMember, ReportCollectionDataSet};
>>>>>>> f1f22c78
<|MERGE_RESOLUTION|>--- conflicted
+++ resolved
@@ -189,8 +189,6 @@
 
         /** If the report contains reportFields, save the field id and its value */
         reportFields?: Record<string, PolicyReportField>;
-
-        pendingAccounts?: Record<string, PendingAccount>;
     },
     PolicyReportField['fieldID']
 >;
@@ -199,8 +197,4 @@
 
 export default Report;
 
-<<<<<<< HEAD
-export type {NotificationPreference, RoomVisibility, WriteCapability, Note, ReportCollectionDataSet, PendingAccount};
-=======
-export type {NotificationPreference, RoomVisibility, WriteCapability, Note, PendingChatMember, ReportCollectionDataSet};
->>>>>>> f1f22c78
+export type {NotificationPreference, RoomVisibility, WriteCapability, Note, PendingChatMember, ReportCollectionDataSet};