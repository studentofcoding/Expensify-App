import type {ValueOf} from 'type-fest';
import type CONST from '@src/CONST';
import type * as OnyxCommon from './OnyxCommon';
import type PersonalDetails from './PersonalDetails';
import type {PolicyReportField} from './PolicyReportField';

type NotificationPreference = ValueOf<typeof CONST.REPORT.NOTIFICATION_PREFERENCE>;

type WriteCapability = ValueOf<typeof CONST.REPORT.WRITE_CAPABILITIES>;

type Note = OnyxCommon.OnyxValueWithOfflineFeedback<{
    note: string;
    errors?: OnyxCommon.Errors;
}>;

<<<<<<< HEAD
type Report = OnyxCommon.OnyxValueWithOfflineFeedback<
    {
        /** The specific type of chat */
        chatType?: ValueOf<typeof CONST.REPORT.CHAT_TYPE>;
=======
type Participant = {
    hidden: boolean;
    role?: 'admin' | 'member';
};

type Participants = Record<number, Participant>;

type Report = {
    /** The specific type of chat */
    chatType?: ValueOf<typeof CONST.REPORT.CHAT_TYPE>;
>>>>>>> 620f3a05

        /** Whether the report has a child that is an outstanding money request that is awaiting action from the current user */
        hasOutstandingChildRequest?: boolean;

        /** List of icons for report participants */
        icons?: OnyxCommon.Icon[];

        /** Whether the user is not an admin of policyExpenseChat chat */
        isOwnPolicyExpenseChat?: boolean;

        /** Whether the report is policyExpenseChat */
        isPolicyExpenseChat?: boolean;

        /** Indicates if the report is pinned to the LHN or not */
        isPinned?: boolean;

        /** The text of the last message on the report */
        lastMessageText?: string;

        /** The timestamp of the last message on the report */
        lastMessageTimestamp?: number;

        /** The time of the last message on the report */
        lastVisibleActionCreated?: string;

        /** The time of the last read of the report */
        lastReadCreated?: string;

        /** The time when user read the last message */
        lastReadTime?: string;

        /** The sequence number of the last report visit */
        lastReadSequenceNumber?: number;

        /** The time of the last mention of the report */
        lastMentionedTime?: string | null;

        /** The current user's notification preference for this report */
        notificationPreference?: NotificationPreference;

        /** The policy name to use */
        policyName?: string | null;

        /** The policy name to use for an archived report */
        oldPolicyName?: string;

        /** Whether the report has parent access */
        hasParentAccess?: boolean;

        /** Description of the report */
        description?: string;

        /** Whether the parent action was deleted */
        isDeletedParentAction?: boolean;

        /** Linked policy's ID */
        policyID?: string;

        /** Name of the report */
        reportName?: string;

        /** ID of the report */
        reportID: string;

        /** ID of the chat report */
        chatReportID?: string;

        /** The state that the report is currently in */
        stateNum?: ValueOf<typeof CONST.REPORT.STATE_NUM>;

        /** The status of the current report */
        statusNum?: ValueOf<typeof CONST.REPORT.STATUS_NUM>;

        /** Which user role is capable of posting messages on the report */
        writeCapability?: WriteCapability;

        /** The report type */
        type?: string;

        /** If the admin room should be opened */
        openOnAdminRoom?: boolean;

        /** The report visibility */
        visibility?: ValueOf<typeof CONST.REPORT.VISIBILITY>;

        /** Report cached total */
        cachedTotal?: string;

<<<<<<< HEAD
        lastMessageTranslationKey?: string;
        parentReportID?: string;
        parentReportActionID?: string;
        isOptimisticReport?: boolean;
        hasDraft?: boolean;
        managerID?: number;
        lastVisibleActionLastModified?: string;
        displayName?: string;
        lastMessageHtml?: string;
        welcomeMessage?: string;
        lastActorAccountID?: number;
        ownerAccountID?: number;
        ownerEmail?: string;
        participantAccountIDs?: number[];
        visibleChatMemberAccountIDs?: number[];
        total?: number;
        currency?: string;
        errors?: OnyxCommon.Errors;
        managerEmail?: string;
        parentReportActionIDs?: number[];
        errorFields?: OnyxCommon.ErrorFields;
=======
    lastMessageTranslationKey?: string;
    parentReportID?: string;
    parentReportActionID?: string;
    isOptimisticReport?: boolean;
    hasDraft?: boolean;
    managerID?: number;
    lastVisibleActionLastModified?: string;
    displayName?: string;
    lastMessageHtml?: string;
    welcomeMessage?: string;
    lastActorAccountID?: number;
    ownerAccountID?: number;
    ownerEmail?: string;
    participants?: Participants;
    participantAccountIDs?: number[];
    visibleChatMemberAccountIDs?: number[];
    total?: number;
    currency?: string;
    errors?: OnyxCommon.Errors;
    managerEmail?: string;
    parentReportActionIDs?: number[];
    errorFields?: OnyxCommon.ErrorFields;

    /** Whether the report is waiting on a bank account */
    isWaitingOnBankAccount?: boolean;

    /** Whether the report is cancelled */
    isCancelledIOU?: boolean;

    /** Whether the last message was deleted */
    isLastMessageDeletedParentAction?: boolean;
>>>>>>> 620f3a05

        /** Whether the report is waiting on a bank account */
        isWaitingOnBankAccount?: boolean;

        /** Whether the report is cancelled */
        isCancelledIOU?: boolean;

        /** Whether the last message was deleted */
        isLastMessageDeletedParentAction?: boolean;

        /** The ID of the IOU report */
        iouReportID?: string;

        /** Total amount of money owed for IOU report */
        iouReportAmount?: number;

        /** The ID of the preexisting report (it is possible that we optimistically created a Report for which a report already exists) */
        preexistingReportID?: string;

        /** If the report contains nonreimbursable expenses, send the nonreimbursable total */
        nonReimbursableTotal?: number;
        isHidden?: boolean;
        isChatRoom?: boolean;
        participantsList?: PersonalDetails[];
        text?: string;
        updateReportInLHN?: boolean;
        privateNotes?: Record<number, Note>;
        isLoadingPrivateNotes?: boolean;
        selected?: boolean;

        /** If the report contains reportFields, save the field id and its value */
        reportFields?: Record<string, string>;
    },
    PolicyReportField['fieldID']
>;

export default Report;

export type {NotificationPreference, WriteCapability, Note};<|MERGE_RESOLUTION|>--- conflicted
+++ resolved
@@ -13,12 +13,6 @@
     errors?: OnyxCommon.Errors;
 }>;
 
-<<<<<<< HEAD
-type Report = OnyxCommon.OnyxValueWithOfflineFeedback<
-    {
-        /** The specific type of chat */
-        chatType?: ValueOf<typeof CONST.REPORT.CHAT_TYPE>;
-=======
 type Participant = {
     hidden: boolean;
     role?: 'admin' | 'member';
@@ -26,10 +20,10 @@
 
 type Participants = Record<number, Participant>;
 
-type Report = {
-    /** The specific type of chat */
-    chatType?: ValueOf<typeof CONST.REPORT.CHAT_TYPE>;
->>>>>>> 620f3a05
+type Report = OnyxCommon.OnyxValueWithOfflineFeedback<
+    {
+        /** The specific type of chat */
+        chatType?: ValueOf<typeof CONST.REPORT.CHAT_TYPE>;
 
         /** Whether the report has a child that is an outstanding money request that is awaiting action from the current user */
         hasOutstandingChildRequest?: boolean;
@@ -118,7 +112,6 @@
         /** Report cached total */
         cachedTotal?: string;
 
-<<<<<<< HEAD
         lastMessageTranslationKey?: string;
         parentReportID?: string;
         parentReportActionID?: string;
@@ -132,7 +125,7 @@
         lastActorAccountID?: number;
         ownerAccountID?: number;
         ownerEmail?: string;
-        participantAccountIDs?: number[];
+        participants?: Participants;participantAccountIDs?: number[];
         visibleChatMemberAccountIDs?: number[];
         total?: number;
         currency?: string;
@@ -140,39 +133,6 @@
         managerEmail?: string;
         parentReportActionIDs?: number[];
         errorFields?: OnyxCommon.ErrorFields;
-=======
-    lastMessageTranslationKey?: string;
-    parentReportID?: string;
-    parentReportActionID?: string;
-    isOptimisticReport?: boolean;
-    hasDraft?: boolean;
-    managerID?: number;
-    lastVisibleActionLastModified?: string;
-    displayName?: string;
-    lastMessageHtml?: string;
-    welcomeMessage?: string;
-    lastActorAccountID?: number;
-    ownerAccountID?: number;
-    ownerEmail?: string;
-    participants?: Participants;
-    participantAccountIDs?: number[];
-    visibleChatMemberAccountIDs?: number[];
-    total?: number;
-    currency?: string;
-    errors?: OnyxCommon.Errors;
-    managerEmail?: string;
-    parentReportActionIDs?: number[];
-    errorFields?: OnyxCommon.ErrorFields;
-
-    /** Whether the report is waiting on a bank account */
-    isWaitingOnBankAccount?: boolean;
-
-    /** Whether the report is cancelled */
-    isCancelledIOU?: boolean;
-
-    /** Whether the last message was deleted */
-    isLastMessageDeletedParentAction?: boolean;
->>>>>>> 620f3a05
 
         /** Whether the report is waiting on a bank account */
         isWaitingOnBankAccount?: boolean;
