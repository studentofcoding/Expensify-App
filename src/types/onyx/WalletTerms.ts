--- conflicted
+++ resolved
@@ -9,13 +9,8 @@
     /** When the user accepts the Wallet's terms in order to pay an IOU, this is the ID of the chatReport the IOU is linked to */
     chatReportID?: string;
 
-<<<<<<< HEAD
-    /** Source that triggered the KYC wall */
-    source?: string;
-=======
     /** The source that triggered the KYC wall */
     source?: ValueOf<typeof CONST.KYC_WALL_SOURCE>;
->>>>>>> b542031f
 
     /** Loading state to provide feedback when we are waiting for a request to finish */
     isLoading?: boolean;
