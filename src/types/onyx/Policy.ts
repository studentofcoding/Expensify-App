--- conflicted
+++ resolved
@@ -400,17 +400,14 @@
     value: string;
 };
 
-<<<<<<< HEAD
+type XeroTrackingCategory = {
+    id: string;
+    name: string;
+};
+
 /**
  * Data imported from Xero
  */
-=======
-type XeroTrackingCategory = {
-    id: string;
-    name: string;
-};
-
->>>>>>> f9abf1e4
 type XeroConnectionData = {
     /** Collection of bank accounts */
     bankAccounts: Account[];
@@ -429,11 +426,6 @@
 
     /** Collection of organizations */
     tenants: Tenant[];
-<<<<<<< HEAD
-
-    /** TODO: Doesn't exist in the app */
-    trackingCategories: unknown[];
-=======
     trackingCategories: XeroTrackingCategory[];
 };
 
@@ -441,7 +433,6 @@
     customer: string;
 } & {
     [key in `trackingCategory_${string}`]: string;
->>>>>>> f9abf1e4
 };
 
 /**
@@ -500,15 +491,7 @@
 
     /** TODO: Doesn't exist in the app */
     isConfigured: boolean;
-<<<<<<< HEAD
-
-    /** TODO: Doesn't exist in the app */
-    mappings: {
-        customer: string;
-    };
-=======
     mappings: XeroMappingType;
->>>>>>> f9abf1e4
     sync: {
         /** TODO: Doesn't exist in the app */
         hasChosenAutoSyncOption: boolean;
@@ -541,15 +524,11 @@
     /** TODO: Doesn't exist in the app */
     /** State of the last synchronization */
     lastSync?: ConnectionLastSync;
-<<<<<<< HEAD
 
     /** Data imported from integration */
-    data: ConnectionData;
+    data?: ConnectionData;
 
     /** Configuration of the connection */
-=======
-    data?: ConnectionData;
->>>>>>> f9abf1e4
     config: ConnectionConfig;
 };
 
