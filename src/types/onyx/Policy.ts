import type {ValueOf} from 'type-fest';
import type CONST from '@src/CONST';
import type {Country} from '@src/CONST';
import type * as OnyxTypes from '.';
import type * as OnyxCommon from './OnyxCommon';
import type {WorkspaceTravelSettings} from './TravelSettings';

/** Distance units */
type Unit = 'mi' | 'km';

/** Tax rate attributes of the policy distance rate */
type TaxRateAttributes = {
    /** Percentage of the tax that can be reclaimable */
    taxClaimablePercentage?: number;

    /** External ID associated to this tax rate */
    taxRateExternalID?: string;
};

/** Model of policy distance rate */
type Rate = OnyxCommon.OnyxValueWithOfflineFeedback<
    {
        /** Name of the distance rate */
        name?: string;

        /** Amount to be reimbursed per distance unit travelled */
        rate?: number;

        /** Currency used to pay the distance rate */
        currency?: string;

        /** Generated ID to identify the distance rate */
        customUnitRateID?: string;

        /** Whether this distance rate is currently enabled */
        enabled?: boolean;

        /** Error messages to show in UI */
        errors?: OnyxCommon.Errors;

        /** Form fields that triggered the errors */
        errorFields?: OnyxCommon.ErrorFields;

        /** Tax rate attributes of the policy */
        attributes?: TaxRateAttributes;
    },
    keyof TaxRateAttributes
>;

/** Custom unit attributes */
type Attributes = {
    /** Distance unit name */
    unit: Unit;

    /** Whether the tax tracking is enabled or not */
    taxEnabled?: boolean;
};

/** Policy custom unit */
type CustomUnit = OnyxCommon.OnyxValueWithOfflineFeedback<
    {
        /** Custom unit name */
        name: string;

        /** ID that identifies this custom unit */
        customUnitID: string;

        /** Contains custom attributes like unit, for this custom unit */
        attributes: Attributes;

        /** Distance rates using this custom unit */
        rates: Record<string, Rate>;

        /** The default category in which this custom unit is used */
        defaultCategory?: string;

        /** Whether this custom unit is enabled */
        enabled?: boolean;

        /** Error messages to show in UI */
        errors?: OnyxCommon.Errors;

        /** Form fields that triggered errors */
        errorFields?: OnyxCommon.ErrorFields;
    },
    keyof Attributes
>;

/** Policy company address data */
type CompanyAddress = {
    /** Street address */
    addressStreet: string;

    /** City */
    city: string;

    /** State */
    state: string;

    /** Zip post code */
    zipCode: string;

    /** Country code */
    country: Country | '';
};

/** Policy disabled fields */
type DisabledFields = {
    /** Whether the default billable field is disabled */
    defaultBillable?: boolean;

    /** Whether the reimbursable field is disabled */
    reimbursable?: boolean;
};

/** Policy tax rate */
type TaxRate = OnyxCommon.OnyxValueWithOfflineFeedback<{
    /** Name of the tax rate. */
    name: string;

    /** The value of the tax rate. */
    value: string;

    /** The code associated with the tax rate. If a tax is created in old dot, code field is undefined */
    code?: string;

    /** This contains the tax name and tax value as one name */
    modifiedName?: string;

    /** Indicates if the tax rate is disabled. */
    isDisabled?: boolean;

    /** Indicates if the tax rate is selected. */
    isSelected?: boolean;

    /** The old tax code of the tax rate when we edit the tax code */
    previousTaxCode?: string;

    /** An error message to display to the user */
    errors?: OnyxCommon.Errors;

    /** An error object keyed by field name containing errors keyed by microtime */
    errorFields?: OnyxCommon.ErrorFields;
}>;

/** Record of policy tax rates, indexed by id_{taxRateName} where taxRateName is the name of the tax rate in UPPER_SNAKE_CASE */
type TaxRates = Record<string, TaxRate>;

/** Policy tax rates with default tax rate */
type TaxRatesWithDefault = OnyxCommon.OnyxValueWithOfflineFeedback<{
    /** Name of the tax */
    name: string;

    /** Default policy tax code */
    defaultExternalID: string;

    /** Default value of taxes */
    defaultValue: string;

    /** Default foreign policy tax code */
    foreignTaxDefault: string;

    /** List of tax names and values */
    taxes: TaxRates;

    /** An error message to display to the user */
    errors?: OnyxCommon.Errors;

    /** Error objects keyed by field name containing errors keyed by microtime */
    errorFields?: OnyxCommon.ErrorFields;
}>;

/** Connection sync source values */
type JobSourceValues = 'DIRECT' | 'EXPENSIFYWEB' | 'EXPENSIFYAPI' | 'NEWEXPENSIFY' | 'AUTOSYNC' | 'AUTOAPPROVE';

/** Connection last synchronization state */
type ConnectionLastSync = {
    /** Date when the connection's last successful sync occurred */
    successfulDate?: string;

    /** Date when the connection's last failed sync occurred */
    errorDate?: string;

    /** Error message when the connection's last sync failed */
    errorMessage?: string;

    /** If the connection's last sync failed due to authentication error */
    isAuthenticationError: boolean;

    /** Whether the connection's last sync was successful */
    isSuccessful: boolean;

    /** Where did the connection's last sync job come from */
    source: JobSourceValues;

    /**
     * Sometimes we'll have a connection that is not connected, but the connection object is still present, so we can
     * show an error message
     */
    isConnected?: boolean;
};

/** Financial account (bank account, debit card, etc) */
type Account = {
    /** GL code assigned to the financial account */
    glCode?: string;

    /** Name of the financial account */
    name: string;

    /** Currency of the financial account */
    currency: string;

    /** ID assigned to the financial account */
    id: string;
};

/**
 * Model of QuickBooks Online employee data
 *
 * TODO: QBO remaining comments will be handled here (https://github.com/Expensify/App/issues/43033)
 */
type Employee = {
    /** ID assigned to the employee */
    id: string;

    /** Employee's first name */
    firstName?: string;

    /** Employee's last name */
    lastName?: string;

    /** Employee's display name */
    name: string;

    /** Employee's e-mail */
    email: string;
};

/**
 * Model of QuickBooks Online vendor data
 *
 * TODO: QBO remaining comments will be handled here (https://github.com/Expensify/App/issues/43033)
 */
type Vendor = {
    /** ID assigned to the vendor */
    id: string;

    /** Vendor's name */
    name: string;

    /** Vendor's currency */
    currency: string;

    /** Vendor's e-mail */
    email: string;
};

/**
 * Model of QuickBooks Online tax code data
 *
 * TODO: QBO remaining comments will be handled here (https://github.com/Expensify/App/issues/43033)
 */
type TaxCode = {
    /** TODO: Will be handled in another issue */
    totalTaxRateVal: string;

    /** TODO: Will be handled in another issue */
    simpleName: string;

    /** TODO: Will be handled in another issue */
    taxCodeRef: string;

    /** TODO: Will be handled in another issue */
    taxRateRefs: Record<string, string>;

    /** TODO: Will be handled in another issue */
    /** Name of the tax code */
    name: string;
};

/**
 * Data imported from QuickBooks Online.
 *
 * TODO: QBO remaining comments will be handled here (https://github.com/Expensify/App/issues/43033)
 */
type QBOConnectionData = {
    /** Country code */
    country: ValueOf<typeof CONST.COUNTRY>;

    /** TODO: Will be handled in another issue */
    edition: string;

    /** TODO: Will be handled in another issue */
    homeCurrency: string;

    /** TODO: Will be handled in another issue */
    isMultiCurrencyEnabled: boolean;

    /** Collection of journal entry accounts  */
    journalEntryAccounts: Account[];

    /** Collection of bank accounts */
    bankAccounts: Account[];

    /** Collection of credit cards */
    creditCards: Account[];

    /** Collection of export destination accounts */
    accountsReceivable: Account[];

    /** TODO: Will be handled in another issue */
    accountPayable: Account[];

    /** TODO: Will be handled in another issue */
    otherCurrentAssetAccounts: Account[];

    /** TODO: Will be handled in another issue */
    taxCodes: TaxCode[];

    /** TODO: Will be handled in another issue */
    employees: Employee[];

    /** Collections of vendors */
    vendors: Vendor[];
};

/** Sync entity names */
type IntegrationEntityMap = ValueOf<typeof CONST.INTEGRATION_ENTITY_MAP_TYPES>;

/**
 * Non reimbursable account types exported from QuickBooks Online
 *
 * TODO: QBO remaining comments will be handled here (https://github.com/Expensify/App/issues/43033)
 */
type QBONonReimbursableExportAccountType = ValueOf<typeof CONST.QUICKBOOKS_NON_REIMBURSABLE_EXPORT_ACCOUNT_TYPE>;

/**
 * Reimbursable account types exported from QuickBooks Online
 *
 * TODO: QBO remaining comments will be handled here (https://github.com/Expensify/App/issues/43033)
 */
type QBOReimbursableExportAccountType = ValueOf<typeof CONST.QUICKBOOKS_REIMBURSABLE_ACCOUNT_TYPE>;

/**
 * User configuration for the QuickBooks Online accounting integration.
 *
 * TODO: QBO remaining comments will be handled here (https://github.com/Expensify/App/issues/43033)
 */
type QBOConnectionConfig = OnyxCommon.OnyxValueWithOfflineFeedback<{
    /** TODO: Will be handled in another issue */
    realmId: string;

    /** TODO: Will be handled in another issue */
    companyName: string;

    /** Configuration of automatic synchronization from QuickBooks Online to the app */
    autoSync: {
        /** TODO: Will be handled in another issue */
        jobID: string;

        /** Whether changes made in QuickBooks Online should be reflected into the app automatically */
        enabled: boolean;
    };

    /** Whether employees can be invited */
    syncPeople: boolean;

    /** TODO: Will be handled in another issue */
    syncItems: boolean;

    /** TODO: Will be handled in another issue */
    markChecksToBePrinted: boolean;

    /** Defines how reimbursable expenses are exported */
    reimbursableExpensesExportDestination: QBOReimbursableExportAccountType;

    /** Defines how non reimbursable expenses are exported */
    nonReimbursableExpensesExportDestination: QBONonReimbursableExportAccountType;

    /** Default vendor of non reimbursable bill */
    nonReimbursableBillDefaultVendor: string;

    /** ID of the invoice collection account */
    collectionAccountID?: string;

    /** ID of the bill payment account */
    reimbursementAccountID?: string;

    /** Account that receives the reimbursable expenses */
    reimbursableExpensesAccount?: Account;

    /** Account that receives the non reimbursable expenses */
    nonReimbursableExpensesAccount?: Account;

    /** Account that receives the exported invoices */
    receivableAccount?: Account;

    /**
     * Whether a default vendor will be created and applied to all credit card
     * transactions upon import
     */
    autoCreateVendor: boolean;

    /** TODO: Will be handled in another issue */
    hasChosenAutoSyncOption: boolean;

    /** Whether Quickbooks Online classes should be imported */
    syncClasses: IntegrationEntityMap;

    /** Whether Quickbooks Online customers should be imported */
    syncCustomers: IntegrationEntityMap;

    /** Whether Quickbooks Online locations should be imported */
    syncLocations: IntegrationEntityMap;

    /** TODO: Will be handled in another issue */
    lastConfigurationTime: number;

    /** Whether the taxes should be synchronized */
    syncTax: boolean;

    /** Whether new categories are enabled in chart of accounts */
    enableNewCategories: boolean;

    /** TODO: Will be handled in another issue */
    errors?: OnyxCommon.Errors;

    /** TODO: Will be handled in another issue */
    exportDate: ValueOf<typeof CONST.QUICKBOOKS_EXPORT_DATE>;

    /** Configuration of the export */
    export: {
        /** E-mail of the exporter */
        exporter: string;
    };

    /** Collections of form field errors */
    errorFields?: OnyxCommon.ErrorFields;
}>;

/** Xero bill status values
 *
 * TODO: Xero remaining comments will be handled here (https://github.com/Expensify/App/issues/43033)
 */
type BillStatusValues = 'DRAFT' | 'AWT_APPROVAL' | 'AWT_PAYMENT';

/** Xero expense status values
 *
 *  TODO: Xero remaining comments will be handled here (https://github.com/Expensify/App/issues/43033)
 */
type ExpenseTypesValues = 'BILL' | 'BANK_TRANSACTION' | 'SALES_INVOICE' | 'NOTHING';

/** Xero bill date values
 *
 *  TODO: Xero remaining comments will be handled here (https://github.com/Expensify/App/issues/43033)
 */
type BillDateValues = 'REPORT_SUBMITTED' | 'REPORT_EXPORTED' | 'LAST_EXPENSE';

/**
 * Model of an organization in Xero
 *
 * TODO: Xero remaining comments will be handled here (https://github.com/Expensify/App/issues/43033)
 */
type Tenant = {
    /** ID of the organization */
    id: string;

    /** Name of the organization */
    name: string;

    /** TODO: Will be handled in another issue */
    value: string;
};

/** TODO: Xero remaining comments will be handled here (https://github.com/Expensify/App/issues/43033) */
type XeroTrackingCategory = {
    /** TODO: Will be handled in another issue */
    id: string;

    /** TODO: Will be handled in another issue */
    name: string;
};

/**
 * Data imported from Xero
 *
 * TODO: Xero remaining comments will be handled here (https://github.com/Expensify/App/issues/43033)
 */
type XeroConnectionData = {
    /** Collection of bank accounts */
    bankAccounts: Account[];

    /** TODO: Will be handled in another issue */
    countryCode: string;

    /** TODO: Will be handled in another issue */
    organisationID: string;

    /** TODO: Will be handled in another issue */
    revenueAccounts: Array<{
        /** TODO: Will be handled in another issue */
        id: string;

        /** TODO: Will be handled in another issue */
        name: string;
    }>;

    /** Collection of organizations */
    tenants: Tenant[];

    /** TODO: Will be handled in another issue */
    trackingCategories: XeroTrackingCategory[];
};

/** TODO: Xero remaining comments will be handled here (https://github.com/Expensify/App/issues/43033) */
type XeroMappingType = {
    /** TODO: Will be handled in another issue */
    customer: string;
} & {
    [key in `trackingCategory_${string}`]: string;
};

/** Xero auto synchronization configs */
type XeroAutoSyncConfig = {
    /** Whether data should be automatically synched between the app and Xero */
    enabled: boolean;

    /** TODO: Will be handled in another issue */
    jobID: string;
};

/** Xero export configs */
type XeroExportConfig = {
    /** Current bill status */
    billDate: BillDateValues;

    /** TODO: Will be handled in another issue */
    billStatus: {
        /** Current status of the purchase bill */
        purchase: BillStatusValues;

        /** Current status of the sales bill */
        sales: BillStatusValues;
    };

    /** TODO: Will be handled in another issue */
    billable: ExpenseTypesValues;

    /** The e-mail of the exporter */
    exporter: string;

    /** TODO: Will be handled in another issue */
    nonReimbursable: ExpenseTypesValues;

    /** TODO: Will be handled in another issue */
    nonReimbursableAccount: string;

    /** TODO: Will be handled in another issue */
    reimbursable: ExpenseTypesValues;
};

/** TODO: Will be handled in another issue */
type XeroSyncConfig = {
    /** TODO: Will be handled in another issue */
    hasChosenAutoSyncOption: boolean;

    /** TODO: Will be handled in another issue */
    hasChosenSyncReimbursedReportsOption: boolean;

    /** ID of the bank account for Xero invoice collections */
    invoiceCollectionsAccountID: string;

    /** ID of the bank account for Xero bill payment account */
    reimbursementAccountID: string;

    /** Whether the reimbursed reports should be synched */
    syncReimbursedReports: boolean;
};

/**
 * User configuration for the Xero accounting integration.
 *
 * TODO: Xero remaining comments will be handled here (https://github.com/Expensify/App/issues/43033)
 */
type XeroConnectionConfig = OnyxCommon.OnyxValueWithOfflineFeedback<
    {
        /** Xero auto synchronization configs */
        autoSync: XeroAutoSyncConfig;

        /** TODO: Will be handled in another issue */
        enableNewCategories: boolean;

        /** Xero export configs */
        export: XeroExportConfig;

        /** Whether customers should be imported from Xero */
        importCustomers: boolean;

        /** Whether tax rates should be imported from Xero */
        importTaxRates: boolean;

        /** Whether tracking categories should be imported from Xero */
        importTrackingCategories: boolean;

        /** TODO: Will be handled in another issue */
        isConfigured: boolean;

        /** TODO: Will be handled in another issue */
        mappings: XeroMappingType;

        /** TODO: Will be handled in another issue */
        sync: XeroSyncConfig;

        /** ID of Xero organization */
        tenantID: string;

        /** TODO: Will be handled in another issue */
        errors?: OnyxCommon.Errors;

        /** Collection of form field errors  */
        errorFields?: OnyxCommon.ErrorFields;
    },
    keyof XeroAutoSyncConfig | keyof XeroExportConfig | keyof XeroSyncConfig | keyof XeroMappingType
>;

/** Data stored about subsidiaries from NetSuite  */
type NetSuiteSubsidiary = {
    /** ID of the subsidiary */
    internalID: string;

    /** Country where subsidiary is present */
    country: string;

    /** Whether the subsidiary is an elimination subsidiary (a special type used to handle intercompany transaction) */
    isElimination: boolean;

    /** Name of the subsidiary */
    name: string;
};

/** NetSuite bank account type values imported by Expensify */
type AccountTypeValues = '_accountsPayable' | '_otherCurrentLiability' | '_creditCard' | '_bank' | '_otherCurrentAsset' | '_longTermLiability' | '_accountsReceivable' | '_expense';

/** NetSuite Financial account (bank account, debit card, etc) */
type NetSuiteAccount = {
    /** GL code assigned to the financial account */
    // eslint-disable-next-line @typescript-eslint/naming-convention
    'GL Code'?: string;

    /** Name of the account */
    name: string;

    /** ID assigned to the financial account in NetSuite */
    id: string;

    /** Type of the financial account */
    type: AccountTypeValues;
};

/** NetSuite Tax account */
type NetSuiteTaxAccount = {
    /** Name of the tax account */
    name: string;

    /** ID assigned to the tax account in NetSuite */
    externalID: string;

    /** Country of the tax account */
    country: string;
};

/** NetSuite Vendor Model */
type NetSuiteVendor = {
    /** ID of the vendor in NetSuite */
    id: string;

    /** Name of the vendor */
    name: string;

    /** E-mail of the vendor */
    email: string;
};

/** NetSuite Invoice Item Model */
type InvoiceItem = {
    /** ID of the invoice item in NetSuite */
    id: string;

    /** Name of the invoice item */
    name: string;
};

/**
 * NetSuite Custom List data modal
 */
type NetSuiteCustomListSource = {
    /** Internal ID of the custom list in NetSuite */
    id: string;

    /** Name of the custom list */
    name: string;
};

/** Data from the NetSuite accounting integration. */
type NetSuiteConnectionData = {
    /** Collection of the custom lists in the NetSuite account */
    customLists: NetSuiteCustomListSource[];

    /** Collection of the subsidiaries present in the NetSuite account */
    subsidiaryList: NetSuiteSubsidiary[];

    /** Collection of receivable accounts */
    receivableList?: NetSuiteAccount[];

    /** Collection of vendors */
    vendors?: NetSuiteVendor[];

    /** Collection of invoice items */
    items?: InvoiceItem[];

    /** Collection of the payable accounts */
    payableList: NetSuiteAccount[];

    /** Collection of tax accounts */
    taxAccountsList?: NetSuiteTaxAccount[];
};

/** NetSuite mapping values */
type NetSuiteMappingValues = 'NETSUITE_DEFAULT' | 'REPORT_FIELD' | 'TAG';

/** NetSuite invoice item preference values */
type NetSuiteInvoiceItemPreferenceValues = 'create' | 'select';

/** NetSuite export destination values */
type NetSuiteExportDestinationValues = 'EXPENSE_REPORT' | 'VENDOR_BILL' | 'JOURNAL_ENTRY';

/** NetSuite expense report approval level values */
type NetSuiteExpenseReportApprovalLevels = 'REPORTS_APPROVED_NONE' | 'REPORTS_SUPERVISOR_APPROVED' | 'REPORTS_ACCOUNTING_APPROVED' | 'REPORTS_APPROVED_BOTH';

/** NetSuite vendor bills approval level values */
type NetSuiteVendorBillApprovalLevels = 'VENDOR_BILLS_APPROVED_NONE' | 'VENDOR_BILLS_APPROVAL_PENDING' | 'VENDOR_BILLS_APPROVED';

/** NetSuite journal approval level values */
type NetSuiteJournalApprovalLevels = 'JOURNALS_APPROVED_NONE' | 'JOURNALS_APPROVAL_PENDING' | 'JOURNALS_APPROVED';

/** NetSuite export date values */
type NetSuiteExportDateOptions = 'SUBMITTED' | 'EXPORTED' | 'LAST_EXPENSE';

/** NetSuite journal posting preference values */
type NetSuiteJournalPostingPreferences = 'JOURNALS_POSTING_TOTAL_LINE' | 'JOURNALS_POSTING_INDIVIDUAL_LINE';

/** NetSuite custom segment/records and custom lists mapping values */
type NetSuiteCustomFieldMapping = 'TAG' | 'REPORT_FIELD';

/** The custom form selection options for transactions (any one will be used at most) */
type NetSuiteCustomFormIDOptions = {
    /** If the option is expense report */
    expenseReport?: string;

    /** If the option is vendor bill */
    vendorBill?: string;

    /** If the option is journal entry */
    journalEntry?: string;
};

/** NetSuite custom list */
type NetSuiteCustomList = {
    /** The name of the custom list in NetSuite */
    listName: string;

    /** The internalID of the custom list in NetSuite */
    internalID: string;

    /** The ID of the transaction form field we'll code the list option onto during Export */
    transactionFieldID: string;

    /** Whether we import this list as a report field or tag */
    mapping: NetSuiteCustomFieldMapping;
};

/** NetSuite custom segments/records */
type NetSuiteCustomSegment = {
    /** The name of the custom segment */
    segmentName: string;

    /** The ID of the custom segment in NetSuite */
    internalID: string;

    /** The ID of the transaction form field we'll code this segment onto during Export */
    scriptID: string;

    /** Whether we import this segment as a report field or tag */
    mapping: NetSuiteCustomFieldMapping;
};

/** The custom form ID object */
type NetSuiteCustomFormID = {
    /** The custom form selections for reimbursable transactions */
    reimbursable: NetSuiteCustomFormIDOptions;

    /** The custom form selections for non-reimbursable transactions */
    nonReimbursable: NetSuiteCustomFormIDOptions;

    /** Whether we'll use the custom form selections upon export to NetSuite */
    enabled: boolean;
};

/** Different NetSuite records that can be mapped to either Report Fields or Tags in Expensify */
type NetSuiteSyncOptionsMapping = {
    /** A general type of classification category in NetSuite */
    classes: NetSuiteMappingValues;

    /** A type of classification category in NetSuite linked to projects */
    jobs: NetSuiteMappingValues;

    /** A type of classification category in NetSuite linked to locations */
    locations: NetSuiteMappingValues;

    /** A type of classification category in NetSuite linked to customers */
    customers: NetSuiteMappingValues;

    /** A type of classification category in NetSuite linked to departments within the company */
    departments: NetSuiteMappingValues;
};

/** Configuration options pertaining to sync. This subset of configurations is a legacy object. New configurations should just go directly under the config */
type NetSuiteSyncOptions = {
    /** Different NetSuite records that can be mapped to either Report Fields or Tags in Expensify */
    mapping: NetSuiteSyncOptionsMapping;

    /** Whether we want to import customers into NetSuite from across all subsidiaries */
    crossSubsidiaryCustomers: boolean;

    /** Whether we'll import employee supervisors and set them as managers in the Expensify approval workflow */
    syncApprovalWorkflow: boolean;

    /** Whether we import custom lists from NetSuite */
    syncCustomLists?: boolean;

    /** The approval level we set for an Expense Report record created in NetSuite */
    exportReportsTo: NetSuiteExpenseReportApprovalLevels;

    /** The approval level we set for a Vendor Bill record created in NetSuite */
    exportVendorBillsTo: NetSuiteVendorBillApprovalLevels;

    /** Whether or not we need to set the final approver in this policy via sync */
    setFinalApprover: boolean;

    /** Whether we sync report reimbursement status between Expensify and NetSuite */
    syncReimbursedReports: boolean;

    /** The relevant details of the custom segments we import into Expensify and code onto expenses */
    customSegments?: NetSuiteCustomSegment[];

    /** Whether to import Employees from NetSuite into Expensify */
    syncPeople: boolean;

    /** Whether to enable a new Expense Category into Expensify */
    enableNewCategories?: boolean;

    /** A now unused configuration saying whether a customer had toggled AutoSync yet. */
    hasChosenAutoSyncOption: boolean;

    /** The final approver to be set in the Expensify approval workflow */
    finalApprover: string;

    /** Whether to import tax groups from NetSuite */
    syncTax?: boolean;

    /** Whether to import custom segments from NetSuite */
    syncCustomSegments?: boolean;

    /** The relevant details of the custom lists we import into Expensify and code onto expenses */
    customLists?: NetSuiteCustomList[];

    /** Whether we'll import Expense Categories into Expensify as categories */
    syncCategories: boolean;

    /** A now unused configuration saying whether a customer had toggled syncing reimbursement yet. */
    hasChosenSyncReimbursedReportsOption: boolean;

    /** The approval level we set for a Journal Entry record created in NetSuite */
    exportJournalsTo: NetSuiteJournalApprovalLevels;
};

/** User configuration for the NetSuite accounting integration. */
type NetSuiteConnectionConfig = OnyxCommon.OnyxValueWithOfflineFeedback<
    {
        /** Invoice Item Preference */
        invoiceItemPreference?: NetSuiteInvoiceItemPreferenceValues;

        /** ID of the bank account for NetSuite invoice collections */
        receivableAccount?: string;

        /** ID of the bank account for NetSuite tax posting */
        taxPostingAccount?: string;

        /** Whether we should export to the most recent open period if the current one is closed  */
        exportToNextOpenPeriod: boolean;

        /** Whether we will include the original foreign amount of a transaction to NetSuite */
        allowForeignCurrency?: boolean;

        /** Where to export reimbursable expenses */
        reimbursableExpensesExportDestination: NetSuiteExportDestinationValues;

        /** The sub-entity within the NetSuite account for which this policy is connected */
        subsidiary: string;

        /** Configuration options pertaining to sync. This subset of configurations is a legacy object. New configurations should just go directly under the config */
        syncOptions: NetSuiteSyncOptions;

        /** Whether to automatically create employees and vendors upon export in NetSuite if they don't exist */
        autoCreateEntities: boolean;

        /** The account to run auto export */
        exporter: string;

        /** The transaction date to set upon export */
        exportDate?: NetSuiteExportDateOptions;

        /** The type of transaction in NetSuite we export non-reimbursable transactions to */
        nonreimbursableExpensesExportDestination: NetSuiteExportDestinationValues;

        /** Credit account for reimbursable transactions */
        reimbursablePayableAccount: string;

        /** Whether we post Journals as individual separate entries or a single unified entry */
        journalPostingPreference?: NetSuiteJournalPostingPreferences;

        /** The Item record to associate with lines on an invoice created via Expensify */
        invoiceItem?: string;

        /** The internaID of the selected subsidiary in NetSuite */
        subsidiaryID?: string;

        /** The default vendor to use for Transactions in NetSuite */
        defaultVendor?: string;

        /** The provincial tax account for tax line items in NetSuite (only for Canadian Subsidiaries) */
        provincialTaxPostingAccount?: string;

        /** The account used for reimbursement in NetSuite */
        reimbursementAccountID?: string;

        /** The account used for approvals in NetSuite */
        approvalAccount: string;

        /** Credit account for Non-reimbursables (not applicable to expense report entry) */
        payableAcct: string;

        /** Configurations for customer to set custom forms for which reimbursable and non-reimbursable transactions will export to in NetSuite */
        customFormIDOptions?: NetSuiteCustomFormID;

        /** The account to use for Invoices export to NetSuite */
        collectionAccount?: string;

        /** Whether this account is using the newer version of tax in NetSuite, SuiteTax */
        suiteTaxEnabled?: boolean;

        /** Collection of errors coming from BE */
        errors?: OnyxCommon.Errors;

        /** Collection of form field errors  */
        errorFields?: OnyxCommon.ErrorFields;
    },
    keyof NetSuiteSyncOptions | keyof NetSuiteCustomFormID | keyof NetSuiteSyncOptionsMapping
>;

/** NetSuite connection model */
type NetSuiteConnection = {
    /** Account ID of the NetSuite Integration */
    accountID: string;

    /** Encrypted tokenID for authenticating to NetSuite */
    tokenID: string;

    /** Config and Data for the NetSuite connection */
    options: {
        /** Data imported from NetSuite */
        data: NetSuiteConnectionData;

        /** Configuration of the connection */
        config: NetSuiteConnectionConfig;
    };

    /** Whether the sync connection has been successful */
    verified: boolean;

    /** Date when the connection's last successful sync occurred */
    lastSyncDate: string;

    /** Date when the connection's last failed sync occurred */
    lastErrorSyncDate: string;

    /** Where did the connection's last sync came from */
    source: JobSourceValues;

    /** Config object used solely to store autosync settings */
    config: OnyxCommon.OnyxValueWithOfflineFeedback<{
        /** NetSuite auto synchronization configs */
        autoSync: {
            /** Whether data should be automatically synched between the app and NetSuite */
            enabled: boolean;

            /** The bedrock job associated with the NetSuite Auto Sync job */
            jobID: string;
        };

        /** Collection of errors coming from BE */
        errors?: OnyxCommon.Errors;

        /** Collection of form field errors  */
        errorFields?: OnyxCommon.ErrorFields;
    }>;

    /** Encrypted token secret for authenticating to NetSuite */
    tokenSecret: string;
};

/** One of the SageIntacctConnectionData object elements */
type SageIntacctDataElement = {
    /** Element ID */
    id: string;

    /** Element name */
    name: string;
};

/** One of the SageIntacctConnectionData object elements with value */
type SageIntacctDataElementWithValue = SageIntacctDataElement & {
    /** Element value */
    value: string;
};

/**
 * Connection data for Sage Intacct
 */
type SageIntacctConnectionData = {
    /** Collection of credit cards */
    creditCards: SageIntacctDataElement[];

    /** Collection of entities */
    entities: SageIntacctDataElementWithValue[];

    /** Collection of bank accounts */
    bankAccounts: SageIntacctDataElement[];

    /** Collection of vendors */
    vendors: SageIntacctDataElementWithValue[];

    /** Collection of journals */
    journals: SageIntacctDataElementWithValue[];

    /** Collection of items */
    items: SageIntacctDataElement[];

    /** Collection of tax solutions IDs */
    taxSolutionIDs: string[];
};

/** Mapping value for Sage Intacct */
type SageIntacctMappingValue = ValueOf<typeof CONST.SAGE_INTACCT_MAPPING_VALUE>;

/** Mapping names for Sage Intacct */
type SageIntacctMappingName = ValueOf<typeof CONST.SAGE_INTACCT_CONFIG.MAPPINGS>;

/**
 * Sage Intacct dimension type
 */
type SageIntacctDimension = {
    /** Name of user defined dimention */
    dimension: string;

    /** Mapping value for user defined dimention */
    mapping: typeof CONST.SAGE_INTACCT_MAPPING_VALUE.TAG | typeof CONST.SAGE_INTACCT_MAPPING_VALUE.REPORT_FIELD;
};

/** Mapping type for Sage Intacct */
type SageIntacctMappingType = {
    /** Whether should sync items for Sage Intacct */
    syncItems: boolean;

    /** Mapping type for Sage Intacct */
    departments: SageIntacctMappingValue;

    /** Mapping type for Sage Intacct */
    classes: SageIntacctMappingValue;

    /** Mapping type for Sage Intacct */
    locations: SageIntacctMappingValue;

    /** Mapping type for Sage Intacct */
    customers: SageIntacctMappingValue;

    /** Mapping type for Sage Intacct */
    projects: SageIntacctMappingValue;

    /** User defined dimention type for Sage Intacct */
    dimensions: SageIntacctDimension[];
};

/** Configuration of automatic synchronization from Sage Intacct to the app */
type SageIntacctAutoSyncConfig = {
    /** Whether changes made in Sage Intacct should be reflected into the app automatically */
    enabled: boolean;
};

/** Sage Intacct sync */
type SageIntacctSyncConfig = {
    /** ID of the bank account for Sage Intacct bill payment account */
    reimbursementAccountID?: string;

    /** Whether the reimbursed reports should be synced */
    syncReimbursedReports: boolean | string;
};

/** Sage Intacct export configs */
type SageIntacctExportConfig = {
    /** Export date type */
    exportDate: ValueOf<typeof CONST.SAGE_INTACCT_EXPORT_DATE>;

    /** The e-mail of the exporter */
    exporter: string;

    /** Defines how non-reimbursable expenses are exported */
    nonReimbursable: ValueOf<typeof CONST.SAGE_INTACCT_NON_REIMBURSABLE_EXPENSE_TYPE>;

    /** Account that receives the non-reimbursable expenses */
    nonReimbursableAccount: string;

    /** Default vendor used for credit card transactions of non-reimbursable bill */
    nonReimbursableCreditCardChargeDefaultVendor: string;

    /** Default vendor of non-reimbursable bill */
    nonReimbursableVendor: string;

    /** Defines how reimbursable expenses are exported */
    reimbursable: ValueOf<typeof CONST.SAGE_INTACCT_REIMBURSABLE_EXPENSE_TYPE>;

    /** Default vendor of reimbursable bill */
    reimbursableExpenseReportDefaultVendor: string;
};

/**
 * Connection config for Sage Intacct
 */
type SageIntacctOfflineStateKeys = keyof SageIntacctMappingType | `dimension_${string}`;

/**
 * Connection config for Sage Intacct
 */
type SageIntacctConnectionsConfig = OnyxCommon.OnyxValueWithOfflineFeedback<
    {
        /** Sage Intacct credentials */
        credentials: {
            /** Sage Intacct companyID */
            companyID: string;

            /** Sage Intacct password */
            password: string;

            /** Sage Intacct userID */
            userID: string;
        };

        /** Sage Intacct mappings */
        mappings: SageIntacctMappingType;

        /** Sage Intacct tax */
        tax: {
            /** Sage Intacct tax solution ID */
            taxSolutionID: string;

            /** Whether should sync tax with Sage Intacct */
            syncTax: boolean;
        };

        /** Sage Intacct export configs */
        export: SageIntacctExportConfig;

        /** Whether employees should be imported from Sage Intacct */
        importEmployees: boolean;

        /** Sage Intacct approval mode */
        approvalMode: ValueOf<typeof CONST.SAGE_INTACCT.APPROVAL_MODE.APPROVAL_MANUAL> | null;

        /** Configuration of automatic synchronization from Sage Intacct to the app */
        autoSync: SageIntacctAutoSyncConfig;

        /** Sage Intacct sync */
        sync: SageIntacctSyncConfig;

        /** Sage Intacct entity */
        entity?: string;

        /** Collection of Sage Intacct config errors */
        errors?: OnyxCommon.Errors;

        /** Collection of form field errors  */
        errorFields?: OnyxCommon.ErrorFields;
    },
    SageIntacctOfflineStateKeys | keyof SageIntacctSyncConfig | keyof SageIntacctAutoSyncConfig | keyof SageIntacctExportConfig
>;

/** State of integration connection */
type Connection<ConnectionData, ConnectionConfig> = {
    /** State of the last synchronization */
    lastSync?: ConnectionLastSync;

    /** Data imported from integration */
    data?: ConnectionData;

    /** Configuration of the connection */
    config: ConnectionConfig;
};

/** Available integration connections */
type Connections = {
    /** QuickBooks integration connection */
    [CONST.POLICY.CONNECTIONS.NAME.QBO]: Connection<QBOConnectionData, QBOConnectionConfig>;

    /** Xero integration connection */
    [CONST.POLICY.CONNECTIONS.NAME.XERO]: Connection<XeroConnectionData, XeroConnectionConfig>;

    /** NetSuite integration connection */
    [CONST.POLICY.CONNECTIONS.NAME.NETSUITE]: NetSuiteConnection;

    /** Sage Intacct integration connection */
    [CONST.POLICY.CONNECTIONS.NAME.SAGE_INTACCT]: Connection<SageIntacctConnectionData, SageIntacctConnectionsConfig>;
};

/** Names of integration connections */
type ConnectionName = keyof Connections;

/** Merchant Category Code. This is a way to identify the type of merchant (and type of spend) when a credit card is swiped.  */
type MccGroup = {
    /** Default category for provided MCC Group */
    category: string;

    /** ID of the Merchant Category Code */
    groupID: string;
};

/** Model of verified reimbursement bank account linked to policy */
type ACHAccount = {
    /** ID of the bank account */
    bankAccountID: number;

    /** Bank account number */
    accountNumber: string;

    /** Routing number of bank account */
    routingNumber: string;

    /** Address name of the bank account */
    addressName: string;

    /** Name of the bank */
    bankName: string;

    /** E-mail of the reimburser */
    reimburser: string;
};

/** Day of the month to schedule submission  */
type AutoReportingOffset = number | ValueOf<typeof CONST.POLICY.AUTO_REPORTING_OFFSET>;

/** Types of policy report fields */
type PolicyReportFieldType = 'text' | 'date' | 'dropdown' | 'formula';

/** Model of policy report field */
type PolicyReportField = {
    /** Name of the field */
    name: string;

    /** Default value assigned to the field */
    defaultValue: string;

    /** Unique id of the field */
    fieldID: string;

    /** Position at which the field should show up relative to the other fields */
    orderWeight: number;

    /** Type of report field */
    type: PolicyReportFieldType;

    /** Tells if the field is required or not */
    deletable: boolean;

    /** Value of the field */
    value?: string | null;

    /** Value of the target */
    target?: 'expense' | 'invoice' | 'paycheck';

    /** Options to select from if field is of type dropdown */
    values: string[];

    /** Tax UDFs have keys holding the names of taxes (eg, VAT), values holding percentages (eg, 15%) and a value indicating the currently selected tax value (eg, 15%). */
    keys: string[];

    /** list of externalIDs, this are either imported from the integrations or auto generated by us, each externalID */
    externalIDs: string[];

    /** Collection of flags that state whether droplist field options are disabled */
    disabledOptions: boolean[];

    /** Is this a tax user defined report field */
    isTax: boolean;

    /** This is the selected externalID in an expense. */
    externalID?: string | null;

    /** Automated action or integration that added this report field */
    origin?: string | null;

    /** This is indicates which default value we should use. It was preferred using this over having defaultValue (which we have anyway for historical reasons), since the values are not unique we can't determine which key the defaultValue is referring too. It was also preferred over having defaultKey since the keys are user editable and can be changed. The externalIDs work effectively as an ID, which never changes even after changing the key, value or position of the option. */
    defaultExternalID?: string | null;
};

/** Policy invoicing details */
type PolicyInvoicingDetails = OnyxCommon.OnyxValueWithOfflineFeedback<{
    /** Stripe Connect company name */
    companyName?: string;

    /** Stripe Connect company website */
    companyWebsite?: string;

    /** Bank account */
    bankAccount?: {
        /** Account balance */
        stripeConnectAccountBalance?: number;

        /** bankAccountID of selected BBA for payouts */
        transferBankAccountID?: number;
    };
}>;

/** Names of policy features */
type PolicyFeatureName = ValueOf<typeof CONST.POLICY.MORE_FEATURES>;

/** Current user policy join request state */
type PendingJoinRequestPolicy = {
    /** Whether the current user requested to join the policy */
    isJoinRequestPending: boolean;

    /** Record of public policy details, indexed by policy ID */
    policyDetailsForNonMembers: Record<
        string,
        OnyxCommon.OnyxValueWithOfflineFeedback<{
            /** Name of the policy */
            name: string;

            /** Policy owner account ID */
            ownerAccountID: number;

            /** Policy owner e-mail */
            ownerEmail: string;

            /** Policy type */
            type: ValueOf<typeof CONST.POLICY.TYPE>;

            /** Policy avatar */
            avatar?: string;
        }>
    >;
};

/** Data informing when a given rule should be applied */
type ApplyRulesWhen = {
    /** The condition for applying the rule to the workspace */
<<<<<<< HEAD
    condition: string;

    /** The target field to which the rule is applied */
    field: string;
=======
    condition: 'matches';

    /** The target field to which the rule is applied */
    field: 'category';
>>>>>>> 17250411

    /** The value of the target field */
    value: string;
};

/** Approval rule data model */
type ApprovalRule = {
    /** The approver's email */
    approver: string;

    /** Set of conditions under which the approval rule should be applied */
    applyWhen: ApplyRulesWhen[];

    /** An id of the rule */
<<<<<<< HEAD
    id: string;
=======
    id?: string;
};

/** Expense rule data model */
type ExpenseRule = {
    /** Object containing information about the tax field id and its external identifier */
    tax: {
        /** Object wrapping the external tax id */
        // eslint-disable-next-line @typescript-eslint/naming-convention
        field_id_TAX: {
            /** The external id of the tax field. */
            externalID: string;
        };
    };
    /** Set of conditions under which the expense rule should be applied */
    applyWhen: ApplyRulesWhen[];

    /** An id of the rule */
    id?: string;
>>>>>>> 17250411
};

/** Model of policy data */
type Policy = OnyxCommon.OnyxValueWithOfflineFeedback<
    {
        /** The ID of the policy */
        id: string;

        /** The name of the policy */
        name: string;

        /** The current user's role in the policy */
        role: ValueOf<typeof CONST.POLICY.ROLE>;

        /** The policy type */
        type: ValueOf<typeof CONST.POLICY.TYPE>;

        /** The email of the policy owner */
        owner: string;

        /** The accountID of the policy owner */
        ownerAccountID?: number;

        /** The output currency for the policy */
        outputCurrency: string;

        /** The address of the company */
        address?: CompanyAddress;

        /** The URL for the policy avatar */
        avatarURL?: string;

        /** Error objects keyed by field name containing errors keyed by microtime */
        errorFields?: OnyxCommon.ErrorFields;

        /** A list of errors keyed by microtime */
        errors?: OnyxCommon.Errors;

        /** Whether this policy was loaded from a policy summary, or loaded completely with all of its values */
        isFromFullPolicy?: boolean;

        /** When this policy was last modified */
        lastModified?: string;

        /** The custom units data for this policy */
        customUnits?: Record<string, CustomUnit>;

        /** Whether policy expense chats can be created and used on this policy. Enabled manually by CQ/JS snippet. Always true for free policies. */
        isPolicyExpenseChatEnabled: boolean;

        /** Whether the auto reporting is enabled */
        autoReporting?: boolean;

        /**
         * The scheduled submit frequency set up on this policy.
         * Note that manual does not exist in the DB and thus should not exist in Onyx, only as a param for the API.
         * "manual" really means "immediate" (aka "daily") && harvesting.enabled === false
         */
        autoReportingFrequency?: Exclude<ValueOf<typeof CONST.POLICY.AUTO_REPORTING_FREQUENCIES>, typeof CONST.POLICY.AUTO_REPORTING_FREQUENCIES.MANUAL>;

        /** Scheduled submit data */
        harvesting?: {
            /** Whether the scheduled submit is enabled */
            enabled: boolean;
        };

        /** Whether the self approval or submitting is enabled */
        preventSelfApproval?: boolean;

        /** When the monthly scheduled submit should happen */
        autoReportingOffset?: AutoReportingOffset;

        /** The employee list of the policy */
        employeeList?: OnyxTypes.PolicyEmployeeList;

        /** The reimbursement choice for policy */
        reimbursementChoice?: ValueOf<typeof CONST.POLICY.REIMBURSEMENT_CHOICES>;

        /** Detailed settings for the autoReimbursement */
        autoReimbursement?: OnyxCommon.OnyxValueWithOfflineFeedback<
            {
                /**
                 * The maximum report total allowed to trigger auto reimbursement.
                 */
                limit?: number;
            },
            'limit'
        >;

        /** The maximum report total allowed to trigger auto reimbursement */
        autoReimbursementLimit?: number;

        /**
         * Whether the auto-approval options are enabled in the policy rules
         */
        shouldShowAutoApprovalOptions?: boolean;

        /** Detailed settings for the autoApproval */
        autoApproval?: OnyxCommon.OnyxValueWithOfflineFeedback<
            {
                /**
                 * The maximum report total allowed to trigger auto approval.
                 */
                limit?: number;
                /**
                 * Percentage of the reports that should be selected for a random audit
                 */
                auditRate?: number;
            },
            'limit' | 'auditRate'
        >;

        /**
         * Whether the custom report name options are enabled in the policy rules
         */
        shouldShowCustomReportTitleOption?: boolean;

        /** Whether to leave the calling account as an admin on the policy */
        makeMeAdmin?: boolean;

        /** Original file name which is used for the policy avatar */
        originalFileName?: string;

        /** Alert message for the policy */
        alertMessage?: string;

        /** Informative messages about which policy members were added with primary logins when invited with their secondary login */
        primaryLoginsInvited?: Record<string, string>;

        /** Whether policy is updating */
        isPolicyUpdating?: boolean;

        /** The approver of the policy */
        approver?: string;

        /** The approval mode set up on this policy */
        approvalMode?: ValueOf<typeof CONST.POLICY.APPROVAL_MODE>;

        /** Whether transactions should be billable by default */
        defaultBillable?: boolean;

        /** The workspace description */
        description?: string;

        /** List of field names that are disabled */
        disabledFields?: DisabledFields;

        /** Whether new transactions need to be tagged */
        requiresTag?: boolean;

        /** Whether new transactions need to be categorized */
        requiresCategory?: boolean;

        /** Whether the workspace has multiple levels of tags enabled */
        hasMultipleTagLists?: boolean;

        /**
         * Whether or not the policy has tax tracking enabled
         *
         * @deprecated - use tax.trackingEnabled instead
         */
        isTaxTrackingEnabled?: boolean;

        /** Policy invoicing details */
        invoice?: PolicyInvoicingDetails;

        /** Tax data */
        tax?: {
            /** Whether or not the policy has tax tracking enabled */
            trackingEnabled: boolean;
        };

        /** Collection of tax rates attached to a policy */
        taxRates?: TaxRatesWithDefault;

        /** A set of rules related to the workpsace */
<<<<<<< HEAD
        rules?: {
            /** A set of rules related to the workpsace approvals */
            approvalRules?: ApprovalRule[];
        };
=======
        rules?: OnyxCommon.OnyxValueWithOfflineFeedback<{
            /** A set of rules related to the workpsace approvals */
            approvalRules?: ApprovalRule[];

            /** A set of rules related to the workpsace expenses */
            expenseRules?: ExpenseRule[];
        }>;
>>>>>>> 17250411

        /** ReportID of the admins room for this workspace */
        chatReportIDAdmins?: number;

        /** ReportID of the announce room for this workspace */
        chatReportIDAnnounce?: number;

        /** All the integration connections attached to the policy */
        connections?: Connections;

        /** Report fields attached to the policy */
        fieldList?: Record<string, OnyxCommon.OnyxValueWithOfflineFeedback<PolicyReportField, 'defaultValue' | 'deletable'>>;

        /** Whether the Categories feature is enabled */
        areCategoriesEnabled?: boolean;

        /** Whether the Tags feature is enabled */
        areTagsEnabled?: boolean;

        /** Whether the Accounting feature is enabled */
        areAccountingEnabled?: boolean;

        /** Whether the Distance Rates feature is enabled */
        areDistanceRatesEnabled?: boolean;

        /** Whether the Expensify Card feature is enabled */
        areExpensifyCardsEnabled?: boolean;

        /** Whether the workflows feature is enabled */
        areWorkflowsEnabled?: boolean;

        /** Whether the rules feature is enabled */
        areRulesEnabled?: boolean;

        /** Whether the Report Fields feature is enabled */
        areReportFieldsEnabled?: boolean;

        /** Whether the Connections feature is enabled */
        areConnectionsEnabled?: boolean;

        /** Whether the Invoices feature is enabled */
        areInvoicesEnabled?: boolean;

        /** Whether the Company Cards feature is enabled */
        areCompanyCardsEnabled?: boolean;

        /** The verified bank account linked to the policy */
        achAccount?: ACHAccount;

        /** Whether the eReceipts are enabled */
        eReceipts?: boolean;

        /** Indicates if the Policy is in loading state */
        isLoading?: boolean;

        /** Indicates the Policy's SetWorkspaceReimbursement call loading state */
        isLoadingWorkspaceReimbursement?: boolean;

        /** Indicates if the Policy ownership change is successful */
        isChangeOwnerSuccessful?: boolean;

        /** Indicates if the Policy ownership change is failed */
        isChangeOwnerFailed?: boolean;

        /** Object containing all policy information necessary to connect with Spontana */
        travelSettings?: WorkspaceTravelSettings;

        /** Indicates if the policy is pending an upgrade */
        isPendingUpgrade?: boolean;

        /** Max expense age for a Policy violation */
        maxExpenseAge?: number;

        /** Max expense amount for a policy violation */
        maxExpenseAmount?: number;

        /** Max amount for an expense with no receipt violation */
        maxExpenseAmountNoReceipt?: number;

        /** Whether GL codes are enabled */
        glCodes?: boolean;

        /** Is the auto-pay option for the policy enabled  */
        shouldShowAutoReimbursementLimitOption?: boolean;

        /** Policy MCC Group settings */
        mccGroup?: Record<string, MccGroup>;

        /** Workspace account ID configured for Expensify Card */
        workspaceAccountID?: number;
    } & Partial<PendingJoinRequestPolicy>,
    'addWorkspaceRoom' | keyof ACHAccount | keyof Attributes
>;

/** Stages of policy connection sync */
type PolicyConnectionSyncStage = ValueOf<typeof CONST.POLICY.CONNECTIONS.SYNC_STAGE_NAME>;

/** Names of policy connection services */
type PolicyConnectionName = ConnectionName;

/** Policy connection sync progress state */
type PolicyConnectionSyncProgress = {
    /** Current sync stage */
    stageInProgress: PolicyConnectionSyncStage;

    /** Name of the connected service */
    connectionName: ConnectionName;

    /** Timestamp of the connection */
    timestamp: string;
};

export default Policy;

export type {
    PolicyReportField,
    PolicyReportFieldType,
    Unit,
    CustomUnit,
    Attributes,
    Rate,
    TaxRateAttributes,
    TaxRate,
    TaxRates,
    TaxRatesWithDefault,
    CompanyAddress,
    IntegrationEntityMap,
    PolicyFeatureName,
    PendingJoinRequestPolicy,
    PolicyConnectionName,
    PolicyConnectionSyncStage,
    PolicyConnectionSyncProgress,
    Connections,
    SageIntacctOfflineStateKeys,
    ConnectionName,
    Tenant,
    Account,
    QBONonReimbursableExportAccountType,
    QBOReimbursableExportAccountType,
    QBOConnectionConfig,
    XeroTrackingCategory,
    NetSuiteConnection,
    ConnectionLastSync,
    NetSuiteSubsidiary,
    NetSuiteCustomList,
    NetSuiteCustomSegment,
    NetSuiteCustomListSource,
    NetSuiteCustomFieldMapping,
    NetSuiteAccount,
    NetSuiteVendor,
    InvoiceItem,
    NetSuiteTaxAccount,
    NetSuiteCustomFormIDOptions,
    NetSuiteCustomFormID,
    SageIntacctMappingValue,
    SageIntacctMappingType,
    SageIntacctMappingName,
    SageIntacctDimension,
    SageIntacctDataElementWithValue,
    NetSuiteMappingValues,
    SageIntacctDataElement,
    SageIntacctConnectionsConfig,
    SageIntacctExportConfig,
    ACHAccount,
    ApprovalRule,
    ExpenseRule,
    NetSuiteConnectionConfig,
};<|MERGE_RESOLUTION|>--- conflicted
+++ resolved
@@ -1373,17 +1373,10 @@
 /** Data informing when a given rule should be applied */
 type ApplyRulesWhen = {
     /** The condition for applying the rule to the workspace */
-<<<<<<< HEAD
     condition: string;
 
     /** The target field to which the rule is applied */
     field: string;
-=======
-    condition: 'matches';
-
-    /** The target field to which the rule is applied */
-    field: 'category';
->>>>>>> 17250411
 
     /** The value of the target field */
     value: string;
@@ -1398,9 +1391,6 @@
     applyWhen: ApplyRulesWhen[];
 
     /** An id of the rule */
-<<<<<<< HEAD
-    id: string;
-=======
     id?: string;
 };
 
@@ -1420,7 +1410,6 @@
 
     /** An id of the rule */
     id?: string;
->>>>>>> 17250411
 };
 
 /** Model of policy data */
@@ -1597,12 +1586,6 @@
         taxRates?: TaxRatesWithDefault;
 
         /** A set of rules related to the workpsace */
-<<<<<<< HEAD
-        rules?: {
-            /** A set of rules related to the workpsace approvals */
-            approvalRules?: ApprovalRule[];
-        };
-=======
         rules?: OnyxCommon.OnyxValueWithOfflineFeedback<{
             /** A set of rules related to the workpsace approvals */
             approvalRules?: ApprovalRule[];
@@ -1610,7 +1593,6 @@
             /** A set of rules related to the workpsace expenses */
             expenseRules?: ExpenseRule[];
         }>;
->>>>>>> 17250411
 
         /** ReportID of the admins room for this workspace */
         chatReportIDAdmins?: number;
