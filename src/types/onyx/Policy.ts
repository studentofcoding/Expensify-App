--- conflicted
+++ resolved
@@ -90,13 +90,6 @@
     /** The employee list of the policy */
     employeeList?: [];
 
-<<<<<<< HEAD
-    /** Whether or not the policy requires tags */
-    requiresTag?: boolean;
-
-    /** Whether or not the policy requires categories */
-    requiresCategory?: boolean;
-=======
     /** Whether to leave the calling account as an admin on the policy */
     makeMeAdmin?: boolean;
 
@@ -111,7 +104,12 @@
 
     /** Informative messages about which policy members were added with primary logins when invited with their secondary login */
     primaryLoginsInvited?: Record<string, string>;
->>>>>>> 4da7fdab
+
+    /** Whether or not the policy requires tags */
+    requiresTag?: boolean;
+
+    /** Whether or not the policy requires categories */
+    requiresCategory?: boolean;
 };
 
 export default Policy;
