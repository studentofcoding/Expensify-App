import type {ValueOf} from 'type-fest';
import type CONST from '@src/CONST';
import type * as OnyxCommon from './OnyxCommon';

type Unit = 'mi' | 'km';

type Rate = OnyxCommon.OnyxValueWithOfflineFeedback<{
    name?: string;
    rate?: number;
    currency?: string;
    customUnitRateID?: string;
    errors?: OnyxCommon.Errors;
    enabled?: boolean;
}>;

type Attributes = {
    unit: Unit;
};

<<<<<<< HEAD
type MileageRate = {
    customUnitRateID?: string;
    unit: Unit;
    rate?: number;
    currency: string;
};

=======
>>>>>>> 6065c4ed
type CustomUnit = OnyxCommon.OnyxValueWithOfflineFeedback<{
    name: string;
    customUnitID: string;
    attributes: Attributes;
    rates: Record<string, Rate>;
    defaultCategory?: string;
    enabled?: boolean;
    errors?: OnyxCommon.Errors;
}>;

type DisabledFields = {
    defaultBillable?: boolean;
    reimbursable?: boolean;
};

type TaxRate = {
    /** Name of the a tax rate. */
    name: string;

    /** The value of the tax rate as percentage. */
    value: string;

    /** The code associated with the tax rate. */
    code: string;

    /** This contains the tax name and tax value as one name */
    modifiedName: string;

    /** Indicates if the tax rate is disabled. */
    isDisabled?: boolean;
};

type TaxRates = Record<string, TaxRate>;

type TaxRatesWithDefault = {
    /** Name of the tax */
    name: string;

    /** Default policy tax code */
    defaultExternalID: string;

    /** Default value of taxes */
    defaultValue: string;

    /** Default foreign policy tax code */
    foreignTaxDefault: string;

    /** List of tax names and values */
    taxes: TaxRates;
};

// These types are for the Integration connections for a policy (eg. Quickbooks, Xero, etc).
// This data is not yet used in the codebase which is why it is given a very generic type, but the data is being put into Onyx for future use.
// Once the data is being used, these types should be defined appropriately.
type ConnectionLastSync = Record<string, unknown>;
type ConnectionData = Record<string, unknown>;
type ConnectionConfig = Record<string, unknown>;
type Connection = {
    lastSync?: ConnectionLastSync;
    data: ConnectionData;
    config: ConnectionConfig;
};

type AutoReportingOffset = number | ValueOf<typeof CONST.POLICY.AUTO_REPORTING_OFFSET>;

type Policy = OnyxCommon.OnyxValueWithOfflineFeedback<
    {
        /** The ID of the policy */
        id: string;

        /** The name of the policy */
        name: string;

        /** The current user's role in the policy */
        role: ValueOf<typeof CONST.POLICY.ROLE>;

        /** The policy type */
        type: ValueOf<typeof CONST.POLICY.TYPE>;

        /** The email of the policy owner */
        owner: string;

        /** The accountID of the policy owner */
        ownerAccountID?: number;

        /** The output currency for the policy */
        outputCurrency: string;

        /** The URL for the policy avatar */
        avatar?: string;

        /** Error objects keyed by field name containing errors keyed by microtime */
        errorFields?: OnyxCommon.ErrorFields;

        /** A list of errors keyed by microtime */
        errors?: OnyxCommon.Errors;

        /** Whether this policy was loaded from a policy summary, or loaded completely with all of its values */
        isFromFullPolicy?: boolean;

        /** When this policy was last modified */
        lastModified?: string;

        /** The custom units data for this policy */
        customUnits?: Record<string, CustomUnit>;

        /** Whether policy expense chats can be created and used on this policy. Enabled manually by CQ/JS snippet. Always true for free policies. */
        isPolicyExpenseChatEnabled: boolean;

        /** Whether the auto reporting is enabled */
        autoReporting?: boolean;

        /** The scheduled submit frequency set up on this policy */
        autoReportingFrequency?: ValueOf<typeof CONST.POLICY.AUTO_REPORTING_FREQUENCIES>;

        /** Whether the scheduled submit is enabled */
        harvesting?: {
            enabled: boolean;
        };

        /** @deprecated Whether the scheduled submit is enabled */
        isPreventSelfApprovalEnabled?: boolean;

        /** Whether the self approval or submitting is enabled */
        preventSelfApprovalEnabled?: boolean;

        /** When the monthly scheduled submit should happen */
        autoReportingOffset?: AutoReportingOffset;

        /** The accountID of manager who the employee submits their expenses to on paid policies */
        submitsTo?: number;

        /** The employee list of the policy */
        employeeList?: [];

        /** The reimbursement choice for policy */
        reimbursementChoice?: ValueOf<typeof CONST.POLICY.REIMBURSEMENT_CHOICES>;

        /** The maximum report total allowed to trigger auto reimbursement. */
        autoReimbursementLimit?: number;

        /** Whether to leave the calling account as an admin on the policy */
        makeMeAdmin?: boolean;

        /** Original file name which is used for the policy avatar */
        originalFileName?: string;

        /** Alert message for the policy */
        alertMessage?: string;

        /** Informative messages about which policy members were added with primary logins when invited with their secondary login */
        primaryLoginsInvited?: Record<string, string>;

        /** Whether policy is updating */
        isPolicyUpdating?: boolean;

        /** The approver of the policy */
        approver?: string;

        /** The approval mode set up on this policy */
        approvalMode?: ValueOf<typeof CONST.POLICY.APPROVAL_MODE>;

        /** Whether the auto approval is enabled */
        isAutoApprovalEnabled?: boolean;

        /** Whether transactions should be billable by default */
        defaultBillable?: boolean;

        /** The workspace description */
        description?: string;

        /** List of field names that are disabled */
        disabledFields?: DisabledFields;

        /** Whether new transactions need to be tagged */
        requiresTag?: boolean;

        /** Whether new transactions need to be categorized */
        requiresCategory?: boolean;

        /** Whether the workspace has multiple levels of tags enabled */
        hasMultipleTagLists?: boolean;

        /**
         * Whether or not the policy has tax tracking enabled
         *
         * @deprecated - use tax.trackingEnabled instead
         */
        isTaxTrackingEnabled?: boolean;

        /** Whether or not the policy has tax tracking enabled */
        tax?: {
            trackingEnabled: boolean;
        };

        /** Collection of tax rates attached to a policy */
        taxRates?: TaxRatesWithDefault;

        /** ReportID of the admins room for this workspace */
        chatReportIDAdmins?: number;

        /** ReportID of the announce room for this workspace */
        chatReportIDAnnounce?: number;

        /** All the integration connections attached to the policy */
        connections?: Record<string, Connection>;

        /** Whether the Categories feature is enabled */
        areCategoriesEnabled?: boolean;

        /** Whether the Tags feature is enabled */
        areTagsEnabled?: boolean;

        /** Whether the Distance Rates feature is enabled */
        areDistanceRatesEnabled?: boolean;

        /** Whether the workflows feature is enabled */
        areWorkflowsEnabled?: boolean;

        /** Whether the Report Fields feature is enabled */
        areReportFieldsEnabled?: boolean;

        /** Whether the Connections feature is enabled */
        areConnectionsEnabled?: boolean;
    },
    'generalSettings' | 'addWorkspaceRoom'
>;

export default Policy;

export type {Unit, CustomUnit, Attributes, Rate, TaxRate, TaxRates, TaxRatesWithDefault};<|MERGE_RESOLUTION|>--- conflicted
+++ resolved
@@ -17,16 +17,6 @@
     unit: Unit;
 };
 
-<<<<<<< HEAD
-type MileageRate = {
-    customUnitRateID?: string;
-    unit: Unit;
-    rate?: number;
-    currency: string;
-};
-
-=======
->>>>>>> 6065c4ed
 type CustomUnit = OnyxCommon.OnyxValueWithOfflineFeedback<{
     name: string;
     customUnitID: string;
