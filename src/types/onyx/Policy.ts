--- conflicted
+++ resolved
@@ -1552,11 +1552,7 @@
         /** Whether GL codes are enabled */
         glCodes?: boolean;
 
-<<<<<<< HEAD
-        /** ID for the Expensify Card */
-=======
         /** Workspace account ID configured for Expensify Card */
->>>>>>> 86da342b
         workspaceAccountID?: number;
     } & Partial<PendingJoinRequestPolicy>,
     'generalSettings' | 'addWorkspaceRoom' | keyof ACHAccount | keyof Attributes
