import React, {useState} from 'react';
import {View} from 'react-native';
import TextInput from '../components/TextInput';
import Picker from '../components/Picker';
import StatePicker from '../components/StatePicker';
import AddressSearch from '../components/AddressSearch';
import DatePicker from '../components/DatePicker';
import * as FormActions from '../libs/actions/FormActions';
import styles from '../styles/styles';
import CheckboxWithLabel from '../components/CheckboxWithLabel';
import Text from '../components/Text';
import NetworkConnection from '../libs/NetworkConnection';
import CONST from '../CONST';
import InputWrapper from '../components/Form/InputWrapper';
import FormProvider from '../components/Form/FormProvider';

/**
 * We use the Component Story Format for writing stories. Follow the docs here:
 *
 * https://storybook.js.org/docs/react/writing-stories/introduction#component-story-format
 */
const story = {
    title: 'Components/Form',
    component: FormProvider,
    subcomponents: {
        InputWrapper,
        TextInput,
        AddressSearch,
        CheckboxWithLabel,
        Picker,
        StatePicker,
        DatePicker,
    },
};

function Template(args) {
    // Form consumes data from Onyx, so we initialize Onyx with the necessary data here
    NetworkConnection.setOfflineStatus(false);
    FormActions.setIsLoading(args.formID, args.formState.isLoading);
    FormActions.setErrors(args.formID, args.formState.error);
    FormActions.setDraftValues(args.formID, args.draftValues);

    return (
        // eslint-disable-next-line react/jsx-props-no-spreading
        <FormProvider {...args}>
            <View>
<<<<<<< HEAD
                <TextInput
                    role={CONST.ACCESSIBILITY_ROLE.TEXT}
=======
                <InputWrapper
                    InputComponent={TextInput}
                    accessibilityRole={CONST.ACCESSIBILITY_ROLE.TEXT}
>>>>>>> 07727226
                    accessibilityLabel="Routing number"
                    label="Routing number"
                    inputID="routingNumber"
                    shouldSaveDraft
                />
            </View>
<<<<<<< HEAD
            <TextInput
                role={CONST.ACCESSIBILITY_ROLE.TEXT}
=======
            <InputWrapper
                InputComponent={TextInput}
                accessibilityRole={CONST.ACCESSIBILITY_ROLE.TEXT}
>>>>>>> 07727226
                label="Account number"
                accessibilityLabel="Account number"
                inputID="accountNumber"
                containerStyles={[styles.mt4]}
            />
            <InputWrapper
                InputComponent={AddressSearch}
                label="Street"
                inputID="street"
                containerStyles={[styles.mt4]}
                hint="No PO box"
            />
            <InputWrapper
                InputComponent={DatePicker}
                label="Date of birth"
                inputID="dob"
                containerStyles={[styles.mt4]}
            />
            <View>
                <InputWrapper
                    InputComponent={Picker}
                    label="Fruit"
                    inputID="pickFruit"
                    containerStyles={[styles.mt4]}
                    shouldSaveDraft
                    items={[
                        {
                            label: 'Select a Fruit',
                            value: '',
                        },
                        {
                            label: 'Orange',
                            value: 'orange',
                        },
                        {
                            label: 'Apple',
                            value: 'apple',
                        },
                    ]}
                />
            </View>
            <InputWrapper
                InputComponent={Picker}
                label="Another Fruit"
                inputID="pickAnotherFruit"
                containerStyles={[styles.mt4]}
                items={[
                    {
                        label: 'Select a Fruit',
                        value: '',
                    },
                    {
                        label: 'Orange',
                        value: 'orange',
                    },
                    {
                        label: 'Apple',
                        value: 'apple',
                    },
                ]}
            />
            <View style={styles.mt4}>
                <InputWrapper
                    InputComponent={StatePicker}
                    inputID="state"
                    shouldSaveDraft
                />
            </View>
            <InputWrapper
                InputComponent={CheckboxWithLabel}
                inputID="checkbox"
                style={[styles.mb4, styles.mt5]}
                LabelComponent={() => <Text>I accept the Expensify Terms of Service</Text>}
            />
        </FormProvider>
    );
}

/**
 * Story to exhibit the native event handlers for TextInput in the Form Component
 * @param {Object} args
 * @returns {JSX}
 */
function WithNativeEventHandler(args) {
    const [log, setLog] = useState('');

    // Form consumes data from Onyx, so we initialize Onyx with the necessary data here
    NetworkConnection.setOfflineStatus(false);
    FormActions.setIsLoading(args.formID, args.formState.isLoading);
    FormActions.setErrors(args.formID, args.formState.error);
    FormActions.setDraftValues(args.formID, args.draftValues);

    return (
        // eslint-disable-next-line react/jsx-props-no-spreading
<<<<<<< HEAD
        <Form {...args}>
            <TextInput
                role={CONST.ACCESSIBILITY_ROLE.TEXT}
=======
        <FormProvider {...args}>
            <InputWrapper
                InputComponent={TextInput}
                accessibilityRole={CONST.ACCESSIBILITY_ROLE.TEXT}
>>>>>>> 07727226
                accessibilityLabel="Routing number"
                label="Routing number"
                inputID="routingNumber"
                onChangeText={setLog}
                shouldSaveDraft
            />
            <Text>{`Entered routing number: ${log}`}</Text>
        </FormProvider>
    );
}

// Arguments can be passed to the component by binding
// See: https://storybook.js.org/docs/react/writing-stories/introduction#using-args
const Default = Template.bind({});
const Loading = Template.bind({});
const ServerError = Template.bind({});
const InputError = Template.bind({});

const defaultArgs = {
    formID: 'TestForm',
    submitButtonText: 'Submit',
    validate: (values) => {
        const errors = {};
        if (!values.routingNumber) {
            errors.routingNumber = 'Please enter a routing number';
        }
        if (!values.accountNumber) {
            errors.accountNumber = 'Please enter an account number';
        }
        if (!values.street) {
            errors.street = 'Please enter an address';
        }
        if (!values.dob) {
            errors.dob = 'Please enter your date of birth';
        }
        if (!values.pickFruit) {
            errors.pickFruit = 'Please select a fruit';
        }
        if (!values.pickAnotherFruit) {
            errors.pickAnotherFruit = 'Please select a fruit';
        }
        if (!values.state) {
            errors.state = 'Please select a state';
        }
        if (!values.checkbox) {
            errors.checkbox = 'You must accept the Terms of Service to continue';
        }
        return errors;
    },
    onSubmit: (values) => {
        setTimeout(() => {
            alert(`Form submitted!\n\nInput values: ${JSON.stringify(values, null, 4)}`);
            FormActions.setIsLoading('TestForm', false);
        }, 1000);
    },
    formState: {
        isLoading: false,
        error: '',
    },
    draftValues: {
        routingNumber: '00001',
        accountNumber: '1111222233331111',
        street: '123 Happy St, Happyland HP 12345',
        dob: '1990-01-01',
        pickFruit: 'orange',
        pickAnotherFruit: 'apple',
        state: 'AL',
        checkbox: false,
    },
};

Default.args = defaultArgs;
Loading.args = {...defaultArgs, formState: {isLoading: true}};
ServerError.args = {...defaultArgs, formState: {isLoading: false, error: 'There was an unexpected error. Please try again later.'}};
InputError.args = {
    ...defaultArgs,
    draftValues: {
        routingNumber: '',
        accountNumber: '',
        street: '',
        pickFruit: '',
        dob: '',
        pickAnotherFruit: '',
        state: '',
        checkbox: false,
    },
};

WithNativeEventHandler.args = {...defaultArgs, draftValues: {routingNumber: '', accountNumber: ''}};

export default story;
export {Default, Loading, ServerError, InputError, WithNativeEventHandler};<|MERGE_RESOLUTION|>--- conflicted
+++ resolved
@@ -44,28 +44,18 @@
         // eslint-disable-next-line react/jsx-props-no-spreading
         <FormProvider {...args}>
             <View>
-<<<<<<< HEAD
-                <TextInput
-                    role={CONST.ACCESSIBILITY_ROLE.TEXT}
-=======
                 <InputWrapper
                     InputComponent={TextInput}
-                    accessibilityRole={CONST.ACCESSIBILITY_ROLE.TEXT}
->>>>>>> 07727226
+                    role={CONST.ACCESSIBILITY_ROLE.TEXT}
                     accessibilityLabel="Routing number"
                     label="Routing number"
                     inputID="routingNumber"
                     shouldSaveDraft
                 />
             </View>
-<<<<<<< HEAD
-            <TextInput
+            <InputWrapper
+                InputComponent={TextInput}
                 role={CONST.ACCESSIBILITY_ROLE.TEXT}
-=======
-            <InputWrapper
-                InputComponent={TextInput}
-                accessibilityRole={CONST.ACCESSIBILITY_ROLE.TEXT}
->>>>>>> 07727226
                 label="Account number"
                 accessibilityLabel="Account number"
                 inputID="accountNumber"
@@ -160,16 +150,10 @@
 
     return (
         // eslint-disable-next-line react/jsx-props-no-spreading
-<<<<<<< HEAD
-        <Form {...args}>
-            <TextInput
+        <FormProvider {...args}>
+            <InputWrapper
+                InputComponent={TextInput}
                 role={CONST.ACCESSIBILITY_ROLE.TEXT}
-=======
-        <FormProvider {...args}>
-            <InputWrapper
-                InputComponent={TextInput}
-                accessibilityRole={CONST.ACCESSIBILITY_ROLE.TEXT}
->>>>>>> 07727226
                 accessibilityLabel="Routing number"
                 label="Routing number"
                 inputID="routingNumber"
