import '../wdyr';
import React from 'react';
import {LogBox} from 'react-native';
import {GestureHandlerRootView} from 'react-native-gesture-handler';
import {SafeAreaProvider} from 'react-native-safe-area-context';
import Onyx from 'react-native-onyx';
import {PortalProvider} from '@gorhom/portal';
import {PickerStateProvider} from 'react-native-picker-select';
import CustomStatusBar from './components/CustomStatusBar';
import ErrorBoundary from './components/ErrorBoundary';
import Expensify from './Expensify';
import {LocaleContextProvider} from './components/withLocalize';
import OnyxProvider from './components/OnyxProvider';
import HTMLEngineProvider from './components/HTMLEngineProvider';
import ComposeProviders from './components/ComposeProviders';
import SafeArea from './components/SafeArea';
import * as Environment from './libs/Environment/Environment';
import {WindowDimensionsProvider} from './components/withWindowDimensions';
import {KeyboardStateProvider} from './components/withKeyboardState';
import ThemeProvider from './styles/themes/ThemeProvider';
import ThemeStylesProvider from './styles/ThemeStylesProvider';
import {CurrentReportIDContextProvider} from './components/withCurrentReportID';
import * as Session from './libs/actions/Session';
import {PrivatePersonalDetailsProvider} from "./components/withPrivatePersonalDetails";

// For easier debugging and development, when we are in web we expose Onyx to the window, so you can more easily set data into Onyx
if (window && Environment.isDevelopment()) {
    window.Onyx = Onyx;
    window.setSupportToken = Session.setSupportAuthToken;
}

LogBox.ignoreLogs([
    // Basically it means that if the app goes in the background and back to foreground on Android,
    // the timer is lost. Currently Expensify is using a 30 minutes interval to refresh personal details.
    // More details here: https://git.io/JJYeb
    'Setting a timer for a long period of time',
]);

const fill = {flex: 1};

function App() {
    return (
        <GestureHandlerRootView style={fill}>
            <ComposeProviders
                components={[
                    OnyxProvider,
                    SafeAreaProvider,
                    PortalProvider,
                    SafeArea,
                    LocaleContextProvider,
                    HTMLEngineProvider,
                    WindowDimensionsProvider,
                    KeyboardStateProvider,
                    CurrentReportIDContextProvider,
                    PickerStateProvider,
<<<<<<< HEAD
                    PrivatePersonalDetailsProvider,
=======
                    ThemeProvider,
                    ThemeStylesProvider,
>>>>>>> 78f8a702
                ]}
            >
                <CustomStatusBar />
                <ErrorBoundary errorMessage="NewExpensify crash caught by error boundary">
                    <Expensify />
                </ErrorBoundary>
            </ComposeProviders>
        </GestureHandlerRootView>
    );
}

App.displayName = 'App';

export default App;<|MERGE_RESOLUTION|>--- conflicted
+++ resolved
@@ -52,13 +52,10 @@
                     WindowDimensionsProvider,
                     KeyboardStateProvider,
                     CurrentReportIDContextProvider,
+                    PrivatePersonalDetailsProvider,
                     PickerStateProvider,
-<<<<<<< HEAD
-                    PrivatePersonalDetailsProvider,
-=======
                     ThemeProvider,
                     ThemeStylesProvider,
->>>>>>> 78f8a702
                 ]}
             >
                 <CustomStatusBar />
