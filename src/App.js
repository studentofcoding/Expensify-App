import '../wdyr';
import React from 'react';
import {LogBox} from 'react-native';
import {GestureHandlerRootView} from 'react-native-gesture-handler';
import {SafeAreaProvider} from 'react-native-safe-area-context';
import Onyx from 'react-native-onyx';
import {PortalProvider} from '@gorhom/portal';
import {PickerStateProvider} from 'react-native-picker-select';
import CustomStatusBar from './components/CustomStatusBar';
import ErrorBoundary from './components/ErrorBoundary';
import Expensify from './Expensify';
import {LocaleContextProvider} from './components/withLocalize';
import OnyxProvider from './components/OnyxProvider';
import HTMLEngineProvider from './components/HTMLEngineProvider';
import PopoverContextProvider from './components/PopoverProvider';
import ComposeProviders from './components/ComposeProviders';
import SafeArea from './components/SafeArea';
import * as Environment from './libs/Environment/Environment';
import {WindowDimensionsProvider} from './components/withWindowDimensions';
import {KeyboardStateProvider} from './components/withKeyboardState';
import {CurrentReportIdContextProvider} from './components/withCurrentReportId';

// For easier debugging and development, when we are in web we expose Onyx to the window, so you can more easily set data into Onyx
if (window && Environment.isDevelopment()) {
    window.Onyx = Onyx;
}

LogBox.ignoreLogs([
    // Basically it means that if the app goes in the background and back to foreground on Android,
    // the timer is lost. Currently Expensify is using a 30 minutes interval to refresh personal details.
    // More details here: https://git.io/JJYeb
    'Setting a timer for a long period of time',
]);

const fill = {flex: 1};

<<<<<<< HEAD
const App = () => (
    <GestureHandlerRootView style={fill}>
        <ComposeProviders
            components={[
                OnyxProvider,
                SafeAreaProvider,
                PortalProvider,
                SafeArea,
                LocaleContextProvider,
                HTMLEngineProvider,
                WindowDimensionsProvider,
                KeyboardStateProvider,
                PopoverContextProvider,
                CurrentReportIdContextProvider,
                PickerStateProvider,
            ]}
        >
            <CustomStatusBar />
            <ErrorBoundary errorMessage="NewExpensify crash caught by error boundary">
                <Expensify />
            </ErrorBoundary>
        </ComposeProviders>
    </GestureHandlerRootView>
);
=======
function App() {
    return (
        <GestureHandlerRootView style={fill}>
            <ComposeProviders
                components={[
                    OnyxProvider,
                    SafeAreaProvider,
                    PortalProvider,
                    SafeArea,
                    LocaleContextProvider,
                    HTMLEngineProvider,
                    WindowDimensionsProvider,
                    KeyboardStateProvider,
                    CurrentReportIdContextProvider,
                    PickerStateProvider,
                ]}
            >
                <CustomStatusBar />
                <ErrorBoundary errorMessage="NewExpensify crash caught by error boundary">
                    <Expensify />
                </ErrorBoundary>
            </ComposeProviders>
        </GestureHandlerRootView>
    );
}
>>>>>>> ec3c9a26

App.displayName = 'App';

export default App;<|MERGE_RESOLUTION|>--- conflicted
+++ resolved
@@ -34,32 +34,6 @@
 
 const fill = {flex: 1};
 
-<<<<<<< HEAD
-const App = () => (
-    <GestureHandlerRootView style={fill}>
-        <ComposeProviders
-            components={[
-                OnyxProvider,
-                SafeAreaProvider,
-                PortalProvider,
-                SafeArea,
-                LocaleContextProvider,
-                HTMLEngineProvider,
-                WindowDimensionsProvider,
-                KeyboardStateProvider,
-                PopoverContextProvider,
-                CurrentReportIdContextProvider,
-                PickerStateProvider,
-            ]}
-        >
-            <CustomStatusBar />
-            <ErrorBoundary errorMessage="NewExpensify crash caught by error boundary">
-                <Expensify />
-            </ErrorBoundary>
-        </ComposeProviders>
-    </GestureHandlerRootView>
-);
-=======
 function App() {
     return (
         <GestureHandlerRootView style={fill}>
@@ -73,6 +47,7 @@
                     HTMLEngineProvider,
                     WindowDimensionsProvider,
                     KeyboardStateProvider,
+                    PopoverContextProvider,
                     CurrentReportIdContextProvider,
                     PickerStateProvider,
                 ]}
@@ -85,7 +60,6 @@
         </GestureHandlerRootView>
     );
 }
->>>>>>> ec3c9a26
 
 App.displayName = 'App';
 
