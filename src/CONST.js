import lodashGet from 'lodash/get';
import Config from 'react-native-config';
import * as Url from './libs/Url';

const CLOUDFRONT_URL = 'https://d2k5nsl2zxldvw.cloudfront.net';
const ACTIVE_EXPENSIFY_URL = Url.addTrailingForwardSlash(lodashGet(Config, 'NEW_EXPENSIFY_URL', 'https://new.expensify.com'));
const USE_EXPENSIFY_URL = 'https://use.expensify.com';
const PLATFORM_OS_MACOS = 'Mac OS';
const ANDROID_PACKAGE_NAME = 'com.expensify.chat';

const CONST = {
    ANDROID_PACKAGE_NAME,
    ANIMATED_TRANSITION: 300,

    API_ATTACHMENT_VALIDATIONS: {
        // Same as the PHP layer allows
        ALLOWED_EXTENSIONS: ['jpg', 'jpeg', 'png', 'gif', 'pdf', 'html', 'txt', 'rtf', 'doc', 'docx', 'htm', 'tiff', 'tif', 'xml', 'mp3', 'mp4', 'mov'],

        // 50 megabytes in bytes
        MAX_SIZE: 52428800,

        // An arbitrary size, but the same minimum as in the PHP layer
        MIN_SIZE: 240,
    },

    AVATAR_MAX_ATTACHMENT_SIZE: 6291456,

    AVATAR_ALLOWED_EXTENSIONS: ['jpg', 'jpeg', 'png', 'gif', 'bmp'],

    // Minimum width and height size in px for a selected image
    AVATAR_MIN_WIDTH_PX: 80,
    AVATAR_MIN_HEIGHT_PX: 80,
    NEW_EXPENSIFY_URL: ACTIVE_EXPENSIFY_URL,
    APP_DOWNLOAD_LINKS: {
        ANDROID: `https://play.google.com/store/apps/details?id=${ANDROID_PACKAGE_NAME}`,
        IOS: 'https://apps.apple.com/us/app/expensify-cash/id1530278510',
        DESKTOP: `${ACTIVE_EXPENSIFY_URL}NewExpensify.dmg`,
    },
    DATE: {
        MOMENT_FORMAT_STRING: 'YYYY-MM-DD',
    },
    SMS: {
        DOMAIN: '@expensify.sms',
    },
    BANK_ACCOUNT: {
        PLAID: {
            ALLOWED_THROTTLED_COUNT: 2,
            ERROR: {
                TOO_MANY_ATTEMPTS: 'Too many attempts',
            },
        },
        ERROR: {
            MISSING_ROUTING_NUMBER: '402 Missing routingNumber',
            MAX_ROUTING_NUMBER: '402 Maximum Size Exceeded routingNumber',
            MISSING_INCORPORATION_STATE: '402 Missing incorporationState in additionalData',
            MISSING_INCORPORATION_TYPE: '402 Missing incorporationType in additionalData',
        },
        STEP: {
            // In the order they appear in the VBA flow
            BANK_ACCOUNT: 'BankAccountStep',
            COMPANY: 'CompanyStep',
            REQUESTOR: 'RequestorStep',
            ACH_CONTRACT: 'ACHContractStep',
            VALIDATION: 'ValidationStep',
            ENABLE: 'EnableStep',
        },
        SUBSTEP: {
            MANUAL: 'manual',
        },
        VERIFICATIONS: {
            ERROR_MESSAGE: 'verifications.errorMessage',
            EXTERNAL_API_RESPONSES: 'verifications.externalApiResponses',
            REQUESTOR_IDENTITY_ID: 'verifications.externalApiResponses.requestorIdentityID',
            REQUESTOR_IDENTITY_ONFIDO: 'verifications.externalApiResponses.requestorIdentityOnfido',
            THROTTLED: 'verifications.throttled',
        },
        FIELDS_TYPE: {
            LOCAL: 'local',
        },
        ONFIDO_RESPONSE: {
            SDK_TOKEN: 'apiResult.sdkToken',
            PASS: 'pass',
        },
        QUESTIONS: {
            QUESTION: 'apiResult.questions.question',
            DIFFERENTIATOR_QUESTION: 'apiResult.differentiator-question',
        },
        SETUP_TYPE: {
            MANUAL: 'manual',
            PLAID: 'plaid',
        },
        REGEX: {
            US_ACCOUNT_NUMBER: /^[0-9]{4,17}$/,
            SWIFT_BIC: /^[A-Za-z0-9]{8,11}$/,
        },
        VERIFICATION_MAX_ATTEMPTS: 7,
        STATE: {
            VERIFYING: 'VERIFYING',
            PENDING: 'PENDING',
            OPEN: 'OPEN',
        },
        MAX_LENGTH: {
            SSN: 4,
            ZIP_CODE: 5,
        },
    },
    INCORPORATION_TYPES: {
        LLC: 'LLC',
        CORPORATION: 'Corp',
        PARTNERSHIP: 'Partnership',
        COOPERATIVE: 'Cooperative',
        SOLE_PROPRIETORSHIP: 'Sole Proprietorship',
        OTHER: 'Other',
    },
    BETAS: {
        ALL: 'all',
        CHRONOS_IN_CASH: 'chronosInCash',
        IOU: 'IOU',
        PAY_WITH_EXPENSIFY: 'payWithExpensify',
        FREE_PLAN: 'freePlan',
        DEFAULT_ROOMS: 'defaultRooms',
        BETA_EXPENSIFY_WALLET: 'expensifyWallet',
        BETA_COMMENT_LINKING: 'commentLinking',
        INTERNATIONALIZATION: 'internationalization',
        IOU_SEND: 'sendMoney',
        POLICY_ROOMS: 'policyRooms',
        POLICY_EXPENSE_CHAT: 'policyExpenseChat',
    },
    BUTTON_STATES: {
        DEFAULT: 'default',
        ACTIVE: 'active',
        PRESSED: 'pressed',
        COMPLETE: 'complete',
        DISABLED: 'disabled',
    },
    BANK_ACCOUNT_TYPES: {
        WALLET: 'WALLET',
    },
    COUNTRY: {
        US: 'US',
        MX: 'MX',
        AU: 'AU',
        CA: 'CA',
    },
    PLATFORM: {
        IOS: 'ios',
        ANDROID: 'android',
        WEB: 'web',
        DESKTOP: 'desktop',
    },
    PLATFORM_SPECIFIC_KEYS: {
        CTRL: {
            DEFAULT: 'control',
            [PLATFORM_OS_MACOS]: 'meta',
        },
        SHIFT: {
            DEFAULT: 'shift',
        },
    },
    KEYBOARD_SHORTCUTS: {
        SEARCH: {
            descriptionKey: 'search',
            shortcutKey: 'K',
            modifiers: ['CTRL'],
        },
        NEW_GROUP: {
            descriptionKey: 'newGroup',
            shortcutKey: 'K',
            modifiers: ['CTRL', 'SHIFT'],
        },
        SHORTCUT_MODAL: {
            descriptionKey: 'openShortcutDialog',
            shortcutKey: 'I',
            modifiers: ['CTRL'],
        },
        ESCAPE: {
            descriptionKey: 'escape',
            shortcutKey: 'Escape',
            modifiers: [],
        },
        ENTER: {
            descriptionKey: null,
            shortcutKey: 'Enter',
            modifiers: [],
        },
        CTRL_ENTER: {
            descriptionKey: null,
            shortcutKey: 'Enter',
            modifiers: ['CTRL'],
        },
        COPY: {
            descriptionKey: 'copy',
            shortcutKey: 'C',
            modifiers: ['CTRL'],
        },
        ARROW_UP: {
            descriptionKey: null,
            shortcutKey: 'ArrowUp',
            modifiers: [],
        },
        ARROW_DOWN: {
            descriptionKey: null,
            shortcutKey: 'ArrowDown',
            modifiers: [],
        },
    },
    KEYBOARD_SHORTCUT_KEY_DISPLAY_NAME: {
        CONTROL: 'CTRL',
        ESCAPE: 'ESC',
        META: 'CMD',
        SHIFT: 'Shift',
    },
    CURRENCY: {
        USD: 'USD',
    },
    EXAMPLE_PHONE_NUMBER: '+15005550006',
    CONCIERGE_CHAT_NAME: 'Concierge',
    CLOUDFRONT_URL,
    USE_EXPENSIFY_URL,
    NEW_ZOOM_MEETING_URL: 'https://zoom.us/start/videomeeting',
    NEW_GOOGLE_MEET_MEETING_URL: 'https://meet.google.com/new',
    GOOGLE_MEET_URL_ANDROID: 'https://meet.google.com',
    DEEPLINK_BASE_URL: 'new-expensify://',
    PDF_VIEWER_URL: '/pdf/web/viewer.html',
    EXPENSIFY_ICON_URL: `${CLOUDFRONT_URL}/images/favicon-2019.png`,
    UPWORK_URL: 'https://github.com/Expensify/App/issues?q=is%3Aopen+is%3Aissue+label%3A%22Help+Wanted%22',
    GITHUB_URL: 'https://github.com/Expensify/App',
    TERMS_URL: `${USE_EXPENSIFY_URL}/terms`,
    PRIVACY_URL: `${USE_EXPENSIFY_URL}/privacy`,
    LICENSES_URL: `${USE_EXPENSIFY_URL}/licenses`,
    PLAY_STORE_URL: `https://play.google.com/store/apps/details?id=${ANDROID_PACKAGE_NAME}&hl=en`,
    ADD_SECONDARY_LOGIN_URL: encodeURI('settings?param={"section":"account","openModal":"secondaryLogin"}'),
    MANAGE_CARDS_URL: 'domain_companycards',
    FEES_URL: `${USE_EXPENSIFY_URL}/fees`,
    CFPB_PREPAID_URL: 'https://cfpb.gov/prepaid',
    STAGING_NEW_EXPENSIFY_URL: 'https://staging.new.expensify.com',

    // Use Environment.getEnvironmentURL to get the complete URL with port number
    DEV_NEW_EXPENSIFY_URL: 'http://localhost:',

    OPTION_TYPE: {
        REPORT: 'report',
        PERSONAL_DETAIL: 'personalDetail',
    },
    REPORT: {
        DROP_NATIVE_ID: 'report-dropzone',
        MAXIMUM_PARTICIPANTS: 8,
        ACTIONS: {
            LIMIT: 50,
            TYPE: {
                ADDCOMMENT: 'ADDCOMMENT',
                CLOSED: 'CLOSED',
                CREATED: 'CREATED',
                IOU: 'IOU',
                RENAMED: 'RENAMED',
            },
        },
        ARCHIVE_REASON: {
            DEFAULT: 'default',
            ACCOUNT_CLOSED: 'accountClosed',
            ACCOUNT_MERGED: 'accountMerged',
            REMOVED_FROM_POLICY: 'removedFromPolicy',
            POLICY_DELETED: 'policyDeleted',
        },
        ERROR: {
            INACCESSIBLE_REPORT: 'Report not found',
        },
        MESSAGE: {
            TYPE: {
                COMMENT: 'COMMENT',
                TEXT: 'TEXT',
            },
        },
        TYPE: {
            CHAT: 'chat',
            IOU: 'iou',
        },
        CHAT_TYPE: {
            POLICY_ANNOUNCE: 'policyAnnounce',
            POLICY_ADMINS: 'policyAdmins',
            DOMAIN_ALL: 'domainAll',
            POLICY_ROOM: 'policyRoom',
            POLICY_EXPENSE_CHAT: 'policyExpenseChat',
        },
        WORKSPACE_CHAT_ROOMS: {
            ANNOUNCE: '#announce',
            ADMINS: '#admins',
        },
        STATE: {
            SUBMITTED: 'SUBMITTED',
        },
        STATE_NUM: {
            OPEN: 0,
            PROCESSING: 1,
            SUBMITTED: 2,
        },
        STATUS: {
            OPEN: 0,
            SUBMITTED: 1,
            CLOSED: 2,
            APPROVED: 3,
            REIMBURSED: 4,
        },
        NOTIFICATION_PREFERENCE: {
            MUTE: 'mute',
            DAILY: 'daily',
            ALWAYS: 'always',
        },
        VISIBILITY: {
            RESTRICTED: 'restricted',
            PRIVATE: 'private',
        },
        RESERVED_ROOM_NAMES: ['#admins', '#announce'],
        MAX_PREVIEW_AVATARS: 4,
        MAX_ROOM_NAME_LENGTH: 80,
<<<<<<< HEAD
        LAST_MESSAGE_TEXT_MAX_LENGTH: 200,
=======
        LAST_MESSAGE_TEXT_MAX_LENGTH: 80,
        OWNER_EMAIL_FAKE: '__FAKE__',
>>>>>>> a24de554
    },
    COMPOSER: {
        MAX_LINES: 16,
        MAX_LINES_SMALL_SCREEN: 6,
        MAX_LINES_FULL: -1,

        // The minimum number of typed lines needed to enable the full screen composer
        FULL_COMPOSER_MIN_LINES: 3,
    },
    MODAL: {
        MODAL_TYPE: {
            CONFIRM: 'confirm',
            CENTERED: 'centered',
            CENTERED_UNSWIPEABLE: 'centered_unswipeable',
            BOTTOM_DOCKED: 'bottom_docked',
            POPOVER: 'popover',
            RIGHT_DOCKED: 'right_docked',
        },
        ANCHOR_ORIGIN_VERTICAL: {
            TOP: 'top',
            CENTER: 'center',
            BOTTOM: 'bottom',
        },
        ANCHOR_ORIGIN_HORIZONTAL: {
            LEFT: 'left',
            CENTER: 'center',
            RIGHT: 'right',
        },
    },
    TIMING: {
        SEARCH_RENDER: 'search_render',
        HOMEPAGE_INITIAL_RENDER: 'homepage_initial_render',
        REPORT_INITIAL_RENDER: 'report_initial_render',
        HOMEPAGE_REPORTS_LOADED: 'homepage_reports_loaded',
        SWITCH_REPORT: 'switch_report',
        SIDEBAR_LOADED: 'sidebar_loaded',
        PERSONAL_DETAILS_FORMATTED: 'personal_details_formatted',
        SIDEBAR_LINKS_FILTER_REPORTS: 'sidebar_links_filter_reports',
        COLD: 'cold',
        REPORT_ACTION_ITEM_LAYOUT_DEBOUNCE_TIME: 1500,
        TOOLTIP_SENSE: 1000,
        SPINNER_TIMEOUT: 15 * 1000,
    },
    PRIORITY_MODE: {
        GSD: 'gsd',
        DEFAULT: 'default',
    },
    JSON_CODE: {
        SUCCESS: 200,
        NOT_AUTHENTICATED: 407,
        EXP_ERROR: 666,
        UNABLE_TO_RETRY: 'unableToRetry',
    },
    ERROR: {
        XHR_FAILED: 'xhrFailed',
        UNKNOWN_ERROR: 'Unknown error',
        REQUEST_CANCELLED: 'AbortError',
        FAILED_TO_FETCH: 'Failed to fetch',
        ENSURE_BUGBOT: 'ENSURE_BUGBOT',
        PUSHER_ERROR: 'PusherError',
        WEB_SOCKET_ERROR: 'WebSocketError',
        NETWORK_REQUEST_FAILED: 'Network request failed',
        SAFARI_DOCUMENT_LOAD_ABORTED: 'cancelled',
        FIREFOX_DOCUMENT_LOAD_ABORTED: 'NetworkError when attempting to fetch resource.',
        IOS_NETWORK_CONNECTION_LOST: 'The network connection was lost.',
        IOS_NETWORK_CONNECTION_LOST_RUSSIAN: 'Сетевое соединение потеряно.',
        IOS_NETWORK_CONNECTION_LOST_SWEDISH: 'Nätverksanslutningen förlorades.',
        IOS_NETWORK_CONNECTION_LOST_SPANISH: 'La conexión a Internet parece estar desactivada.',
        IOS_LOAD_FAILED: 'Load failed',
        SAFARI_CANNOT_PARSE_RESPONSE: 'cannot parse response',
        GATEWAY_TIMEOUT: 'Gateway Timeout',
        EXPENSIFY_SERVICE_INTERRUPTED: 'Expensify service interrupted',
    },
    ERROR_TYPE: {
        SOCKET: 'Expensify\\Auth\\Error\\Socket',
    },
    ERROR_TITLE: {
        SOCKET: 'Issue connecting to database',
    },
    NETWORK: {
        METHOD: {
            POST: 'post',
        },
        MAX_REQUEST_RETRIES: 10,
        PROCESS_REQUEST_DELAY_MS: 1000,
        MAX_PENDING_TIME_MS: 10 * 1000,
    },
    NVP: {
        IS_FIRST_TIME_NEW_EXPENSIFY_USER: 'isFirstTimeNewExpensifyUser',
        BLOCKED_FROM_CONCIERGE: 'private_blockedFromConcierge',
        PAYPAL_ME_ADDRESS: 'expensify_payPalMeAddress',
        PRIORITY_MODE: 'priorityMode',
        TIMEZONE: 'timeZone',
        FREE_PLAN_BANK_ACCOUNT_ID: 'expensify_freePlanBankAccountID',
        ACH_DATA_THROTTLED: 'expensify_ACHData_throttled',
        FAILED_BANK_ACCOUNT_VALIDATIONS_PREFIX: 'private_failedBankValidations_',
        PLAID_THROTTLED: 'private_throttledHistory_openPlaidBankAccountSelector',
        PREFERRED_LOCALE: 'preferredLocale',
        KYC_MIGRATION: 'expensify_migration_2020_04_28_RunKycVerifications',
        PREFERRED_EMOJI_SKIN_TONE: 'expensify_preferredEmojiSkinTone',
        FREQUENTLY_USED_EMOJIS: 'expensify_frequentlyUsedEmojis',
    },
    DEFAULT_TIME_ZONE: {automatic: true, selected: 'America/Los_Angeles'},
    DEFAULT_ACCOUNT_DATA: {errors: null, success: '', loading: false},
    APP_STATE: {
        ACTIVE: 'active',
        BACKGROUND: 'background',
        INACTIVE: 'inactive',
    },

    // at least 8 characters, 1 capital letter, 1 lowercase number, 1 number
    PASSWORD_COMPLEXITY_REGEX_STRING: '^(?=.*[A-Z])(?=.*[0-9])(?=.*[a-z]).{8,}$',

    PASSWORD_PAGE: {
        ERROR: {
            ALREADY_VALIDATED: 'Account already validated',
            VALIDATE_CODE_FAILED: 'Validate code failed',
        },
    },

    PUSHER: {
        PRIVATE_USER_CHANNEL_PREFIX: 'private-encrypted-user-accountID-',
        PRIVATE_REPORT_CHANNEL_PREFIX: 'private-report-reportID-',
    },

    EMOJI_SPACER: 'SPACER',

    EMOJI_NUM_PER_ROW: 8,

    EMOJI_FREQUENT_ROW_COUNT: 3,

    EMOJI_INVISIBLE_CODEPOINT: 'fe0f',

    TOOLTIP_MAX_LINES: 3,

    LOGIN_TYPE: {
        PHONE: 'phone',
        EMAIL: 'email',
    },

    KEYBOARD_TYPE: {
        PHONE_PAD: 'phone-pad',
        NUMBER_PAD: 'number-pad',
        DECIMAL_PAD: 'decimal-pad',
        VISIBLE_PASSWORD: 'visible-password',
    },

    ATTACHMENT_SOURCE_ATTRIBUTE: 'data-expensify-source',
    ATTACHMENT_PREVIEW_ATTRIBUTE: 'src',
    ATTACHMENT_ORIGINAL_FILENAME_ATTRIBUTE: 'data-name',

    ATTACHMENT_PICKER_TYPE: {
        FILE: 'file',
        IMAGE: 'image',
    },

    ATTACHMENT_FILE_TYPE: {
        FILE: 'file',
        IMAGE: 'image',
        VIDEO: 'video',
    },

    FILE_TYPE_REGEX: {
        IMAGE: /\.(jpg|jpeg|png|webp|avif|gif|tiff|wbmp|ico|jng|bmp|heic|svg|svg2)$/,
        VIDEO: /\.(3gp|h261|h263|h264|m4s|jpgv|jpm|jpgm|mp4|mp4v|mpg4|mpeg|mpg|ogv|ogg|mov|qt|webm|flv|mkv|wmv|wav|avi|movie|f4v|avchd|mp2|mpe|mpv|m4v|swf)$/,
    },
    IOS_CAMERAROLL_ACCESS_ERROR: 'Access to photo library was denied',
    ADD_PAYMENT_MENU_POSITION_Y: 226,
    ADD_PAYMENT_MENU_POSITION_X: 356,
    EMOJI_PICKER_SIZE: {
        WIDTH: 320,
        HEIGHT: 400,
    },
    NON_NATIVE_EMOJI_PICKER_LIST_HEIGHT: 300,
    EMOJI_PICKER_ITEM_HEIGHT: 40,
    EMOJI_PICKER_HEADER_HEIGHT: 38,
    COMPOSER_MAX_HEIGHT: 125,
    CHAT_FOOTER_MIN_HEIGHT: 65,
    CHAT_SKELETON_VIEW: {
        AVERAGE_ROW_HEIGHT: 80,
        HEIGHT_FOR_ROW_COUNT: {
            1: 60,
            2: 80,
            3: 100,
        },
    },
    EMAIL: {
        CONCIERGE: 'concierge@expensify.com',
        HELP: 'help@expensify.com',
        RECEIPTS: 'receipts@expensify.com',
        CHRONOS: 'chronos@expensify.com',
        QA: 'qa@expensify.com',
        CONTRIBUTORS: 'contributors@expensify.com',
        FIRST_RESPONDER: 'firstresponders@expensify.com',
        QA_TRAVIS: 'qa+travisreceipts@expensify.com',
        BILLS: 'bills@expensify.com',
        STUDENT_AMBASSADOR: 'studentambassadors@expensify.com',
        ACCOUNTING: 'accounting@expensify.com',
        PAYROLL: 'payroll@expensify.com',
        SVFG: 'svfg@expensify.com',
        INTEGRATION_TESTING_CREDS: 'integrationtestingcreds@expensify.com',
        ADMIN: 'admin@expensify.com',
        GUIDES_DOMAIN: 'team.expensify.com',
    },

    ENVIRONMENT: {
        DEV: 'development',
        STAGING: 'staging',
        PRODUCTION: 'production',
    },

    // Used to delay the initial fetching of reportActions when the app first inits or reconnects (e.g. returning
    // from backgound). The times are based on how long it generally seems to take for the app to become interactive
    // in each scenario.
    FETCH_ACTIONS_DELAY: {
        STARTUP: 8000,
        RECONNECT: 1000,
    },

    WALLET: {
        TRANSFER_METHOD_TYPE: {
            INSTANT: 'instant',
            ACH: 'ach',
        },
        TRANSFER_METHOD_TYPE_FEE: {
            INSTANT: {
                RATE: 1.5,
                MINIMUM_FEE: 25,
            },
            ACH: {
                RATE: 0,
                MINIMUM_FEE: 0,
            },
        },
        ERROR: {
            // If these get updated, we need to update the codes on the Web side too
            SSN: 'ssnError',
            KBA: 'kbaNeeded',
            KYC: 'kycFailed',
            FULL_SSN_NOT_FOUND: 'Full SSN not found',
            MISSING_FIELD: 'Missing required additional details fields',
            WRONG_ANSWERS: 'Wrong answers',
            ONFIDO_FIXABLE_ERROR: 'Onfido returned a fixable error',

            // KBA stands for Knowledge Based Answers (requiring us to show Idology questions)
            KBA_NEEDED: 'KBA needed',
            NO_ACCOUNT_TO_LINK: '405 No account to link to wallet',
            INVALID_WALLET: '405 Invalid wallet account',
            NOT_OWNER_OF_BANK_ACCOUNT: '401 Wallet owner does not own linked bank account',
            INVALID_BANK_ACCOUNT: '405 Attempting to link an invalid bank account to a wallet',
            NOT_OWNER_OF_FUND: '401 Wallet owner does not own linked fund',
            INVALID_FUND: '405 Attempting to link an invalid fund to a wallet',
        },
        STEP: {
            // In the order they appear in the Wallet flow
            ADDITIONAL_DETAILS: 'AdditionalDetailsStep',
            ONFIDO: 'OnfidoStep',
            TERMS: 'TermsStep',
            ACTIVATE: 'ActivateStep',
        },
        TIER_NAME: {
            GOLD: 'GOLD',
            SILVER: 'SILVER',
        },
    },

    PLAID: {
        EVENT: {
            ERROR: 'ERROR',
            EXIT: 'EXIT',
        },
    },

    ONFIDO: {
        CONTAINER_ID: 'onfido-mount',
        TYPE: {
            DOCUMENT: 'document',
            FACE: 'face',
        },
        VARIANT: {
            VIDEO: 'video',
        },
        SMS_NUMBER_COUNTRY_CODE: 'US',
        ERROR: {
            USER_CANCELLED: 'User canceled flow',
            USER_TAPPED_BACK: 'User exited by clicking the back button.',
            USER_CAMERA_DENINED: 'Onfido.OnfidoFlowError',
            USER_CAMERA_PERMISSION: 'Encountered an error: cameraPermission',
            // eslint-disable-next-line max-len
            USER_CAMERA_CONSENT_DENIED: 'Unexpected result Intent. It might be a result of incorrect integration, make sure you only pass Onfido intent to handleActivityResult. It might be due to unpredictable crash or error. Please report the problem to android-sdk@onfido.com. Intent: null \n resultCode: 0',
        },
    },

    OS: {
        WINDOWS: 'Windows',
        MAC_OS: PLATFORM_OS_MACOS,
        ANDROID: 'Android',
        IOS: 'iOS',
        LINUX: 'Linux',
        NATIVE: 'Native',
    },

    BROWSER: {
        CHROME: 'chrome',
        FIREFOX: 'firefox',
        IE: 'ie',
        EDGE: 'edge',
        Opera: 'opera',
        SAFARI: 'safari',
        OTHER: 'other',
    },

    PAYMENT_METHODS: {
        PAYPAL: 'payPalMe',
        DEBIT_CARD: 'debitCard',
        BANK_ACCOUNT: 'bankAccount',
    },

    PAYMENT_METHOD_ID_KEYS: {
        DEBIT_CARD: 'fundID',
        BANK_ACCOUNT: 'bankAccountID',
    },

    IOU: {
        // Note: These payment types are used when building IOU reportAction message values in the server and should
        // not be changed.
        PAYMENT_TYPE: {
            ELSEWHERE: 'Elsewhere',
            EXPENSIFY: 'Expensify',
            PAYPAL_ME: 'PayPal.me',
        },
        IOU_TYPE: {
            SEND: 'send',
            SPLIT: 'split',
            REQUEST: 'request',
        },
        REPORT_ACTION_TYPE: {
            PAY: 'pay',
        },
        AMOUNT_MAX_LENGTH: 10,
    },

    GROWL: {
        SUCCESS: 'success',
        ERROR: 'error',
        WARNING: 'warning',
        DURATION: 2000,
        DURATION_LONG: 3500,
    },

    DEFAULT_LOCALE: 'en',
    DEFAULT_SKIN_TONE: 'default',

    POLICY: {
        TYPE: {
            FREE: 'free',
            PERSONAL: 'personal',
            CORPORATE: 'corporate',
            TEAM: 'team',
        },
        ROLE: {
            ADMIN: 'admin',
        },
        ROOM_PREFIX: '#',
        CUSTOM_UNIT_RATE_BASE_OFFSET: 100,
        OWNER_EMAIL_FAKE: '_FAKE_',
    },

    CUSTOM_UNITS: {
        NAME_DISTANCE: 'Distance',
    },

    TERMS: {
        CFPB_PREPAID: 'cfpb.gov/prepaid',
        CFPB_COMPLAINT: 'cfpb.gov/complaint',
        FDIC_PREPAID: 'fdic.gov/deposit/deposits/prepaid.html',
        USE_EXPENSIFY_FEES: 'use.expensify.com/fees',
    },

    ICON_TYPE_ICON: 'icon',
    ICON_TYPE_AVATAR: 'avatar',
    AVATAR_SIZE: {
        LARGE: 'large',
        DEFAULT: 'default',
        SMALL: 'small',
        SUBSCRIPT: 'subscript',
        SMALL_SUBSCRIPT: 'small-subscript',
    },
    OPTION_MODE: {
        COMPACT: 'compact',
        DEFAULT: 'default',
    },
    REGEX: {
        SPECIAL_CHARS_WITHOUT_NEWLINE: /((?!\n)[()-\s\t])/g,
        US_PHONE: /^\+1\d{10}$/,
        US_PHONE_WITH_OPTIONAL_COUNTRY_CODE: /^(\+1)?\d{10}$/,
        DIGITS_AND_PLUS: /^\+?[0-9]*$/,
        PHONE_E164_PLUS: /^\+?[1-9]\d{1,14}$/,
        PHONE_WITH_SPECIAL_CHARS: /^[+]*[(]{0,1}[0-9]{1,3}[)]{0,1}[-\s\\./0-9]{0,12}$/,
        ALPHABETIC_CHARS: /[a-zA-Z]+/,
        POSITIVE_INTEGER: /^\d+$/,
        NON_ALPHA_NUMERIC: /[^A-Za-z0-9+]/g,
        PO_BOX: /\b[P|p]?(OST|ost)?\.?\s*[O|o|0]?(ffice|FFICE)?\.?\s*[B|b][O|o|0]?[X|x]?\.?\s+[#]?(\d+)\b/,
        ANY_VALUE: /^.+$/,
        ZIP_CODE: /[0-9]{5}(?:[- ][0-9]{4})?/,
        INDUSTRY_CODE: /^[0-9]{6}$/,
        SSN_LAST_FOUR: /^(?!0000)[0-9]{4}$/,
        SSN_FULL_NINE: /^(?!0000)[0-9]{9}$/,
        NUMBER: /^[0-9]+$/,
        CARD_NUMBER: /^[0-9]{15,16}$/,
        CARD_SECURITY_CODE: /^[0-9]{3,4}$/,
        CARD_EXPIRATION_DATE: /^(0[1-9]|1[0-2])([^0-9])?([0-9]{4}|([0-9]{2}))$/,
        PAYPAL_ME_USERNAME: /^[a-zA-Z0-9]+$/,

        // Adapted from: https://gist.github.com/dperini/729294
        // eslint-disable-next-line max-len
        HYPERLINK: /^(?:(?:(?:https?|ftp):\/\/)?)(?:\S+(?::\S*)?@)?(?:(?!(?:10|127)(?:\.\d{1,3}){3})(?!(?:169\.254|192\.168)(?:\.\d{1,3}){2})(?!172\.(?:1[6-9]|2\d|3[0-1])(?:\.\d{1,3}){2})(?:[1-9]\d?|1\d\d|2[01]\d|22[0-3])(?:\.(?:1?\d{1,2}|2[0-4]\d|25[0-5])){2}(?:\.(?:[1-9]\d?|1\d\d|2[0-4]\d|25[0-4]))|(?:(?:[a-z0-9\u00a1-\uffff][a-z0-9\u00a1-\uffff_-]{0,62})?[a-z0-9\u00a1-\uffff]\.)+(?:[a-z\u00a1-\uffff]{2,}\.?))(?::\d{2,5})?(?:[/?#]\S*)?$/i,

        // eslint-disable-next-line max-len, no-misleading-character-class
        EMOJIS: /(?:\uD83D(?:\uDC41\u200D\uD83D\uDDE8|\uDC68\u200D\uD83D[\uDC68\uDC69]\u200D\uD83D(?:\uDC66(?:\u200D\uD83D\uDC66)?|\uDC67(?:\u200D\uD83D[\uDC66\uDC67])?)|\uDC69\u200D\uD83D\uDC69\u200D\uD83D(?:\uDC66(?:\u200D\uD83D\uDC66)?|\uDC67(?:\u200D\uD83D[\uDC66\uDC67])?))|[\u2700-\u27bf]|(?:\ud83c[\udde6-\uddff]){2}|[\ud800-\udbff][\udc00-\udfff]|[\u0023-\u0039]\ufe0f?\u20e3|\u3299|\u3297|\u303d|\u3030|\u24c2|\ud83c[\udd70-\udd71]|\ud83c[\udd7e-\udd7f]|\ud83c\udd8e|\ud83c[\udd91-\udd9a]|\ud83c[\udde6-\uddff]|[\ud83c\ude01-\ude02]|\ud83c\ude1a|\ud83c\ude2f|[\ud83c\ude32-\ude3a]|[\ud83c\ude50-\ude51]|\u203c|\u2049|[\u25aa-\u25ab]|\u25b6|\u25c0|[\u25fb-\u25fe]|\u00a9|\u00ae|\u2122|\u2139|\ud83c\udc04|[\u2600-\u26FF]|\u2b05|\u2b06|\u2b07|\u2b1b|\u2b1c|\u2b50|\u2b55|\u231a|\u231b|\u2328|\u23cf|[\u23e9-\u23f3]|[\u23f8-\u23fa]|\ud83c\udccf|\u2934|\u2935|[\u2190-\u21ff])/g,
        TAX_ID: /^\d{9}$/,
        NON_NUMERIC: /\D/g,
    },

    PRONOUNS: {
        PREFIX: '__predefined_',
        SELF_SELECT: '__predefined_selfSelect',
    },
    GUIDES_CALL_TASK_IDS: {
        CONCIERGE_DM: 'NewExpensifyConciergeDM',
        WORKSPACE_INITIAL: 'WorkspaceHome',
        WORKSPACE_SETTINGS: 'WorkspaceGeneralSettings',
        WORKSPACE_CARD: 'WorkspaceCorporateCards',
        WORKSPACE_REIMBURSE: 'WorkspaceReimburseReceipts',
        WORKSPACE_BILLS: 'WorkspacePayBills',
        WORKSPACE_INVOICES: 'WorkspaceSendInvoices',
        WORKSPACE_TRAVEL: 'WorkspaceBookTravel',
        WORKSPACE_MEMBERS: 'WorkspaceManageMembers',
        WORKSPACE_BANK_ACCOUNT: 'WorkspaceBankAccount',
    },
    get EXPENSIFY_EMAILS() {
        return [
            this.EMAIL.CONCIERGE,
            this.EMAIL.HELP,
            this.EMAIL.RECEIPTS,
            this.EMAIL.CHRONOS,
            this.EMAIL.QA,
            this.EMAIL.CONTRIBUTORS,
            this.EMAIL.FIRST_RESPONDER,
            this.EMAIL.QA_TRAVIS,
            this.EMAIL.BILLS,
            this.EMAIL.STUDENT_AMBASSADOR,
            this.EMAIL.ACCOUNTING,
            this.EMAIL.PAYROLL,
            this.EMAIL.SVFG,
            this.EMAIL.INTEGRATION_TESTING_CREDS,
            this.EMAIL.ADMIN,
        ];
    },

    // There's a limit of 60k characters in Auth - https://github.com/Expensify/Auth/blob/198d59547f71fdee8121325e8bc9241fc9c3236a/auth/lib/Request.h#L28
    MAX_COMMENT_LENGTH: 60000,

    FORM_CHARACTER_LIMIT: 50,
    AVATAR_CROP_MODAL: {
        // The next two constants control what is min and max value of the image crop scale.
        // Values define in how many times the image can be bigger than its container.
        // Notice: that values less than 1 mean that the image won't cover the container fully.
        MAX_SCALE: 3, // 3x scale is used commonly in different apps.
        MIN_SCALE: 1, // 1x min scale means that the image covers the container completely

        // This const defines the initial container size, before layout measurement.
        // Since size cant be null, we have to define some initial value.
        INITIAL_SIZE: 1, // 1 was chosen because there is a very low probability that initialized component will have such size.
    },

    ONYX: {
        METHOD: {
            MERGE: 'merge',
            SET: 'set',
        },
    },
    MICROSECONDS_PER_MS: 1000,
    RED_BRICK_ROAD_PENDING_ACTION: {
        ADD: 'add',
        DELETE: 'delete',
        UPDATE: 'update',
    },
    BRICK_ROAD_INDICATOR_STATUS: {
        ERROR: 'error',
    },
    REPORT_DETAILS_MENU_ITEM: {
        MEMBERS: 'member',
        SETTINGS: 'settings',
        INVITE: 'invite',
        LEAVE_ROOM: 'leaveRoom',
    },
    PROFILE_SETTINGS_FORM: 'profileSettingsForm',

    // These split the maximum decimal value of a signed 64-bit number (9,223,372,036,854,775,807) into parts where none of them are too big to fit into a 32-bit number, so that we can
    // generate them each with a random number generator with only 32-bits of precision.
    MAX_64BIT_LEFT_PART: 92233,
    MAX_64BIT_MIDDLE_PART: 7203685,
    MAX_64BIT_RIGHT_PART: 4775807,

    // When generating a random value to fit in 7 digits (for the `middle` or `right` parts above), this is the maximum value to multiply by Math.random().
    MAX_INT_FOR_RANDOM_7_DIGIT_VALUE: 10000000,
    IOS_KEYBOARD_SPACE_OFFSET: -30,

    PDF_PASSWORD_FORM: {
        // Constants for password-related error responses received from react-pdf.
        REACT_PDF_PASSWORD_RESPONSES: {
            NEED_PASSWORD: 1,
            INCORRECT_PASSWORD: 2,
        },
    },
    TESTING: {
        SCREEN_SIZE: {
            SMALL: {
                width: 300, height: 700, scale: 1, fontScale: 1,
            },
        },
    },
    API_REQUEST_TYPE: {
        READ: 'read',
        WRITE: 'write',
        MAKE_REQUEST_WITH_SIDE_EFFECTS: 'makeRequestWithSideEffects',
    },
};

export default CONST;<|MERGE_RESOLUTION|>--- conflicted
+++ resolved
@@ -313,12 +313,8 @@
         RESERVED_ROOM_NAMES: ['#admins', '#announce'],
         MAX_PREVIEW_AVATARS: 4,
         MAX_ROOM_NAME_LENGTH: 80,
-<<<<<<< HEAD
         LAST_MESSAGE_TEXT_MAX_LENGTH: 200,
-=======
-        LAST_MESSAGE_TEXT_MAX_LENGTH: 80,
         OWNER_EMAIL_FAKE: '__FAKE__',
->>>>>>> a24de554
     },
     COMPOSER: {
         MAX_LINES: 16,
