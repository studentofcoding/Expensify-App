import lodashGet from 'lodash/get';
import Config from 'react-native-config';
import * as Url from './libs/Url';

const CLOUDFRONT_URL = 'https://d2k5nsl2zxldvw.cloudfront.net';
const ACTIVE_EXPENSIFY_URL = Url.addTrailingForwardSlash(lodashGet(Config, 'NEW_EXPENSIFY_URL', 'https://new.expensify.com'));
const USE_EXPENSIFY_URL = 'https://use.expensify.com';
const PLATFORM_OS_MACOS = 'Mac OS';
const ANDROID_PACKAGE_NAME = 'com.expensify.chat';
const USA_COUNTRY_NAME = 'United States';

const CONST = {
    ANDROID_PACKAGE_NAME,
    ANIMATED_TRANSITION: 300,
    ANIMATED_TRANSITION_FROM_VALUE: 100,
    ANIMATION_IN_TIMING: 100,

    API_ATTACHMENT_VALIDATIONS: {
        // Same as the PHP layer allows
        ALLOWED_EXTENSIONS: ['jpg', 'jpeg', 'png', 'gif', 'pdf', 'html', 'txt', 'rtf', 'doc', 'docx', 'htm', 'tiff', 'tif', 'xml', 'mp3', 'mp4', 'mov'],

        // 24 megabytes in bytes, this is limit set on servers, do not update without wider internal discussion
        MAX_SIZE: 25165824,

        // An arbitrary size, but the same minimum as in the PHP layer
        MIN_SIZE: 240,
    },

    AVATAR_MAX_ATTACHMENT_SIZE: 6291456,

    AVATAR_ALLOWED_EXTENSIONS: ['jpg', 'jpeg', 'png', 'gif', 'bmp', 'svg'],

    // Minimum width and height size in px for a selected image
    AVATAR_MIN_WIDTH_PX: 80,
    AVATAR_MIN_HEIGHT_PX: 80,

    // Maximum width and height size in px for a selected image
    AVATAR_MAX_WIDTH_PX: 4096,
    AVATAR_MAX_HEIGHT_PX: 4096,

    DEFAULT_AVATAR_COUNT: 24,
    OLD_DEFAULT_AVATAR_COUNT: 8,

    DISPLAY_NAME: {
        MAX_LENGTH: 50,
        RESERVED_FIRST_NAMES: ['Expensify', 'Concierge'],
    },

    // Sizes needed for report empty state background image handling
    EMPTY_STATE_BACKGROUND: {
        SMALL_SCREEN: {
            IMAGE_HEIGHT: 300,
            CONTAINER_MINHEIGHT: 200,
            VIEW_HEIGHT: 185,
        },
        WIDE_SCREEN: {
            IMAGE_HEIGHT: 450,
            CONTAINER_MINHEIGHT: 500,
            VIEW_HEIGHT: 275,
        },
    },

    NEW_EXPENSIFY_URL: ACTIVE_EXPENSIFY_URL,
    APP_DOWNLOAD_LINKS: {
        ANDROID: `https://play.google.com/store/apps/details?id=${ANDROID_PACKAGE_NAME}`,
        IOS: 'https://apps.apple.com/us/app/expensify-cash/id1530278510',
        DESKTOP: `${ACTIVE_EXPENSIFY_URL}NewExpensify.dmg`,
    },
    DATE: {
        MOMENT_FORMAT_STRING: 'YYYY-MM-DD',
        UNIX_EPOCH: '1970-01-01 00:00:00.000',
        MAX_DATE: '9999-12-31',
        MIN_DATE: '0001-01-01',
    },
    SMS: {
        DOMAIN: '@expensify.sms',
    },
    BANK_ACCOUNT: {
        PLAID: {
            ALLOWED_THROTTLED_COUNT: 2,
            ERROR: {
                TOO_MANY_ATTEMPTS: 'Too many attempts',
            },
        },
        ERROR: {
            MISSING_ROUTING_NUMBER: '402 Missing routingNumber',
            MAX_ROUTING_NUMBER: '402 Maximum Size Exceeded routingNumber',
            MISSING_INCORPORATION_STATE: '402 Missing incorporationState in additionalData',
            MISSING_INCORPORATION_TYPE: '402 Missing incorporationType in additionalData',
        },
        STEP: {
            // In the order they appear in the VBA flow
            BANK_ACCOUNT: 'BankAccountStep',
            COMPANY: 'CompanyStep',
            REQUESTOR: 'RequestorStep',
            ACH_CONTRACT: 'ACHContractStep',
            VALIDATION: 'ValidationStep',
            ENABLE: 'EnableStep',
        },
        SUBSTEP: {
            MANUAL: 'manual',
        },
        VERIFICATIONS: {
            ERROR_MESSAGE: 'verifications.errorMessage',
            THROTTLED: 'verifications.throttled',
        },
        FIELDS_TYPE: {
            LOCAL: 'local',
        },
        ONFIDO_RESPONSE: {
            SDK_TOKEN: 'apiResult.sdkToken',
            PASS: 'pass',
        },
        QUESTIONS: {
            QUESTION: 'apiResult.questions.question',
            DIFFERENTIATOR_QUESTION: 'apiResult.differentiator-question',
        },
        SETUP_TYPE: {
            MANUAL: 'manual',
            PLAID: 'plaid',
        },
        REGEX: {
            US_ACCOUNT_NUMBER: /^[0-9]{4,17}$/,

            // If the account number length is from 4 to 13 digits, we show the last 4 digits and hide the rest with X
            // If the length is longer than 13 digits, we show the first 6 and last 4 digits, hiding the rest with X
            MASKED_US_ACCOUNT_NUMBER: /^[X]{0,9}[0-9]{4}$|^[0-9]{6}[X]{4,7}[0-9]{4}$/,
            SWIFT_BIC: /^[A-Za-z0-9]{8,11}$/,
        },
        VERIFICATION_MAX_ATTEMPTS: 7,
        STATE: {
            VERIFYING: 'VERIFYING',
            PENDING: 'PENDING',
            OPEN: 'OPEN',
        },
        MAX_LENGTH: {
            SSN: 4,
            ZIP_CODE: 10,
        },
        TYPE: {
            BUSINESS: 'BUSINESS',
            PERSONAL: 'PERSONAL',
        },
    },
    INCORPORATION_TYPES: {
        LLC: 'LLC',
        CORPORATION: 'Corp',
        PARTNERSHIP: 'Partnership',
        COOPERATIVE: 'Cooperative',
        SOLE_PROPRIETORSHIP: 'Sole Proprietorship',
        OTHER: 'Other',
    },
    BETAS: {
        ALL: 'all',
        CHRONOS_IN_CASH: 'chronosInCash',
        IOU: 'IOU',
        PAY_WITH_EXPENSIFY: 'payWithExpensify',
        FREE_PLAN: 'freePlan',
        DEFAULT_ROOMS: 'defaultRooms',
        BETA_EXPENSIFY_WALLET: 'expensifyWallet',
        BETA_COMMENT_LINKING: 'commentLinking',
        INTERNATIONALIZATION: 'internationalization',
        IOU_SEND: 'sendMoney',
        POLICY_ROOMS: 'policyRooms',
        POLICY_EXPENSE_CHAT: 'policyExpenseChat',
        PASSWORDLESS: 'passwordless',
    },
    BUTTON_STATES: {
        DEFAULT: 'default',
        ACTIVE: 'active',
        PRESSED: 'pressed',
        COMPLETE: 'complete',
        DISABLED: 'disabled',
    },
    BANK_ACCOUNT_TYPES: {
        WALLET: 'WALLET',
    },
    COUNTRY: {
        US: 'US',
        MX: 'MX',
        AU: 'AU',
        CA: 'CA',
    },
    DESKTOP_DEEPLINK_APP_STATE: {
        CHECKING: 'checking',
        INSTALLED: 'installed',
        NOT_INSTALLED: 'not-installed',
    },
    PLATFORM: {
        IOS: 'ios',
        ANDROID: 'android',
        WEB: 'web',
        DESKTOP: 'desktop',
    },
    PLATFORM_SPECIFIC_KEYS: {
        CTRL: {
            DEFAULT: 'control',
            [PLATFORM_OS_MACOS]: 'meta',
        },
        SHIFT: {
            DEFAULT: 'shift',
        },
    },
    KEYBOARD_SHORTCUTS: {
        SEARCH: {
            descriptionKey: 'search',
            shortcutKey: 'K',
            modifiers: ['CTRL'],
        },
        NEW_GROUP: {
            descriptionKey: 'newGroup',
            shortcutKey: 'K',
            modifiers: ['CTRL', 'SHIFT'],
        },
        SHORTCUT_MODAL: {
            descriptionKey: 'openShortcutDialog',
            shortcutKey: 'I',
            modifiers: ['CTRL'],
        },
        ESCAPE: {
            descriptionKey: 'escape',
            shortcutKey: 'Escape',
            modifiers: [],
        },
        ENTER: {
            descriptionKey: null,
            shortcutKey: 'Enter',
            modifiers: [],
        },
        CTRL_ENTER: {
            descriptionKey: null,
            shortcutKey: 'Enter',
            modifiers: ['CTRL'],
        },
        COPY: {
            descriptionKey: 'copy',
            shortcutKey: 'C',
            modifiers: ['CTRL'],
        },
        ARROW_UP: {
            descriptionKey: null,
            shortcutKey: 'ArrowUp',
            modifiers: [],
        },
        ARROW_DOWN: {
            descriptionKey: null,
            shortcutKey: 'ArrowDown',
            modifiers: [],
        },
    },
    KEYBOARD_SHORTCUT_KEY_DISPLAY_NAME: {
        CONTROL: 'CTRL',
        ESCAPE: 'ESC',
        META: 'CMD',
        SHIFT: 'Shift',
    },
    CURRENCY: {
        USD: 'USD',
    },
    EXAMPLE_PHONE_NUMBER: '+15005550006',
    CONCIERGE_CHAT_NAME: 'Concierge',
    CLOUDFRONT_URL,
    USE_EXPENSIFY_URL,
    NEW_ZOOM_MEETING_URL: 'https://zoom.us/start/videomeeting',
    NEW_GOOGLE_MEET_MEETING_URL: 'https://meet.google.com/new',
    GOOGLE_MEET_URL_ANDROID: 'https://meet.google.com',
    DEEPLINK_BASE_URL: 'new-expensify://',
    PDF_VIEWER_URL: '/pdf/web/viewer.html',
    EXPENSIFY_ICON_URL: `${CLOUDFRONT_URL}/images/favicon-2019.png`,
    CONCIERGE_ICON_URL: `${CLOUDFRONT_URL}/images/icons/concierge_2022.png`,
    UPWORK_URL: 'https://github.com/Expensify/App/issues?q=is%3Aopen+is%3Aissue+label%3A%22Help+Wanted%22',
    GITHUB_URL: 'https://github.com/Expensify/App',
    TERMS_URL: `${USE_EXPENSIFY_URL}/terms`,
    PRIVACY_URL: `${USE_EXPENSIFY_URL}/privacy`,
    LICENSES_URL: `${USE_EXPENSIFY_URL}/licenses`,
    GITHUB_RELEASE_URL: 'https://api.github.com/repos/expensify/app/releases/latest',
    ADD_SECONDARY_LOGIN_URL: encodeURI('settings?param={"section":"account","openModal":"secondaryLogin"}'),
    MANAGE_CARDS_URL: 'domain_companycards',
    FEES_URL: `${USE_EXPENSIFY_URL}/fees`,
    CFPB_PREPAID_URL: 'https://cfpb.gov/prepaid',
    STAGING_NEW_EXPENSIFY_URL: 'https://staging.new.expensify.com',
    NEWHELP_URL: 'https://help.expensify.com',

    // Use Environment.getEnvironmentURL to get the complete URL with port number
    DEV_NEW_EXPENSIFY_URL: 'http://localhost:',

    OPTION_TYPE: {
        REPORT: 'report',
        PERSONAL_DETAIL: 'personalDetail',
    },
    REPORT: {
        DROP_HOST_NAME: 'ReportDropZone',
        DROP_NATIVE_ID: 'report-dropzone',
        ACTIVE_DROP_NATIVE_ID: 'report-dropzone',
        MAXIMUM_PARTICIPANTS: 8,
        ACTIONS: {
            LIMIT: 50,
            TYPE: {
                ADDCOMMENT: 'ADDCOMMENT',
                CLOSED: 'CLOSED',
                CREATED: 'CREATED',
                IOU: 'IOU',
                RENAMED: 'RENAMED',
            },
        },
        ARCHIVE_REASON: {
            DEFAULT: 'default',
            ACCOUNT_CLOSED: 'accountClosed',
            ACCOUNT_MERGED: 'accountMerged',
            REMOVED_FROM_POLICY: 'removedFromPolicy',
            POLICY_DELETED: 'policyDeleted',
        },
        MESSAGE: {
            TYPE: {
                COMMENT: 'COMMENT',
                TEXT: 'TEXT',
            },
        },
        TYPE: {
            CHAT: 'chat',
            IOU: 'iou',
        },
        CHAT_TYPE: {
            POLICY_ANNOUNCE: 'policyAnnounce',
            POLICY_ADMINS: 'policyAdmins',
            DOMAIN_ALL: 'domainAll',
            POLICY_ROOM: 'policyRoom',
            POLICY_EXPENSE_CHAT: 'policyExpenseChat',
        },
        WORKSPACE_CHAT_ROOMS: {
            ANNOUNCE: '#announce',
            ADMINS: '#admins',
        },
        STATE: {
            SUBMITTED: 'SUBMITTED',
        },
        STATE_NUM: {
            OPEN: 0,
            PROCESSING: 1,
            SUBMITTED: 2,
        },
        STATUS: {
            OPEN: 0,
            SUBMITTED: 1,
            CLOSED: 2,
            APPROVED: 3,
            REIMBURSED: 4,
        },
        NOTIFICATION_PREFERENCE: {
            MUTE: 'mute',
            DAILY: 'daily',
            ALWAYS: 'always',
        },
        VISIBILITY: {
            RESTRICTED: 'restricted',
            PRIVATE: 'private',
        },
        RESERVED_ROOM_NAMES: ['#admins', '#announce'],
        MAX_PREVIEW_AVATARS: 4,
        MAX_ROOM_NAME_LENGTH: 79,
        LAST_MESSAGE_TEXT_MAX_LENGTH: 200,
        OWNER_EMAIL_FAKE: '__FAKE__',
        DEFAULT_REPORT_NAME: 'Chat Report',
    },
    COMPOSER: {
        MAX_LINES: 16,
        MAX_LINES_SMALL_SCREEN: 6,
        MAX_LINES_FULL: -1,

        // The minimum number of typed lines needed to enable the full screen composer
        FULL_COMPOSER_MIN_LINES: 3,
    },
    MODAL: {
        MODAL_TYPE: {
            CONFIRM: 'confirm',
            CENTERED: 'centered',
            CENTERED_UNSWIPEABLE: 'centered_unswipeable',
            BOTTOM_DOCKED: 'bottom_docked',
            POPOVER: 'popover',
            RIGHT_DOCKED: 'right_docked',
        },
        ANCHOR_ORIGIN_VERTICAL: {
            TOP: 'top',
            CENTER: 'center',
            BOTTOM: 'bottom',
        },
        ANCHOR_ORIGIN_HORIZONTAL: {
            LEFT: 'left',
            CENTER: 'center',
            RIGHT: 'right',
        },
    },
    TIMING: {
        SEARCH_RENDER: 'search_render',
        HOMEPAGE_INITIAL_RENDER: 'homepage_initial_render',
        REPORT_INITIAL_RENDER: 'report_initial_render',
        SWITCH_REPORT: 'switch_report',
        SIDEBAR_LOADED: 'sidebar_loaded',
        COLD: 'cold',
        WARM: 'warm',
        REPORT_ACTION_ITEM_LAYOUT_DEBOUNCE_TIME: 1500,
        SHOW_LOADING_SPINNER_DEBOUNCE_TIME: 250,
        TOOLTIP_SENSE: 1000,
        TRIE_INITIALIZATION: 'trie_initialization',
        COMMENT_LENGTH_DEBOUNCE_TIME: 500,
    },
    PRIORITY_MODE: {
        GSD: 'gsd',
        DEFAULT: 'default',
    },
    JSON_CODE: {
        SUCCESS: 200,
        NOT_AUTHENTICATED: 407,
        EXP_ERROR: 666,
        UNABLE_TO_RETRY: 'unableToRetry',
    },
    HTTP_STATUS: {
        // When Cloudflare throttles
        TOO_MANY_REQUESTS: 429,
        INTERNAL_SERVER_ERROR: 500,
        BAD_GATEWAY: 502,
        GATEWAY_TIMEOUT: 504,
        UNKNOWN_ERROR: 520,
    },
    ERROR: {
        XHR_FAILED: 'xhrFailed',
        THROTTLED: 'throttled',
        UNKNOWN_ERROR: 'Unknown error',
        REQUEST_CANCELLED: 'AbortError',
        FAILED_TO_FETCH: 'Failed to fetch',
        ENSURE_BUGBOT: 'ENSURE_BUGBOT',
        PUSHER_ERROR: 'PusherError',
        WEB_SOCKET_ERROR: 'WebSocketError',
        NETWORK_REQUEST_FAILED: 'Network request failed',
        SAFARI_DOCUMENT_LOAD_ABORTED: 'cancelled',
        FIREFOX_DOCUMENT_LOAD_ABORTED: 'NetworkError when attempting to fetch resource.',
        IOS_NETWORK_CONNECTION_LOST: 'The network connection was lost.',
        IOS_NETWORK_CONNECTION_LOST_RUSSIAN: 'Сетевое соединение потеряно.',
        IOS_NETWORK_CONNECTION_LOST_SWEDISH: 'Nätverksanslutningen förlorades.',
        IOS_NETWORK_CONNECTION_LOST_SPANISH: 'La conexión a Internet parece estar desactivada.',
        IOS_LOAD_FAILED: 'Load failed',
        SAFARI_CANNOT_PARSE_RESPONSE: 'cannot parse response',
        GATEWAY_TIMEOUT: 'Gateway Timeout',
        EXPENSIFY_SERVICE_INTERRUPTED: 'Expensify service interrupted',
    },
    ERROR_TYPE: {
        SOCKET: 'Expensify\\Auth\\Error\\Socket',
    },
    ERROR_TITLE: {
        SOCKET: 'Issue connecting to database',
    },
    NETWORK: {
        METHOD: {
            POST: 'post',
        },
        MIN_RETRY_WAIT_TIME_MS: 10,
        MAX_RANDOM_RETRY_WAIT_TIME_MS: 100,
        MAX_RETRY_WAIT_TIME_MS: 10 * 1000,
        PROCESS_REQUEST_DELAY_MS: 1000,
        MAX_PENDING_TIME_MS: 10 * 1000,
    },
    NVP: {
        IS_FIRST_TIME_NEW_EXPENSIFY_USER: 'isFirstTimeNewExpensifyUser',
        BLOCKED_FROM_CONCIERGE: 'private_blockedFromConcierge',
        PAYPAL_ME_ADDRESS: 'expensify_payPalMeAddress',
        PRIORITY_MODE: 'priorityMode',
        TIMEZONE: 'timeZone',
        FREE_PLAN_BANK_ACCOUNT_ID: 'expensify_freePlanBankAccountID',
        ACH_DATA_THROTTLED: 'expensify_ACHData_throttled',
        FAILED_BANK_ACCOUNT_VALIDATIONS_PREFIX: 'private_failedBankValidations_',
        PLAID_THROTTLED: 'private_throttledHistory_openPlaidBankAccountSelector',
        PREFERRED_LOCALE: 'preferredLocale',
        KYC_MIGRATION: 'expensify_migration_2020_04_28_RunKycVerifications',
        PREFERRED_EMOJI_SKIN_TONE: 'expensify_preferredEmojiSkinTone',
        FREQUENTLY_USED_EMOJIS: 'expensify_frequentlyUsedEmojis',
        PUSH_NOTIFICATIONS_ENABLED: 'pushNotificationsEnabled',
    },
    DEFAULT_TIME_ZONE: {automatic: true, selected: 'America/Los_Angeles'},
    DEFAULT_ACCOUNT_DATA: {errors: null, success: '', isLoading: false},
    DEFAULT_CLOSE_ACCOUNT_DATA: {error: '', success: '', isLoading: false},
    APP_STATE: {
        ACTIVE: 'active',
        BACKGROUND: 'background',
        INACTIVE: 'inactive',
    },

    // at least 8 characters, 1 capital letter, 1 lowercase number, 1 number
    PASSWORD_COMPLEXITY_REGEX_STRING: '^(?=.*[A-Z])(?=.*[0-9])(?=.*[a-z]).{8,}$',

    // 6 numeric digits
    VALIDATE_CODE_REGEX_STRING: /^\d{6}$/,

    PASSWORD_PAGE: {
        ERROR: {
            ALREADY_VALIDATED: 'Account already validated',
            VALIDATE_CODE_FAILED: 'Validate code failed',
        },
    },

    PUSHER: {
        PRIVATE_USER_CHANNEL_PREFIX: 'private-encrypted-user-accountID-',
        PRIVATE_REPORT_CHANNEL_PREFIX: 'private-report-reportID-',
    },

    EMOJI_SPACER: 'SPACER',

    // This is the number of columns in each row of the picker.
    // Because of how flatList implements these rows, each row is an index rather than each element
    // For this reason to make headers work, we need to have the header be the only rendered element in its row
    // If this number is changed, emojis.js will need to be updated to have the proper number of spacer elements
    // around each header.
    EMOJI_NUM_PER_ROW: 8,

    EMOJI_FREQUENT_ROW_COUNT: 3,

    INVISIBLE_CODEPOINTS: ['fe0f', '200d', '2066'],

    TOOLTIP_MAX_LINES: 3,

    LOGIN_TYPE: {
        PHONE: 'phone',
        EMAIL: 'email',
    },

    KEYBOARD_TYPE: {
        PHONE_PAD: 'phone-pad',
        NUMBER_PAD: 'number-pad',
        DECIMAL_PAD: 'decimal-pad',
        VISIBLE_PASSWORD: 'visible-password',
        EMAIL_ADDRESS: 'email-address',
        ASCII_CAPABLE: 'ascii-capable',
        URL: 'url',
    },

    ATTACHMENT_MESSAGE_TEXT: '[Attachment]',
    ATTACHMENT_SOURCE_ATTRIBUTE: 'data-expensify-source',
    ATTACHMENT_PREVIEW_ATTRIBUTE: 'src',
    ATTACHMENT_ORIGINAL_FILENAME_ATTRIBUTE: 'data-name',

    ATTACHMENT_PICKER_TYPE: {
        FILE: 'file',
        IMAGE: 'image',
    },

    ATTACHMENT_FILE_TYPE: {
        FILE: 'file',
        IMAGE: 'image',
        VIDEO: 'video',
    },

    FILE_TYPE_REGEX: {
        IMAGE: /\.(jpg|jpeg|png|webp|avif|gif|tiff|wbmp|ico|jng|bmp|heic|svg|svg2)$/,
        VIDEO: /\.(3gp|h261|h263|h264|m4s|jpgv|jpm|jpgm|mp4|mp4v|mpg4|mpeg|mpg|ogv|ogg|mov|qt|webm|flv|mkv|wmv|wav|avi|movie|f4v|avchd|mp2|mpe|mpv|m4v|swf)$/,
    },
    IOS_CAMERAROLL_ACCESS_ERROR: 'Access to photo library was denied',
    ADD_PAYMENT_MENU_POSITION_Y: 226,
    ADD_PAYMENT_MENU_POSITION_X: 356,
    EMOJI_PICKER_SIZE: {
        WIDTH: 320,
        HEIGHT: 392,
    },
    NON_NATIVE_EMOJI_PICKER_LIST_HEIGHT: 256,
    EMOJI_PICKER_ITEM_HEIGHT: 32,
    EMOJI_PICKER_HEADER_HEIGHT: 32,
    COMPOSER_MAX_HEIGHT: 125,
    CHAT_FOOTER_MIN_HEIGHT: 65,
    CHAT_SKELETON_VIEW: {
        AVERAGE_ROW_HEIGHT: 80,
        HEIGHT_FOR_ROW_COUNT: {
            1: 60,
            2: 80,
            3: 100,
        },
    },
    EXPENSIFY_PARTNER_NAME: 'expensify.com',
    EMAIL: {
        CONCIERGE: 'concierge@expensify.com',
        HELP: 'help@expensify.com',
        RECEIPTS: 'receipts@expensify.com',
        CHRONOS: 'chronos@expensify.com',
        QA: 'qa@expensify.com',
        CONTRIBUTORS: 'contributors@expensify.com',
        FIRST_RESPONDER: 'firstresponders@expensify.com',
        QA_TRAVIS: 'qa+travisreceipts@expensify.com',
        BILLS: 'bills@expensify.com',
        STUDENT_AMBASSADOR: 'studentambassadors@expensify.com',
        ACCOUNTING: 'accounting@expensify.com',
        PAYROLL: 'payroll@expensify.com',
        SVFG: 'svfg@expensify.com',
        INTEGRATION_TESTING_CREDS: 'integrationtestingcreds@expensify.com',
        ADMIN: 'admin@expensify.com',
        GUIDES_DOMAIN: 'team.expensify.com',
    },

    ENVIRONMENT: {
        DEV: 'development',
        STAGING: 'staging',
        PRODUCTION: 'production',
    },

    // Used to delay the initial fetching of reportActions when the app first inits or reconnects (e.g. returning
    // from backgound). The times are based on how long it generally seems to take for the app to become interactive
    // in each scenario.
    FETCH_ACTIONS_DELAY: {
        STARTUP: 8000,
        RECONNECT: 1000,
    },

    WALLET: {
        TRANSFER_METHOD_TYPE: {
            INSTANT: 'instant',
            ACH: 'ach',
        },
        TRANSFER_METHOD_TYPE_FEE: {
            INSTANT: {
                RATE: 1.5,
                MINIMUM_FEE: 25,
            },
            ACH: {
                RATE: 0,
                MINIMUM_FEE: 0,
            },
        },
        ERROR: {
            // If these get updated, we need to update the codes on the Web side too
            SSN: 'ssnError',
            KBA: 'kbaNeeded',
            KYC: 'kycFailed',
            FULL_SSN_NOT_FOUND: 'Full SSN not found',
            MISSING_FIELD: 'Missing required additional details fields',
            WRONG_ANSWERS: 'Wrong answers',
            ONFIDO_FIXABLE_ERROR: 'Onfido returned a fixable error',

            // KBA stands for Knowledge Based Answers (requiring us to show Idology questions)
            KBA_NEEDED: 'KBA needed',
            NO_ACCOUNT_TO_LINK: '405 No account to link to wallet',
            INVALID_WALLET: '405 Invalid wallet account',
            NOT_OWNER_OF_BANK_ACCOUNT: '401 Wallet owner does not own linked bank account',
            INVALID_BANK_ACCOUNT: '405 Attempting to link an invalid bank account to a wallet',
            NOT_OWNER_OF_FUND: '401 Wallet owner does not own linked fund',
            INVALID_FUND: '405 Attempting to link an invalid fund to a wallet',
        },
        STEP: {
            // In the order they appear in the Wallet flow
            ADDITIONAL_DETAILS: 'AdditionalDetailsStep',
            ADDITIONAL_DETAILS_KBA: 'AdditionalDetailsKBAStep',
            ONFIDO: 'OnfidoStep',
            TERMS: 'TermsStep',
            ACTIVATE: 'ActivateStep',
        },
        TIER_NAME: {
            GOLD: 'GOLD',
            SILVER: 'SILVER',
        },
    },

    PLAID: {
        EVENT: {
            ERROR: 'ERROR',
            EXIT: 'EXIT',
        },
    },

    ONFIDO: {
        CONTAINER_ID: 'onfido-mount',
        TYPE: {
            DOCUMENT: 'document',
            FACE: 'face',
        },
        VARIANT: {
            VIDEO: 'video',
        },
        SMS_NUMBER_COUNTRY_CODE: 'US',
        ERROR: {
            USER_CANCELLED: 'User canceled flow.',
            USER_TAPPED_BACK: 'User exited by clicking the back button.',
            USER_EXITED: 'User exited by manual action.',
            USER_CAMERA_DENINED: 'Onfido.OnfidoFlowError',
            USER_CAMERA_PERMISSION: 'Encountered an error: cameraPermission',
            // eslint-disable-next-line max-len
            USER_CAMERA_CONSENT_DENIED: 'Unexpected result Intent. It might be a result of incorrect integration, make sure you only pass Onfido intent to handleActivityResult. It might be due to unpredictable crash or error. Please report the problem to android-sdk@onfido.com. Intent: null \n resultCode: 0',
        },
    },

    OS: {
        WINDOWS: 'Windows',
        MAC_OS: PLATFORM_OS_MACOS,
        ANDROID: 'Android',
        IOS: 'iOS',
        LINUX: 'Linux',
        NATIVE: 'Native',
    },

    BROWSER: {
        CHROME: 'chrome',
        FIREFOX: 'firefox',
        IE: 'ie',
        EDGE: 'edge',
        Opera: 'opera',
        SAFARI: 'safari',
        OTHER: 'other',
    },

    PAYMENT_METHODS: {
        PAYPAL: 'payPalMe',
        DEBIT_CARD: 'debitCard',
        BANK_ACCOUNT: 'bankAccount',
    },

    PAYMENT_METHOD_ID_KEYS: {
        DEBIT_CARD: 'fundID',
        BANK_ACCOUNT: 'bankAccountID',
    },

    IOU: {
        // Note: These payment types are used when building IOU reportAction message values in the server and should
        // not be changed.
        PAYMENT_TYPE: {
            ELSEWHERE: 'Elsewhere',
            EXPENSIFY: 'Expensify',
            PAYPAL_ME: 'PayPal.me',
        },
        IOU_TYPE: {
            SEND: 'send',
            SPLIT: 'split',
            REQUEST: 'request',
        },
        REPORT_ACTION_TYPE: {
            PAY: 'pay',
            CREATE: 'create',
            SPLIT: 'split',
            DECLINE: 'decline',
            CANCEL: 'cancel',
        },
        AMOUNT_MAX_LENGTH: 10,
    },

    GROWL: {
        SUCCESS: 'success',
        ERROR: 'error',
        WARNING: 'warning',
        DURATION: 2000,
        DURATION_LONG: 3500,
    },

    DEFAULT_LOCALE: 'en',

    POLICY: {
        TYPE: {
            FREE: 'free',
            PERSONAL: 'personal',
            CORPORATE: 'corporate',
            TEAM: 'team',
        },
        ROLE: {
            ADMIN: 'admin',
            AUDITOR: 'auditor',
            USER: 'user',
        },
        ROOM_PREFIX: '#',
        CUSTOM_UNIT_RATE_BASE_OFFSET: 100,
        OWNER_EMAIL_FAKE: '_FAKE_',
    },

    CUSTOM_UNITS: {
        NAME_DISTANCE: 'Distance',
    },

    TERMS: {
        CFPB_PREPAID: 'cfpb.gov/prepaid',
        CFPB_COMPLAINT: 'cfpb.gov/complaint',
        FDIC_PREPAID: 'fdic.gov/deposit/deposits/prepaid.html',
        USE_EXPENSIFY_FEES: 'use.expensify.com/fees',
    },

    ICON_TYPE_ICON: 'icon',
    ICON_TYPE_AVATAR: 'avatar',
    ICON_TYPE_WORKSPACE: 'workspace',

    AVATAR_SIZE: {
        LARGE: 'large',
        MEDIUM: 'medium',
        DEFAULT: 'default',
        SMALL: 'small',
        SMALLER: 'smaller',
        SUBSCRIPT: 'subscript',
        SMALL_SUBSCRIPT: 'small-subscript',
        MID_SUBSCRIPT: 'mid-subscript',
        LARGE_BORDERED: 'large-bordered',
    },
    OPTION_MODE: {
        COMPACT: 'compact',
        DEFAULT: 'default',
    },
    REGEX: {
        SPECIAL_CHARS_WITHOUT_NEWLINE: /((?!\n)[()-\s\t])/g,
        US_PHONE: /^\+1\d{10}$/,
        US_PHONE_WITH_OPTIONAL_COUNTRY_CODE: /^(\+1)?\d{10}$/,
        DIGITS_AND_PLUS: /^\+?[0-9]*$/,
        PHONE_E164_PLUS: /^\+?[1-9]\d{1,14}$/,
        PHONE_WITH_SPECIAL_CHARS: /^\s*(?:\+?(\d{1,3}))?[-. (]*(\d{3})[-. )]*(\d{3})[-. ]*(\d{4})(?: *x(\d+))?\s*$/,
        ALPHABETIC_CHARS: /[a-zA-Z]+/,
        POSITIVE_INTEGER: /^\d+$/,
        NON_ALPHA_NUMERIC: /[^A-Za-z0-9+]/g,
        PO_BOX: /\b[P|p]?(OST|ost)?\.?\s*[O|o|0]?(ffice|FFICE)?\.?\s*[B|b][O|o|0]?[X|x]?\.?\s+[#]?(\d+)\b/,
        ANY_VALUE: /^.+$/,
        ZIP_CODE: /[0-9]{5}(?:[- ][0-9]{4})?/,
        INDUSTRY_CODE: /^[0-9]{6}$/,
        SSN_LAST_FOUR: /^(?!0000)[0-9]{4}$/,
        SSN_FULL_NINE: /^(?!0000)[0-9]{9}$/,
        NUMBER: /^[0-9]+$/,
        CARD_NUMBER: /^[0-9]{15,16}$/,
        CARD_SECURITY_CODE: /^[0-9]{3,4}$/,
        CARD_EXPIRATION_DATE: /^(0[1-9]|1[0-2])([^0-9])?([0-9]{4}|([0-9]{2}))$/,
        PAYPAL_ME_USERNAME: /^[a-zA-Z0-9]+$/,
        ROOM_NAME: /^#[a-z0-9-]{1,80}$/,

        WEBSITE: /^((https?|ftp):\/\/)(([a-z\d]([a-z\d-]*[a-z\d])*)\.)+[a-z]{2,}(:\d+)?(\/[-a-z\d%_.~+]*)*(\?[;&a-z\d%_.~+=-]*)?(#[-a-z\d_]*)?$/i,

        // eslint-disable-next-line max-len, no-misleading-character-class
        EMOJIS: /[\p{Extended_Pictographic}\u200d\u{1f1e6}-\u{1f1ff}\u{1f3fb}-\u{1f3ff}\u{e0020}-\u{e007f}\u20E3\uFE0F]|[#*0-9]\uFE0F?\u20E3/gu,
        TAX_ID: /^\d{9}$/,
        NON_NUMERIC: /\D/g,
<<<<<<< HEAD

        // Extract attachment's source from the data's html string
        ATTACHMENT_DATA: /(data-expensify-source|data-name)="([^"]+)"/g,

=======
        NON_NUMERIC_WITH_PLUS: /[^0-9+]/g,
>>>>>>> 8852f738
        EMOJI_NAME: /:[\w+-]+:/g,
        EMOJI_SUGGESTIONS: /:[a-zA-Z0-9_+-]{1,40}$/,
        AFTER_FIRST_LINE_BREAK: /\n.*/g,
        CODE_2FA: /^\d{6}$/,
        ATTACHMENT_ID: /chat-attachments\/(\d+)/,
        MERGED_ACCOUNT_PREFIX: /^(MERGED_\d+@)/,
    },

    PRONOUNS: {
        PREFIX: '__predefined_',
        SELF_SELECT: '__predefined_selfSelect',
    },
    GUIDES_CALL_TASK_IDS: {
        CONCIERGE_DM: 'NewExpensifyConciergeDM',
        WORKSPACE_INITIAL: 'WorkspaceHome',
        WORKSPACE_SETTINGS: 'WorkspaceGeneralSettings',
        WORKSPACE_CARD: 'WorkspaceCorporateCards',
        WORKSPACE_REIMBURSE: 'WorkspaceReimburseReceipts',
        WORKSPACE_BILLS: 'WorkspacePayBills',
        WORKSPACE_INVOICES: 'WorkspaceSendInvoices',
        WORKSPACE_TRAVEL: 'WorkspaceBookTravel',
        WORKSPACE_MEMBERS: 'WorkspaceManageMembers',
        WORKSPACE_BANK_ACCOUNT: 'WorkspaceBankAccount',
    },
    get EXPENSIFY_EMAILS() {
        return [
            this.EMAIL.CONCIERGE,
            this.EMAIL.HELP,
            this.EMAIL.RECEIPTS,
            this.EMAIL.CHRONOS,
            this.EMAIL.QA,
            this.EMAIL.CONTRIBUTORS,
            this.EMAIL.FIRST_RESPONDER,
            this.EMAIL.QA_TRAVIS,
            this.EMAIL.BILLS,
            this.EMAIL.STUDENT_AMBASSADOR,
            this.EMAIL.ACCOUNTING,
            this.EMAIL.PAYROLL,
            this.EMAIL.SVFG,
            this.EMAIL.INTEGRATION_TESTING_CREDS,
            this.EMAIL.ADMIN,
        ];
    },

    // Auth limit is 60k for the column but we store edits and other metadata along the html so let's use a lower limit to accommodate for it.
    MAX_COMMENT_LENGTH: 15000,

    // Furthermore, applying markup is very resource-consuming, so let's set a slightly lower limit for that
    MAX_MARKUP_LENGTH: 10000,

    FORM_CHARACTER_LIMIT: 50,
    LEGAL_NAMES_CHARACTER_LIMIT: 150,
    WORKSPACE_NAME_CHARACTER_LIMIT: 80,
    AVATAR_CROP_MODAL: {
        // The next two constants control what is min and max value of the image crop scale.
        // Values define in how many times the image can be bigger than its container.
        // Notice: that values less than 1 mean that the image won't cover the container fully.
        MAX_SCALE: 3, // 3x scale is used commonly in different apps.
        MIN_SCALE: 1, // 1x min scale means that the image covers the container completely

        // This const defines the initial container size, before layout measurement.
        // Since size cant be null, we have to define some initial value.
        INITIAL_SIZE: 1, // 1 was chosen because there is a very low probability that initialized component will have such size.
    },

    ONYX: {
        METHOD: {
            MERGE: 'merge',
            SET: 'set',
        },
    },
    MICROSECONDS_PER_MS: 1000,
    RED_BRICK_ROAD_PENDING_ACTION: {
        ADD: 'add',
        DELETE: 'delete',
        UPDATE: 'update',
    },
    BRICK_ROAD_INDICATOR_STATUS: {
        ERROR: 'error',
        INFO: 'info',
    },
    REPORT_DETAILS_MENU_ITEM: {
        MEMBERS: 'member',
        SETTINGS: 'settings',
        INVITE: 'invite',
        LEAVE_ROOM: 'leaveRoom',
    },

    FOOTER: {
        EXPENSE_MANAGEMENT_URL: `${USE_EXPENSIFY_URL}/expense-management`,
        SPEND_MANAGEMENT_URL: `${USE_EXPENSIFY_URL}/spend-management`,
        EXPENSE_REPORTS_URL: `${USE_EXPENSIFY_URL}/expense-reports`,
        COMPANY_CARD_URL: `${USE_EXPENSIFY_URL}/company-credit-card`,
        RECIEPT_SCANNING_URL: `${USE_EXPENSIFY_URL}/receipt-scanning-app`,
        BILL_PAY_URL: `${USE_EXPENSIFY_URL}/bills`,
        INVOICES_URL: `${USE_EXPENSIFY_URL}/invoices`,
        CPA_CARD_URL: `${USE_EXPENSIFY_URL}/cpa-card`,
        PAYROLL_URL: `${USE_EXPENSIFY_URL}/payroll`,
        TRAVEL_URL: `${USE_EXPENSIFY_URL}/travel`,
        EXPENSIFY_APPROVED_URL: `${USE_EXPENSIFY_URL}/accountants`,
        PRESS_KIT_URL: 'https://we.are.expensify.com/press-kit',
        SUPPORT_URL: `${USE_EXPENSIFY_URL}/support`,
        COMMUNITY_URL: 'https://community.expensify.com/',
        PRIVACY_URL: `${USE_EXPENSIFY_URL}/privacy`,
        ABOUT_URL: 'https://we.are.expensify.com/',
        BLOG_URL: 'https://blog.expensify.com/',
        JOBS_URL: 'https://we.are.expensify.com/apply',
        ORG_URL: 'https://expensify.org/',
        INVESTOR_RELATIONS_URL: 'https://ir.expensify.com/',
    },

    SOCIALS: {
        PODCAST: 'https://we.are.expensify.com/podcast',
        TWITTER: 'https://www.twitter.com/expensify',
        INSTAGRAM: 'https://www.instagram.com/expensify',
        FACEBOOK: 'https://www.facebook.com/expensify',
        LINKEDIN: 'https://www.linkedin.com/company/expensify',
    },

    // These split the maximum decimal value of a signed 64-bit number (9,223,372,036,854,775,807) into parts where none of them are too big to fit into a 32-bit number, so that we can
    // generate them each with a random number generator with only 32-bits of precision.
    MAX_64BIT_LEFT_PART: 92233,
    MAX_64BIT_MIDDLE_PART: 7203685,
    MAX_64BIT_RIGHT_PART: 4775807,

    // When generating a random value to fit in 7 digits (for the `middle` or `right` parts above), this is the maximum value to multiply by Math.random().
    MAX_INT_FOR_RANDOM_7_DIGIT_VALUE: 10000000,
    IOS_KEYBOARD_SPACE_OFFSET: -30,

    PDF_PASSWORD_FORM: {
        // Constants for password-related error responses received from react-pdf.
        REACT_PDF_PASSWORD_RESPONSES: {
            NEED_PASSWORD: 1,
            INCORRECT_PASSWORD: 2,
        },
    },
    TESTING: {
        SCREEN_SIZE: {
            SMALL: {
                width: 300, height: 700, scale: 1, fontScale: 1,
            },
        },
    },
    API_REQUEST_TYPE: {
        READ: 'read',
        WRITE: 'write',
        MAKE_REQUEST_WITH_SIDE_EFFECTS: 'makeRequestWithSideEffects',
    },

    TFA_CODE_LENGTH: 6,
    CHAT_ATTACHMENT_TOKEN_KEY: 'X-Chat-Attachment-Token',

    USA_COUNTRY_NAME,
    ALL_COUNTRIES: [
        'Afghanistan',
        'Aland Islands',
        'Albania',
        'Algeria',
        'American Samoa',
        'Andorra',
        'Angola',
        'Anguilla',
        'Antarctica',
        'Antigua and Barbuda',
        'Argentina',
        'Armenia',
        'Aruba',
        'Australia',
        'Austria',
        'Azerbaijan',
        'Bahamas',
        'Bahrain',
        'Bangladesh',
        'Barbados',
        'Belarus',
        'Belgium',
        'Belize',
        'Benin',
        'Bermuda',
        'Bhutan',
        'Bolivia',
        'Bonaire, Saint Eustatius and Saba ',
        'Bosnia and Herzegovina',
        'Botswana',
        'Bouvet Island',
        'Brazil',
        'British Indian Ocean Territory',
        'British Virgin Islands',
        'Brunei',
        'Bulgaria',
        'Burkina Faso',
        'Burundi',
        'Cambodia',
        'Cameroon',
        'Canada',
        'Cape Verde',
        'Cayman Islands',
        'Central African Republic',
        'Chad',
        'Chile',
        'China',
        'Christmas Island',
        'Cocos Islands',
        'Colombia',
        'Comoros',
        'Cook Islands',
        'Costa Rica',
        'Croatia',
        'Cuba',
        'Curacao',
        'Cyprus',
        'Czech Republic',
        'Democratic Republic of the Congo',
        'Denmark',
        'Djibouti',
        'Dominica',
        'Dominican Republic',
        'East Timor',
        'Ecuador',
        'Egypt',
        'El Salvador',
        'Equatorial Guinea',
        'Eritrea',
        'Estonia',
        'Ethiopia',
        'Falkland Islands',
        'Faroe Islands',
        'Fiji',
        'Finland',
        'France',
        'French Guiana',
        'French Polynesia',
        'French Southern Territories',
        'Gabon',
        'Gambia',
        'Georgia',
        'Germany',
        'Ghana',
        'Gibraltar',
        'Greece',
        'Greenland',
        'Grenada',
        'Guadeloupe',
        'Guam',
        'Guatemala',
        'Guernsey',
        'Guinea',
        'Guinea-Bissau',
        'Guyana',
        'Haiti',
        'Heard Island and McDonald Islands',
        'Honduras',
        'Hong Kong',
        'Hungary',
        'Iceland',
        'India',
        'Indonesia',
        'Iran',
        'Iraq',
        'Ireland',
        'Isle of Man',
        'Israel',
        'Italy',
        'Ivory Coast',
        'Jamaica',
        'Japan',
        'Jersey',
        'Jordan',
        'Kazakhstan',
        'Kenya',
        'Kiribati',
        'Kosovo',
        'Kuwait',
        'Kyrgyzstan',
        'Laos',
        'Latvia',
        'Lebanon',
        'Lesotho',
        'Liberia',
        'Libya',
        'Liechtenstein',
        'Lithuania',
        'Luxembourg',
        'Macao',
        'Macedonia',
        'Madagascar',
        'Malawi',
        'Malaysia',
        'Maldives',
        'Mali',
        'Malta',
        'Marshall Islands',
        'Martinique',
        'Mauritania',
        'Mauritius',
        'Mayotte',
        'Mexico',
        'Micronesia',
        'Moldova',
        'Monaco',
        'Mongolia',
        'Montenegro',
        'Montserrat',
        'Morocco',
        'Mozambique',
        'Myanmar',
        'Namibia',
        'Nauru',
        'Nepal',
        'Netherlands',
        'New Caledonia',
        'New Zealand',
        'Nicaragua',
        'Niger',
        'Nigeria',
        'Niue',
        'Norfolk Island',
        'North Korea',
        'Northern Mariana Islands',
        'Norway',
        'Oman',
        'Pakistan',
        'Palau',
        'Palestinian Territory',
        'Panama',
        'Papua New Guinea',
        'Paraguay',
        'Peru',
        'Philippines',
        'Pitcairn',
        'Poland',
        'Portugal',
        'Puerto Rico',
        'Qatar',
        'Republic of the Congo',
        'Reunion',
        'Romania',
        'Russia',
        'Rwanda',
        'Saint Barthelemy',
        'Saint Helena',
        'Saint Kitts and Nevis',
        'Saint Lucia',
        'Saint Martin',
        'Saint Pierre and Miquelon',
        'Saint Vincent and the Grenadines',
        'Samoa',
        'San Marino',
        'Sao Tome and Principe',
        'Saudi Arabia',
        'Senegal',
        'Serbia',
        'Seychelles',
        'Sierra Leone',
        'Singapore',
        'Sint Maarten',
        'Slovakia',
        'Slovenia',
        'Solomon Islands',
        'Somalia',
        'South Africa',
        'South Georgia and the South Sandwich Islands',
        'South Korea',
        'South Sudan',
        'Spain',
        'Sri Lanka',
        'Sudan',
        'Suriname',
        'Svalbard and Jan Mayen',
        'Swaziland',
        'Sweden',
        'Switzerland',
        'Syria',
        'Taiwan',
        'Tajikistan',
        'Tanzania',
        'Thailand',
        'Togo',
        'Tokelau',
        'Tonga',
        'Trinidad and Tobago',
        'Tunisia',
        'Turkey',
        'Turkmenistan',
        'Turks and Caicos Islands',
        'Tuvalu',
        'U.S. Virgin Islands',
        'Uganda',
        'Ukraine',
        'United Arab Emirates',
        'United Kingdom',
        USA_COUNTRY_NAME,
        'Uruguay',
        'Uzbekistan',
        'Vanuatu',
        'Vatican',
        'Venezuela',
        'Vietnam',
        'Wallis and Futuna',
        'Western Sahara',
        'Yemen',
        'Zambia',
        'Zimbabwe',
    ],

    // Values for checking if polyfill is required on a platform
    POLYFILL_TEST: {
        STYLE: 'currency',
        CURRENCY: 'XAF',
        FORMAT: 'symbol',
        SAMPLE_INPUT: '123456.789',
        EXPECTED_OUTPUT: 'FCFA 123,457',
    },
};

export default CONST;<|MERGE_RESOLUTION|>--- conflicted
+++ resolved
@@ -821,14 +821,11 @@
         EMOJIS: /[\p{Extended_Pictographic}\u200d\u{1f1e6}-\u{1f1ff}\u{1f3fb}-\u{1f3ff}\u{e0020}-\u{e007f}\u20E3\uFE0F]|[#*0-9]\uFE0F?\u20E3/gu,
         TAX_ID: /^\d{9}$/,
         NON_NUMERIC: /\D/g,
-<<<<<<< HEAD
 
         // Extract attachment's source from the data's html string
         ATTACHMENT_DATA: /(data-expensify-source|data-name)="([^"]+)"/g,
 
-=======
         NON_NUMERIC_WITH_PLUS: /[^0-9+]/g,
->>>>>>> 8852f738
         EMOJI_NAME: /:[\w+-]+:/g,
         EMOJI_SUGGESTIONS: /:[a-zA-Z0-9_+-]{1,40}$/,
         AFTER_FIRST_LINE_BREAK: /\n.*/g,
