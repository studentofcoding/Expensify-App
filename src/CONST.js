--- conflicted
+++ resolved
@@ -792,11 +792,9 @@
         INVITE: 'invite',
         LEAVE_ROOM: 'leaveRoom',
     },
-<<<<<<< HEAD
     PROFILE_SETTINGS_FORM: 'profileSettingsForm',
     MAX_64BIT_LEFT_HALF: 9223372036,
     MAX_64BIT_RIGHT_HALF: 854775807,
-=======
 
     // These split the maximum decimal value of a signed 64-bit number (9,223,372,036,854,775,807) into parts where none of them are too big to fit into a 32-bit number, so that we can
     // generate them each with a random number generator with only 32-bits of precision.
@@ -806,7 +804,6 @@
 
     // When generating a random value to fit in 7 digits (for the `middle` or `right` parts above), this is the maximum value to multiply by Math.random().
     MAX_INT_FOR_RANDOM_7_DIGIT_VALUE: 10000000,
->>>>>>> e26b2074
     IOS_KEYBOARD_SPACE_OFFSET: -30,
 };
 
