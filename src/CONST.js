import lodashGet from 'lodash/get';
import Config from 'react-native-config';
import * as KeyCommand from 'react-native-key-command';
import * as Url from './libs/Url';

const CLOUDFRONT_DOMAIN = 'cloudfront.net';
const CLOUDFRONT_URL = `https://d2k5nsl2zxldvw.${CLOUDFRONT_DOMAIN}`;
const ACTIVE_EXPENSIFY_URL = Url.addTrailingForwardSlash(lodashGet(Config, 'NEW_EXPENSIFY_URL', 'https://new.expensify.com'));
const USE_EXPENSIFY_URL = 'https://use.expensify.com';
const PLATFORM_OS_MACOS = 'Mac OS';
const PLATFORM_IOS = 'iOS';
const ANDROID_PACKAGE_NAME = 'com.expensify.chat';
const CURRENT_YEAR = new Date().getFullYear();
const PULL_REQUEST_NUMBER = lodashGet(Config, 'PULL_REQUEST_NUMBER', '');

const keyModifierControl = lodashGet(KeyCommand, 'constants.keyModifierControl', 'keyModifierControl');
const keyModifierCommand = lodashGet(KeyCommand, 'constants.keyModifierCommand', 'keyModifierCommand');
const keyModifierShiftControl = lodashGet(KeyCommand, 'constants.keyModifierShiftControl', 'keyModifierShiftControl');
const keyModifierShiftCommand = lodashGet(KeyCommand, 'constants.keyModifierShiftCommand', 'keyModifierShiftCommand');
const keyInputEscape = lodashGet(KeyCommand, 'constants.keyInputEscape', 'keyInputEscape');
const keyInputEnter = lodashGet(KeyCommand, 'constants.keyInputEnter', 'keyInputEnter');
const keyInputUpArrow = lodashGet(KeyCommand, 'constants.keyInputUpArrow', 'keyInputUpArrow');
const keyInputDownArrow = lodashGet(KeyCommand, 'constants.keyInputDownArrow', 'keyInputDownArrow');
const keyInputLeftArrow = lodashGet(KeyCommand, 'constants.keyInputLeftArrow', 'keyInputLeftArrow');
const keyInputRightArrow = lodashGet(KeyCommand, 'constants.keyInputRightArrow', 'keyInputRightArrow');

// describes if a shortcut key can cause navigation
const KEYBOARD_SHORTCUT_NAVIGATION_TYPE = 'NAVIGATION_SHORTCUT';

const CONST = {
    ANDROID_PACKAGE_NAME,
    ANIMATED_TRANSITION: 300,
    ANIMATED_TRANSITION_FROM_VALUE: 100,
    ANIMATION_IN_TIMING: 100,
    ARROW_HIDE_DELAY: 3000,

    API_ATTACHMENT_VALIDATIONS: {
        // Same as the PHP layer allows
        /* eslint-disable-next-line max-len */
        UNALLOWED_EXTENSIONS: [
            'ade',
            'adp',
            'apk',
            'appx',
            'appxbundle',
            'bat',
            'cab',
            'chm',
            'cmd',
            'com',
            'cpl',
            'diagcab',
            'diagcfg',
            'diagpack',
            'dll',
            'dmg',
            'ex',
            'ex_',
            'exe',
            'hta',
            'img',
            'ins',
            'iso',
            'isp',
            'jar',
            'jnlp',
            'js',
            'jse',
            'lib',
            'lnk',
            'mde',
            'msc',
            'msi',
            'msix',
            'msixbundle',
            'msp',
            'mst',
            'nsh',
            'pif',
            'ps1',
            'scr',
            'sct',
            'shb',
            'sys',
            'vb',
            'vbe',
            'vbs',
            'vhd',
            'vxd',
            'wsc',
            'wsf',
            'wsh',
            'xll',
        ],

        // 24 megabytes in bytes, this is limit set on servers, do not update without wider internal discussion
        MAX_SIZE: 25165824,

        // An arbitrary size, but the same minimum as in the PHP layer
        MIN_SIZE: 240,
    },

    AUTO_AUTH_STATE: {
        NOT_STARTED: 'not-started',
        SIGNING_IN: 'signing-in',
        JUST_SIGNED_IN: 'just-signed-in',
        FAILED: 'failed',
    },

    AVATAR_MAX_ATTACHMENT_SIZE: 6291456,

    AVATAR_ALLOWED_EXTENSIONS: ['jpg', 'jpeg', 'png', 'gif', 'bmp', 'svg'],

    // Minimum width and height size in px for a selected image
    AVATAR_MIN_WIDTH_PX: 80,
    AVATAR_MIN_HEIGHT_PX: 80,

    // Maximum width and height size in px for a selected image
    AVATAR_MAX_WIDTH_PX: 4096,
    AVATAR_MAX_HEIGHT_PX: 4096,

    DEFAULT_AVATAR_COUNT: 24,
    OLD_DEFAULT_AVATAR_COUNT: 8,

    DISPLAY_NAME: {
        MAX_LENGTH: 50,
        RESERVED_FIRST_NAMES: ['Expensify', 'Concierge'],
    },

    PULL_REQUEST_NUMBER,

    CALENDAR_PICKER: {
        // Numbers were arbitrarily picked.
        MIN_YEAR: CURRENT_YEAR - 100,
        MAX_YEAR: CURRENT_YEAR + 100,
    },

    DATE_BIRTH: {
        MIN_AGE: 5,
        MIN_AGE_FOR_PAYMENT: 18,
        MAX_AGE: 150,
    },

    // This is used to enable a rotation/transform style to any component.
    DIRECTION: {
        LEFT: 'left',
        RIGHT: 'right',
    },

    // Sizes needed for report empty state background image handling
    EMPTY_STATE_BACKGROUND: {
        SMALL_SCREEN: {
            IMAGE_HEIGHT: 300,
            CONTAINER_MINHEIGHT: 200,
            VIEW_HEIGHT: 185,
        },
        WIDE_SCREEN: {
            IMAGE_HEIGHT: 450,
            CONTAINER_MINHEIGHT: 500,
            VIEW_HEIGHT: 275,
        },
        MONEY_REPORT: {
            MIN_HEIGHT: 280,
        },
    },

    RIGHT_MODAL_BACKGROUND_OVERLAY_OPACITY: 0.4,

    NEW_EXPENSIFY_URL: ACTIVE_EXPENSIFY_URL,
    APP_DOWNLOAD_LINKS: {
        ANDROID: `https://play.google.com/store/apps/details?id=${ANDROID_PACKAGE_NAME}`,
        IOS: 'https://apps.apple.com/us/app/expensify-cash/id1530278510',
        DESKTOP: `${ACTIVE_EXPENSIFY_URL}NewExpensify.dmg`,
    },
    DATE: {
        MOMENT_FORMAT_STRING: 'YYYY-MM-DD',
        UNIX_EPOCH: '1970-01-01 00:00:00.000',
        MAX_DATE: '9999-12-31',
        MIN_DATE: '0001-01-01',
    },
    SMS: {
        DOMAIN: '@expensify.sms',
    },
    BANK_ACCOUNT: {
        PLAID: {
            ALLOWED_THROTTLED_COUNT: 2,
            ERROR: {
                TOO_MANY_ATTEMPTS: 'Too many attempts',
            },
        },
        ERROR: {
            MISSING_ROUTING_NUMBER: '402 Missing routingNumber',
            MAX_ROUTING_NUMBER: '402 Maximum Size Exceeded routingNumber',
            MISSING_INCORPORATION_STATE: '402 Missing incorporationState in additionalData',
            MISSING_INCORPORATION_TYPE: '402 Missing incorporationType in additionalData',
        },
        STEP: {
            // In the order they appear in the VBA flow
            BANK_ACCOUNT: 'BankAccountStep',
            COMPANY: 'CompanyStep',
            REQUESTOR: 'RequestorStep',
            ACH_CONTRACT: 'ACHContractStep',
            VALIDATION: 'ValidationStep',
            ENABLE: 'EnableStep',
        },
        SUBSTEP: {
            MANUAL: 'manual',
        },
        VERIFICATIONS: {
            ERROR_MESSAGE: 'verifications.errorMessage',
            THROTTLED: 'verifications.throttled',
        },
        FIELDS_TYPE: {
            LOCAL: 'local',
        },
        ONFIDO_RESPONSE: {
            SDK_TOKEN: 'apiResult.sdkToken',
            PASS: 'pass',
        },
        QUESTIONS: {
            QUESTION: 'apiResult.questions.question',
            DIFFERENTIATOR_QUESTION: 'apiResult.differentiator-question',
        },
        SETUP_TYPE: {
            MANUAL: 'manual',
            PLAID: 'plaid',
        },
        REGEX: {
            US_ACCOUNT_NUMBER: /^[0-9]{4,17}$/,

            // If the account number length is from 4 to 13 digits, we show the last 4 digits and hide the rest with X
            // If the length is longer than 13 digits, we show the first 6 and last 4 digits, hiding the rest with X
            MASKED_US_ACCOUNT_NUMBER: /^[X]{0,9}[0-9]{4}$|^[0-9]{6}[X]{4,7}[0-9]{4}$/,
            SWIFT_BIC: /^[A-Za-z0-9]{8,11}$/,
        },
        VERIFICATION_MAX_ATTEMPTS: 7,
        STATE: {
            VERIFYING: 'VERIFYING',
            PENDING: 'PENDING',
            OPEN: 'OPEN',
        },
        MAX_LENGTH: {
            SSN: 4,
            ZIP_CODE: 10,
        },
        TYPE: {
            BUSINESS: 'BUSINESS',
            PERSONAL: 'PERSONAL',
        },
    },
    INCORPORATION_TYPES: {
        LLC: 'LLC',
        CORPORATION: 'Corp',
        PARTNERSHIP: 'Partnership',
        COOPERATIVE: 'Cooperative',
        SOLE_PROPRIETORSHIP: 'Sole Proprietorship',
        OTHER: 'Other',
    },
    BETAS: {
        ALL: 'all',
        CHRONOS_IN_CASH: 'chronosInCash',
        PAY_WITH_EXPENSIFY: 'payWithExpensify',
        FREE_PLAN: 'freePlan',
        DEFAULT_ROOMS: 'defaultRooms',
        BETA_EXPENSIFY_WALLET: 'expensifyWallet',
        BETA_COMMENT_LINKING: 'commentLinking',
        INTERNATIONALIZATION: 'internationalization',
        IOU_SEND: 'sendMoney',
        POLICY_ROOMS: 'policyRooms',
        POLICY_EXPENSE_CHAT: 'policyExpenseChat',
        PASSWORDLESS: 'passwordless',
        TASKS: 'tasks',
        THREADS: 'threads',
        SCAN_RECEIPTS: 'scanReceipts',
        DISTANCE_REQUESTS: 'distanceRequests',
    },
    BUTTON_STATES: {
        DEFAULT: 'default',
        ACTIVE: 'active',
        PRESSED: 'pressed',
        COMPLETE: 'complete',
        DISABLED: 'disabled',
    },
    BANK_ACCOUNT_TYPES: {
        WALLET: 'WALLET',
    },
    COUNTRY: {
        US: 'US',
        MX: 'MX',
        AU: 'AU',
        CA: 'CA',
        GB: 'GB',
    },
    DESKTOP_DEEPLINK_APP_STATE: {
        CHECKING: 'checking',
        INSTALLED: 'installed',
        NOT_INSTALLED: 'not-installed',
    },
    PLATFORM: {
        IOS: 'ios',
        ANDROID: 'android',
        WEB: 'web',
        DESKTOP: 'desktop',
    },
    PLATFORM_SPECIFIC_KEYS: {
        CTRL: {
            DEFAULT: 'control',
            [PLATFORM_OS_MACOS]: 'meta',
            [PLATFORM_IOS]: 'meta',
        },
        SHIFT: {
            DEFAULT: 'shift',
        },
    },
    KEYBOARD_SHORTCUTS: {
        SEARCH: {
            descriptionKey: 'search',
            shortcutKey: 'K',
            modifiers: ['CTRL'],
            trigger: {
                DEFAULT: {input: 'k', modifierFlags: keyModifierControl},
                [PLATFORM_OS_MACOS]: {input: 'k', modifierFlags: keyModifierCommand},
                [PLATFORM_IOS]: {input: 'k', modifierFlags: keyModifierCommand},
            },
            type: KEYBOARD_SHORTCUT_NAVIGATION_TYPE,
        },
        NEW_GROUP: {
            descriptionKey: 'newGroup',
            shortcutKey: 'K',
            modifiers: ['CTRL', 'SHIFT'],
            trigger: {
                DEFAULT: {input: 'k', modifierFlags: keyModifierShiftControl},
                [PLATFORM_OS_MACOS]: {input: 'k', modifierFlags: keyModifierShiftCommand},
                [PLATFORM_IOS]: {input: 'k', modifierFlags: keyModifierShiftCommand},
            },
            type: KEYBOARD_SHORTCUT_NAVIGATION_TYPE,
        },
        SHORTCUT_MODAL: {
            descriptionKey: 'openShortcutDialog',
            shortcutKey: 'J',
            modifiers: ['CTRL'],
            trigger: {
                DEFAULT: {input: 'j', modifierFlags: keyModifierControl},
                [PLATFORM_OS_MACOS]: {input: 'j', modifierFlags: keyModifierCommand},
                [PLATFORM_IOS]: {input: 'j', modifierFlags: keyModifierCommand},
            },
        },
        ESCAPE: {
            descriptionKey: 'escape',
            shortcutKey: 'Escape',
            modifiers: [],
            trigger: {
                DEFAULT: {input: keyInputEscape},
                [PLATFORM_OS_MACOS]: {input: keyInputEscape},
                [PLATFORM_IOS]: {input: keyInputEscape},
            },
        },
        ENTER: {
            descriptionKey: null,
            shortcutKey: 'Enter',
            modifiers: [],
            trigger: {
                DEFAULT: {input: keyInputEnter},
                [PLATFORM_OS_MACOS]: {input: keyInputEnter},
                [PLATFORM_IOS]: {input: keyInputEnter},
            },
        },
        CTRL_ENTER: {
            descriptionKey: null,
            shortcutKey: 'Enter',
            modifiers: ['CTRL'],
            trigger: {
                DEFAULT: {input: keyInputEnter, modifierFlags: keyModifierControl},
                [PLATFORM_OS_MACOS]: {input: keyInputEnter, modifierFlags: keyModifierCommand},
                [PLATFORM_IOS]: {input: keyInputEnter, modifierFlags: keyModifierCommand},
            },
        },
        COPY: {
            descriptionKey: 'copy',
            shortcutKey: 'C',
            modifiers: ['CTRL'],
            trigger: {
                DEFAULT: {input: 'c', modifierFlags: keyModifierControl},
                [PLATFORM_OS_MACOS]: {input: 'c', modifierFlags: keyModifierCommand},
                [PLATFORM_IOS]: {input: 'c', modifierFlags: keyModifierCommand},
            },
        },
        ARROW_UP: {
            descriptionKey: null,
            shortcutKey: 'ArrowUp',
            modifiers: [],
            trigger: {
                DEFAULT: {input: keyInputUpArrow},
                [PLATFORM_OS_MACOS]: {input: keyInputUpArrow},
                [PLATFORM_IOS]: {input: keyInputUpArrow},
            },
        },
        ARROW_DOWN: {
            descriptionKey: null,
            shortcutKey: 'ArrowDown',
            modifiers: [],
            trigger: {
                DEFAULT: {input: keyInputDownArrow},
                [PLATFORM_OS_MACOS]: {input: keyInputDownArrow},
                [PLATFORM_IOS]: {input: keyInputDownArrow},
            },
        },
        ARROW_LEFT: {
            descriptionKey: null,
            shortcutKey: 'ArrowLeft',
            modifiers: [],
            trigger: {
                DEFAULT: {input: keyInputLeftArrow},
                [PLATFORM_OS_MACOS]: {input: keyInputLeftArrow},
                [PLATFORM_IOS]: {input: keyInputLeftArrow},
            },
        },
        ARROW_RIGHT: {
            descriptionKey: null,
            shortcutKey: 'ArrowRight',
            modifiers: [],
            trigger: {
                DEFAULT: {input: keyInputRightArrow},
                [PLATFORM_OS_MACOS]: {input: keyInputRightArrow},
                [PLATFORM_IOS]: {input: keyInputRightArrow},
            },
        },
        TAB: {
            descriptionKey: null,
            shortcutKey: 'Tab',
            modifiers: [],
        },
    },
    KEYBOARD_SHORTCUTS_TYPES: {
        NAVIGATION_SHORTCUT: KEYBOARD_SHORTCUT_NAVIGATION_TYPE,
    },
    KEYBOARD_SHORTCUT_KEY_DISPLAY_NAME: {
        CONTROL: 'CTRL',
        ESCAPE: 'ESC',
        META: 'CMD',
        SHIFT: 'Shift',
    },
    CURRENCY: {
        USD: 'USD',
    },
    EXAMPLE_PHONE_NUMBER: '+15005550006',
    CONCIERGE_CHAT_NAME: 'Concierge',
    CLOUDFRONT_URL,
    USE_EXPENSIFY_URL,
    NEW_ZOOM_MEETING_URL: 'https://zoom.us/start/videomeeting',
    NEW_GOOGLE_MEET_MEETING_URL: 'https://meet.google.com/new',
    GOOGLE_MEET_URL_ANDROID: 'https://meet.google.com',
    DEEPLINK_BASE_URL: 'new-expensify://',
    PDF_VIEWER_URL: '/pdf/web/viewer.html',
    CLOUDFRONT_DOMAIN_REGEX: /^https:\/\/\w+\.cloudfront\.net/i,
    EXPENSIFY_ICON_URL: `${CLOUDFRONT_URL}/images/favicon-2019.png`,
    CONCIERGE_ICON_URL_2021: `${CLOUDFRONT_URL}/images/icons/concierge_2021.png`,
    CONCIERGE_ICON_URL: `${CLOUDFRONT_URL}/images/icons/concierge_2022.png`,
    UPWORK_URL: 'https://github.com/Expensify/App/issues?q=is%3Aopen+is%3Aissue+label%3A%22Help+Wanted%22',
    GITHUB_URL: 'https://github.com/Expensify/App',
    TERMS_URL: `${USE_EXPENSIFY_URL}/terms`,
    PRIVACY_URL: `${USE_EXPENSIFY_URL}/privacy`,
    LICENSES_URL: `${USE_EXPENSIFY_URL}/licenses`,
    GITHUB_RELEASE_URL: 'https://api.github.com/repos/expensify/app/releases/latest',
    ADD_SECONDARY_LOGIN_URL: encodeURI('settings?param={"section":"account","openModal":"secondaryLogin"}'),
    MANAGE_CARDS_URL: 'domain_companycards',
    FEES_URL: `${USE_EXPENSIFY_URL}/fees`,
    CFPB_PREPAID_URL: 'https://cfpb.gov/prepaid',
    STAGING_NEW_EXPENSIFY_URL: 'https://staging.new.expensify.com',
    NEWHELP_URL: 'https://help.expensify.com',
    INTERNAL_DEV_EXPENSIFY_URL: 'https://www.expensify.com.dev',
    STAGING_EXPENSIFY_URL: 'https://staging.expensify.com',
    EXPENSIFY_URL: 'https://www.expensify.com',

    // Use Environment.getEnvironmentURL to get the complete URL with port number
    DEV_NEW_EXPENSIFY_URL: 'http://localhost:',

    SIGN_IN_FORM_WIDTH: 300,

    APPLE_SIGN_IN_SERVICE_ID: 'com.chat.expensify.chat.AppleSignIn',
    APPLE_SIGN_IN_REDIRECT_URI: 'https://new.expensify.com/appleauth',

    SIGN_IN_METHOD: {
        APPLE: 'Apple',
        GOOGLE: 'Google',
    },

    OPTION_TYPE: {
        REPORT: 'report',
        PERSONAL_DETAIL: 'personalDetail',
    },
    RECEIPT: {
        DROP_HOST_NAME: 'ReceiptDropZone',
        DROP_NATIVE_ID: 'receipt-dropzone',
        ACTIVE_DROP_NATIVE_ID: 'receipt-dropzone',
        ICON_SIZE: 164,
        PERMISSION_AUTHORIZED: 'authorized',
    },
    REPORT: {
        DROP_HOST_NAME: 'ReportDropZone',
        DROP_NATIVE_ID: 'report-dropzone',
        ACTIVE_DROP_NATIVE_ID: 'report-dropzone',
        MAXIMUM_PARTICIPANTS: 8,
        SPLIT_REPORTID: '-2',
        ACTIONS: {
            LIMIT: 50,
            TYPE: {
                ADDCOMMENT: 'ADDCOMMENT',
                CLOSED: 'CLOSED',
                CREATED: 'CREATED',
                TASKEDITED: 'TASKEDITED',
                TASKCANCELLED: 'TASKCANCELLED',
                IOU: 'IOU',
                RENAMED: 'RENAMED',
                CHRONOSOOOLIST: 'CHRONOSOOOLIST',
                TASKCOMPLETED: 'TASKCOMPLETED',
                TASKREOPENED: 'TASKREOPENED',
                REPORTPREVIEW: 'REPORTPREVIEW',
                POLICYCHANGELOG: {
                    ADD_APPROVER_RULE: 'POLICYCHANGELOG_ADD_APPROVER_RULE',
                    ADD_CATEGORY: 'POLICYCHANGELOG_ADD_CATEGORY',
                    ADD_CUSTOM_UNIT: 'POLICYCHANGELOG_ADD_CUSTOM_UNIT',
                    ADD_CUSTOM_UNIT_RATE: 'POLICYCHANGELOG_ADD_CUSTOM_UNIT_RATE',
                    ADD_EMPLOYEE: 'POLICYCHANGELOG_ADD_EMPLOYEE',
                    ADD_INTEGRATION: 'POLICYCHANGELOG_ADD_INTEGRATION',
                    ADD_REPORT_FIELD: 'POLICYCHANGELOG_ADD_REPORT_FIELD',
                    ADD_TAG: 'POLICYCHANGELOG_ADD_TAG',
                    DELETE_ALL_TAGS: 'POLICYCHANGELOG_DELETE_ALL_TAGS',
                    DELETE_APPROVER_RULE: 'POLICYCHANGELOG_DELETE_APPROVER_RULE',
                    DELETE_CATEGORY: 'POLICYCHANGELOG_DELETE_CATEGORY',
                    DELETE_CUSTOM_UNIT: 'POLICYCHANGELOG_DELETE_CUSTOM_UNIT',
                    DELETE_CUSTOM_UNIT_RATE: 'POLICYCHANGELOG_DELETE_CUSTOM_UNIT_RATE',
                    DELETE_CUSTOM_UNIT_SUB_RATE: 'POLICYCHANGELOG_DELETE_CUSTOM_UNIT_SUB_RATE',
                    DELETE_EMPLOYEE: 'POLICYCHANGELOG_DELETE_EMPLOYEE',
                    DELETE_INTEGRATION: 'POLICYCHANGELOG_DELETE_INTEGRATION',
                    DELETE_REPORT_FIELD: 'POLICYCHANGELOG_DELETE_REPORT_FIELD',
                    DELETE_TAG: 'POLICYCHANGELOG_DELETE_TAG',
                    IMPORT_CUSTOM_UNIT_RATES: 'POLICYCHANGELOG_IMPORT_CUSTOM_UNIT_RATES',
                    IMPORT_TAGS: 'POLICYCHANGELOG_IMPORT_TAGS',
                    SET_AUTOREIMBURSEMENT: 'POLICYCHANGELOG_SET_AUTOREIMBURSEMENT',
                    SET_AUTO_JOIN: 'POLICYCHANGELOG_SET_AUTO_JOIN',
                    SET_CATEGORY_NAME: 'POLICYCHANGELOG_SET_CATEGORY_NAME',
                    UPDATE_ACH_ACCOUNT: 'POLICYCHANGELOG_UPDATE_ACH_ACCOUNT',
                    UPDATE_APPROVER_RULE: 'POLICYCHANGELOG_UPDATE_APPROVER_RULE',
                    UPDATE_AUDIT_RATE: 'POLICYCHANGELOG_UPDATE_AUDIT_RATE',
                    UPDATE_AUTOHARVESTING: 'POLICYCHANGELOG_UPDATE_AUTOHARVESTING',
                    UPDATE_AUTOREIMBURSEMENT: 'POLICYCHANGELOG_UPDATE_AUTOREIMBURSEMENT',
                    UPDATE_AUTOREPORTING_FREQUENCY: 'POLICYCHANGELOG_UPDATE_AUTOREPORTING_FREQUENCY',
                    UPDATE_CATEGORY: 'POLICYCHANGELOG_UPDATE_CATEGORY',
                    UPDATE_CURRENCY: 'POLICYCHANGELOG_UPDATE_CURRENCY',
                    UPDATE_CUSTOM_UNIT: 'POLICYCHANGELOG_UPDATE_CUSTOM_UNIT',
                    UPDATE_CUSTOM_UNIT_RATE: 'POLICYCHANGELOG_UPDATE_CUSTOM_UNIT_RATE',
                    UPDATE_CUSTOM_UNIT_SUB_RATE: 'POLICYCHANGELOG_UPDATE_CUSTOM_UNIT_SUB_RATE',
                    UPDATE_DEFAULT_BILLABLE: 'POLICYCHANGELOG_UPDATE_DEFAULT_BILLABLE',
                    UPDATE_DEFAULT_REIMBURSABLE: 'POLICYCHANGELOG_UPDATE_DEFAULT_REIMBURSABLE',
                    UPDATE_DEFAULT_TITLE: 'POLICYCHANGELOG_UPDATE_DEFAULT_TITLE',
                    UPDATE_DEFAULT_TITLE_ENFORCED: 'POLICYCHANGELOG_UPDATE_DEFAULT_TITLE_ENFORCED',
                    UPDATE_DISABLED_FIELDS: 'POLICYCHANGELOG_UPDATE_DISABLED_FIELDS',
                    UPDATE_EMPLOYEE: 'POLICYCHANGELOG_UPDATE_EMPLOYEE',
                    UPDATE_FIELD: 'POLICYCHANGELOG_UPDATE_FIELD',
                    UPDATE_MANUAL_APPROVAL_THRESHOLD: 'POLICYCHANGELOG_UPDATE_MANUAL_APPROVAL_THRESHOLD',
                    UPDATE_MAX_EXPENSE_AMOUNT: 'POLICYCHANGELOG_UPDATE_MAX_EXPENSE_AMOUNT',
                    UPDATE_MAX_EXPENSE_AMOUNT_NO_RECEIPT: 'POLICYCHANGELOG_UPDATE_MAX_EXPENSE_AMOUNT_NO_RECEIPT',
                    UPDATE_NAME: 'POLICYCHANGELOG_UPDATE_NAME',
                    UPDATE_OWNERSHIP: 'POLICYCHANGELOG_UPDATE_OWNERSHIP',
                    UPDATE_REIMBURSEMENT_CHOICE: 'POLICYCHANGELOG_UPDATE_REIMBURSEMENT_CHOICE',
                    UPDATE_REPORT_FIELD: 'POLICYCHANGELOG_UPDATE_REPORT_FIELD',
                    UPDATE_TAG: 'POLICYCHANGELOG_UPDATE_TAG',
                    UPDATE_TAG_LIST_NAME: 'POLICYCHANGELOG_UPDATE_TAG_LIST_NAME',
                    UPDATE_TAG_NAME: 'POLICYCHANGELOG_UPDATE_TAG_NAME',
                    UPDATE_TIME_ENABLED: 'POLICYCHANGELOG_UPDATE_TIME_ENABLED',
                    UPDATE_TIME_RATE: 'POLICYCHANGELOG_UPDATE_TIME_RATE',
                },
            },
        },
        ARCHIVE_REASON: {
            DEFAULT: 'default',
            ACCOUNT_CLOSED: 'accountClosed',
            ACCOUNT_MERGED: 'accountMerged',
            REMOVED_FROM_POLICY: 'removedFromPolicy',
            POLICY_DELETED: 'policyDeleted',
        },
        MESSAGE: {
            TYPE: {
                COMMENT: 'COMMENT',
                TEXT: 'TEXT',
            },
        },
        TYPE: {
            CHAT: 'chat',
            EXPENSE: 'expense',
            IOU: 'iou',
            TASK: 'task',
        },
        CHAT_TYPE: {
            POLICY_ANNOUNCE: 'policyAnnounce',
            POLICY_ADMINS: 'policyAdmins',
            DOMAIN_ALL: 'domainAll',
            POLICY_ROOM: 'policyRoom',
            POLICY_EXPENSE_CHAT: 'policyExpenseChat',
        },
        WORKSPACE_CHAT_ROOMS: {
            ANNOUNCE: '#announce',
            ADMINS: '#admins',
        },
        STATE: {
            SUBMITTED: 'SUBMITTED',
            PROCESSING: 'PROCESSING',
        },
        STATE_NUM: {
            OPEN: 0,
            PROCESSING: 1,
            SUBMITTED: 2,
        },
        STATUS: {
            OPEN: 0,
            SUBMITTED: 1,
            CLOSED: 2,
            APPROVED: 3,
            REIMBURSED: 4,
        },
        NOTIFICATION_PREFERENCE: {
            MUTE: 'mute',
            DAILY: 'daily',
            ALWAYS: 'always',
        },
        // Options for which room members can post
        WRITE_CAPABILITIES: {
            ALL: 'all',
            ADMINS: 'admins',
        },
        VISIBILITY: {
            PUBLIC: 'public',
            PUBLIC_ANNOUNCE: 'public_announce',
            PRIVATE: 'private',
            RESTRICTED: 'restricted',
        },
        RESERVED_ROOM_NAMES: ['#admins', '#announce'],
        MAX_PREVIEW_AVATARS: 4,
        MAX_ROOM_NAME_LENGTH: 79,
        LAST_MESSAGE_TEXT_MAX_LENGTH: 200,
        OWNER_EMAIL_FAKE: '__FAKE__',
        OWNER_ACCOUNT_ID_FAKE: 0,
        DEFAULT_REPORT_NAME: 'Chat Report',
    },
    COMPOSER: {
        MAX_LINES: 16,
        MAX_LINES_SMALL_SCREEN: 6,
        MAX_LINES_FULL: -1,

        // The minimum number of typed lines needed to enable the full screen composer
        FULL_COMPOSER_MIN_LINES: 3,
    },
    MODAL: {
        MODAL_TYPE: {
            CONFIRM: 'confirm',
            CENTERED: 'centered',
            CENTERED_UNSWIPEABLE: 'centered_unswipeable',
            CENTERED_SMALL: 'centered_small',
            BOTTOM_DOCKED: 'bottom_docked',
            POPOVER: 'popover',
            RIGHT_DOCKED: 'right_docked',
        },
        ANCHOR_ORIGIN_VERTICAL: {
            TOP: 'top',
            CENTER: 'center',
            BOTTOM: 'bottom',
        },
        ANCHOR_ORIGIN_HORIZONTAL: {
            LEFT: 'left',
            CENTER: 'center',
            RIGHT: 'right',
        },
    },
    TIMING: {
        CALCULATE_MOST_RECENT_LAST_MODIFIED_ACTION: 'calc_most_recent_last_modified_action',
        SEARCH_RENDER: 'search_render',
        HOMEPAGE_INITIAL_RENDER: 'homepage_initial_render',
        REPORT_INITIAL_RENDER: 'report_initial_render',
        SWITCH_REPORT: 'switch_report',
        SIDEBAR_LOADED: 'sidebar_loaded',
        COLD: 'cold',
        WARM: 'warm',
        REPORT_ACTION_ITEM_LAYOUT_DEBOUNCE_TIME: 1500,
        SHOW_LOADING_SPINNER_DEBOUNCE_TIME: 250,
        TEST_TOOLS_MODAL_THROTTLE_TIME: 800,
        TOOLTIP_SENSE: 1000,
        TRIE_INITIALIZATION: 'trie_initialization',
        COMMENT_LENGTH_DEBOUNCE_TIME: 500,
    },
    PRIORITY_MODE: {
        GSD: 'gsd',
        DEFAULT: 'default',
    },
    THEME: {
        DEFAULT: 'dark',
        LIGHT: 'light',
        DARK: 'dark',
        SYSTEM: 'system',
    },
    JSON_CODE: {
        SUCCESS: 200,
        BAD_REQUEST: 400,
        NOT_AUTHENTICATED: 407,
        EXP_ERROR: 666,
        MANY_WRITES_ERROR: 665,
        UNABLE_TO_RETRY: 'unableToRetry',
    },
    HTTP_STATUS: {
        // When Cloudflare throttles
        TOO_MANY_REQUESTS: 429,
        INTERNAL_SERVER_ERROR: 500,
        BAD_GATEWAY: 502,
        GATEWAY_TIMEOUT: 504,
        UNKNOWN_ERROR: 520,
    },
    ERROR: {
        XHR_FAILED: 'xhrFailed',
        THROTTLED: 'throttled',
        UNKNOWN_ERROR: 'Unknown error',
        REQUEST_CANCELLED: 'AbortError',
        FAILED_TO_FETCH: 'Failed to fetch',
        ENSURE_BUGBOT: 'ENSURE_BUGBOT',
        PUSHER_ERROR: 'PusherError',
        WEB_SOCKET_ERROR: 'WebSocketError',
        NETWORK_REQUEST_FAILED: 'Network request failed',
        SAFARI_DOCUMENT_LOAD_ABORTED: 'cancelled',
        FIREFOX_DOCUMENT_LOAD_ABORTED: 'NetworkError when attempting to fetch resource.',
        IOS_NETWORK_CONNECTION_LOST: 'The network connection was lost.',
        IOS_NETWORK_CONNECTION_LOST_RUSSIAN: 'Сетевое соединение потеряно.',
        IOS_NETWORK_CONNECTION_LOST_SWEDISH: 'Nätverksanslutningen förlorades.',
        IOS_NETWORK_CONNECTION_LOST_SPANISH: 'La conexión a Internet parece estar desactivada.',
        IOS_LOAD_FAILED: 'Load failed',
        SAFARI_CANNOT_PARSE_RESPONSE: 'cannot parse response',
        GATEWAY_TIMEOUT: 'Gateway Timeout',
        EXPENSIFY_SERVICE_INTERRUPTED: 'Expensify service interrupted',
        DUPLICATE_RECORD: 'A record already exists with this ID',
    },
    ERROR_TYPE: {
        SOCKET: 'Expensify\\Auth\\Error\\Socket',
    },
    ERROR_TITLE: {
        SOCKET: 'Issue connecting to database',
        DUPLICATE_RECORD: '400 Unique Constraints Violation',
    },
    NETWORK: {
        METHOD: {
            POST: 'post',
        },
        MIN_RETRY_WAIT_TIME_MS: 10,
        MAX_RANDOM_RETRY_WAIT_TIME_MS: 100,
        MAX_RETRY_WAIT_TIME_MS: 10 * 1000,
        PROCESS_REQUEST_DELAY_MS: 1000,
        MAX_PENDING_TIME_MS: 10 * 1000,
    },
    DEFAULT_TIME_ZONE: {automatic: true, selected: 'America/Los_Angeles'},
    DEFAULT_ACCOUNT_DATA: {errors: null, success: '', isLoading: false},
    DEFAULT_CLOSE_ACCOUNT_DATA: {errors: {}, success: '', isLoading: false},
    FORMS: {
        LOGIN_FORM: 'LoginForm',
        VALIDATE_CODE_FORM: 'ValidateCodeForm',
        VALIDATE_TFA_CODE_FORM: 'ValidateTfaCodeForm',
        RESEND_VALIDATION_FORM: 'ResendValidationForm',
        UNLINK_LOGIN_FORM: 'UnlinkLoginForm',
        RESEND_VALIDATE_CODE_FORM: 'ResendValidateCodeForm',
    },
    APP_STATE: {
        ACTIVE: 'active',
        BACKGROUND: 'background',
        INACTIVE: 'inactive',
    },

    // at least 8 characters, 1 capital letter, 1 lowercase number, 1 number
    PASSWORD_COMPLEXITY_REGEX_STRING: '^(?=.*[A-Z])(?=.*[0-9])(?=.*[a-z]).{8,}$',

    // 6 numeric digits
    VALIDATE_CODE_REGEX_STRING: /^\d{6}$/,

    // The server has a WAF (Web Application Firewall) which will strip out HTML/XML tags using this regex pattern.
    // It's copied here so that the same regex pattern can be used in form validations to be consistent with the server.
    VALIDATE_FOR_HTML_TAG_REGEX: /<([^>\s]+)(?:[^>]*?)>/g,

    PASSWORD_PAGE: {
        ERROR: {
            ALREADY_VALIDATED: 'Account already validated',
            VALIDATE_CODE_FAILED: 'Validate code failed',
        },
    },

    PUSHER: {
        PRIVATE_USER_CHANNEL_PREFIX: 'private-encrypted-user-accountID-',
        PRIVATE_REPORT_CHANNEL_PREFIX: 'private-report-reportID-',
    },

    EMOJI_SPACER: 'SPACER',

    // This is the number of columns in each row of the picker.
    // Because of how flatList implements these rows, each row is an index rather than each element
    // For this reason to make headers work, we need to have the header be the only rendered element in its row
    // If this number is changed, emojis.js will need to be updated to have the proper number of spacer elements
    // around each header.
    EMOJI_NUM_PER_ROW: 8,

    EMOJI_FREQUENT_ROW_COUNT: 3,

    EMOJI_DEFAULT_SKIN_TONE: -1,

    INVISIBLE_CODEPOINTS: ['fe0f', '200d', '2066'],

    TOOLTIP_MAX_LINES: 3,

    LOGIN_TYPE: {
        PHONE: 'phone',
        EMAIL: 'email',
    },

    MAGIC_CODE_LENGTH: 6,
    MAGIC_CODE_EMPTY_CHAR: ' ',

    KEYBOARD_TYPE: {
        PHONE_PAD: 'phone-pad',
        NUMBER_PAD: 'number-pad',
        DECIMAL_PAD: 'decimal-pad',
        VISIBLE_PASSWORD: 'visible-password',
        EMAIL_ADDRESS: 'email-address',
        ASCII_CAPABLE: 'ascii-capable',
        URL: 'url',
        DEFAULT: 'default',
    },

    ATTACHMENT_MESSAGE_TEXT: '[Attachment]',
    // This is a placeholder for attachment which is uploading
    ATTACHMENT_UPLOADING_MESSAGE_HTML: 'Uploading attachment...',
    ATTACHMENT_SOURCE_ATTRIBUTE: 'data-expensify-source',
    ATTACHMENT_PREVIEW_ATTRIBUTE: 'src',
    ATTACHMENT_ORIGINAL_FILENAME_ATTRIBUTE: 'data-name',

    ATTACHMENT_PICKER_TYPE: {
        FILE: 'file',
        IMAGE: 'image',
    },

    ATTACHMENT_FILE_TYPE: {
        FILE: 'file',
        IMAGE: 'image',
        VIDEO: 'video',
    },

    FILE_TYPE_REGEX: {
        IMAGE: /\.(jpg|jpeg|png|webp|avif|gif|tiff|wbmp|ico|jng|bmp|heic|svg|svg2)$/,
        VIDEO: /\.(3gp|h261|h263|h264|m4s|jpgv|jpm|jpgm|mp4|mp4v|mpg4|mpeg|mpg|ogv|ogg|mov|qt|webm|flv|mkv|wmv|wav|avi|movie|f4v|avchd|mp2|mpe|mpv|m4v|swf)$/,
    },
    IOS_CAMERAROLL_ACCESS_ERROR: 'Access to photo library was denied',
    ADD_PAYMENT_MENU_POSITION_Y: 226,
    ADD_PAYMENT_MENU_POSITION_X: 356,
    EMOJI_PICKER_SIZE: {
        WIDTH: 320,
        HEIGHT: 416,
    },
    DESKTOP_HEADER_PADDING: 12,
    CATEGORY_SHORTCUT_BAR_HEIGHT: 32,
    SMALL_EMOJI_PICKER_SIZE: {
        WIDTH: '100%',
    },
    NON_NATIVE_EMOJI_PICKER_LIST_HEIGHT: 300,
    NON_NATIVE_EMOJI_PICKER_LIST_HEIGHT_WEB: 200,
    EMOJI_PICKER_ITEM_HEIGHT: 32,
    EMOJI_PICKER_HEADER_HEIGHT: 32,
    RECIPIENT_LOCAL_TIME_HEIGHT: 25,
    AUTO_COMPLETE_SUGGESTER: {
        SUGGESTER_PADDING: 6,
        SUGGESTER_INNER_PADDING: 8,
        SUGGESTION_ROW_HEIGHT: 40,
        SMALL_CONTAINER_HEIGHT_FACTOR: 2.5,
        MIN_AMOUNT_OF_SUGGESTIONS: 3,
        MAX_AMOUNT_OF_SUGGESTIONS: 20,
        MAX_AMOUNT_OF_VISIBLE_SUGGESTIONS_IN_CONTAINER: 5,
        HERE_TEXT: '@here',
    },
    COMPOSER_MAX_HEIGHT: 125,
    CHAT_FOOTER_MIN_HEIGHT: 65,
    CHAT_SKELETON_VIEW: {
        AVERAGE_ROW_HEIGHT: 80,
        HEIGHT_FOR_ROW_COUNT: {
            1: 60,
            2: 80,
            3: 100,
        },
    },
    LHN_SKELETON_VIEW_ITEM_HEIGHT: 64,
    EXPENSIFY_PARTNER_NAME: 'expensify.com',
    EMAIL: {
        ACCOUNTING: 'accounting@expensify.com',
        ADMIN: 'admin@expensify.com',
        BILLS: 'bills@expensify.com',
        CHRONOS: 'chronos@expensify.com',
        CONCIERGE: 'concierge@expensify.com',
        CONTRIBUTORS: 'contributors@expensify.com',
        FIRST_RESPONDER: 'firstresponders@expensify.com',
        GUIDES_DOMAIN: 'team.expensify.com',
        HELP: 'help@expensify.com',
        INTEGRATION_TESTING_CREDS: 'integrationtestingcreds@expensify.com',
        PAYROLL: 'payroll@expensify.com',
        QA: 'qa@expensify.com',
        QA_TRAVIS: 'qa+travisreceipts@expensify.com',
        RECEIPTS: 'receipts@expensify.com',
        STUDENT_AMBASSADOR: 'studentambassadors@expensify.com',
        SVFG: 'svfg@expensify.com',
    },

    ACCOUNT_ID: {
        ACCOUNTING: Number(lodashGet(Config, 'EXPENSIFY_ACCOUNT_ID_ACCOUNTING', 9645353)),
        ADMIN: Number(lodashGet(Config, 'EXPENSIFY_ACCOUNT_ID_ADMIN', -1)),
        BILLS: Number(lodashGet(Config, 'EXPENSIFY_ACCOUNT_ID_BILLS', 1371)),
        CHRONOS: Number(lodashGet(Config, 'EXPENSIFY_ACCOUNT_ID_CHRONOS', 10027416)),
        CONCIERGE: Number(lodashGet(Config, 'EXPENSIFY_ACCOUNT_ID_CONCIERGE', 8392101)),
        CONTRIBUTORS: Number(lodashGet(Config, 'EXPENSIFY_ACCOUNT_ID_CONTRIBUTORS', 9675014)),
        FIRST_RESPONDER: Number(lodashGet(Config, 'EXPENSIFY_ACCOUNT_ID_FIRST_RESPONDER', 9375152)),
        HELP: Number(lodashGet(Config, 'EXPENSIFY_ACCOUNT_ID_HELP', -1)),
        INTEGRATION_TESTING_CREDS: Number(lodashGet(Config, 'EXPENSIFY_ACCOUNT_ID_INTEGRATION_TESTING_CREDS', -1)),
        PAYROLL: Number(lodashGet(Config, 'EXPENSIFY_ACCOUNT_ID_PAYROLL', 9679724)),
        QA: Number(lodashGet(Config, 'EXPENSIFY_ACCOUNT_ID_QA', 3126513)),
        QA_TRAVIS: Number(lodashGet(Config, 'EXPENSIFY_ACCOUNT_ID_QA_TRAVIS', 8595733)),
        RECEIPTS: Number(lodashGet(Config, 'EXPENSIFY_ACCOUNT_ID_RECEIPTS', -1)),
        REWARDS: Number(lodashGet(Config, 'EXPENSIFY_ACCOUNT_ID_REWARDS', 11023767)), // rewards@expensify.com
        STUDENT_AMBASSADOR: Number(lodashGet(Config, 'EXPENSIFY_ACCOUNT_ID_STUDENT_AMBASSADOR', 10476956)),
        SVFG: Number(lodashGet(Config, 'EXPENSIFY_ACCOUNT_ID_SVFG', 2012843)),
    },

    ENVIRONMENT: {
        DEV: 'development',
        STAGING: 'staging',
        PRODUCTION: 'production',
        ADHOC: 'adhoc',
    },

    // Used to delay the initial fetching of reportActions when the app first inits or reconnects (e.g. returning
    // from backgound). The times are based on how long it generally seems to take for the app to become interactive
    // in each scenario.
    FETCH_ACTIONS_DELAY: {
        STARTUP: 8000,
        RECONNECT: 1000,
    },

    WALLET: {
        TRANSFER_METHOD_TYPE: {
            INSTANT: 'instant',
            ACH: 'ach',
        },
        TRANSFER_METHOD_TYPE_FEE: {
            INSTANT: {
                RATE: 1.5,
                MINIMUM_FEE: 25,
            },
            ACH: {
                RATE: 0,
                MINIMUM_FEE: 0,
            },
        },
        ERROR: {
            // If these get updated, we need to update the codes on the Web side too
            SSN: 'ssnError',
            KBA: 'kbaNeeded',
            KYC: 'kycFailed',
            FULL_SSN_NOT_FOUND: 'Full SSN not found',
            MISSING_FIELD: 'Missing required additional details fields',
            WRONG_ANSWERS: 'Wrong answers',
            ONFIDO_FIXABLE_ERROR: 'Onfido returned a fixable error',

            // KBA stands for Knowledge Based Answers (requiring us to show Idology questions)
            KBA_NEEDED: 'KBA needed',
            NO_ACCOUNT_TO_LINK: '405 No account to link to wallet',
            INVALID_WALLET: '405 Invalid wallet account',
            NOT_OWNER_OF_BANK_ACCOUNT: '401 Wallet owner does not own linked bank account',
            INVALID_BANK_ACCOUNT: '405 Attempting to link an invalid bank account to a wallet',
            NOT_OWNER_OF_FUND: '401 Wallet owner does not own linked fund',
            INVALID_FUND: '405 Attempting to link an invalid fund to a wallet',
        },
        STEP: {
            // In the order they appear in the Wallet flow
            ADDITIONAL_DETAILS: 'AdditionalDetailsStep',
            ADDITIONAL_DETAILS_KBA: 'AdditionalDetailsKBAStep',
            ONFIDO: 'OnfidoStep',
            TERMS: 'TermsStep',
            ACTIVATE: 'ActivateStep',
        },
        TIER_NAME: {
            GOLD: 'GOLD',
            SILVER: 'SILVER',
        },
    },

    PLAID: {
        EVENT: {
            ERROR: 'ERROR',
            EXIT: 'EXIT',
        },
    },

    ONFIDO: {
        CONTAINER_ID: 'onfido-mount',
        TYPE: {
            DOCUMENT: 'document',
            FACE: 'face',
        },
        VARIANT: {
            VIDEO: 'video',
        },
        SMS_NUMBER_COUNTRY_CODE: 'US',
        ERROR: {
            USER_CANCELLED: 'User canceled flow.',
            USER_TAPPED_BACK: 'User exited by clicking the back button.',
            USER_EXITED: 'User exited by manual action.',
            USER_CAMERA_DENINED: 'Onfido.OnfidoFlowError',
            USER_CAMERA_PERMISSION: 'Encountered an error: cameraPermission',
            // eslint-disable-next-line max-len
            USER_CAMERA_CONSENT_DENIED:
                'Unexpected result Intent. It might be a result of incorrect integration, make sure you only pass Onfido intent to handleActivityResult. It might be due to unpredictable crash or error. Please report the problem to android-sdk@onfido.com. Intent: null \n resultCode: 0',
        },
    },

    OS: {
        WINDOWS: 'Windows',
        MAC_OS: PLATFORM_OS_MACOS,
        ANDROID: 'Android',
        IOS: PLATFORM_IOS,
        LINUX: 'Linux',
        NATIVE: 'Native',
    },

    BROWSER: {
        CHROME: 'chrome',
        FIREFOX: 'firefox',
        IE: 'ie',
        EDGE: 'edge',
        Opera: 'opera',
        SAFARI: 'safari',
        OTHER: 'other',
    },

    PAYMENT_METHODS: {
        PAYPAL: 'payPalMe',
        DEBIT_CARD: 'debitCard',
        BANK_ACCOUNT: 'bankAccount',
    },

    PAYMENT_METHOD_ID_KEYS: {
        DEBIT_CARD: 'fundID',
        BANK_ACCOUNT: 'bankAccountID',
    },

    IOU: {
        // Note: These payment types are used when building IOU reportAction message values in the server and should
        // not be changed.
        PAYMENT_TYPE: {
            ELSEWHERE: 'Elsewhere',
            EXPENSIFY: 'Expensify',
            PAYPAL_ME: 'PayPal.me',
            VBBA: 'ACH',
        },
        MONEY_REQUEST_TYPE: {
            SEND: 'send',
            SPLIT: 'split',
            REQUEST: 'request',
        },
        REPORT_ACTION_TYPE: {
            PAY: 'pay',
            CREATE: 'create',
            SPLIT: 'split',
            DECLINE: 'decline',
            CANCEL: 'cancel',
            DELETE: 'delete',
        },
        AMOUNT_MAX_LENGTH: 10,
    },

    GROWL: {
        SUCCESS: 'success',
        ERROR: 'error',
        WARNING: 'warning',
        DURATION: 2000,
        DURATION_LONG: 3500,
    },

    LOCALES: {
        EN: 'en',
        ES: 'es',
        ES_ES: 'es-ES',
        ES_ES_ONFIDO: 'es_ES',

        DEFAULT: 'en',
    },

    POLICY: {
        TYPE: {
            FREE: 'free',
            PERSONAL: 'personal',
            CORPORATE: 'corporate',
            TEAM: 'team',
        },
        ROLE: {
            ADMIN: 'admin',
            AUDITOR: 'auditor',
            USER: 'user',
        },
        ROOM_PREFIX: '#',
        CUSTOM_UNIT_RATE_BASE_OFFSET: 100,
        OWNER_EMAIL_FAKE: '_FAKE_',
        OWNER_ACCOUNT_ID_FAKE: 0,
    },

    CUSTOM_UNITS: {
        NAME_DISTANCE: 'Distance',
    },

    TERMS: {
        CFPB_PREPAID: 'cfpb.gov/prepaid',
        CFPB_COMPLAINT: 'cfpb.gov/complaint',
        FDIC_PREPAID: 'fdic.gov/deposit/deposits/prepaid.html',
        USE_EXPENSIFY_FEES: 'use.expensify.com/fees',
    },

    ICON_TYPE_ICON: 'icon',
    ICON_TYPE_AVATAR: 'avatar',
    ICON_TYPE_WORKSPACE: 'workspace',

    AVATAR_SIZE: {
        LARGE: 'large',
        MEDIUM: 'medium',
        DEFAULT: 'default',
        SMALL: 'small',
        SMALLER: 'smaller',
        SUBSCRIPT: 'subscript',
        SMALL_SUBSCRIPT: 'small-subscript',
        MID_SUBSCRIPT: 'mid-subscript',
        LARGE_BORDERED: 'large-bordered',
        HEADER: 'header',
        MENTION_ICON: 'mention-icon',
        SMALL_NORMAL: 'small-normal',
    },
    AVATAR_ROW_SIZE: {
        DEFAULT: 4,
        LARGE_SCREEN: 8,
    },
    OPTION_MODE: {
        COMPACT: 'compact',
        DEFAULT: 'default',
    },
    REGEX: {
        SPECIAL_CHARS_WITHOUT_NEWLINE: /((?!\n)[()-\s\t])/g,
        DIGITS_AND_PLUS: /^\+?[0-9]*$/,
        ALPHABETIC_CHARS_WITH_NUMBER: /^[a-zA-ZÀ-ÿ0-9 ]*$/,
        POSITIVE_INTEGER: /^\d+$/,
        PO_BOX: /\b[P|p]?(OST|ost)?\.?\s*[O|o|0]?(ffice|FFICE)?\.?\s*[B|b][O|o|0]?[X|x]?\.?\s+[#]?(\d+)\b/,
        ANY_VALUE: /^.+$/,
        ZIP_CODE: /^[0-9]{5}(?:[- ][0-9]{4})?$/,
        INDUSTRY_CODE: /^[0-9]{6}$/,
        SSN_LAST_FOUR: /^(?!0000)[0-9]{4}$/,
        SSN_FULL_NINE: /^(?!0000)[0-9]{9}$/,
        NUMBER: /^[0-9]+$/,
        CARD_NUMBER: /^[0-9]{15,16}$/,
        CARD_SECURITY_CODE: /^[0-9]{3,4}$/,
        CARD_EXPIRATION_DATE: /^(0[1-9]|1[0-2])([^0-9])?([0-9]{4}|([0-9]{2}))$/,
        PAYPAL_ME_USERNAME: /^[a-zA-Z0-9]{1,20}$/,
        ROOM_NAME: /^#[a-z0-9à-ÿ-]{1,80}$/,

        // eslint-disable-next-line max-len, no-misleading-character-class
        EMOJIS: /[\p{Extended_Pictographic}\u200d\u{1f1e6}-\u{1f1ff}\u{1f3fb}-\u{1f3ff}\u{e0020}-\u{e007f}\u20E3\uFE0F]|[#*0-9]\uFE0F?\u20E3/gu,
        TAX_ID: /^\d{9}$/,
        NON_NUMERIC: /\D/g,

        // Extract attachment's source from the data's html string
        ATTACHMENT_DATA: /(data-expensify-source|data-name)="([^"]+)"/g,

        EMOJI_NAME: /:[\w+-]+:/g,
        EMOJI_SUGGESTIONS: /:[a-zA-Z0-9_+-]{1,40}$/,
        AFTER_FIRST_LINE_BREAK: /\n.*/g,
        CODE_2FA: /^\d{6}$/,
        ATTACHMENT_ID: /chat-attachments\/(\d+)/,
        HAS_COLON_ONLY_AT_THE_BEGINNING: /^:[^:]+$/,
        HAS_AT_MOST_TWO_AT_SIGNS: /^@[^@]*@?[^@]*$/,

        SPECIAL_CHAR_OR_EMOJI:
            // eslint-disable-next-line no-misleading-character-class
            /[\n\s,/?"{}[\]()&^%\\;`$=#<>!*\p{Extended_Pictographic}\u200d\u{1f1e6}-\u{1f1ff}\u{1f3fb}-\u{1f3ff}\u{e0020}-\u{e007f}\u20E3\uFE0F]|[#*0-9]\uFE0F?\u20E3/gu,

        SPACE_OR_EMOJI:
            // eslint-disable-next-line no-misleading-character-class
            /(\s+|(?:[\p{Extended_Pictographic}\u200d\u{1f1e6}-\u{1f1ff}\u{1f3fb}-\u{1f3ff}\u{e0020}-\u{e007f}\u20E3\uFE0F]|[#*0-9]\uFE0F?\u20E3)+)/gu,

        // Define the regular expression pattern to match a string starting with an at sign and ending with a space or newline character
        MENTION_REPLACER:
            // eslint-disable-next-line no-misleading-character-class
            /^@[^\n\r]*?(?=$|[\s,/?"{}[\]()&^%\\;`$=#<>!*\p{Extended_Pictographic}\u200d\u{1f1e6}-\u{1f1ff}\u{1f3fb}-\u{1f3ff}\u{e0020}-\u{e007f}\u20E3\uFE0F]|[#*0-9]\uFE0F?\u20E3)/u,

        MERGED_ACCOUNT_PREFIX: /^(MERGED_\d+@)/,

        ROUTES: {
            VALIDATE_LOGIN: /\/v($|(\/\/*))/,
        },
    },

    PRONOUNS: {
        PREFIX: '__predefined_',
        SELF_SELECT: '__predefined_selfSelect',
    },
    GUIDES_CALL_TASK_IDS: {
        CONCIERGE_DM: 'NewExpensifyConciergeDM',
        WORKSPACE_INITIAL: 'WorkspaceHome',
        WORKSPACE_SETTINGS: 'WorkspaceGeneralSettings',
        WORKSPACE_CARD: 'WorkspaceCorporateCards',
        WORKSPACE_REIMBURSE: 'WorkspaceReimburseReceipts',
        WORKSPACE_BILLS: 'WorkspacePayBills',
        WORKSPACE_INVOICES: 'WorkspaceSendInvoices',
        WORKSPACE_TRAVEL: 'WorkspaceBookTravel',
        WORKSPACE_MEMBERS: 'WorkspaceManageMembers',
        WORKSPACE_BANK_ACCOUNT: 'WorkspaceBankAccount',
    },
    get EXPENSIFY_EMAILS() {
        return [
            this.EMAIL.ACCOUNTING,
            this.EMAIL.ADMIN,
            this.EMAIL.BILLS,
            this.EMAIL.CHRONOS,
            this.EMAIL.CONCIERGE,
            this.EMAIL.CONTRIBUTORS,
            this.EMAIL.FIRST_RESPONDER,
            this.EMAIL.HELP,
            this.EMAIL.INTEGRATION_TESTING_CREDS,
            this.EMAIL.PAYROLL,
            this.EMAIL.QA,
            this.EMAIL.QA_TRAVIS,
            this.EMAIL.RECEIPTS,
            this.EMAIL.STUDENT_AMBASSADOR,
            this.EMAIL.SVFG,
        ];
    },
    get EXPENSIFY_ACCOUNT_IDS() {
        return [
            this.ACCOUNT_ID.ACCOUNTING,
            this.ACCOUNT_ID.ADMIN,
            this.ACCOUNT_ID.BILLS,
            this.ACCOUNT_ID.CHRONOS,
            this.ACCOUNT_ID.CONCIERGE,
            this.ACCOUNT_ID.CONTRIBUTORS,
            this.ACCOUNT_ID.FIRST_RESPONDER,
            this.ACCOUNT_ID.HELP,
            this.ACCOUNT_ID.INTEGRATION_TESTING_CREDS,
            this.ACCOUNT_ID.PAYROLL,
            this.ACCOUNT_ID.QA,
            this.ACCOUNT_ID.QA_TRAVIS,
            this.ACCOUNT_ID.RECEIPTS,
            this.ACCOUNT_ID.REWARDS,
            this.ACCOUNT_ID.STUDENT_AMBASSADOR,
            this.ACCOUNT_ID.SVFG,
        ];
    },

    // Auth limit is 60k for the column but we store edits and other metadata along the html so let's use a lower limit to accommodate for it.
    MAX_COMMENT_LENGTH: 15000,

    // Furthermore, applying markup is very resource-consuming, so let's set a slightly lower limit for that
    MAX_MARKUP_LENGTH: 10000,

    MAX_THREAD_REPLIES_PREVIEW: 99,

    FORM_CHARACTER_LIMIT: 50,
    LEGAL_NAMES_CHARACTER_LIMIT: 150,
    LOGIN_CHARACTER_LIMIT: 254,
    WORKSPACE_NAME_CHARACTER_LIMIT: 80,
    AVATAR_CROP_MODAL: {
        // The next two constants control what is min and max value of the image crop scale.
        // Values define in how many times the image can be bigger than its container.
        // Notice: that values less than 1 mean that the image won't cover the container fully.
        MAX_SCALE: 3, // 3x scale is used commonly in different apps.
        MIN_SCALE: 1, // 1x min scale means that the image covers the container completely

        // This const defines the initial container size, before layout measurement.
        // Since size cant be null, we have to define some initial value.
        INITIAL_SIZE: 1, // 1 was chosen because there is a very low probability that initialized component will have such size.
    },
    MICROSECONDS_PER_MS: 1000,
    RED_BRICK_ROAD_PENDING_ACTION: {
        ADD: 'add',
        DELETE: 'delete',
        UPDATE: 'update',
    },
    BRICK_ROAD_INDICATOR_STATUS: {
        ERROR: 'error',
        INFO: 'info',
    },
    REPORT_DETAILS_MENU_ITEM: {
        SHARE_CODE: 'shareCode',
        MEMBERS: 'member',
        SETTINGS: 'settings',
        LEAVE_ROOM: 'leaveRoom',
        WELCOME_MESSAGE: 'welcomeMessage',
    },
    EDIT_REQUEST_FIELD: {
        AMOUNT: 'amount',
        DATE: 'date',
        DESCRIPTION: 'description',
    },
    FOOTER: {
        EXPENSE_MANAGEMENT_URL: `${USE_EXPENSIFY_URL}/expense-management`,
        SPEND_MANAGEMENT_URL: `${USE_EXPENSIFY_URL}/spend-management`,
        EXPENSE_REPORTS_URL: `${USE_EXPENSIFY_URL}/expense-reports`,
        COMPANY_CARD_URL: `${USE_EXPENSIFY_URL}/company-credit-card`,
        RECIEPT_SCANNING_URL: `${USE_EXPENSIFY_URL}/receipt-scanning-app`,
        BILL_PAY_URL: `${USE_EXPENSIFY_URL}/bills`,
        INVOICES_URL: `${USE_EXPENSIFY_URL}/invoices`,
        CPA_CARD_URL: `${USE_EXPENSIFY_URL}/cpa-card`,
        PAYROLL_URL: `${USE_EXPENSIFY_URL}/payroll`,
        TRAVEL_URL: `${USE_EXPENSIFY_URL}/travel`,
        EXPENSIFY_APPROVED_URL: `${USE_EXPENSIFY_URL}/accountants`,
        PRESS_KIT_URL: 'https://we.are.expensify.com/press-kit',
        SUPPORT_URL: `${USE_EXPENSIFY_URL}/support`,
        COMMUNITY_URL: 'https://community.expensify.com/',
        PRIVACY_URL: `${USE_EXPENSIFY_URL}/privacy`,
        ABOUT_URL: 'https://we.are.expensify.com/how-we-got-here',
        BLOG_URL: 'https://blog.expensify.com/',
        JOBS_URL: 'https://we.are.expensify.com/apply',
        ORG_URL: 'https://expensify.org/',
        INVESTOR_RELATIONS_URL: 'https://ir.expensify.com/',
    },

    SOCIALS: {
        PODCAST: 'https://we.are.expensify.com/podcast',
        TWITTER: 'https://www.twitter.com/expensify',
        INSTAGRAM: 'https://www.instagram.com/expensify',
        FACEBOOK: 'https://www.facebook.com/expensify',
        LINKEDIN: 'https://www.linkedin.com/company/expensify',
    },

    // These split the maximum decimal value of a signed 64-bit number (9,223,372,036,854,775,807) into parts where none of them are too big to fit into a 32-bit number, so that we can
    // generate them each with a random number generator with only 32-bits of precision.
    MAX_64BIT_LEFT_PART: 92233,
    MAX_64BIT_MIDDLE_PART: 7203685,
    MAX_64BIT_RIGHT_PART: 4775807,

    // When generating a random value to fit in 7 digits (for the `middle` or `right` parts above), this is the maximum value to multiply by Math.random().
    MAX_INT_FOR_RANDOM_7_DIGIT_VALUE: 10000000,
    IOS_KEYBOARD_SPACE_OFFSET: -30,

    PDF_PASSWORD_FORM: {
        // Constants for password-related error responses received from react-pdf.
        REACT_PDF_PASSWORD_RESPONSES: {
            NEED_PASSWORD: 1,
            INCORRECT_PASSWORD: 2,
        },
    },
    TESTING: {
        SCREEN_SIZE: {
            SMALL: {
                width: 300,
                height: 700,
                scale: 1,
                fontScale: 1,
            },
        },
    },
    API_REQUEST_TYPE: {
        READ: 'read',
        WRITE: 'write',
        MAKE_REQUEST_WITH_SIDE_EFFECTS: 'makeRequestWithSideEffects',
    },

    QUICK_REACTIONS: [
        {
            name: '+1',
            code: '👍',
            types: ['👍🏿', '👍🏾', '👍🏽', '👍🏼', '👍🏻'],
        },
        {
            name: 'heart',
            code: '❤️',
        },
        {
            name: 'joy',
            code: '😂',
        },
        {
            name: 'fire',
            code: '🔥',
        },
    ],

    TFA_CODE_LENGTH: 6,
    CHAT_ATTACHMENT_TOKEN_KEY: 'X-Chat-Attachment-Token',

    SPACE_LENGTH: 1,

    ALL_COUNTRIES: {
        AF: 'Afghanistan',
        AX: 'Åland Islands',
        AL: 'Albania',
        DZ: 'Algeria',
        AS: 'American Samoa',
        AD: 'Andorra',
        AO: 'Angola',
        AI: 'Anguilla',
        AQ: 'Antarctica',
        AG: 'Antigua & Barbuda',
        AR: 'Argentina',
        AM: 'Armenia',
        AW: 'Aruba',
        AC: 'Ascension Island',
        AU: 'Australia',
        AT: 'Austria',
        AZ: 'Azerbaijan',
        BS: 'Bahamas',
        BH: 'Bahrain',
        BD: 'Bangladesh',
        BB: 'Barbados',
        BY: 'Belarus',
        BE: 'Belgium',
        BZ: 'Belize',
        BJ: 'Benin',
        BM: 'Bermuda',
        BT: 'Bhutan',
        BO: 'Bolivia',
        BA: 'Bosnia & Herzegovina',
        BW: 'Botswana',
        BR: 'Brazil',
        IO: 'British Indian Ocean Territory',
        VG: 'British Virgin Islands',
        BN: 'Brunei',
        BG: 'Bulgaria',
        BF: 'Burkina Faso',
        BI: 'Burundi',
        KH: 'Cambodia',
        CM: 'Cameroon',
        CA: 'Canada',
        CV: 'Cape Verde',
        BQ: 'Caribbean Netherlands',
        KY: 'Cayman Islands',
        CF: 'Central African Republic',
        TD: 'Chad',
        CL: 'Chile',
        CN: 'China',
        CX: 'Christmas Island',
        CC: 'Cocos (Keeling) Islands',
        CO: 'Colombia',
        KM: 'Comoros',
        CG: 'Congo - Brazzaville',
        CD: 'Congo - Kinshasa',
        CK: 'Cook Islands',
        CR: 'Costa Rica',
        CI: "Côte d'Ivoire",
        HR: 'Croatia',
        CU: 'Cuba',
        CW: 'Curaçao',
        CY: 'Cyprus',
        CZ: 'Czech Republic',
        DK: 'Denmark',
        DJ: 'Djibouti',
        DM: 'Dominica',
        DO: 'Dominican Republic',
        EC: 'Ecuador',
        EG: 'Egypt',
        SV: 'El Salvador',
        GQ: 'Equatorial Guinea',
        ER: 'Eritrea',
        EE: 'Estonia',
        ET: 'Ethiopia',
        FK: 'Falkland Islands',
        FO: 'Faroe Islands',
        FJ: 'Fiji',
        FI: 'Finland',
        FR: 'France',
        GF: 'French Guiana',
        PF: 'French Polynesia',
        TF: 'French Southern Territories',
        GA: 'Gabon',
        GM: 'Gambia',
        GE: 'Georgia',
        DE: 'Germany',
        GH: 'Ghana',
        GI: 'Gibraltar',
        GR: 'Greece',
        GL: 'Greenland',
        GD: 'Grenada',
        GP: 'Guadeloupe',
        GU: 'Guam',
        GT: 'Guatemala',
        GG: 'Guernsey',
        GN: 'Guinea',
        GW: 'Guinea-Bissau',
        GY: 'Guyana',
        HT: 'Haiti',
        HN: 'Honduras',
        HK: 'Hong Kong',
        HU: 'Hungary',
        IS: 'Iceland',
        IN: 'India',
        ID: 'Indonesia',
        IR: 'Iran',
        IQ: 'Iraq',
        IE: 'Ireland',
        IM: 'Isle of Man',
        IL: 'Israel',
        IT: 'Italy',
        JM: 'Jamaica',
        JP: 'Japan',
        JE: 'Jersey',
        JO: 'Jordan',
        KZ: 'Kazakhstan',
        KE: 'Kenya',
        KI: 'Kiribati',
        XK: 'Kosovo',
        KW: 'Kuwait',
        KG: 'Kyrgyzstan',
        LA: 'Laos',
        LV: 'Latvia',
        LB: 'Lebanon',
        LS: 'Lesotho',
        LR: 'Liberia',
        LY: 'Libya',
        LI: 'Liechtenstein',
        LT: 'Lithuania',
        LU: 'Luxembourg',
        MO: 'Macau',
        MK: 'Macedonia',
        MG: 'Madagascar',
        MW: 'Malawi',
        MY: 'Malaysia',
        MV: 'Maldives',
        ML: 'Mali',
        MT: 'Malta',
        MH: 'Marshall Islands',
        MQ: 'Martinique',
        MR: 'Mauritania',
        MU: 'Mauritius',
        YT: 'Mayotte',
        MX: 'Mexico',
        FM: 'Micronesia',
        MD: 'Moldova',
        MC: 'Monaco',
        MN: 'Mongolia',
        ME: 'Montenegro',
        MS: 'Montserrat',
        MA: 'Morocco',
        MZ: 'Mozambique',
        MM: 'Myanmar (Burma)',
        NA: 'Namibia',
        NR: 'Nauru',
        NP: 'Nepal',
        NL: 'Netherlands',
        NC: 'New Caledonia',
        NZ: 'New Zealand',
        NI: 'Nicaragua',
        NE: 'Niger',
        NG: 'Nigeria',
        NU: 'Niue',
        NF: 'Norfolk Island',
        KP: 'North Korea',
        MP: 'Northern Mariana Islands',
        NO: 'Norway',
        OM: 'Oman',
        PK: 'Pakistan',
        PW: 'Palau',
        PS: 'Palestinian Territories',
        PA: 'Panama',
        PG: 'Papua New Guinea',
        PY: 'Paraguay',
        PE: 'Peru',
        PH: 'Philippines',
        PN: 'Pitcairn Islands',
        PL: 'Poland',
        PT: 'Portugal',
        PR: 'Puerto Rico',
        QA: 'Qatar',
        RE: 'Réunion',
        RO: 'Romania',
        RU: 'Russia',
        RW: 'Rwanda',
        BL: 'Saint Barthélemy',
        WS: 'Samoa',
        SM: 'San Marino',
        ST: 'São Tomé & Príncipe',
        SA: 'Saudi Arabia',
        SN: 'Senegal',
        RS: 'Serbia',
        SC: 'Seychelles',
        SL: 'Sierra Leone',
        SG: 'Singapore',
        SX: 'Sint Maarten',
        SK: 'Slovakia',
        SI: 'Slovenia',
        SB: 'Solomon Islands',
        SO: 'Somalia',
        ZA: 'South Africa',
        GS: 'South Georgia & South Sandwich Islands',
        KR: 'South Korea',
        SS: 'South Sudan',
        ES: 'Spain',
        LK: 'Sri Lanka',
        SH: 'St. Helena',
        KN: 'St. Kitts & Nevis',
        LC: 'St. Lucia',
        MF: 'St. Martin',
        PM: 'St. Pierre & Miquelon',
        VC: 'St. Vincent & Grenadines',
        SD: 'Sudan',
        SR: 'Suriname',
        SJ: 'Svalbard & Jan Mayen',
        SZ: 'Swaziland',
        SE: 'Sweden',
        CH: 'Switzerland',
        SY: 'Syria',
        TW: 'Taiwan',
        TJ: 'Tajikistan',
        TZ: 'Tanzania',
        TH: 'Thailand',
        TL: 'Timor-Leste',
        TG: 'Togo',
        TK: 'Tokelau',
        TO: 'Tonga',
        TT: 'Trinidad & Tobago',
        TA: 'Tristan da Cunha',
        TN: 'Tunisia',
        TR: 'Turkey',
        TM: 'Turkmenistan',
        TC: 'Turks & Caicos Islands',
        TV: 'Tuvalu',
        UM: 'U.S. Outlying Islands',
        VI: 'U.S. Virgin Islands',
        UG: 'Uganda',
        UA: 'Ukraine',
        AE: 'United Arab Emirates',
        GB: 'United Kingdom',
        US: 'United States',
        UY: 'Uruguay',
        UZ: 'Uzbekistan',
        VU: 'Vanuatu',
        VA: 'Vatican City',
        VE: 'Venezuela',
        VN: 'Vietnam',
        WF: 'Wallis & Futuna',
        EH: 'Western Sahara',
        YE: 'Yemen',
        ZM: 'Zambia',
        ZW: 'Zimbabwe',
    },

    // Sources: https://github.com/Expensify/App/issues/14958#issuecomment-1442138427
    // https://github.com/Expensify/App/issues/14958#issuecomment-1456026810
    COUNTRY_ZIP_REGEX_DATA: {
        AC: {
            regex: /^ASCN 1ZZ$/,
            samples: 'ASCN 1ZZ',
        },
        AD: {
            regex: /^AD[1-7]0\d$/,
            samples: 'AD206, AD403, AD106, AD406',
        },

        // We have kept the empty object for the countries which do not have any zip code validation
        // to ensure consistency so that the amount of countries displayed and in this object are same
        AE: {},
        AF: {
            regex: /^\d{4}$/,
            samples: '9536, 1476, 3842, 7975',
        },
        AG: {},
        AI: {
            regex: /^AI-2640$/,
            samples: 'AI-2640',
        },
        AL: {
            regex: /^\d{4}$/,
            samples: '1631, 9721, 2360, 5574',
        },
        AM: {
            regex: /^\d{4}$/,
            samples: '5581, 7585, 8434, 2492',
        },
        AO: {},
        AQ: {},
        AR: {
            regex: /^((?:[A-HJ-NP-Z])?\d{4})([A-Z]{3})?$/,
            samples: 'Q7040GFQ, K2178ZHR, P6240EJG, J6070IAE',
        },
        AS: {
            regex: /^96799$/,
            samples: '96799',
        },
        AT: {
            regex: /^\d{4}$/,
            samples: '4223, 2052, 3544, 5488',
        },
        AU: {
            regex: /^\d{4}$/,
            samples: '7181, 7735, 9169, 8780',
        },
        AW: {},
        AX: {
            regex: /^22\d{3}$/,
            samples: '22270, 22889, 22906, 22284',
        },
        AZ: {
            regex: /^(AZ) (\d{4})$/,
            samples: 'AZ 6704, AZ 5332, AZ 3907, AZ 6892',
        },
        BA: {
            regex: /^\d{5}$/,
            samples: '62722, 80420, 44595, 74614',
        },
        BB: {
            regex: /^BB\d{5}$/,
            samples: 'BB64089, BB17494, BB73163, BB25752',
        },
        BD: {
            regex: /^\d{4}$/,
            samples: '8585, 8175, 7381, 0154',
        },
        BE: {
            regex: /^\d{4}$/,
            samples: '7944, 5303, 6746, 7921',
        },
        BF: {},
        BG: {
            regex: /^\d{4}$/,
            samples: '6409, 7657, 1206, 7908',
        },
        BH: {
            regex: /^\d{3}\d?$/,
            samples: '047, 1116, 490, 631',
        },
        BI: {},
        BJ: {},
        BL: {
            regex: /^97133$/,
            samples: '97133',
        },
        BM: {
            regex: /^[A-Z]{2} ?[A-Z0-9]{2}$/,
            samples: 'QV9P, OSJ1, PZ 3D, GR YK',
        },
        BN: {
            regex: /^[A-Z]{2} ?\d{4}$/,
            samples: 'PF 9925, TH1970, SC 4619, NF0781',
        },
        BO: {},
        BQ: {},
        BR: {
            regex: /^\d{5}-?\d{3}$/,
            samples: '18816-403, 95177-465, 43447-782, 39403-136',
        },
        BS: {},
        BT: {
            regex: /^\d{5}$/,
            samples: '28256, 52484, 30608, 93524',
        },
        BW: {},
        BY: {
            regex: /^\d{6}$/,
            samples: '504154, 360246, 741167, 895047',
        },
        BZ: {},
        CA: {
            regex: /^[ABCEGHJKLMNPRSTVXY]\d[ABCEGHJ-NPRSTV-Z] ?\d[ABCEGHJ-NPRSTV-Z]\d$/,
            samples: 'S1A7K8, Y5H 4G6, H9V0P2, H1A1B5',
        },
        CC: {
            regex: /^6799$/,
            samples: '6799',
        },
        CD: {},
        CF: {},
        CG: {},
        CH: {
            regex: /^\d{4}$/,
            samples: '6370, 5271, 7873, 8220',
        },
        CI: {},
        CK: {},
        CL: {
            regex: /^\d{7}$/,
            samples: '7565829, 8702008, 3161669, 1607703',
        },
        CM: {},
        CN: {
            regex: /^\d{6}$/,
            samples: '240543, 870138, 295528, 861683',
        },
        CO: {
            regex: /^\d{6}$/,
            samples: '678978, 775145, 823943, 913970',
        },
        CR: {
            regex: /^\d{5}$/,
            samples: '28256, 52484, 30608, 93524',
        },
        CU: {
            regex: /^(?:CP)?(\d{5})$/,
            samples: '28256, 52484, 30608, 93524',
        },
        CV: {
            regex: /^\d{4}$/,
            samples: '9056, 8085, 0491, 4627',
        },
        CW: {},
        CX: {
            regex: /^6798$/,
            samples: '6798',
        },
        CY: {
            regex: /^\d{4}$/,
            samples: '9301, 2478, 1981, 6162',
        },
        CZ: {
            regex: /^\d{3} ?\d{2}$/,
            samples: '150 56, 50694, 229 08, 82811',
        },
        DE: {
            regex: /^\d{5}$/,
            samples: '33185, 37198, 81711, 44262',
        },
        DJ: {},
        DK: {
            regex: /^\d{4}$/,
            samples: '1429, 2457, 0637, 5764',
        },
        DM: {},
        DO: {
            regex: /^\d{5}$/,
            samples: '11877, 95773, 93875, 98032',
        },
        DZ: {
            regex: /^\d{5}$/,
            samples: '26581, 64621, 57550, 72201',
        },
        EC: {
            regex: /^\d{6}$/,
            samples: '541124, 873848, 011495, 334509',
        },
        EE: {
            regex: /^\d{5}$/,
            samples: '87173, 01127, 73214, 52381',
        },
        EG: {
            regex: /^\d{5}$/,
            samples: '98394, 05129, 91463, 77359',
        },
        EH: {
            regex: /^\d{5}$/,
            samples: '30577, 60264, 16487, 38593',
        },
        ER: {},
        ES: {
            regex: /^\d{5}$/,
            samples: '03315, 00413, 23179, 89324',
        },
        ET: {
            regex: /^\d{4}$/,
            samples: '6269, 8498, 4514, 7820',
        },
        FI: {
            regex: /^\d{5}$/,
            samples: '21859, 72086, 22422, 03774',
        },
        FJ: {},
        FK: {
            regex: /^FIQQ 1ZZ$/,
            samples: 'FIQQ 1ZZ',
        },
        FM: {
            regex: /^(9694[1-4])(?:[ -](\d{4}))?$/,
            samples: '96942-9352, 96944-4935, 96941 9065, 96943-5369',
        },
        FO: {
            regex: /^\d{3}$/,
            samples: '334, 068, 741, 787',
        },
        FR: {
            regex: /^\d{2} ?\d{3}$/,
            samples: '25822, 53 637, 55354, 82522',
        },
        GA: {},
        GB: {
            regex: /^[A-Z]{1,2}[0-9R][0-9A-Z]?\s*[0-9][A-Z-CIKMOV]{2}$/,
            samples: 'LA102UX, BL2F8FX, BD1S9LU, WR4G 6LH',
        },
        GD: {},
        GE: {
            regex: /^\d{4}$/,
            samples: '1232, 9831, 4717, 9428',
        },
        GF: {
            regex: /^9[78]3\d{2}$/,
            samples: '98380, 97335, 98344, 97300',
        },
        GG: {
            regex: /^GY\d[\dA-Z]? ?\d[ABD-HJLN-UW-Z]{2}$/,
            samples: 'GY757LD, GY6D 6XL, GY3Y2BU, GY85 1YO',
        },
        GH: {},
        GI: {
            regex: /^GX11 1AA$/,
            samples: 'GX11 1AA',
        },
        GL: {
            regex: /^39\d{2}$/,
            samples: '3964, 3915, 3963, 3956',
        },
        GM: {},
        GN: {
            regex: /^\d{3}$/,
            samples: '465, 994, 333, 078',
        },
        GP: {
            regex: /^9[78][01]\d{2}$/,
            samples: '98069, 97007, 97147, 97106',
        },
        GQ: {},
        GR: {
            regex: /^\d{3} ?\d{2}$/,
            samples: '98654, 319 78, 127 09, 590 52',
        },
        GS: {
            regex: /^SIQQ 1ZZ$/,
            samples: 'SIQQ 1ZZ',
        },
        GT: {
            regex: /^\d{5}$/,
            samples: '30553, 69925, 09376, 83719',
        },
        GU: {
            regex: /^((969)[1-3][0-2])$/,
            samples: '96922, 96932, 96921, 96911',
        },
        GW: {
            regex: /^\d{4}$/,
            samples: '1742, 7941, 4437, 7728',
        },
        GY: {},
        HK: {
            regex: /^999077$|^$/,
            samples: '999077',
        },
        HN: {
            regex: /^\d{5}$/,
            samples: '86238, 78999, 03594, 30406',
        },
        HR: {
            regex: /^\d{5}$/,
            samples: '85240, 80710, 78235, 98766',
        },
        HT: {
            regex: /^(?:HT)?(\d{4})$/,
            samples: '5101, HT6991, HT3871, 1126',
        },
        HU: {
            regex: /^\d{4}$/,
            samples: '0360, 2604, 3362, 4775',
        },
        ID: {
            regex: /^\d{5}$/,
            samples: '60993, 52656, 16521, 34931',
        },
        IE: {},
        IL: {
            regex: /^\d{5}(?:\d{2})?$/,
            samples: '74213, 6978354, 2441689, 4971551',
        },
        IM: {
            regex: /^IM\d[\dA-Z]? ?\d[ABD-HJLN-UW-Z]{2}$/,
            samples: 'IM2X1JP, IM4V 9JU, IM3B1UP, IM8E 5XF',
        },
        IN: {
            regex: /^\d{6}$/,
            samples: '946956, 143659, 243258, 938385',
        },
        IO: {
            regex: /^BBND 1ZZ$/,
            samples: 'BBND 1ZZ',
        },
        IQ: {
            regex: /^\d{5}$/,
            samples: '63282, 87817, 38580, 47725',
        },
        IR: {
            regex: /^\d{5}-?\d{5}$/,
            samples: '0666174250, 6052682188, 02360-81920, 25102-08646',
        },
        IS: {
            regex: /^\d{3}$/,
            samples: '408, 013, 001, 936',
        },
        IT: {
            regex: /^\d{5}$/,
            samples: '31701, 61341, 92781, 45609',
        },
        JE: {
            regex: /^JE\d[\dA-Z]? ?\d[ABD-HJLN-UW-Z]{2}$/,
            samples: 'JE0D 2EX, JE59 2OF, JE1X1ZW, JE0V 1SO',
        },
        JM: {},
        JO: {
            regex: /^\d{5}$/,
            samples: '20789, 02128, 52170, 40284',
        },
        JP: {
            regex: /^\d{3}-?\d{4}$/,
            samples: '5429642, 046-1544, 6463599, 368-5362',
        },
        KE: {
            regex: /^\d{5}$/,
            samples: '33043, 98830, 59324, 42876',
        },
        KG: {
            regex: /^\d{6}$/,
            samples: '500371, 176592, 184133, 225279',
        },
        KH: {
            regex: /^\d{5,6}$/,
            samples: '220281, 18824, 35379, 09570',
        },
        KI: {
            regex: /^KI\d{4}$/,
            samples: 'KI0104, KI0109, KI0112, KI0306',
        },
        KM: {},
        KN: {
            regex: /^KN\d{4}(-\d{4})?$/,
            samples: 'KN2522, KN2560-3032, KN3507, KN4440',
        },
        KP: {},
        KR: {
            regex: /^\d{5}$/,
            samples: '67417, 66648, 08359, 93750',
        },
        KW: {
            regex: /^\d{5}$/,
            samples: '74840, 53309, 71276, 59262',
        },
        KY: {
            regex: /^KY\d-\d{4}$/,
            samples: 'KY0-3078, KY1-7812, KY8-3729, KY3-4664',
        },
        KZ: {
            regex: /^\d{6}$/,
            samples: '129113, 976562, 226811, 933781',
        },
        LA: {
            regex: /^\d{5}$/,
            samples: '08875, 50779, 87756, 75932',
        },
        LB: {
            regex: /^(?:\d{4})(?: ?(?:\d{4}))?$/,
            samples: '5436 1302, 9830 7470, 76911911, 9453 1306',
        },
        LC: {
            regex: /^(LC)?\d{2} ?\d{3}$/,
            samples: '21080, LC99127, LC24 258, 51 740',
        },
        LI: {
            regex: /^\d{4}$/,
            samples: '6644, 2852, 4630, 4541',
        },
        LK: {
            regex: /^\d{5}$/,
            samples: '44605, 27721, 90695, 65514',
        },
        LR: {
            regex: /^\d{4}$/,
            samples: '6644, 2852, 4630, 4541',
        },
        LS: {
            regex: /^\d{3}$/,
            samples: '779, 803, 104, 897',
        },
        LT: {
            regex: /^((LT)[-])?(\d{5})$/,
            samples: 'LT-22248, LT-12796, 69822, 37280',
        },
        LU: {
            regex: /^((L)[-])?(\d{4})$/,
            samples: '5469, L-4476, 6304, 9739',
        },
        LV: {
            regex: /^((LV)[-])?\d{4}$/,
            samples: '9344, LV-5030, LV-0132, 8097',
        },
        LY: {},
        MA: {
            regex: /^\d{5}$/,
            samples: '50219, 95871, 80907, 79804',
        },
        MC: {
            regex: /^980\d{2}$/,
            samples: '98084, 98041, 98070, 98062',
        },
        MD: {
            regex: /^(MD[-]?)?(\d{4})$/,
            samples: '6250, MD-9681, MD3282, MD-0652',
        },
        ME: {
            regex: /^\d{5}$/,
            samples: '87622, 92688, 23129, 59566',
        },
        MF: {
            regex: /^9[78][01]\d{2}$/,
            samples: '97169, 98180, 98067, 98043',
        },
        MG: {
            regex: /^\d{3}$/,
            samples: '854, 084, 524, 064',
        },
        MH: {
            regex: /^((969)[6-7][0-9])(-\d{4})?/,
            samples: '96962, 96969, 96970-8530, 96960-3226',
        },
        MK: {
            regex: /^\d{4}$/,
            samples: '8299, 6904, 6144, 9753',
        },
        ML: {},
        MM: {
            regex: /^\d{5}$/,
            samples: '59188, 93943, 40829, 69981',
        },
        MN: {
            regex: /^\d{5}$/,
            samples: '94129, 29906, 53374, 80141',
        },
        MO: {},
        MP: {
            regex: /^(9695[012])(?:[ -](\d{4}))?$/,
            samples: '96952 3162, 96950 1567, 96951 2994, 96950 8745',
        },
        MQ: {
            regex: /^9[78]2\d{2}$/,
            samples: '98297, 97273, 97261, 98282',
        },
        MR: {},
        MS: {
            regex: /^[Mm][Ss][Rr]\s{0,1}\d{4}$/,
            samples: 'MSR1110, MSR1230, MSR1250, MSR1330',
        },
        MT: {
            regex: /^[A-Z]{3} [0-9]{4}|[A-Z]{2}[0-9]{2}|[A-Z]{2} [0-9]{2}|[A-Z]{3}[0-9]{4}|[A-Z]{3}[0-9]{2}|[A-Z]{3} [0-9]{2}$/,
            samples: 'DKV 8196, KSU9264, QII0259, HKH 1020',
        },
        MU: {
            regex: /^([0-9A-R]\d{4})$/,
            samples: 'H8310, 52591, M9826, F5810',
        },
        MV: {
            regex: /^\d{5}$/,
            samples: '16354, 20857, 50991, 72527',
        },
        MW: {},
        MX: {
            regex: /^\d{5}$/,
            samples: '71530, 76424, 73811, 50503',
        },
        MY: {
            regex: /^\d{5}$/,
            samples: '75958, 15826, 86715, 37081',
        },
        MZ: {
            regex: /^\d{4}$/,
            samples: '0902, 6258, 7826, 7150',
        },
        NA: {
            regex: /^\d{5}$/,
            samples: '68338, 63392, 21820, 61211',
        },
        NC: {
            regex: /^988\d{2}$/,
            samples: '98865, 98813, 98820, 98855',
        },
        NE: {
            regex: /^\d{4}$/,
            samples: '9790, 3270, 2239, 0400',
        },
        NF: {
            regex: /^2899$/,
            samples: '2899',
        },
        NG: {
            regex: /^\d{6}$/,
            samples: '289096, 223817, 199970, 840648',
        },
        NI: {
            regex: /^\d{5}$/,
            samples: '86308, 60956, 49945, 15470',
        },
        NL: {
            regex: /^\d{4} ?[A-Z]{2}$/,
            samples: '6998 VY, 5390 CK, 2476 PS, 8873OX',
        },
        NO: {
            regex: /^\d{4}$/,
            samples: '0711, 4104, 2683, 5015',
        },
        NP: {
            regex: /^\d{5}$/,
            samples: '42438, 73964, 66400, 33976',
        },
        NR: {
            regex: /^(NRU68)$/,
            samples: 'NRU68',
        },
        NU: {
            regex: /^(9974)$/,
            samples: '9974',
        },
        NZ: {
            regex: /^\d{4}$/,
            samples: '7015, 0780, 4109, 1422',
        },
        OM: {
            regex: /^(?:PC )?\d{3}$/,
            samples: 'PC 851, PC 362, PC 598, PC 499',
        },
        PA: {
            regex: /^\d{4}$/,
            samples: '0711, 4104, 2683, 5015',
        },
        PE: {
            regex: /^\d{5}$/,
            samples: '10013, 12081, 14833, 24615',
        },
        PF: {
            regex: /^987\d{2}$/,
            samples: '98755, 98710, 98748, 98791',
        },
        PG: {
            regex: /^\d{3}$/,
            samples: '193, 166, 880, 553',
        },
        PH: {
            regex: /^\d{4}$/,
            samples: '0137, 8216, 2876, 0876',
        },
        PK: {
            regex: /^\d{5}$/,
            samples: '78219, 84497, 62102, 12564',
        },
        PL: {
            regex: /^\d{2}-\d{3}$/,
            samples: '63-825, 26-714, 05-505, 15-200',
        },
        PM: {
            regex: /^(97500)$/,
            samples: '97500',
        },
        PN: {
            regex: /^PCRN 1ZZ$/,
            samples: 'PCRN 1ZZ',
        },
        PR: {
            regex: /^(00[679]\d{2})(?:[ -](\d{4}))?$/,
            samples: '00989 3603, 00639 0720, 00707-9803, 00610 7362',
        },
        PS: {
            regex: /^(00[679]\d{2})(?:[ -](\d{4}))?$/,
            samples: '00748, 00663, 00779-4433, 00934 1559',
        },
        PT: {
            regex: /^\d{4}-\d{3}$/,
            samples: '0060-917, 4391-979, 5551-657, 9961-093',
        },
        PW: {
            regex: /^(969(?:39|40))(?:[ -](\d{4}))?$/,
            samples: '96940, 96939, 96939 6004, 96940-1871',
        },
        PY: {
            regex: /^\d{4}$/,
            samples: '7895, 5835, 8783, 5887',
        },
        QA: {},
        RE: {
            regex: /^9[78]4\d{2}$/,
            samples: '98445, 97404, 98421, 98434',
        },
        RO: {
            regex: /^\d{6}$/,
            samples: '935929, 407608, 637434, 174574',
        },
        RS: {
            regex: /^\d{5,6}$/,
            samples: '929863, 259131, 687739, 07011',
        },
        RU: {
            regex: /^\d{6}$/,
            samples: '138294, 617323, 307906, 981238',
        },
        RW: {},
        SA: {
            regex: /^\d{5}(-{1}\d{4})?$/,
            samples: '86020-1256, 72375, 70280, 96328',
        },
        SB: {},
        SC: {},
        SD: {
            regex: /^\d{5}$/,
            samples: '78219, 84497, 62102, 12564',
        },
        SE: {
            regex: /^\d{3} ?\d{2}$/,
            samples: '095 39, 41052, 84687, 563 66',
        },
        SG: {
            regex: /^\d{6}$/,
            samples: '606542, 233985, 036755, 265255',
        },
        SH: {
            regex: /^(?:ASCN|TDCU|STHL) 1ZZ$/,
            samples: 'STHL 1ZZ, ASCN 1ZZ, TDCU 1ZZ',
        },
        SI: {
            regex: /^\d{4}$/,
            samples: '6898, 3413, 2031, 5732',
        },
        SJ: {
            regex: /^\d{4}$/,
            samples: '7616, 3163, 5769, 0237',
        },
        SK: {
            regex: /^\d{3} ?\d{2}$/,
            samples: '594 52, 813 34, 867 67, 41814',
        },
        SL: {},
        SM: {
            regex: /^4789\d$/,
            samples: '47894, 47895, 47893, 47899',
        },
        SN: {
            regex: /^[1-8]\d{4}$/,
            samples: '48336, 23224, 33261, 82430',
        },
        SO: {},
        SR: {},
        SS: {
            regex: /^[A-Z]{2} ?\d{5}$/,
            samples: 'JQ 80186, CU 46474, DE33738, MS 59107',
        },
        ST: {},
        SV: {},
        SX: {},
        SY: {},
        SZ: {
            regex: /^[HLMS]\d{3}$/,
            samples: 'H458, L986, M477, S916',
        },
        TA: {
            regex: /^TDCU 1ZZ$/,
            samples: 'TDCU 1ZZ',
        },
        TC: {
            regex: /^TKCA 1ZZ$/,
            samples: 'TKCA 1ZZ',
        },
        TD: {},
        TF: {},
        TG: {},
        TH: {
            regex: /^\d{5}$/,
            samples: '30706, 18695, 21044, 42496',
        },
        TJ: {
            regex: /^\d{6}$/,
            samples: '381098, 961344, 519925, 667883',
        },
        TK: {},
        TL: {},
        TM: {
            regex: /^\d{6}$/,
            samples: '544985, 164362, 425224, 374603',
        },
        TN: {
            regex: /^\d{4}$/,
            samples: '6075, 7340, 2574, 8988',
        },
        TO: {},
        TR: {
            regex: /^\d{5}$/,
            samples: '42524, 81057, 50859, 42677',
        },
        TT: {
            regex: /^\d{6}$/,
            samples: '041238, 033990, 763476, 981118',
        },
        TV: {},
        TW: {
            regex: /^\d{3}(?:\d{2})?$/,
            samples: '21577, 76068, 68698, 08912',
        },
        TZ: {},
        UA: {
            regex: /^\d{5}$/,
            samples: '10629, 81138, 15668, 30055',
        },
        UG: {},
        UM: {},
        US: {
            regex: /^[0-9]{5}(?:[- ][0-9]{4})?$/,
            samples: '12345, 12345-1234, 12345 1234',
        },
        UY: {
            regex: /^\d{5}$/,
            samples: '40073, 30136, 06583, 00021',
        },
        UZ: {
            regex: /^\d{6}$/,
            samples: '205122, 219713, 441699, 287471',
        },
        VA: {
            regex: /^(00120)$/,
            samples: '00120',
        },
        VC: {
            regex: /^VC\d{4}$/,
            samples: 'VC0600, VC0176, VC0616, VC4094',
        },
        VE: {
            regex: /^\d{4}$/,
            samples: '9692, 1953, 6680, 8302',
        },
        VG: {
            regex: /^VG\d{4}$/,
            samples: 'VG1204, VG7387, VG3431, VG6021',
        },
        VI: {
            regex: /^(008(?:(?:[0-4]\d)|(?:5[01])))(?:[ -](\d{4}))?$/,
            samples: '00820, 00804 2036, 00825 3344, 00811-5900',
        },
        VN: {
            regex: /^\d{6}$/,
            samples: '133836, 748243, 894060, 020597',
        },
        VU: {},
        WF: {
            regex: /^986\d{2}$/,
            samples: '98692, 98697, 98698, 98671',
        },
        WS: {
            regex: /^WS[1-2]\d{3}$/,
            samples: 'WS1349, WS2798, WS1751, WS2090',
        },
        XK: {
            regex: /^[1-7]\d{4}$/,
            samples: '56509, 15863, 46644, 21896',
        },
        YE: {},
        YT: {
            regex: /^976\d{2}$/,
            samples: '97698, 97697, 97632, 97609',
        },
        ZA: {
            regex: /^\d{4}$/,
            samples: '6855, 5179, 6956, 7147',
        },
        ZM: {
            regex: /^\d{5}$/,
            samples: '77603, 97367, 80454, 94484',
        },
        ZW: {},
    },

    GENERIC_ZIP_CODE_REGEX: /^(?:(?![\s-])[\w -]{0,9}[\w])?$/,

    // Values for checking if polyfill is required on a platform
    POLYFILL_TEST: {
        STYLE: 'currency',
        CURRENCY: 'XAF',
        FORMAT: 'symbol',
        SAMPLE_INPUT: '123456.789',
        EXPECTED_OUTPUT: 'FCFA 123,457',
    },

    PATHS_TO_TREAT_AS_EXTERNAL: ['NewExpensify.dmg'],

    // Test tool menu parameters
    TEST_TOOL: {
        // Number of concurrent taps to open then the Test modal menu
        NUMBER_OF_TAPS: 4,
    },

    MENU_HELP_URLS: {
        LEARN_MORE: 'https://www.expensify.com',
        DOCUMENTATION: 'https://github.com/Expensify/App/blob/main/README.md',
        COMMUNITY_DISCUSSIONS: 'https://expensify.slack.com/archives/C01GTK53T8Q',
        SEARCH_ISSUES: 'https://github.com/Expensify/App/issues',
    },

    PAYPAL_SUPPORTED_CURRENCIES: [
        'AUD',
        'BRL',
        'CAD',
        'CZK',
        'DKK',
        'EUR',
        'HKD',
        'HUF',
        'ILS',
        'JPY',
        'MYR',
        'MXN',
        'TWD',
        'NZD',
        'NOK',
        'PHP',
        'PLN',
        'GBP',
        'RUB',
        'SGD',
        'SEK',
        'CHF',
        'THB',
        'USD',
    ],
    CONCIERGE_TRAVEL_URL: 'https://community.expensify.com/discussion/7066/introducing-concierge-travel',
    SCREEN_READER_STATES: {
        ALL: 'all',
        ACTIVE: 'active',
        DISABLED: 'disabled',
    },
    SPACE_CHARACTER_WIDTH: 4,

    // The attribute used in the SelectionScraper.js helper to query all the DOM elements
    // that should be removed from the copied contents in the getHTMLOfSelection() method
    SELECTION_SCRAPER_HIDDEN_ELEMENT: 'selection-scrapper-hidden-element',
    MODERATION: {
        MODERATOR_DECISION_PENDING: 'pending',
        MODERATOR_DECISION_PENDING_HIDE: 'pendingHide',
        MODERATOR_DECISION_PENDING_REMOVE: 'pendingRemove',
        MODERATOR_DECISION_APPROVED: 'approved',
        MODERATOR_DECISION_HIDDEN: 'hidden',
        FLAG_SEVERITY_SPAM: 'spam',
        FLAG_SEVERITY_INCONSIDERATE: 'inconsiderate',
        FLAG_SEVERITY_INTIMIDATION: 'intimidation',
        FLAG_SEVERITY_BULLYING: 'bullying',
        FLAG_SEVERITY_HARASSMENT: 'harassment',
        FLAG_SEVERITY_ASSAULT: 'assault',
    },
    EMOJI_PICKER_TEXT_INPUT_SIZES: 152,
    QR: {
        DEFAULT_LOGO_SIZE_RATIO: 0.25,
        DEFAULT_LOGO_MARGIN_RATIO: 0.02,
        EXPENSIFY_LOGO_SIZE_RATIO: 0.22,
        EXPENSIFY_LOGO_MARGIN_RATIO: 0.03,
    },
    ACCESSIBILITY_ROLE: {
        BUTTON: 'button',
        LINK: 'link',
        MENUITEM: 'menuitem',
        TEXT: 'text',
        RADIO: 'radio',
        IMAGEBUTTON: 'imagebutton',
        CHECKBOX: 'checkbox',
        SWITCH: 'switch',
        ADJUSTABLE: 'adjustable',
        IMAGE: 'image',
    },
    SETTINGS_LOUNGE_ACCESS: {
        HEADER_IMAGE_ASPECT_RATIO: 0.64,
    },
    TRANSLATION_KEYS: {
        ATTACHMENT: 'common.attachment',
    },
<<<<<<< HEAD
    TABS: {
        MANUAL: 'manual',
        SCAN: 'scan',
        DISTANCE: 'distance',
=======
    TAB: {
        TAB_MANUAL: 'manual',
        TAB_SCAN: 'scan',
>>>>>>> 3ef73ff7
    },
};

export default CONST;<|MERGE_RESOLUTION|>--- conflicted
+++ resolved
@@ -2563,16 +2563,10 @@
     TRANSLATION_KEYS: {
         ATTACHMENT: 'common.attachment',
     },
-<<<<<<< HEAD
-    TABS: {
-        MANUAL: 'manual',
-        SCAN: 'scan',
-        DISTANCE: 'distance',
-=======
     TAB: {
         TAB_MANUAL: 'manual',
         TAB_SCAN: 'scan',
->>>>>>> 3ef73ff7
+        TAB_DISTANCE: 'distance',
     },
 };
 
