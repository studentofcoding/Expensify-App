const CLOUDFRONT_URL = 'https://d2k5nsl2zxldvw.cloudfront.net';

const CONST = {
    BETAS: {
        ALL: 'all',
        CHRONOS_IN_CASH: 'chronosInCash',
    },
    BUTTON_STATES: {
        DEFAULT: 'default',
        HOVERED: 'hovered',
        PRESSED: 'pressed',
        COMPLETE: 'complete',
    },
    CLOUDFRONT_URL,
    NEW_ZOOM_MEETING_URL: 'https://zoom.us/start/videomeeting',
    NEW_GOOGLE_MEET_MEETING_URL: 'https://meet.google.com/new',
    PDF_VIEWER_URL: '/pdf/web/viewer.html',
    EXPENSIFY_ICON_URL: `${CLOUDFRONT_URL}/images/favicon-2019.png`,
    UPWORK_URL: 'https://www.upwork.com/ab/jobs/search/?q=Expensify%20React%20Native&user_location_match=2',
    GITHUB_URL: 'https://github.com/Expensify/Expensify.cash',
    TERMS_URL: 'https://use.expensify.com/terms',
    PRIVACY_URL: 'https://use.expensify.com/privacy',
    LICENSES_URL: 'https://use.expensify.com/licenses',
    OPTION_TYPE: {
        REPORT: 'report',
        PERSONAL_DETAIL: 'personalDetail',
    },
    REPORT: {
        MAXIMUM_PARTICIPANTS: 8,
        ACTIONS: {
            LIMIT: 50,
            TYPE: {
                IOU: 'IOU',
            },
        },
        TYPE: {
            CHAT: 'chat',
            IOU: 'iou',
        },
    },
    MODAL: {
        MODAL_TYPE: {
            CONFIRM: 'confirm',
            CENTERED: 'centered',
            BOTTOM_DOCKED: 'bottom_docked',
            POPOVER: 'popover',
            RIGHT_DOCKED: 'right_docked',
        },
        ANCHOR_ORIGIN_VERTICAL: {
            TOP: 'top',
            CENTER: 'center',
            BOTTOM: 'bottom',
        },
        ANCHOR_ORIGIN_HORIZONTAL: {
            LEFT: 'left',
            CENTER: 'center',
            RIGHT: 'right',
        },
    },
    TIMING: {
        SEARCH_RENDER: 'search_render',
        HOMEPAGE_INITIAL_RENDER: 'homepage_initial_render',
        HOMEPAGE_REPORTS_LOADED: 'homepage_reports_loaded',
        SWITCH_REPORT: 'switch_report',
        HOT: 'hot',
        COLD: 'cold',
    },
    MESSAGES: {
        // eslint-disable-next-line max-len
        NO_PHONE_NUMBER: 'Please enter a phone number including the country code e.g +447814266907',
        MAXIMUM_PARTICIPANTS_REACHED: 'You\'ve reached the maximum number of participants for a group chat.',
    },
    PRIORITY_MODE: {
        GSD: 'gsd',
        DEFAULT: 'default',
    },
    ERROR: {
        API_OFFLINE: 'API is offline',
    },
    NVP: {
        PAYPAL_ME_ADDRESS: 'expensify_payPalMeAddress',
        PRIORITY_MODE: 'priorityMode',
        TIMEZONE: 'timeZone',
    },
    DEFAULT_TIME_ZONE: {automatic: true, selected: 'America/Los_Angeles'},
    DEFAULT_ACCOUNT_DATA: {error: '', success: '', loading: false},
    PRONOUNS: {
        HE_HIM_HIS: 'He/him',
        SHE_HER_HERS: 'She/her',
        THEY_THEM_THEIRS: 'They/them',
        ZE_HIR_HIRS: 'Ze/hir',
        SELF_SELECT: 'Self-select',
        CALL_ME_BY_MY_NAME: 'Call me by my name',
    },
    APP_STATE: {
        ACTIVE: 'active',
        BACKGROUND: 'background',
        INACTIVE: 'inactive',
    },

    // at least 8 characters, 1 capital letter, 1 lowercase number, 1 number
    PASSWORD_COMPLEXITY_REGEX_STRING: '^(?=.*[A-Z])(?=.*[0-9])(?=.*[a-z]).{8,}$',

    EMOJI_SPACER: 'SPACER',

    LOGIN_TYPE: {
        PHONE: 'phone',
        EMAIL: 'email',
    },

    KEYBOARD_TYPE: {
        NUMERIC: 'numeric',
        PHONE_PAD: 'phone-pad',
    },

    EMOJI_PICKER_SIZE: 360,
<<<<<<< HEAD
    EMOJI_PICKER_LIST_HEIGHT: 300,
    EMOJI_PICKER_ITEM_HEIGHT: 40,
    EMOJI_PICKER_HEADER_HEIGHT: 38,
=======

    EMAIL: {
        CHRONOS: 'chronos@expensify.com',
    },
>>>>>>> f3c03aa3
};

export default CONST;<|MERGE_RESOLUTION|>--- conflicted
+++ resolved
@@ -114,16 +114,13 @@
     },
 
     EMOJI_PICKER_SIZE: 360,
-<<<<<<< HEAD
     EMOJI_PICKER_LIST_HEIGHT: 300,
     EMOJI_PICKER_ITEM_HEIGHT: 40,
     EMOJI_PICKER_HEADER_HEIGHT: 38,
-=======
 
     EMAIL: {
         CHRONOS: 'chronos@expensify.com',
     },
->>>>>>> f3c03aa3
 };
 
 export default CONST;