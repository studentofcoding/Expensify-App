--- conflicted
+++ resolved
@@ -753,7 +753,7 @@
             SET: 'set',
         },
     },
-<<<<<<< HEAD
+    MICROSECONDS_PER_MS: 1000,
 
     PDF_PASSWORD_FORM: {
         // Constants for password-related error responses received from react-pdf.
@@ -766,9 +766,6 @@
             SMALL_SCREEN: 100,
         },
     },
-=======
-    MICROSECONDS_PER_MS: 1000,
->>>>>>> 631994f7
 };
 
 export default CONST;