--- conflicted
+++ resolved
@@ -43,14 +43,11 @@
             TYPE: {
                 IOU: 'IOU',
                 ADDCOMMENT: 'ADDCOMMENT',
-<<<<<<< HEAD
-=======
             },
         },
         MESSAGE: {
             TYPE: {
                 COMMENT: 'COMMENT',
->>>>>>> e7ec636c
             },
         },
         TYPE: {
