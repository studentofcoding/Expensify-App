--- conflicted
+++ resolved
@@ -1,9 +1,5 @@
-<<<<<<< HEAD
-import {useCallback, useEffect, useRef, useState} from 'react';
-=======
 import type {ComponentType} from 'react';
 import {useCallback, useRef, useState} from 'react';
->>>>>>> 41c0b9dd
 import type {SubStepProps, UseSubStep} from './types';
 
 /**
@@ -16,11 +12,6 @@
 export default function useSubStep<TProps extends SubStepProps>({bodyContent, onFinished, startFrom = 0, onNextSubStep = () => {}}: UseSubStep<TProps>) {
     const [screenIndex, setScreenIndex] = useState(startFrom);
     const isEditing = useRef(false);
-
-    useEffect(() => {
-        // make sure the screen index is updated whenever the startFrom prop changes
-        setScreenIndex(startFrom);
-    }, [startFrom]);
 
     const prevScreen = useCallback(() => {
         const prevScreenIndex = screenIndex - 1;
