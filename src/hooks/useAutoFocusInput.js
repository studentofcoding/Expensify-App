import {useFocusEffect} from '@react-navigation/native';
import {useCallback, useContext, useEffect, useRef, useState} from 'react';
import CONST from '@src/CONST';
import * as Expensify from '@src/Expensify';

export default function useAutoFocusInput() {
    const [isInputInitialized, setIsInputInitialized] = useState(false);
    const [isScreenTransitionEnded, setIsScreenTransitionEnded] = useState(false);

    const {isSplashHidden} = useContext(Expensify.SplashScreenHiddenContext);

    const inputRef = useRef(null);
    const focusTimeoutRef = useRef(null);

    useEffect(() => {
        if (!isScreenTransitionEnded || !isInputInitialized || !inputRef.current || !isSplashHidden) {
            return;
        }
        inputRef.current.focus();
<<<<<<< HEAD
    }, [isScreenTransitionEnded, isInputInitialized, isSplashHidden]);
=======
        setIsScreenTransitionEnded(false);
    }, [isScreenTransitionEnded, isInputInitialized]);
>>>>>>> 5df95a11

    useFocusEffect(
        useCallback(() => {
            focusTimeoutRef.current = setTimeout(() => {
                setIsScreenTransitionEnded(true);
            }, CONST.ANIMATED_TRANSITION);
            return () => {
                if (!focusTimeoutRef.current) {
                    return;
                }
                clearTimeout(focusTimeoutRef.current);
            };
            // eslint-disable-next-line react-hooks/exhaustive-deps
        }, []),
    );

    const inputCallbackRef = (ref) => {
        inputRef.current = ref;
        setIsInputInitialized(true);
    };

    return {inputCallbackRef};
}<|MERGE_RESOLUTION|>--- conflicted
+++ resolved
@@ -17,12 +17,8 @@
             return;
         }
         inputRef.current.focus();
-<<<<<<< HEAD
+        setIsScreenTransitionEnded(false);
     }, [isScreenTransitionEnded, isInputInitialized, isSplashHidden]);
-=======
-        setIsScreenTransitionEnded(false);
-    }, [isScreenTransitionEnded, isInputInitialized]);
->>>>>>> 5df95a11
 
     useFocusEffect(
         useCallback(() => {
