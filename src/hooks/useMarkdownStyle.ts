--- conflicted
+++ resolved
@@ -4,11 +4,7 @@
 import variables from '@styles/variables';
 import useTheme from './useTheme';
 
-<<<<<<< HEAD
-function useMarkdownStyle(inputContainsOnlyEmojis?: boolean, excludeStyles: Array<keyof MarkdownStyle> = []): MarkdownStyle {
-=======
-function useMarkdownStyle(message: string | null = null): MarkdownStyle {
->>>>>>> 2514f298
+function useMarkdownStyle(inputContainsOnlyEmojis?: boolean): MarkdownStyle {
     const theme = useTheme();
 
     const markdownStyle = useMemo(
@@ -55,27 +51,9 @@
                 color: theme.mentionText,
                 backgroundColor: theme.mentionBG,
             },
-<<<<<<< HEAD
-        };
-
-        if (excludeStyles.length) {
-            excludeStyles.forEach((key) => {
-                const style: Record<string, unknown> = styling[key];
-                if (style) {
-                    Object.keys(style).forEach((styleKey) => {
-                        style[styleKey] = nonStylingDefaultValues[styleKey] ?? style[styleKey];
-                    });
-                }
-            });
-        }
-
-        return styling;
-    }, [theme, inputContainsOnlyEmojis, excludeStyles, nonStylingDefaultValues]);
-=======
         }),
-        [theme, emojiFontSize],
+        [theme, inputContainsOnlyEmojis],
     );
->>>>>>> 2514f298
 
     return markdownStyle;
 }
