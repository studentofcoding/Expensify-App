--- conflicted
+++ resolved
@@ -284,16 +284,6 @@
         route: ':iouType/new/participants/:reportID?',
         getRoute: (iouType: string, reportID = '') => `${iouType}/new/participants/${reportID}` as const,
     },
-<<<<<<< HEAD
-    MONEY_REQUEST_DATE: {
-        route: ':iouType/new/date/:reportID?',
-        getRoute: (iouType: string, reportID = '') => `${iouType}/new/date/${reportID}` as const,
-=======
-    MONEY_REQUEST_CONFIRMATION: {
-        route: ':iouType/new/confirmation/:reportID?',
-        getRoute: (iouType: string, reportID = '') => `${iouType}/new/confirmation/${reportID}` as const,
->>>>>>> 37cde713
-    },
     MONEY_REQUEST_CURRENCY: {
         route: ':iouType/new/currency/:reportID?',
         getRoute: (iouType: string, reportID: string, currency: string, backTo: string) => `${iouType}/new/currency/${reportID}?currency=${currency}&backTo=${backTo}` as const,
