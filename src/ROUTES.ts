--- conflicted
+++ resolved
@@ -666,11 +666,10 @@
         route: 'settings/workspaces/:policyID/accounting/quickbooks-online/export/date-select',
         getRoute: (policyID: string) => `settings/workspaces/${policyID}/accounting/quickbooks-online/export/date-select` as const,
     },
-<<<<<<< HEAD
     POLICY_ACCOUNTING_QUICKBOOKS_DESKTOP_PREFERRED_EXPORTER: {
         route: 'settings/workspaces/:policyID/accounting/quickbooks-desktop/export/preferred-exporter',
         getRoute: (policyID: string) => `settings/workspaces/${policyID}/accounting/quickbooks-desktop/export/preferred-exporter` as const,
-=======
+    },
     POLICY_ACCOUNTING_QUICKBOOKS_DESKTOP_EXPORT_OUT_OF_POCKET_EXPENSES: {
         route: 'settings/workspaces/:policyID/accounting/quickbooks-desktop/export/out-of-pocket-expense',
         getRoute: (policyID: string) => `settings/workspaces/${policyID}/accounting/quickbooks-desktop/export/out-of-pocket-expense` as const,
@@ -682,7 +681,6 @@
     POLICY_ACCOUNTING_QUICKBOOKS_DESKTOP_EXPORT_OUT_OF_POCKET_EXPENSES_SELECT: {
         route: 'settings/workspaces/:policyID/accounting/quickbooks-desktop/export/out-of-pocket-expense/entity-select',
         getRoute: (policyID: string) => `settings/workspaces/${policyID}/accounting/quickbooks-desktop/export/out-of-pocket-expense/entity-select` as const,
->>>>>>> 12e41b17
     },
     POLICY_ACCOUNTING_QUICKBOOKS_DESKTOP_EXPORT: {
         route: 'settings/workspaces/:policyID/accounting/quickbooks-desktop/export',
