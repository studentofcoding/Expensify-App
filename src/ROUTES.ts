--- conflicted
+++ resolved
@@ -650,15 +650,13 @@
         route: 'settings/workspaces/:policyID/accounting/quickbooks-online/export/date-select',
         getRoute: (policyID: string) => `settings/workspaces/${policyID}/accounting/quickbooks-online/export/date-select` as const,
     },
-<<<<<<< HEAD
     POLICY_ACCOUNTING_QUICKBOOKS_DESKTOP_PREFERRED_EXPORTER: {
         route: 'settings/workspaces/:policyID/accounting/quickbooks-desktop/export/preferred-exporter',
         getRoute: (policyID: string) => `settings/workspaces/${policyID}/accounting/quickbooks-desktop/export/preferred-exporter` as const,
-=======
+    },
     POLICY_ACCOUNTING_QUICKBOOKS_DESKTOP_EXPORT: {
         route: 'settings/workspaces/:policyID/accounting/quickbooks-desktop/export',
         getRoute: (policyID: string) => `settings/workspaces/${policyID}/accounting/quickbooks-desktop/export` as const,
->>>>>>> 7981265d
     },
     WORKSPACE_PROFILE_NAME: {
         route: 'settings/workspaces/:policyID/profile/name',
