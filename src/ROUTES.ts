import type {TupleToUnion, ValueOf} from 'type-fest';
import type CONST from './CONST';
import type {IOUAction, IOUType} from './CONST';
import type {IOURequestType} from './libs/actions/IOU';
import type {AuthScreensParamList} from './libs/Navigation/types';
import type {SearchQuery} from './types/onyx/SearchResults';
import type AssertTypesNotEqual from './types/utils/AssertTypesNotEqual';

// This is a file containing constants for all the routes we want to be able to go to

/**
 * Builds a URL with an encoded URI component for the `backTo` param which can be added to the end of URLs
 */
function getUrlWithBackToParam<TUrl extends string>(url: TUrl, backTo?: string): `${TUrl}` | `${TUrl}?backTo=${string}` | `${TUrl}&backTo=${string}` {
    const backToParam = backTo ? (`${url.includes('?') ? '&' : '?'}backTo=${encodeURIComponent(backTo)}` as const) : '';
    return `${url}${backToParam}` as const;
}

const PUBLIC_SCREENS_ROUTES = {
    // If the user opens this route, we'll redirect them to the path saved in the last visited path or to the home page if the last visited path is empty.
    ROOT: '',
    TRANSITION_BETWEEN_APPS: 'transition',
    CONNECTION_COMPLETE: 'connection-complete',
    VALIDATE_LOGIN: 'v/:accountID/:validateCode',
    UNLINK_LOGIN: 'u/:accountID/:validateCode',
    APPLE_SIGN_IN: 'sign-in-with-apple',
    GOOGLE_SIGN_IN: 'sign-in-with-google',
    SAML_SIGN_IN: 'sign-in-with-saml',
} as const;

const ROUTES = {
    ...PUBLIC_SCREENS_ROUTES,
    // This route renders the list of reports.
    HOME: 'home',

    ALL_SETTINGS: 'all-settings',

    SEARCH: {
        route: '/search/:query',
        getRoute: (searchQuery: SearchQuery, queryParams?: AuthScreensParamList['Search_Central_Pane']) => {
            const {sortBy, sortOrder} = queryParams ?? {};

            if (!sortBy && !sortOrder) {
                return `search/${searchQuery}` as const;
            }

            return `search/${searchQuery}?sortBy=${sortBy}&sortOrder=${sortOrder}` as const;
        },
    },

    SEARCH_REPORT: {
        route: '/search/:query/view/:reportID',
        getRoute: (query: string, reportID: string) => `search/${query}/view/${reportID}` as const,
    },

    // This is a utility route used to go to the user's concierge chat, or the sign-in page if the user's not authenticated
    CONCIERGE: 'concierge',
    FLAG_COMMENT: {
        route: 'flag/:reportID/:reportActionID',
        getRoute: (reportID: string, reportActionID: string) => `flag/${reportID}/${reportActionID}` as const,
    },
    CHAT_FINDER: 'chat-finder',
    PROFILE: {
        route: 'a/:accountID',
        getRoute: (accountID?: string | number, backTo?: string, login?: string) => {
            const baseRoute = getUrlWithBackToParam(`a/${accountID}`, backTo);
            const loginParam = login ? `?login=${encodeURIComponent(login)}` : '';
            return `${baseRoute}${loginParam}` as const;
        },
    },
    PROFILE_AVATAR: {
        route: 'a/:accountID/avatar',
        getRoute: (accountID: string | number) => `a/${accountID}/avatar` as const,
    },

    GET_ASSISTANCE: {
        route: 'get-assistance/:taskID',
        getRoute: (taskID: string, backTo: string) => getUrlWithBackToParam(`get-assistance/${taskID}`, backTo),
    },
    DESKTOP_SIGN_IN_REDIRECT: 'desktop-signin-redirect',

    // This is a special validation URL that will take the user to /workspace/new after validation. This is used
    // when linking users from e.com in order to share a session in this app.
    ENABLE_PAYMENTS: 'enable-payments',
    WALLET_STATEMENT_WITH_DATE: 'statements/:yearMonth',
    SIGN_IN_MODAL: 'sign-in-modal',

    BANK_ACCOUNT: 'bank-account',
    BANK_ACCOUNT_NEW: 'bank-account/new',
    BANK_ACCOUNT_PERSONAL: 'bank-account/personal',
    BANK_ACCOUNT_WITH_STEP_TO_OPEN: {
        route: 'bank-account/:stepToOpen?',
        getRoute: (stepToOpen = '', policyID = '', backTo?: string) => getUrlWithBackToParam(`bank-account/${stepToOpen}?policyID=${policyID}`, backTo),
    },
    WORKSPACE_SWITCHER: 'workspace-switcher',
    SETTINGS: 'settings',
    SETTINGS_PROFILE: 'settings/profile',
    SETTINGS_CHANGE_CURRENCY: 'settings/add-payment-card/change-currency',
    SETTINGS_SHARE_CODE: 'settings/shareCode',
    SETTINGS_DISPLAY_NAME: 'settings/profile/display-name',
    SETTINGS_TIMEZONE: 'settings/profile/timezone',
    SETTINGS_TIMEZONE_SELECT: 'settings/profile/timezone/select',
    SETTINGS_PRONOUNS: 'settings/profile/pronouns',
    SETTINGS_PREFERENCES: 'settings/preferences',
    SETTINGS_SUBSCRIPTION: 'settings/subscription',
    SETTINGS_SUBSCRIPTION_SIZE: {
        route: 'settings/subscription/subscription-size',
        getRoute: (canChangeSize: 0 | 1) => `settings/subscription/subscription-size?canChangeSize=${canChangeSize}` as const,
    },
    SETTINGS_SUBSCRIPTION_ADD_PAYMENT_CARD: 'settings/subscription/add-payment-card',
    SETTINGS_SUBSCRIPTION_CHANGE_BILLING_CURRENCY: 'settings/subscription/change-billing-currency',
    SETTINGS_SUBSCRIPTION_CHANGE_PAYMENT_CURRENCY: 'settings/subscription/add-payment-card/change-payment-currency',
    SETTINGS_SUBSCRIPTION_DISABLE_AUTO_RENEW_SURVEY: 'settings/subscription/disable-auto-renew-survey',
    SETTINGS_PRIORITY_MODE: 'settings/preferences/priority-mode',
    SETTINGS_LANGUAGE: 'settings/preferences/language',
    SETTINGS_THEME: 'settings/preferences/theme',
    SETTINGS_WORKSPACES: 'settings/workspaces',
    SETTINGS_SECURITY: 'settings/security',
    SETTINGS_CLOSE: 'settings/security/closeAccount',
    SETTINGS_ABOUT: 'settings/about',
    SETTINGS_APP_DOWNLOAD_LINKS: 'settings/about/app-download-links',
    SETTINGS_WALLET: 'settings/wallet',
    SETTINGS_WALLET_DOMAINCARD: {
        route: 'settings/wallet/card/:cardID?',
        getRoute: (cardID: string) => `settings/wallet/card/${cardID}` as const,
    },
    SETTINGS_REPORT_FRAUD: {
        route: 'settings/wallet/card/:cardID/report-virtual-fraud',
        getRoute: (cardID: string) => `settings/wallet/card/${cardID}/report-virtual-fraud` as const,
    },
    SETTINGS_WALLET_CARD_GET_PHYSICAL_NAME: {
        route: 'settings/wallet/card/:domain/get-physical/name',
        getRoute: (domain: string) => `settings/wallet/card/${domain}/get-physical/name` as const,
    },
    SETTINGS_WALLET_CARD_GET_PHYSICAL_PHONE: {
        route: 'settings/wallet/card/:domain/get-physical/phone',
        getRoute: (domain: string) => `settings/wallet/card/${domain}/get-physical/phone` as const,
    },
    SETTINGS_WALLET_CARD_GET_PHYSICAL_ADDRESS: {
        route: 'settings/wallet/card/:domain/get-physical/address',
        getRoute: (domain: string) => `settings/wallet/card/${domain}/get-physical/address` as const,
    },
    SETTINGS_WALLET_CARD_GET_PHYSICAL_CONFIRM: {
        route: 'settings/wallet/card/:domain/get-physical/confirm',
        getRoute: (domain: string) => `settings/wallet/card/${domain}/get-physical/confirm` as const,
    },
    SETTINGS_ADD_DEBIT_CARD: 'settings/wallet/add-debit-card',
    SETTINGS_ADD_BANK_ACCOUNT: 'settings/wallet/add-bank-account',
    SETTINGS_ENABLE_PAYMENTS: 'settings/wallet/enable-payments',
    SETTINGS_WALLET_CARD_DIGITAL_DETAILS_UPDATE_ADDRESS: {
        route: 'settings/wallet/card/:domain/digital-details/update-address',
        getRoute: (domain: string) => `settings/wallet/card/${domain}/digital-details/update-address` as const,
    },
    SETTINGS_WALLET_TRANSFER_BALANCE: 'settings/wallet/transfer-balance',
    SETTINGS_WALLET_CHOOSE_TRANSFER_ACCOUNT: 'settings/wallet/choose-transfer-account',
    SETTINGS_WALLET_REPORT_CARD_LOST_OR_DAMAGED: {
        route: 'settings/wallet/card/:cardID/report-card-lost-or-damaged',
        getRoute: (cardID: string) => `settings/wallet/card/${cardID}/report-card-lost-or-damaged` as const,
    },
    SETTINGS_WALLET_CARD_ACTIVATE: {
        route: 'settings/wallet/card/:cardID/activate',
        getRoute: (cardID: string) => `settings/wallet/card/${cardID}/activate` as const,
    },
    SETTINGS_LEGAL_NAME: 'settings/profile/legal-name',
    SETTINGS_DATE_OF_BIRTH: 'settings/profile/date-of-birth',
    SETTINGS_ADDRESS: 'settings/profile/address',
    SETTINGS_ADDRESS_COUNTRY: {
        route: 'settings/profile/address/country',
        getRoute: (country: string, backTo?: string) => getUrlWithBackToParam(`settings/profile/address/country?country=${country}`, backTo),
    },
    SETTINGS_ADDRESS_STATE: {
        route: 'settings/profile/address/state',

        getRoute: (state?: string, backTo?: string, label?: string) =>
            `${getUrlWithBackToParam(`settings/profile/address/state${state ? `?state=${encodeURIComponent(state)}` : ''}`, backTo)}${
                // the label param can be an empty string so we cannot use a nullish ?? operator
                // eslint-disable-next-line @typescript-eslint/prefer-nullish-coalescing
                label ? `${backTo || state ? '&' : '?'}label=${encodeURIComponent(label)}` : ''
            }` as const,
    },
    SETTINGS_CONTACT_METHODS: {
        route: 'settings/profile/contact-methods',
        getRoute: (backTo?: string) => getUrlWithBackToParam('settings/profile/contact-methods', backTo),
    },
    SETTINGS_CONTACT_METHOD_DETAILS: {
        route: 'settings/profile/contact-methods/:contactMethod/details',
        getRoute: (contactMethod: string) => `settings/profile/contact-methods/${encodeURIComponent(contactMethod)}/details` as const,
    },
    SETTINGS_NEW_CONTACT_METHOD: {
        route: 'settings/profile/contact-methods/new',
        getRoute: (backTo?: string) => getUrlWithBackToParam('settings/profile/contact-methods/new', backTo),
    },
    SETTINGS_2FA: {
        route: 'settings/security/two-factor-auth',
        getRoute: (backTo?: string) => getUrlWithBackToParam('settings/security/two-factor-auth', backTo),
    },
    SETTINGS_STATUS: 'settings/profile/status',

    SETTINGS_STATUS_CLEAR_AFTER: 'settings/profile/status/clear-after',
    SETTINGS_STATUS_CLEAR_AFTER_DATE: 'settings/profile/status/clear-after/date',
    SETTINGS_STATUS_CLEAR_AFTER_TIME: 'settings/profile/status/clear-after/time',
    SETTINGS_TROUBLESHOOT: 'settings/troubleshoot',
    SETTINGS_CONSOLE: {
        route: 'settings/troubleshoot/console',
        getRoute: (backTo?: string) => getUrlWithBackToParam(`settings/troubleshoot/console`, backTo),
    },
    SETTINGS_SHARE_LOG: {
        route: 'settings/troubleshoot/console/share-log',
        getRoute: (source: string) => `settings/troubleshoot/console/share-log?source=${encodeURI(source)}` as const,
    },

    SETTINGS_EXIT_SURVEY_REASON: 'settings/exit-survey/reason',
    SETTINGS_EXIT_SURVEY_RESPONSE: {
        route: 'settings/exit-survey/response',
        getRoute: (reason?: ValueOf<typeof CONST.EXIT_SURVEY.REASONS>, backTo?: string) =>
            getUrlWithBackToParam(`settings/exit-survey/response${reason ? `?reason=${encodeURIComponent(reason)}` : ''}`, backTo),
    },
    SETTINGS_EXIT_SURVEY_CONFIRM: {
        route: 'settings/exit-survey/confirm',
        getRoute: (backTo?: string) => getUrlWithBackToParam('settings/exit-survey/confirm', backTo),
    },

    SETTINGS_SAVE_THE_WORLD: 'settings/teachersunite',

    KEYBOARD_SHORTCUTS: 'keyboard-shortcuts',

    NEW: 'new',
    NEW_CHAT: 'new/chat',
    NEW_CHAT_CONFIRM: 'new/chat/confirm',
    NEW_CHAT_EDIT_NAME: 'new/chat/confirm/name/edit',
    NEW_ROOM: 'new/room',

    REPORT: 'r',
    REPORT_WITH_ID: {
        route: 'r/:reportID?/:reportActionID?',
        getRoute: (reportID: string, reportActionID?: string, referrer?: string) => {
            const baseRoute = reportActionID ? (`r/${reportID}/${reportActionID}` as const) : (`r/${reportID}` as const);
            const referrerParam = referrer ? `?referrer=${encodeURIComponent(referrer)}` : '';
            return `${baseRoute}${referrerParam}` as const;
        },
    },
    REPORT_AVATAR: {
        route: 'r/:reportID/avatar',
        getRoute: (reportID: string) => `r/${reportID}/avatar` as const,
    },
    EDIT_CURRENCY_REQUEST: {
        route: 'r/:threadReportID/edit/currency',
        getRoute: (threadReportID: string, currency: string, backTo: string) => `r/${threadReportID}/edit/currency?currency=${currency}&backTo=${backTo}` as const,
    },
    EDIT_REPORT_FIELD_REQUEST: {
        route: 'r/:reportID/edit/policyField/:policyID/:fieldID',
        getRoute: (reportID: string, policyID: string, fieldID: string) => `r/${reportID}/edit/policyField/${policyID}/${fieldID}` as const,
    },
    REPORT_WITH_ID_DETAILS_SHARE_CODE: {
        route: 'r/:reportID/details/shareCode',
        getRoute: (reportID: string) => `r/${reportID}/details/shareCode` as const,
    },
    ATTACHMENTS: {
        route: 'attachment',
        getRoute: (reportID: string, type: ValueOf<typeof CONST.ATTACHMENT_TYPE>, url: string, accountID?: number) =>
            `attachment?source=${encodeURIComponent(url)}&type=${type}${reportID ? `&reportID=${reportID}` : ''}${accountID ? `&accountID=${accountID}` : ''}` as const,
    },
    REPORT_PARTICIPANTS: {
        route: 'r/:reportID/participants',
        getRoute: (reportID: string) => `r/${reportID}/participants` as const,
    },
    REPORT_PARTICIPANTS_INVITE: {
        route: 'r/:reportID/participants/invite',
        getRoute: (reportID: string) => `r/${reportID}/participants/invite` as const,
    },
    REPORT_PARTICIPANTS_DETAILS: {
        route: 'r/:reportID/participants/:accountID',
        getRoute: (reportID: string, accountID: number) => `r/${reportID}/participants/${accountID}` as const,
    },
    REPORT_PARTICIPANTS_ROLE_SELECTION: {
        route: 'r/:reportID/participants/:accountID/role',
        getRoute: (reportID: string, accountID: number) => `r/${reportID}/participants/${accountID}/role` as const,
    },
    REPORT_WITH_ID_DETAILS: {
        route: 'r/:reportID/details',
        getRoute: (reportID: string, backTo?: string) => getUrlWithBackToParam(`r/${reportID}/details`, backTo),
    },
    REPORT_SETTINGS: {
        route: 'r/:reportID/settings',
        getRoute: (reportID: string) => `r/${reportID}/settings` as const,
    },
    REPORT_SETTINGS_NAME: {
        route: 'r/:reportID/settings/name',
        getRoute: (reportID: string) => `r/${reportID}/settings/name` as const,
    },
    REPORT_SETTINGS_NOTIFICATION_PREFERENCES: {
        route: 'r/:reportID/settings/notification-preferences',
        getRoute: (reportID: string) => `r/${reportID}/settings/notification-preferences` as const,
    },
    REPORT_SETTINGS_WRITE_CAPABILITY: {
        route: 'r/:reportID/settings/who-can-post',
        getRoute: (reportID: string) => `r/${reportID}/settings/who-can-post` as const,
    },
    REPORT_SETTINGS_VISIBILITY: {
        route: 'r/:reportID/settings/visibility',
        getRoute: (reportID: string) => `r/${reportID}/settings/visibility` as const,
    },
    SPLIT_BILL_DETAILS: {
        route: 'r/:reportID/split/:reportActionID',
        getRoute: (reportID: string, reportActionID: string) => `r/${reportID}/split/${reportActionID}` as const,
    },
    TASK_TITLE: {
        route: 'r/:reportID/title',
        getRoute: (reportID: string) => `r/${reportID}/title` as const,
    },
    REPORT_DESCRIPTION: {
        route: 'r/:reportID/description',
        getRoute: (reportID: string) => `r/${reportID}/description` as const,
    },
    TASK_ASSIGNEE: {
        route: 'r/:reportID/assignee',
        getRoute: (reportID: string) => `r/${reportID}/assignee` as const,
    },
    PRIVATE_NOTES_LIST: {
        route: 'r/:reportID/notes',
        getRoute: (reportID: string) => `r/${reportID}/notes` as const,
    },
    PRIVATE_NOTES_EDIT: {
        route: 'r/:reportID/notes/:accountID/edit',
        getRoute: (reportID: string, accountID: string | number) => `r/${reportID}/notes/${accountID}/edit` as const,
    },
    ROOM_MEMBERS: {
        route: 'r/:reportID/members',
        getRoute: (reportID: string) => `r/${reportID}/members` as const,
    },
    ROOM_INVITE: {
        route: 'r/:reportID/invite/:role?',
        getRoute: (reportID: string, role?: string) => `r/${reportID}/invite/${role}` as const,
    },
    MONEY_REQUEST_HOLD_REASON: {
        route: ':type/edit/reason/:transactionID?',
        getRoute: (type: ValueOf<typeof CONST.POLICY.TYPE>, transactionID: string, reportID: string, backTo: string) =>
            `${type}/edit/reason/${transactionID}?backTo=${backTo}&reportID=${reportID}` as const,
    },
    MONEY_REQUEST_CREATE: {
        route: ':action/:iouType/start/:transactionID/:reportID',
        getRoute: (action: IOUAction, iouType: IOUType, transactionID: string, reportID: string) => `${action as string}/${iouType as string}/start/${transactionID}/${reportID}` as const,
    },
    MONEY_REQUEST_STEP_SEND_FROM: {
        route: 'create/:iouType/from/:transactionID/:reportID',
        getRoute: (iouType: ValueOf<typeof CONST.IOU.TYPE>, transactionID: string, reportID: string, backTo = '') =>
            getUrlWithBackToParam(`create/${iouType as string}/from/${transactionID}/${reportID}`, backTo),
    },
    MONEY_REQUEST_STEP_CONFIRMATION: {
        route: ':action/:iouType/confirmation/:transactionID/:reportID',
        getRoute: (action: IOUAction, iouType: IOUType, transactionID: string, reportID: string) =>
            `${action as string}/${iouType as string}/confirmation/${transactionID}/${reportID}` as const,
    },
    MONEY_REQUEST_STEP_AMOUNT: {
        route: ':action/:iouType/amount/:transactionID/:reportID',
        getRoute: (action: IOUAction, iouType: IOUType, transactionID: string, reportID: string, backTo = '') =>
            getUrlWithBackToParam(`${action as string}/${iouType as string}/amount/${transactionID}/${reportID}`, backTo),
    },
    MONEY_REQUEST_STEP_TAX_RATE: {
        route: ':action/:iouType/taxRate/:transactionID/:reportID?',
        getRoute: (action: IOUAction, iouType: IOUType, transactionID: string, reportID: string, backTo = '') =>
            getUrlWithBackToParam(`${action as string}/${iouType as string}/taxRate/${transactionID}/${reportID}`, backTo),
    },
    MONEY_REQUEST_STEP_TAX_AMOUNT: {
        route: ':action/:iouType/taxAmount/:transactionID/:reportID?',
        getRoute: (action: IOUAction, iouType: IOUType, transactionID: string, reportID: string, backTo = '') =>
            getUrlWithBackToParam(`${action as string}/${iouType as string}/taxAmount/${transactionID}/${reportID}`, backTo),
    },
    MONEY_REQUEST_STEP_CATEGORY: {
        route: ':action/:iouType/category/:transactionID/:reportID/:reportActionID?',
        getRoute: (action: IOUAction, iouType: IOUType, transactionID: string, reportID: string, backTo = '', reportActionID?: string) =>
            getUrlWithBackToParam(`${action as string}/${iouType as string}/category/${transactionID}/${reportID}${reportActionID ? `/${reportActionID}` : ''}`, backTo),
    },
    SETTINGS_CATEGORIES_ROOT: {
        route: 'settings/:policyID/categories',
        getRoute: (policyID: string, backTo = '') => getUrlWithBackToParam(`settings/${policyID}/categories`, backTo),
    },
    SETTINGS_CATEGORY_SETTINGS: {
        route: 'settings/:policyID/categories/:categoryName',
        getRoute: (policyID: string, categoryName: string, backTo = '') => getUrlWithBackToParam(`settings/${policyID}/categories/${encodeURIComponent(categoryName)}`, backTo),
    },
    SETTINGS_CATEGORIES_SETTINGS: {
        route: 'settings/:policyID/categories/settings',
        getRoute: (policyID: string, backTo = '') => getUrlWithBackToParam(`settings/${policyID}/categories/settings`, backTo),
    },
    SETTINGS_CATEGORY_CREATE: {
        route: 'settings/:policyID/categories/new',
        getRoute: (policyID: string, backTo = '') => getUrlWithBackToParam(`settings/${policyID}/categories/new`, backTo),
    },
    SETTINGS_CATEGORY_EDIT: {
        route: 'settings/:policyID/categories/:categoryName/edit',
        getRoute: (policyID: string, categoryName: string, backTo = '') =>
            getUrlWithBackToParam(`settings/workspaces/${policyID}/categories/${encodeURIComponent(categoryName)}/edit`, backTo),
    },
    MONEY_REQUEST_STEP_CURRENCY: {
        route: ':action/:iouType/currency/:transactionID/:reportID/:pageIndex?',
        getRoute: (action: IOUAction, iouType: IOUType, transactionID: string, reportID: string, pageIndex = '', currency = '', backTo = '') =>
            getUrlWithBackToParam(`${action as string}/${iouType as string}/currency/${transactionID}/${reportID}/${pageIndex}?currency=${currency}`, backTo),
    },
    MONEY_REQUEST_STEP_DATE: {
        route: ':action/:iouType/date/:transactionID/:reportID/:reportActionID?',
        getRoute: (action: IOUAction, iouType: IOUType, transactionID: string, reportID: string, backTo = '', reportActionID?: string) =>
            getUrlWithBackToParam(`${action as string}/${iouType as string}/date/${transactionID}/${reportID}${reportActionID ? `/${reportActionID}` : ''}`, backTo),
    },
    MONEY_REQUEST_STEP_DESCRIPTION: {
        route: ':action/:iouType/description/:transactionID/:reportID/:reportActionID?',
        getRoute: (action: IOUAction, iouType: IOUType, transactionID: string, reportID: string, backTo = '', reportActionID?: string) =>
            getUrlWithBackToParam(`${action as string}/${iouType as string}/description/${transactionID}/${reportID}${reportActionID ? `/${reportActionID}` : ''}`, backTo),
    },
    MONEY_REQUEST_STEP_DISTANCE: {
        route: ':action/:iouType/distance/:transactionID/:reportID',
        getRoute: (action: IOUAction, iouType: IOUType, transactionID: string, reportID: string, backTo = '') =>
            getUrlWithBackToParam(`${action as string}/${iouType as string}/distance/${transactionID}/${reportID}`, backTo),
    },
    MONEY_REQUEST_STEP_DISTANCE_RATE: {
        route: ':action/:iouType/distanceRate/:transactionID/:reportID',
        getRoute: (action: ValueOf<typeof CONST.IOU.ACTION>, iouType: ValueOf<typeof CONST.IOU.TYPE>, transactionID: string, reportID: string, backTo = '') =>
            getUrlWithBackToParam(`${action}/${iouType}/distanceRate/${transactionID}/${reportID}`, backTo),
    },
    MONEY_REQUEST_STEP_MERCHANT: {
        route: ':action/:iouType/merchant/:transactionID/:reportID',
        getRoute: (action: IOUAction, iouType: IOUType, transactionID: string, reportID: string, backTo = '') =>
            getUrlWithBackToParam(`${action as string}/${iouType as string}/merchant/${transactionID}/${reportID}`, backTo),
    },
    MONEY_REQUEST_STEP_PARTICIPANTS: {
        route: ':action/:iouType/participants/:transactionID/:reportID',
        getRoute: (iouType: IOUType, transactionID: string, reportID: string, backTo = '', action: IOUAction = 'create') =>
            getUrlWithBackToParam(`${action as string}/${iouType as string}/participants/${transactionID}/${reportID}`, backTo),
    },
    MONEY_REQUEST_STEP_SPLIT_PAYER: {
        route: ':action/:iouType/confirmation/:transactionID/:reportID/payer',
        getRoute: (action: ValueOf<typeof CONST.IOU.ACTION>, iouType: ValueOf<typeof CONST.IOU.TYPE>, transactionID: string, reportID: string, backTo = '') =>
            getUrlWithBackToParam(`${action}/${iouType}/confirmation/${transactionID}/${reportID}/payer`, backTo),
    },
    MONEY_REQUEST_STEP_SCAN: {
        route: ':action/:iouType/scan/:transactionID/:reportID',
        getRoute: (action: IOUAction, iouType: IOUType, transactionID: string, reportID: string, backTo = '') =>
            getUrlWithBackToParam(`${action as string}/${iouType as string}/scan/${transactionID}/${reportID}`, backTo),
    },
    MONEY_REQUEST_STEP_TAG: {
        route: ':action/:iouType/tag/:orderWeight/:transactionID/:reportID/:reportActionID?',
        getRoute: (action: IOUAction, iouType: IOUType, orderWeight: number, transactionID: string, reportID: string, backTo = '', reportActionID?: string) =>
            getUrlWithBackToParam(`${action as string}/${iouType as string}/tag/${orderWeight}/${transactionID}/${reportID}${reportActionID ? `/${reportActionID}` : ''}`, backTo),
    },
    MONEY_REQUEST_STEP_WAYPOINT: {
        route: ':action/:iouType/waypoint/:transactionID/:reportID/:pageIndex',
        getRoute: (action: IOUAction, iouType: IOUType, transactionID: string, reportID?: string, pageIndex = '', backTo = '') =>
            getUrlWithBackToParam(`${action as string}/${iouType as string}/waypoint/${transactionID}/${reportID}/${pageIndex}`, backTo),
    },
    // This URL is used as a redirect to one of the create tabs below. This is so that we can message users with a link
    // straight to those flows without needing to have optimistic transaction and report IDs.
    MONEY_REQUEST_START: {
        route: 'start/:iouType/:iouRequestType',
        getRoute: (iouType: IOUType, iouRequestType: IOURequestType) => `start/${iouType as string}/${iouRequestType}` as const,
    },
    MONEY_REQUEST_CREATE_TAB_DISTANCE: {
        route: ':action/:iouType/start/:transactionID/:reportID/distance',
        getRoute: (action: IOUAction, iouType: IOUType, transactionID: string, reportID: string) => `create/${iouType as string}/start/${transactionID}/${reportID}/distance` as const,
    },
    MONEY_REQUEST_CREATE_TAB_MANUAL: {
        route: ':action/:iouType/start/:transactionID/:reportID/manual',
        getRoute: (action: IOUAction, iouType: IOUType, transactionID: string, reportID: string) =>
            `${action as string}/${iouType as string}/start/${transactionID}/${reportID}/manual` as const,
    },
    MONEY_REQUEST_CREATE_TAB_SCAN: {
        route: ':action/:iouType/start/:transactionID/:reportID/scan',
        getRoute: (action: IOUAction, iouType: IOUType, transactionID: string, reportID: string) => `create/${iouType as string}/start/${transactionID}/${reportID}/scan` as const,
    },

    MONEY_REQUEST_STATE_SELECTOR: {
        route: 'submit/state',

        getRoute: (state?: string, backTo?: string, label?: string) =>
            `${getUrlWithBackToParam(`submit/state${state ? `?state=${encodeURIComponent(state)}` : ''}`, backTo)}${
                // the label param can be an empty string so we cannot use a nullish ?? operator
                // eslint-disable-next-line @typescript-eslint/prefer-nullish-coalescing
                label ? `${backTo || state ? '&' : '?'}label=${encodeURIComponent(label)}` : ''
            }` as const,
    },
    IOU_REQUEST: 'submit/new',
    IOU_SEND: 'pay/new',
    IOU_SEND_ADD_BANK_ACCOUNT: 'pay/new/add-bank-account',
    IOU_SEND_ADD_DEBIT_CARD: 'pay/new/add-debit-card',
    IOU_SEND_ENABLE_PAYMENTS: 'pay/new/enable-payments',

    NEW_TASK: 'new/task',
    NEW_TASK_ASSIGNEE: 'new/task/assignee',
    NEW_TASK_SHARE_DESTINATION: 'new/task/share-destination',
    NEW_TASK_DETAILS: 'new/task/details',
    NEW_TASK_TITLE: 'new/task/title',
    NEW_TASK_DESCRIPTION: 'new/task/description',

    TEACHERS_UNITE: 'settings/teachersunite',
    I_KNOW_A_TEACHER: 'settings/teachersunite/i-know-a-teacher',
    I_AM_A_TEACHER: 'settings/teachersunite/i-am-a-teacher',
    INTRO_SCHOOL_PRINCIPAL: 'settings/teachersunite/intro-school-principal',

    ERECEIPT: {
        route: 'eReceipt/:transactionID',
        getRoute: (transactionID: string) => `eReceipt/${transactionID}` as const,
    },

    WORKSPACE_NEW: 'workspace/new',
    WORKSPACE_NEW_ROOM: 'workspace/new-room',
    WORKSPACE_INITIAL: {
        route: 'settings/workspaces/:policyID',
        getRoute: (policyID: string) => `settings/workspaces/${policyID}` as const,
    },
    WORKSPACE_INVITE: {
        route: 'settings/workspaces/:policyID/invite',
        getRoute: (policyID: string) => `settings/workspaces/${policyID}/invite` as const,
    },
    WORKSPACE_INVITE_MESSAGE: {
        route: 'settings/workspaces/:policyID/invite-message',
        getRoute: (policyID: string) => `settings/workspaces/${policyID}/invite-message` as const,
    },
    WORKSPACE_PROFILE: {
        route: 'settings/workspaces/:policyID/profile',
        getRoute: (policyID: string) => `settings/workspaces/${policyID}/profile` as const,
    },
    WORKSPACE_PROFILE_ADDRESS: {
        route: 'settings/workspaces/:policyID/profile/address',
        getRoute: (policyID: string) => `settings/workspaces/${policyID}/profile/address` as const,
    },
    WORKSPACE_ACCOUNTING: {
        route: 'settings/workspaces/:policyID/accounting',
        getRoute: (policyID: string) => `settings/workspaces/${policyID}/accounting` as const,
    },
    WORKSPACE_PROFILE_CURRENCY: {
        route: 'settings/workspaces/:policyID/profile/currency',
        getRoute: (policyID: string) => `settings/workspaces/${policyID}/profile/currency` as const,
    },
    POLICY_ACCOUNTING_QUICKBOOKS_ONLINE_EXPORT: {
        route: 'settings/workspaces/:policyID/accounting/quickbooks-online/export',
        getRoute: (policyID: string) => `settings/workspaces/${policyID}/accounting/quickbooks-online/export` as const,
    },
    POLICY_ACCOUNTING_QUICKBOOKS_ONLINE_COMPANY_CARD_EXPENSE_ACCOUNT: {
        route: 'settings/workspaces/:policyID/accounting/quickbooks-online/export/company-card-expense-account',
        getRoute: (policyID: string) => `settings/workspaces/${policyID}/accounting/quickbooks-online/export/company-card-expense-account` as const,
    },
    POLICY_ACCOUNTING_QUICKBOOKS_ONLINE_COMPANY_CARD_EXPENSE_ACCOUNT_SELECT: {
        route: 'settings/workspaces/:policyID/accounting/quickbooks-online/export/company-card-expense-account/account-select',
        getRoute: (policyID: string) => `settings/workspaces/${policyID}/accounting/quickbooks-online/export/company-card-expense-account/account-select` as const,
    },
    POLICY_ACCOUNTING_QUICKBOOKS_ONLINE_NON_REIMBURSABLE_DEFAULT_VENDOR_SELECT: {
        route: 'settings/workspaces/:policyID/accounting/quickbooks-online/export/company-card-expense-account/default-vendor-select',
        getRoute: (policyID: string) => `settings/workspaces/${policyID}/accounting/quickbooks-online/export/company-card-expense-account/default-vendor-select` as const,
    },
    POLICY_ACCOUNTING_QUICKBOOKS_ONLINE_COMPANY_CARD_EXPENSE_SELECT: {
        route: 'settings/workspaces/:policyID/accounting/quickbooks-online/export/company-card-expense-account/card-select',
        getRoute: (policyID: string) => `settings/workspaces/${policyID}/accounting/quickbooks-online/export/company-card-expense-account/card-select` as const,
    },
    POLICY_ACCOUNTING_QUICKBOOKS_ONLINE_INVOICE_ACCOUNT_SELECT: {
        route: 'settings/workspaces/:policyID/accounting/quickbooks-online/export/invoice-account-select',
        getRoute: (policyID: string) => `settings/workspaces/${policyID}/accounting/quickbooks-online/export/invoice-account-select` as const,
    },
    POLICY_ACCOUNTING_QUICKBOOKS_ONLINE_PREFERRED_EXPORTER: {
        route: 'settings/workspaces/:policyID/accounting/quickbooks-online/export/preferred-exporter',
        getRoute: (policyID: string) => `settings/workspaces/${policyID}/accounting/quickbooks-online/export/preferred-exporter` as const,
    },
    POLICY_ACCOUNTING_QUICKBOOKS_ONLINE_EXPORT_OUT_OF_POCKET_EXPENSES: {
        route: 'settings/workspaces/:policyID/accounting/quickbooks-online/export/out-of-pocket-expense',
        getRoute: (policyID: string) => `settings/workspaces/${policyID}/accounting/quickbooks-online/export/out-of-pocket-expense` as const,
    },
    POLICY_ACCOUNTING_QUICKBOOKS_ONLINE_EXPORT_OUT_OF_POCKET_EXPENSES_ACCOUNT_SELECT: {
        route: 'settings/workspaces/:policyID/accounting/quickbooks-online/export/out-of-pocket-expense/account-select',
        getRoute: (policyID: string) => `settings/workspaces/${policyID}/accounting/quickbooks-online/export/out-of-pocket-expense/account-select` as const,
    },
    POLICY_ACCOUNTING_QUICKBOOKS_ONLINE_EXPORT_OUT_OF_POCKET_EXPENSES_SELECT: {
        route: 'settings/workspaces/:policyID/accounting/quickbooks-online/export/out-of-pocket-expense/entity-select',
        getRoute: (policyID: string) => `settings/workspaces/${policyID}/accounting/quickbooks-online/export/out-of-pocket-expense/entity-select` as const,
    },
    POLICY_ACCOUNTING_QUICKBOOKS_ONLINE_EXPORT_DATE_SELECT: {
        route: 'settings/workspaces/:policyID/accounting/quickbooks-online/export/date-select',
        getRoute: (policyID: string) => `settings/workspaces/${policyID}/accounting/quickbooks-online/export/date-select` as const,
    },
    WORKSPACE_PROFILE_NAME: {
        route: 'settings/workspaces/:policyID/profile/name',
        getRoute: (policyID: string) => `settings/workspaces/${policyID}/profile/name` as const,
    },
    WORKSPACE_PROFILE_DESCRIPTION: {
        route: 'settings/workspaces/:policyID/profile/description',
        getRoute: (policyID: string) => `settings/workspaces/${policyID}/profile/description` as const,
    },
    WORKSPACE_PROFILE_SHARE: {
        route: 'settings/workspaces/:policyID/profile/share',
        getRoute: (policyID: string) => `settings/workspaces/${policyID}/profile/share` as const,
    },
    WORKSPACE_AVATAR: {
        route: 'settings/workspaces/:policyID/avatar',
        getRoute: (policyID: string) => `settings/workspaces/${policyID}/avatar` as const,
    },
    WORKSPACE_JOIN_USER: {
        route: 'settings/workspaces/:policyID/join',
        getRoute: (policyID: string, inviterEmail: string) => `settings/workspaces/${policyID}/join?email=${inviterEmail}` as const,
    },
    WORKSPACE_SETTINGS_CURRENCY: {
        route: 'settings/workspaces/:policyID/settings/currency',
        getRoute: (policyID: string) => `settings/workspaces/${policyID}/settings/currency` as const,
    },
    WORKSPACE_WORKFLOWS: {
        route: 'settings/workspaces/:policyID/workflows',
        getRoute: (policyID: string) => `settings/workspaces/${policyID}/workflows` as const,
    },
    WORKSPACE_WORKFLOWS_PAYER: {
        route: 'workspace/:policyID/settings/workflows/payer',
        getRoute: (policyId: string) => `workspace/${policyId}/settings/workflows/payer` as const,
    },
    WORKSPACE_WORKFLOWS_APPROVER: {
        route: 'settings/workspaces/:policyID/settings/workflows/approver',
        getRoute: (policyID: string) => `settings/workspaces/${policyID}/settings/workflows/approver` as const,
    },
    WORKSPACE_WORKFLOWS_AUTOREPORTING_FREQUENCY: {
        route: 'settings/workspaces/:policyID/settings/workflows/auto-reporting-frequency',
        getRoute: (policyID: string) => `settings/workspaces/${policyID}/settings/workflows/auto-reporting-frequency` as const,
    },
    WORKSPACE_WORKFLOWS_AUTOREPORTING_MONTHLY_OFFSET: {
        route: 'settings/workspaces/:policyID/settings/workflows/auto-reporting-frequency/monthly-offset',
        getRoute: (policyID: string) => `settings/workspaces/${policyID}/settings/workflows/auto-reporting-frequency/monthly-offset` as const,
    },
    WORKSPACE_CARD: {
        route: 'settings/workspaces/:policyID/card',
        getRoute: (policyID: string) => `settings/workspaces/${policyID}/card` as const,
    },
    WORKSPACE_REIMBURSE: {
        route: 'settings/workspaces/:policyID/reimburse',
        getRoute: (policyID: string) => `settings/workspaces/${policyID}/reimburse` as const,
    },
    WORKSPACE_RATE_AND_UNIT: {
        route: 'settings/workspaces/:policyID/rateandunit',
        getRoute: (policyID: string) => `settings/workspaces/${policyID}/rateandunit` as const,
    },
    WORKSPACE_RATE_AND_UNIT_RATE: {
        route: 'settings/workspaces/:policyID/rateandunit/rate',
        getRoute: (policyID: string) => `settings/workspaces/${policyID}/rateandunit/rate` as const,
    },
    WORKSPACE_RATE_AND_UNIT_UNIT: {
        route: 'settings/workspaces/:policyID/rateandunit/unit',
        getRoute: (policyID: string) => `settings/workspaces/${policyID}/rateandunit/unit` as const,
    },
    WORKSPACE_BILLS: {
        route: 'settings/workspaces/:policyID/bills',
        getRoute: (policyID: string) => `settings/workspaces/${policyID}/bills` as const,
    },
    WORKSPACE_INVOICES: {
        route: 'settings/workspaces/:policyID/invoices',
        getRoute: (policyID: string) => `settings/workspaces/${policyID}/invoices` as const,
    },
    WORKSPACE_TRAVEL: {
        route: 'settings/workspaces/:policyID/travel',
        getRoute: (policyID: string) => `settings/workspaces/${policyID}/travel` as const,
    },
    WORKSPACE_MEMBERS: {
        route: 'settings/workspaces/:policyID/members',
        getRoute: (policyID: string) => `settings/workspaces/${policyID}/members` as const,
    },
    POLICY_ACCOUNTING: {
        route: 'settings/workspaces/:policyID/accounting',
        getRoute: (policyID: string) => `settings/workspaces/${policyID}/accounting` as const,
    },
    WORKSPACE_ACCOUNTING_QUICKBOOKS_ONLINE_ADVANCED: {
        route: 'settings/workspaces/:policyID/accounting/quickbooks-online/advanced',
        getRoute: (policyID: string) => `settings/workspaces/${policyID}/accounting/quickbooks-online/advanced` as const,
    },
    WORKSPACE_ACCOUNTING_QUICKBOOKS_ONLINE_ACCOUNT_SELECTOR: {
        route: 'settings/workspaces/:policyID/accounting/quickbooks-online/account-selector',
        getRoute: (policyID: string) => `settings/workspaces/${policyID}/accounting/quickbooks-online/account-selector` as const,
    },
    WORKSPACE_ACCOUNTING_QUICKBOOKS_ONLINE_INVOICE_ACCOUNT_SELECTOR: {
        route: 'settings/workspaces/:policyID/accounting/quickbooks-online/invoice-account-selector',
        getRoute: (policyID: string) => `settings/workspaces/${policyID}/accounting/quickbooks-online/invoice-account-selector` as const,
    },
    WORKSPACE_CATEGORIES: {
        route: 'settings/workspaces/:policyID/categories',
        getRoute: (policyID: string) => `settings/workspaces/${policyID}/categories` as const,
    },
    WORKSPACE_CATEGORY_SETTINGS: {
        route: 'settings/workspaces/:policyID/categories/:categoryName',
        getRoute: (policyID: string, categoryName: string) => `settings/workspaces/${policyID}/categories/${encodeURIComponent(categoryName)}` as const,
    },
    WORKSPACE_UPGRADE: {
        route: 'settings/workspaces/:policyID/upgrade/:featureName',
        getRoute: (policyID: string, featureName: string) => `settings/workspaces/${policyID}/upgrade/${encodeURIComponent(featureName)}` as const,
    },
    WORKSPACE_CATEGORIES_SETTINGS: {
        route: 'settings/workspaces/:policyID/categories/settings',
        getRoute: (policyID: string) => `settings/workspaces/${policyID}/categories/settings` as const,
    },
    WORKSPACE_CATEGORY_CREATE: {
        route: 'settings/workspaces/:policyID/categories/new',
        getRoute: (policyID: string) => `settings/workspaces/${policyID}/categories/new` as const,
    },
    WORKSPACE_CATEGORY_EDIT: {
        route: 'settings/workspaces/:policyID/categories/:categoryName/edit',
        getRoute: (policyID: string, categoryName: string) => `settings/workspaces/${policyID}/categories/${encodeURIComponent(categoryName)}/edit` as const,
    },
    WORKSPACE_MORE_FEATURES: {
        route: 'settings/workspaces/:policyID/more-features',
        getRoute: (policyID: string) => `settings/workspaces/${policyID}/more-features` as const,
    },
    WORKSPACE_TAGS: {
        route: 'settings/workspaces/:policyID/tags',
        getRoute: (policyID: string) => `settings/workspaces/${policyID}/tags` as const,
    },
    WORKSPACE_TAG_CREATE: {
        route: 'settings/workspaces/:policyID/tags/new',
        getRoute: (policyID: string) => `settings/workspaces/${policyID}/tags/new` as const,
    },
    WORKSPACE_TAGS_SETTINGS: {
        route: 'settings/workspaces/:policyID/tags/settings',
        getRoute: (policyID: string) => `settings/workspaces/${policyID}/tags/settings` as const,
    },
    WORKSPACE_EDIT_TAGS: {
        route: 'settings/workspaces/:policyID/tags/:orderWeight/edit',
        getRoute: (policyID: string, orderWeight: number) => `settings/workspaces/${policyID}/tags/${orderWeight}/edit` as const,
    },
    WORKSPACE_TAG_EDIT: {
        route: 'settings/workspaces/:policyID/tag/:orderWeight/:tagName/edit',
        getRoute: (policyID: string, orderWeight: number, tagName: string) => `settings/workspaces/${policyID}/tag/${orderWeight}/${encodeURIComponent(tagName)}/edit` as const,
    },
    WORKSPACE_TAG_SETTINGS: {
        route: 'settings/workspaces/:policyID/tag/:orderWeight/:tagName',
        getRoute: (policyID: string, orderWeight: number, tagName: string) => `settings/workspaces/${policyID}/tag/${orderWeight}/${encodeURIComponent(tagName)}` as const,
    },
    WORKSPACE_TAG_LIST_VIEW: {
        route: 'settings/workspaces/:policyID/tag-list/:orderWeight',
        getRoute: (policyID: string, orderWeight: number) => `settings/workspaces/${policyID}/tag-list/${orderWeight}` as const,
    },
    WORKSPACE_TAXES: {
        route: 'settings/workspaces/:policyID/taxes',
        getRoute: (policyID: string) => `settings/workspaces/${policyID}/taxes` as const,
    },
    WORKSPACE_TAXES_SETTINGS: {
        route: 'settings/workspaces/:policyID/taxes/settings',
        getRoute: (policyID: string) => `settings/workspaces/${policyID}/taxes/settings` as const,
    },
    WORKSPACE_TAXES_SETTINGS_WORKSPACE_CURRENCY_DEFAULT: {
        route: 'settings/workspaces/:policyID/taxes/settings/workspace-currency',
        getRoute: (policyID: string) => `settings/workspaces/${policyID}/taxes/settings/workspace-currency` as const,
    },
    WORKSPACE_TAXES_SETTINGS_FOREIGN_CURRENCY_DEFAULT: {
        route: 'settings/workspaces/:policyID/taxes/settings/foreign-currency',
        getRoute: (policyID: string) => `settings/workspaces/${policyID}/taxes/settings/foreign-currency` as const,
    },
    WORKSPACE_TAXES_SETTINGS_CUSTOM_TAX_NAME: {
        route: 'settings/workspaces/:policyID/taxes/settings/tax-name',
        getRoute: (policyID: string) => `settings/workspaces/${policyID}/taxes/settings/tax-name` as const,
    },
    WORKSPACE_MEMBER_DETAILS: {
        route: 'settings/workspaces/:policyID/members/:accountID',
        getRoute: (policyID: string, accountID: number) => `settings/workspaces/${policyID}/members/${accountID}` as const,
    },
    WORKSPACE_MEMBER_ROLE_SELECTION: {
        route: 'settings/workspaces/:policyID/members/:accountID/role-selection',
        getRoute: (policyID: string, accountID: number) => `settings/workspaces/${policyID}/members/${accountID}/role-selection` as const,
    },
    WORKSPACE_OWNER_CHANGE_SUCCESS: {
        route: 'settings/workspaces/:policyID/change-owner/:accountID/success',
        getRoute: (policyID: string, accountID: number) => `settings/workspaces/${policyID}/change-owner/${accountID}/success` as const,
    },
    WORKSPACE_OWNER_CHANGE_ERROR: {
        route: 'settings/workspaces/:policyID/change-owner/:accountID/failure',
        getRoute: (policyID: string, accountID: number) => `settings/workspaces/${policyID}/change-owner/${accountID}/failure` as const,
    },
    WORKSPACE_OWNER_CHANGE_CHECK: {
        route: 'settings/workspaces/:policyID/change-owner/:accountID/:error',
        getRoute: (policyID: string, accountID: number, error: ValueOf<typeof CONST.POLICY.OWNERSHIP_ERRORS>) =>
            `settings/workspaces/${policyID}/change-owner/${accountID}/${error as string}` as const,
    },
    WORKSPACE_TAX_CREATE: {
        route: 'settings/workspaces/:policyID/taxes/new',
        getRoute: (policyID: string) => `settings/workspaces/${policyID}/taxes/new` as const,
    },
    WORKSPACE_TAX_EDIT: {
        route: 'settings/workspaces/:policyID/tax/:taxID',
        getRoute: (policyID: string, taxID: string) => `settings/workspaces/${policyID}/tax/${encodeURIComponent(taxID)}` as const,
    },
    WORKSPACE_TAX_NAME: {
        route: 'settings/workspaces/:policyID/tax/:taxID/name',
        getRoute: (policyID: string, taxID: string) => `settings/workspaces/${policyID}/tax/${encodeURIComponent(taxID)}/name` as const,
    },
    WORKSPACE_TAX_VALUE: {
        route: 'settings/workspaces/:policyID/tax/:taxID/value',
        getRoute: (policyID: string, taxID: string) => `settings/workspaces/${policyID}/tax/${encodeURIComponent(taxID)}/value` as const,
    },
    WORKSPACE_REPORT_FIELDS: {
        route: 'settings/workspaces/:policyID/reportFields',
        getRoute: (policyID: string) => `settings/workspaces/${policyID}/reportFields` as const,
    },
    WORKSPACE_REPORT_FIELD_SETTINGS: {
        route: 'settings/workspaces/:policyID/reportField/:reportFieldKey',
        getRoute: (policyID: string, reportFieldKey: string) => `settings/workspaces/${policyID}/reportField/${encodeURIComponent(reportFieldKey)}` as const,
    },
<<<<<<< HEAD
=======
    WORKSPACE_CREATE_REPORT_FIELD: {
        route: 'settings/workspaces/:policyID/reportFields/new',
        getRoute: (policyID: string) => `settings/workspaces/${policyID}/reportFields/new` as const,
    },
    WORKSPACE_REPORT_FIELD_LIST_VALUES: {
        route: 'settings/workspaces/:policyID/reportFields/new/listValues',
        getRoute: (policyID: string) => `settings/workspaces/${policyID}/reportFields/new/listValues` as const,
    },
    WORKSPACE_REPORT_FIELD_ADD_VALUE: {
        route: 'settings/workspaces/:policyID/reportFields/new/addValue',
        getRoute: (policyID: string) => `settings/workspaces/${policyID}/reportFields/new/addValue` as const,
    },
    WORKSPACE_REPORT_FIELD_VALUE_SETTINGS: {
        route: 'settings/workspaces/:policyID/reportFields/new/:valueIndex',
        getRoute: (policyID: string, valueIndex: number) => `settings/workspaces/${policyID}/reportFields/new/${valueIndex}` as const,
    },
    WORKSPACE_REPORT_FIELD_EDIT_VALUE: {
        route: 'settings/workspaces/:policyID/reportFields/new/:valueIndex/edit',
        getRoute: (policyID: string, valueIndex: number) => `settings/workspaces/${policyID}/reportFields/new/${valueIndex}/edit` as const,
    },
    WORKSPACE_EXPENSIFY_CARD: {
        route: 'settings/workspaces/:policyID/expensify-card',
        getRoute: (policyID: string) => `settings/workspaces/${policyID}/expensify-card` as const,
    },
>>>>>>> 51dd814b
    // TODO: uncomment after development is done
    // WORKSPACE_EXPENSIFY_CARD_ISSUE_NEW: {
    // route: 'settings/workspaces/:policyID/expensify-card/issues-new',
    // getRoute: (policyID: string) => `settings/workspaces/${policyID}/expensify-card/issue-new` as const,
    // },
    // TODO: remove after development is done - this one is for testing purposes
    WORKSPACE_EXPENSIFY_CARD_ISSUE_NEW: 'settings/workspaces/expensify-card/issue-new',
    WORKSPACE_DISTANCE_RATES: {
        route: 'settings/workspaces/:policyID/distance-rates',
        getRoute: (policyID: string) => `settings/workspaces/${policyID}/distance-rates` as const,
    },
    WORKSPACE_CREATE_DISTANCE_RATE: {
        route: 'settings/workspaces/:policyID/distance-rates/new',
        getRoute: (policyID: string) => `settings/workspaces/${policyID}/distance-rates/new` as const,
    },
    WORKSPACE_DISTANCE_RATES_SETTINGS: {
        route: 'settings/workspaces/:policyID/distance-rates/settings',
        getRoute: (policyID: string) => `settings/workspaces/${policyID}/distance-rates/settings` as const,
    },
    WORKSPACE_DISTANCE_RATE_DETAILS: {
        route: 'settings/workspaces/:policyID/distance-rates/:rateID',
        getRoute: (policyID: string, rateID: string) => `settings/workspaces/${policyID}/distance-rates/${rateID}` as const,
    },
    WORKSPACE_DISTANCE_RATE_EDIT: {
        route: 'settings/workspaces/:policyID/distance-rates/:rateID/edit',
        getRoute: (policyID: string, rateID: string) => `settings/workspaces/${policyID}/distance-rates/${rateID}/edit` as const,
    },
    WORKSPACE_DISTANCE_RATE_TAX_RECLAIMABLE_ON_EDIT: {
        route: 'settings/workspaces/:policyID/distance-rates/:rateID/tax-reclaimable/edit',
        getRoute: (policyID: string, rateID: string) => `settings/workspaces/${policyID}/distance-rates/${rateID}/tax-reclaimable/edit` as const,
    },
    WORKSPACE_DISTANCE_RATE_TAX_RATE_EDIT: {
        route: 'settings/workspaces/:policyID/distance-rates/:rateID/tax-rate/edit',
        getRoute: (policyID: string, rateID: string) => `settings/workspaces/${policyID}/distance-rates/${rateID}/tax-rate/edit` as const,
    },
    // Referral program promotion
    REFERRAL_DETAILS_MODAL: {
        route: 'referral/:contentType',
        getRoute: (contentType: string, backTo?: string) => getUrlWithBackToParam(`referral/${contentType}`, backTo),
    },
    PROCESS_MONEY_REQUEST_HOLD: 'hold-expense-educational',
    TRAVEL_MY_TRIPS: 'travel',
    TRAVEL_TCS: 'travel/terms',
    TRACK_TRAINING_MODAL: 'track-training',
    ONBOARDING_ROOT: 'onboarding',
    ONBOARDING_PERSONAL_DETAILS: 'onboarding/personal-details',
    ONBOARDING_WORK: 'onboarding/work',
    ONBOARDING_PURPOSE: 'onboarding/purpose',
    WELCOME_VIDEO_ROOT: 'onboarding/welcome-video',
    EXPLANATION_MODAL_ROOT: 'onboarding/explanation',

    TRANSACTION_RECEIPT: {
        route: 'r/:reportID/transaction/:transactionID/receipt',
        getRoute: (reportID: string, transactionID: string) => `r/${reportID}/transaction/${transactionID}/receipt` as const,
    },
    TRANSACTION_DUPLICATE_REVIEW_PAGE: {
        route: 'r/:threadReportID/duplicates/review',
        getRoute: (threadReportID: string) => `r/${threadReportID}/duplicates/review` as const,
    },
    TRANSACTION_DUPLICATE_REVIEW_MERCHANT_PAGE: {
        route: 'r/:threadReportID/duplicates/review/merchant',
        getRoute: (threadReportID: string) => `r/${threadReportID}/duplicates/review/merchant` as const,
    },
    TRANSACTION_DUPLICATE_REVIEW_CATEGORY_PAGE: {
        route: 'r/:threadReportID/duplicates/review/category',
        getRoute: (threadReportID: string) => `r/${threadReportID}/duplicates/review/category` as const,
    },
    TRANSACTION_DUPLICATE_REVIEW_TAG_PAGE: {
        route: 'r/:threadReportID/duplicates/review/tag',
        getRoute: (threadReportID: string) => `r/${threadReportID}/duplicates/review/tag` as const,
    },
    TRANSACTION_DUPLICATE_REVIEW_TAX_CODE_PAGE: {
        route: 'r/:threadReportID/duplicates/review/tax-code',
        getRoute: (threadReportID: string) => `r/${threadReportID}/duplicates/review/tax-code` as const,
    },
    TRANSACTION_DUPLICATE_REVIEW_DESCRIPTION_PAGE: {
        route: 'r/:threadReportID/duplicates/confirm',
        getRoute: (threadReportID: string) => `r/${threadReportID}/duplicates/confirm` as const,
    },
    TRANSACTION_DUPLICATE_REVIEW_REIMBURSABLE_PAGE: {
        route: 'r/:threadReportID/duplicates/review/reimbursable',
        getRoute: (threadReportID: string) => `r/${threadReportID}/duplicates/review/reimbursable` as const,
    },
    TRANSACTION_DUPLICATE_REVIEW_BILLABLE_PAGE: {
        route: 'r/:threadReportID/duplicates/review/billable',
        getRoute: (threadReportID: string) => `r/${threadReportID}/duplicates/review/billable` as const,
    },

    POLICY_ACCOUNTING_XERO_IMPORT: {
        route: 'settings/workspaces/:policyID/accounting/xero/import',
        getRoute: (policyID: string) => `settings/workspaces/${policyID}/accounting/xero/import` as const,
    },
    POLICY_ACCOUNTING_XERO_CHART_OF_ACCOUNTS: {
        route: 'settings/workspaces/:policyID/accounting/xero/import/accounts',
        getRoute: (policyID: string) => `settings/workspaces/${policyID}/accounting/xero/import/accounts` as const,
    },
    POLICY_ACCOUNTING_XERO_ORGANIZATION: {
        route: 'settings/workspaces/:policyID/accounting/xero/organization/:currentOrganizationID',
        getRoute: (policyID: string, currentOrganizationID: string) => `settings/workspaces/${policyID}/accounting/xero/organization/${currentOrganizationID}` as const,
    },
    POLICY_ACCOUNTING_XERO_TRACKING_CATEGORIES: {
        route: 'settings/workspaces/:policyID/accounting/xero/import/tracking-categories',
        getRoute: (policyID: string) => `settings/workspaces/${policyID}/accounting/xero/import/tracking-categories` as const,
    },
    POLICY_ACCOUNTING_XERO_TRACKING_CATEGORIES_MAP: {
        route: 'settings/workspaces/:policyID/accounting/xero/import/tracking-categories/mapping/:categoryId/:categoryName',
        getRoute: (policyID: string, categoryId: string, categoryName: string) =>
            `settings/workspaces/${policyID}/accounting/xero/import/tracking-categories/mapping/${categoryId}/${encodeURIComponent(categoryName)}` as const,
    },
    POLICY_ACCOUNTING_XERO_CUSTOMER: {
        route: 'settings/workspaces/:policyID/accounting/xero/import/customers',
        getRoute: (policyID: string) => `settings/workspaces/${policyID}/accounting/xero/import/customers` as const,
    },
    POLICY_ACCOUNTING_XERO_TAXES: {
        route: 'settings/workspaces/:policyID/accounting/xero/import/taxes',
        getRoute: (policyID: string) => `settings/workspaces/${policyID}/accounting/xero/import/taxes` as const,
    },
    POLICY_ACCOUNTING_XERO_EXPORT: {
        route: 'settings/workspaces/:policyID/accounting/xero/export',
        getRoute: (policyID: string) => `settings/workspaces/${policyID}/accounting/xero/export` as const,
    },
    POLICY_ACCOUNTING_XERO_PREFERRED_EXPORTER_SELECT: {
        route: 'settings/workspaces/:policyID/connections/xero/export/preferred-exporter/select',
        getRoute: (policyID: string) => `settings/workspaces/${policyID}/connections/xero/export/preferred-exporter/select` as const,
    },
    POLICY_ACCOUNTING_XERO_EXPORT_PURCHASE_BILL_DATE_SELECT: {
        route: 'settings/workspaces/:policyID/accounting/xero/export/purchase-bill-date-select',
        getRoute: (policyID: string) => `settings/workspaces/${policyID}/accounting/xero/export/purchase-bill-date-select` as const,
    },
    POLICY_ACCOUNTING_XERO_EXPORT_BANK_ACCOUNT_SELECT: {
        route: 'settings/workspaces/:policyID/accounting/xero/export/bank-account-select',
        getRoute: (policyID: string) => `settings/workspaces/${policyID}/accounting/xero/export/bank-account-select` as const,
    },
    POLICY_ACCOUNTING_XERO_ADVANCED: {
        route: 'settings/workspaces/:policyID/accounting/xero/advanced',
        getRoute: (policyID: string) => `settings/workspaces/${policyID}/accounting/xero/advanced` as const,
    },
    POLICY_ACCOUNTING_XERO_BILL_STATUS_SELECTOR: {
        route: 'settings/workspaces/:policyID/accounting/xero/export/purchase-bill-status-selector',
        getRoute: (policyID: string) => `settings/workspaces/${policyID}/accounting/xero/export/purchase-bill-status-selector` as const,
    },
    POLICY_ACCOUNTING_XERO_INVOICE_SELECTOR: {
        route: 'settings/workspaces/:policyID/accounting/xero/advanced/invoice-account-selector',
        getRoute: (policyID: string) => `settings/workspaces/${policyID}/accounting/xero/advanced/invoice-account-selector` as const,
    },
    POLICY_ACCOUNTING_XERO_BILL_PAYMENT_ACCOUNT_SELECTOR: {
        route: 'settings/workspaces/:policyID/accounting/xero/advanced/bill-payment-account-selector',
        getRoute: (policyID: string) => `settings/workspaces/${policyID}/accounting/xero/advanced/bill-payment-account-selector` as const,
    },
    POLICY_ACCOUNTING_QUICKBOOKS_ONLINE_IMPORT: {
        route: 'settings/workspaces/:policyID/accounting/quickbooks-online/import',
        getRoute: (policyID: string) => `settings/workspaces/${policyID}/accounting/quickbooks-online/import` as const,
    },
    POLICY_ACCOUNTING_QUICKBOOKS_ONLINE_CHART_OF_ACCOUNTS: {
        route: 'settings/workspaces/:policyID/accounting/quickbooks-online/import/accounts',
        getRoute: (policyID: string) => `settings/workspaces/${policyID}/accounting/quickbooks-online/import/accounts` as const,
    },
    POLICY_ACCOUNTING_QUICKBOOKS_ONLINE_CLASSES: {
        route: 'settings/workspaces/:policyID/accounting/quickbooks-online/import/classes',
        getRoute: (policyID: string) => `settings/workspaces/${policyID}/accounting/quickbooks-online/import/classes` as const,
    },
    POLICY_ACCOUNTING_QUICKBOOKS_ONLINE_CUSTOMERS: {
        route: 'settings/workspaces/:policyID/accounting/quickbooks-online/import/customers',
        getRoute: (policyID: string) => `settings/workspaces/${policyID}/accounting/quickbooks-online/import/customers` as const,
    },
    POLICY_ACCOUNTING_QUICKBOOKS_ONLINE_LOCATIONS: {
        route: 'settings/workspaces/:policyID/accounting/quickbooks-online/import/locations',
        getRoute: (policyID: string) => `settings/workspaces/${policyID}/accounting/quickbooks-online/import/locations` as const,
    },
    POLICY_ACCOUNTING_QUICKBOOKS_ONLINE_TAXES: {
        route: 'settings/workspaces/:policyID/accounting/quickbooks-online/import/taxes',
        getRoute: (policyID: string) => `settings/workspaces/${policyID}/accounting/quickbooks-online/import/taxes` as const,
    },
    RESTRICTED_ACTION: {
        route: 'restricted-action/workspace/:policyID',
        getRoute: (policyID: string) => `restricted-action/workspace/${policyID}` as const,
    },
    POLICY_ACCOUNTING_NETSUITE_SUBSIDIARY_SELECTOR: {
        route: 'settings/workspaces/:policyID/accounting/netsuite/subsidiary-selector',
        getRoute: (policyID: string) => `settings/workspaces/${policyID}/accounting/netsuite/subsidiary-selector` as const,
    },
    POLICY_ACCOUNTING_NETSUITE_TOKEN_INPUT: {
        route: 'settings/workspaces/:policyID/accounting/netsuite/token-input',
        getRoute: (policyID: string) => `settings/workspaces/${policyID}/accounting/netsuite/token-input` as const,
    },
    POLICY_ACCOUNTING_NETSUITE_IMPORT: {
        route: 'settings/workspaces/:policyID/accounting/netsuite/import',
        getRoute: (policyID: string) => `settings/workspaces/${policyID}/accounting/netsuite/import` as const,
    },
    POLICY_ACCOUNTING_NETSUITE_IMPORT_MAPPING: {
        route: 'settings/workspaces/:policyID/accounting/netsuite/import/mapping/:importField',
        getRoute: (policyID: string, importField: TupleToUnion<typeof CONST.NETSUITE_CONFIG.IMPORT_FIELDS>) =>
            `settings/workspaces/${policyID}/accounting/netsuite/import/mapping/${importField}` as const,
    },
    POLICY_ACCOUNTING_NETSUITE_IMPORT_CUSTOMERS_OR_PROJECTS: {
        route: 'settings/workspaces/:policyID/accounting/netsuite/import/customer-projects',
        getRoute: (policyID: string) => `settings/workspaces/${policyID}/accounting/netsuite/import/customer-projects` as const,
    },
    POLICY_ACCOUNTING_NETSUITE_IMPORT_CUSTOMERS_OR_PROJECTS_SELECT: {
        route: 'settings/workspaces/:policyID/accounting/netsuite/import/customer-projects/select',
        getRoute: (policyID: string) => `settings/workspaces/${policyID}/accounting/netsuite/import/customer-projects/select` as const,
    },
    POLICY_ACCOUNTING_NETSUITE_EXPORT: {
        route: 'settings/workspaces/:policyID/connections/netsuite/export/',
        getRoute: (policyID: string) => `settings/workspaces/${policyID}/connections/netsuite/export/` as const,
    },
    POLICY_ACCOUNTING_NETSUITE_PREFERRED_EXPORTER_SELECT: {
        route: 'settings/workspaces/:policyID/connections/netsuite/export/preferred-exporter/select',
        getRoute: (policyID: string) => `settings/workspaces/${policyID}/connections/netsuite/export/preferred-exporter/select` as const,
    },
    POLICY_ACCOUNTING_NETSUITE_DATE_SELECT: {
        route: 'settings/workspaces/:policyID/connections/netsuite/export/date/select',
        getRoute: (policyID: string) => `settings/workspaces/${policyID}/connections/netsuite/export/date/select` as const,
    },
    POLICY_ACCOUNTING_NETSUITE_EXPORT_EXPENSES: {
        route: 'settings/workspaces/:policyID/connections/netsuite/export/expenses/:expenseType',
        getRoute: (policyID: string, expenseType: ValueOf<typeof CONST.NETSUITE_EXPENSE_TYPE>) =>
            `settings/workspaces/${policyID}/connections/netsuite/export/expenses/${expenseType}` as const,
    },
    POLICY_ACCOUNTING_NETSUITE_EXPORT_EXPENSES_DESTINATION_SELECT: {
        route: 'settings/workspaces/:policyID/connections/netsuite/export/expenses/:expenseType/destination/select',
        getRoute: (policyID: string, expenseType: ValueOf<typeof CONST.NETSUITE_EXPENSE_TYPE>) =>
            `settings/workspaces/${policyID}/connections/netsuite/export/expenses/${expenseType}/destination/select` as const,
    },
    POLICY_ACCOUNTING_NETSUITE_EXPORT_EXPENSES_VENDOR_SELECT: {
        route: 'settings/workspaces/:policyID/connections/netsuite/export/expenses/:expenseType/vendor/select',
        getRoute: (policyID: string, expenseType: ValueOf<typeof CONST.NETSUITE_EXPENSE_TYPE>) =>
            `settings/workspaces/${policyID}/connections/netsuite/export/expenses/${expenseType}/vendor/select` as const,
    },
    POLICY_ACCOUNTING_NETSUITE_EXPORT_EXPENSES_PAYABLE_ACCOUNT_SELECT: {
        route: 'settings/workspaces/:policyID/connections/netsuite/export/expenses/:expenseType/payable-account/select',
        getRoute: (policyID: string, expenseType: ValueOf<typeof CONST.NETSUITE_EXPENSE_TYPE>) =>
            `settings/workspaces/${policyID}/connections/netsuite/export/expenses/${expenseType}/payable-account/select` as const,
    },
    POLICY_ACCOUNTING_NETSUITE_EXPORT_EXPENSES_JOURNAL_POSTING_PREFERENCE_SELECT: {
        route: 'settings/workspaces/:policyID/connections/netsuite/export/expenses/:expenseType/journal-posting-preference/select',
        getRoute: (policyID: string, expenseType: ValueOf<typeof CONST.NETSUITE_EXPENSE_TYPE>) =>
            `settings/workspaces/${policyID}/connections/netsuite/export/expenses/${expenseType}/journal-posting-preference/select` as const,
    },
    POLICY_ACCOUNTING_NETSUITE_RECEIVABLE_ACCOUNT_SELECT: {
        route: 'settings/workspaces/:policyID/connections/netsuite/export/receivable-account/select',
        getRoute: (policyID: string) => `settings/workspaces/${policyID}/connections/netsuite/export/receivable-account/select` as const,
    },
    POLICY_ACCOUNTING_NETSUITE_INVOICE_ITEM_PREFERENCE_SELECT: {
        route: 'settings/workspaces/:policyID/connections/netsuite/export/invoice-item-preference/select',
        getRoute: (policyID: string) => `settings/workspaces/${policyID}/connections/netsuite/export/invoice-item-preference/select` as const,
    },
    POLICY_ACCOUNTING_NETSUITE_INVOICE_ITEM_SELECT: {
        route: 'settings/workspaces/:policyID/connections/netsuite/export/invoice-item-preference/invoice-item/select',
        getRoute: (policyID: string) => `settings/workspaces/${policyID}/connections/netsuite/export/invoice-item-preference/invoice-item/select` as const,
    },
    POLICY_ACCOUNTING_NETSUITE_TAX_POSTING_ACCOUNT_SELECT: {
        route: 'settings/workspaces/:policyID/connections/netsuite/export/tax-posting-account/select',
        getRoute: (policyID: string) => `settings/workspaces/${policyID}/connections/netsuite/export/tax-posting-account/select` as const,
    },
    POLICY_ACCOUNTING_NETSUITE_PROVINCIAL_TAX_POSTING_ACCOUNT_SELECT: {
        route: 'settings/workspaces/:policyID/connections/netsuite/export/provincial-tax-posting-account/select',
        getRoute: (policyID: string) => `settings/workspaces/${policyID}/connections/netsuite/export/provincial-tax-posting-account/select` as const,
    },
    POLICY_ACCOUNTING_NETSUITE_ADVANCED: {
        route: 'settings/workspaces/:policyID/connections/netsuite/advanced/',
        getRoute: (policyID: string) => `settings/workspaces/${policyID}/connections/netsuite/advanced/` as const,
    },
    POLICY_ACCOUNTING_SAGE_INTACCT_PREREQUISITES: {
        route: 'settings/workspaces/:policyID/accounting/sage-intacct/prerequisites',
        getRoute: (policyID: string) => `settings/workspaces/${policyID}/accounting/sage-intacct/prerequisites` as const,
    },
    POLICY_ACCOUNTING_SAGE_INTACCT_ENTER_CREDENTIALS: {
        route: 'settings/workspaces/:policyID/accounting/sage-intacct/enter-credentials',
        getRoute: (policyID: string) => `settings/workspaces/${policyID}/accounting/sage-intacct/enter-credentials` as const,
    },
    POLICY_ACCOUNTING_SAGE_INTACCT_EXISTING_CONNECTIONS: {
        route: 'settings/workspaces/:policyID/accounting/sage-intacct/existing-connections',
        getRoute: (policyID: string) => `settings/workspaces/${policyID}/accounting/sage-intacct/existing-connections` as const,
    },
} as const;

/**
 * Proxy routes can be used to generate a correct url with dynamic values
 *
 * It will be used by HybridApp, that has no access to methods generating dynamic routes in NewDot
 */
const HYBRID_APP_ROUTES = {
    MONEY_REQUEST_CREATE: '/request/new/scan',
    MONEY_REQUEST_SUBMIT_CREATE: '/submit/new/scan',
} as const;

export {HYBRID_APP_ROUTES, getUrlWithBackToParam, PUBLIC_SCREENS_ROUTES};
export default ROUTES;

// eslint-disable-next-line @typescript-eslint/no-explicit-any
type ExtractRouteName<TRoute> = TRoute extends {getRoute: (...args: any[]) => infer TRouteName} ? TRouteName : TRoute;

/**
 * Represents all routes in the app as a union of literal strings.
 */
type Route = {
    [K in keyof typeof ROUTES]: ExtractRouteName<(typeof ROUTES)[K]>;
}[keyof typeof ROUTES];

type RoutesValidationError = 'Error: One or more routes defined within `ROUTES` have not correctly used `as const` in their `getRoute` function return value.';

// eslint-disable-next-line @typescript-eslint/no-unused-vars
type RouteIsPlainString = AssertTypesNotEqual<string, Route, RoutesValidationError>;

type HybridAppRoute = (typeof HYBRID_APP_ROUTES)[keyof typeof HYBRID_APP_ROUTES];

export type {HybridAppRoute, Route};<|MERGE_RESOLUTION|>--- conflicted
+++ resolved
@@ -791,8 +791,6 @@
         route: 'settings/workspaces/:policyID/reportField/:reportFieldKey',
         getRoute: (policyID: string, reportFieldKey: string) => `settings/workspaces/${policyID}/reportField/${encodeURIComponent(reportFieldKey)}` as const,
     },
-<<<<<<< HEAD
-=======
     WORKSPACE_CREATE_REPORT_FIELD: {
         route: 'settings/workspaces/:policyID/reportFields/new',
         getRoute: (policyID: string) => `settings/workspaces/${policyID}/reportFields/new` as const,
@@ -817,7 +815,6 @@
         route: 'settings/workspaces/:policyID/expensify-card',
         getRoute: (policyID: string) => `settings/workspaces/${policyID}/expensify-card` as const,
     },
->>>>>>> 51dd814b
     // TODO: uncomment after development is done
     // WORKSPACE_EXPENSIFY_CARD_ISSUE_NEW: {
     // route: 'settings/workspaces/:policyID/expensify-card/issues-new',
