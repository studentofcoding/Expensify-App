import {ValueOf} from 'type-fest';
import CONST from './CONST';

/**
<<<<<<< HEAD
 * Returns the URL with an encoded URI component for the backTo param which can be added to the end of URLs
=======
 * This is a file containing constants for all the routes we want to be able to go to
 */

/**
 * Builds a URL with an encoded URI component for the `backTo` param which can be added to the end of URLs
>>>>>>> cbfd4247
 */
function getUrlWithBackToParam(url: string, backTo?: string): string {
    const backToParam = backTo ? `${url.includes('?') ? '&' : '?'}backTo=${encodeURIComponent(backTo)}` : '';
    return url + backToParam;
}

export default {
    HOME: '',

    // This is a utility route used to go to the user's concierge chat, or the sign-in page if the user's not authenticated
    CONCIERGE: 'concierge',
    FLAG_COMMENT: {
        route: 'flag/:reportID/:reportActionID',
        getRoute: (reportID: string, reportActionID: string) => `flag/${reportID}/${reportActionID}`,
    },
    SEARCH: 'search',
    DETAILS: {
        route: 'details',
        getRoute: (login: string) => `details?login=${encodeURIComponent(login)}`,
    },
    PROFILE: {
        route: 'a/:accountID',
        getRoute: (accountID: string | number, backTo?: string) => getUrlWithBackToParam(`a/${accountID}`, backTo),
    },

    TRANSITION_BETWEEN_APPS: 'transition',
    VALIDATE_LOGIN: 'v/:accountID/:validateCode',
    GET_ASSISTANCE: {
        route: 'get-assistance/:taskID',
        getRoute: (taskID: string) => `get-assistance/${taskID}`,
    },
    UNLINK_LOGIN: 'u/:accountID/:validateCode',
    APPLE_SIGN_IN: 'sign-in-with-apple',
    GOOGLE_SIGN_IN: 'sign-in-with-google',
    DESKTOP_SIGN_IN_REDIRECT: 'desktop-signin-redirect',
    SAML_SIGN_IN: 'sign-in-with-saml',

    // This is a special validation URL that will take the user to /workspace/new after validation. This is used
    // when linking users from e.com in order to share a session in this app.
    ENABLE_PAYMENTS: 'enable-payments',
    WALLET_STATEMENT_WITH_DATE: 'statements/:yearMonth',
    SIGN_IN_MODAL: 'sign-in-modal',

    BANK_ACCOUNT: 'bank-account',
    BANK_ACCOUNT_NEW: 'bank-account/new',
    BANK_ACCOUNT_PERSONAL: 'bank-account/personal',
    BANK_ACCOUNT_WITH_STEP_TO_OPEN: {
        route: 'bank-account/:stepToOpen?',
        getRoute: (stepToOpen = '', policyID = '', backTo?: string): string => getUrlWithBackToParam(`bank-account/${stepToOpen}?policyID=${policyID}`, backTo),
    },

    SETTINGS: 'settings',
    SETTINGS_PROFILE: 'settings/profile',
    SETTINGS_SHARE_CODE: 'settings/shareCode',
    SETTINGS_DISPLAY_NAME: 'settings/profile/display-name',
    SETTINGS_TIMEZONE: 'settings/profile/timezone',
    SETTINGS_TIMEZONE_SELECT: 'settings/profile/timezone/select',
    SETTINGS_PRONOUNS: 'settings/profile/pronouns',
    SETTINGS_LOUNGE_ACCESS: 'settings/profile/lounge-access',
    SETTINGS_PREFERENCES: 'settings/preferences',
    SETTINGS_PRIORITY_MODE: 'settings/preferences/priority-mode',
    SETTINGS_LANGUAGE: 'settings/preferences/language',
    SETTINGS_THEME: 'settings/preferences/theme',
    SETTINGS_WORKSPACES: 'settings/workspaces',
    SETTINGS_SECURITY: 'settings/security',
    SETTINGS_CLOSE: 'settings/security/closeAccount',
    SETTINGS_ABOUT: 'settings/about',
    SETTINGS_APP_DOWNLOAD_LINKS: 'settings/about/app-download-links',
    SETTINGS_WALLET: 'settings/wallet',
    SETTINGS_WALLET_DOMAINCARD: {
        route: '/settings/wallet/card/:domain',
        getRoute: (domain: string) => `/settings/wallet/card/${domain}`,
    },
    SETTINGS_REPORT_FRAUD: {
        route: '/settings/wallet/card/:domain/report-virtual-fraud',
        getRoute: (domain: string) => `/settings/wallet/card/${domain}/report-virtual-fraud`,
    },
    SETTINGS_ADD_DEBIT_CARD: 'settings/wallet/add-debit-card',
    SETTINGS_ADD_BANK_ACCOUNT: 'settings/wallet/add-bank-account',
    SETTINGS_ENABLE_PAYMENTS: 'settings/wallet/enable-payments',
    SETTINGS_WALLET_CARD_DIGITAL_DETAILS_UPDATE_ADDRESS: {
        route: 'settings/wallet/card/:domain/digital-details/update-address',
        getRoute: (domain: string) => `settings/wallet/card/${domain}/digital-details/update-address`,
    },
    SETTINGS_WALLET_TRANSFER_BALANCE: 'settings/wallet/transfer-balance',
    SETTINGS_WALLET_CHOOSE_TRANSFER_ACCOUNT: 'settings/wallet/choose-transfer-account',
    SETTINGS_WALLET_REPORT_CARD_LOST_OR_DAMAGED: {
        route: '/settings/wallet/card/:domain/report-card-lost-or-damaged',
        getRoute: (domain: string) => `/settings/wallet/card/${domain}/report-card-lost-or-damaged`,
    },
    SETTINGS_WALLET_CARD_ACTIVATE: {
        route: 'settings/wallet/card/:domain/activate',
        getRoute: (domain: string) => `settings/wallet/card/${domain}/activate`,
    },
    SETTINGS_PERSONAL_DETAILS: 'settings/profile/personal-details',
    SETTINGS_PERSONAL_DETAILS_LEGAL_NAME: 'settings/profile/personal-details/legal-name',
    SETTINGS_PERSONAL_DETAILS_DATE_OF_BIRTH: 'settings/profile/personal-details/date-of-birth',
    SETTINGS_PERSONAL_DETAILS_ADDRESS: 'settings/profile/personal-details/address',
    SETTINGS_PERSONAL_DETAILS_ADDRESS_COUNTRY: {
        route: 'settings/profile/personal-details/address/country',
        getRoute: (country: string, backTo?: string) => getUrlWithBackToParam(`settings/profile/personal-details/address/country?country=${country}`, backTo),
    },
    SETTINGS_CONTACT_METHODS: {
        route: 'settings/profile/contact-methods',
        getRoute: (backTo?: string) => getUrlWithBackToParam('settings/profile/contact-methods', backTo),
    },
    SETTINGS_CONTACT_METHOD_DETAILS: {
        route: 'settings/profile/contact-methods/:contactMethod/details',
        getRoute: (contactMethod: string) => `settings/profile/contact-methods/${encodeURIComponent(contactMethod)}/details`,
    },
    SETTINGS_NEW_CONTACT_METHOD: 'settings/profile/contact-methods/new',
    SETTINGS_2FA: 'settings/security/two-factor-auth',
    SETTINGS_STATUS: 'settings/profile/status',
    SETTINGS_STATUS_SET: 'settings/profile/status/set',

    KEYBOARD_SHORTCUTS: 'keyboard-shortcuts',

    NEW: 'new',
    NEW_CHAT: 'new/chat',
    NEW_ROOM: 'new/room',

    REPORT: 'r',
    REPORT_WITH_ID: {
        route: 'r/:reportID?/:reportActionID?',
        getRoute: (reportID: string) => `r/${reportID}`,
    },
    EDIT_REQUEST: {
        route: 'r/:threadReportID/edit/:field',
        getRoute: (threadReportID: string, field: ValueOf<typeof CONST.EDIT_REQUEST_FIELD>) => `r/${threadReportID}/edit/${field}`,
    },
    EDIT_CURRENCY_REQUEST: {
        route: 'r/:threadReportID/edit/currency',
        getRoute: (threadReportID: string, currency: string, backTo: string) => `r/${threadReportID}/edit/currency?currency=${currency}&backTo=${backTo}`,
    },
    REPORT_WITH_ID_DETAILS_SHARE_CODE: {
        route: 'r/:reportID/details/shareCode',
        getRoute: (reportID: string) => `r/${reportID}/details/shareCode`,
    },
    REPORT_ATTACHMENTS: {
        route: 'r/:reportID/attachment',
        getRoute: (reportID: string, source: string) => `r/${reportID}/attachment?source=${encodeURI(source)}`,
    },
    REPORT_PARTICIPANTS: {
        route: 'r/:reportID/participants',
        getRoute: (reportID: string) => `r/${reportID}/participants`,
    },
    REPORT_WITH_ID_DETAILS: {
        route: 'r/:reportID/details',
        getRoute: (reportID: string) => `r/${reportID}/details`,
    },
    REPORT_SETTINGS: {
        route: 'r/:reportID/settings',
        getRoute: (reportID: string) => `r/${reportID}/settings`,
    },
    REPORT_SETTINGS_ROOM_NAME: {
        route: 'r/:reportID/settings/room-name',
        getRoute: (reportID: string) => `r/${reportID}/settings/room-name`,
    },
    REPORT_SETTINGS_NOTIFICATION_PREFERENCES: {
        route: 'r/:reportID/settings/notification-preferences',
        getRoute: (reportID: string) => `r/${reportID}/settings/notification-preferences`,
    },
    REPORT_SETTINGS_WRITE_CAPABILITY: {
        route: 'r/:reportID/settings/who-can-post',
        getRoute: (reportID: string) => `r/${reportID}/settings/who-can-post`,
    },
    REPORT_WELCOME_MESSAGE: {
        route: 'r/:reportID/welcomeMessage',
        getRoute: (reportID: string) => `r/${reportID}/welcomeMessage`,
    },
    SPLIT_BILL_DETAILS: {
        route: 'r/:reportID/split/:reportActionID',
        getRoute: (reportID: string, reportActionID: string) => `r/${reportID}/split/${reportActionID}`,
    },
    EDIT_SPLIT_BILL: {
        route: `r/:reportID/split/:reportActionID/edit/:field`,
        getRoute: (reportID: string, reportActionID: string, field: ValueOf<typeof CONST.EDIT_REQUEST_FIELD>) => `r/${reportID}/split/${reportActionID}/edit/${field}`,
    },
    EDIT_SPLIT_BILL_CURRENCY: {
        route: 'r/:reportID/split/:reportActionID/edit/currency',
        getRoute: (reportID: string, reportActionID: string, currency: string, backTo: string) => `r/${reportID}/split/${reportActionID}/edit/currency?currency=${currency}&backTo=${backTo}`,
    },
    TASK_TITLE: {
        route: 'r/:reportID/title',
        getRoute: (reportID: string) => `r/${reportID}/title`,
    },
    TASK_DESCRIPTION: {
        route: 'r/:reportID/description',
        getRoute: (reportID: string) => `r/${reportID}/description`,
    },
    TASK_ASSIGNEE: {
        route: 'r/:reportID/assignee',
        getRoute: (reportID: string) => `r/${reportID}/assignee`,
    },
    PRIVATE_NOTES_VIEW: {
        route: 'r/:reportID/notes/:accountID',
        getRoute: (reportID: string, accountID: string | number) => `r/${reportID}/notes/${accountID}`,
    },
    PRIVATE_NOTES_LIST: {
        route: 'r/:reportID/notes',
        getRoute: (reportID: string) => `r/${reportID}/notes`,
    },
    PRIVATE_NOTES_EDIT: {
        route: 'r/:reportID/notes/:accountID/edit',
        getRoute: (reportID: string, accountID: string | number) => `r/${reportID}/notes/${accountID}/edit`,
    },
    ROOM_MEMBERS: {
        route: 'r/:reportID/members',
        getRoute: (reportID: string) => `r/${reportID}/members`,
    },
    ROOM_INVITE: {
        route: 'r/:reportID/invite',
        getRoute: (reportID: string) => `r/${reportID}/invite`,
    },

    // To see the available iouType, please refer to CONST.IOU.TYPE
    MONEY_REQUEST: {
        route: ':iouType/new/:reportID?',
        getRoute: (iouType: string, reportID = '') => `${iouType}/new/${reportID}`,
    },
    MONEY_REQUEST_AMOUNT: {
        route: ':iouType/new/amount/:reportID?',
        getRoute: (iouType: string, reportID = '') => `${iouType}/new/amount/${reportID}`,
    },
    MONEY_REQUEST_PARTICIPANTS: {
        route: ':iouType/new/participants/:reportID?',
        getRoute: (iouType: string, reportID = '') => `${iouType}/new/participants/${reportID}`,
    },
    MONEY_REQUEST_CONFIRMATION: {
        route: ':iouType/new/confirmation/:reportID?',
        getRoute: (iouType: string, reportID = '') => `${iouType}/new/confirmation/${reportID}`,
    },
    MONEY_REQUEST_DATE: {
        route: ':iouType/new/date/:reportID?',
        getRoute: (iouType: string, reportID = '') => `${iouType}/new/date/${reportID}`,
    },
    MONEY_REQUEST_CURRENCY: {
        route: ':iouType/new/currency/:reportID?',
        getRoute: (iouType: string, reportID: string, currency: string, backTo: string) => `${iouType}/new/currency/${reportID}?currency=${currency}&backTo=${backTo}`,
    },
    MONEY_REQUEST_DESCRIPTION: {
        route: ':iouType/new/description/:reportID?',
        getRoute: (iouType: string, reportID = '') => `${iouType}/new/description/${reportID}`,
    },
    MONEY_REQUEST_CATEGORY: {
        route: ':iouType/new/category/:reportID?',
        getRoute: (iouType: string, reportID = '') => `${iouType}/new/category/${reportID}`,
    },
    MONEY_REQUEST_TAG: {
        route: ':iouType/new/tag/:reportID?',
        getRoute: (iouType: string, reportID = '') => `${iouType}/new/tag/${reportID}`,
    },
    MONEY_REQUEST_MERCHANT: {
        route: ':iouType/new/merchant/:reportID?',
        getRoute: (iouType: string, reportID = '') => `${iouType}/new/merchant/${reportID}`,
    },
    MONEY_REQUEST_WAYPOINT: {
        route: ':iouType/new/waypoint/:waypointIndex',
        getRoute: (iouType: string, waypointIndex: number) => `${iouType}/new/waypoint/${waypointIndex}`,
    },
    MONEY_REQUEST_RECEIPT: {
        route: ':iouType/new/receipt/:reportID?',
        getRoute: (iouType: string, reportID = '') => `${iouType}/new/receipt/${reportID}`,
    },
    MONEY_REQUEST_DISTANCE: {
        route: ':iouType/new/address/:reportID?',
        getRoute: (iouType: string, reportID = '') => `${iouType}/new/address/${reportID}`,
    },
    MONEY_REQUEST_EDIT_WAYPOINT: {
        route: 'r/:threadReportID/edit/distance/:transactionID/waypoint/:waypointIndex',
        getRoute: (threadReportID: number, transactionID: string, waypointIndex: number) => `r/${threadReportID}/edit/distance/${transactionID}/waypoint/${waypointIndex}`,
    },
    MONEY_REQUEST_DISTANCE_TAB: {
        route: ':iouType/new/:reportID?/distance',
        getRoute: (iouType: string, reportID = '') => `${iouType}/new/${reportID}/distance`,
    },
    MONEY_REQUEST_MANUAL_TAB: ':iouType/new/:reportID?/manual',
    MONEY_REQUEST_SCAN_TAB: ':iouType/new/:reportID?/scan',

    MONEYTEMPORARYFORREFACTOR_REQUEST_CREATE: {
        route: 'create/:iouType/start/:transactionID/:reportID',
        getRoute: (iouType: ValueOf<typeof CONST.IOU.TYPE>, transactionID: string, reportID: string) => `create/${iouType}/start/${transactionID}/${reportID}`,
    },
    MONEYTEMPORARYFORREFACTOR_REQUEST_STEP: {
        route: 'create/:iouType/:step/:transactionID/:reportID/:pageIndex?',
        getRoute: (iouType: ValueOf<typeof CONST.IOU.TYPE>, step: ValueOf<typeof CONST.IOU.REQUEST_STEPS>, transactionID: string, reportID: string, pageIndex = '', backTo = '') =>
            getUrlWithBackToParam(`create/${iouType}/${step}/${transactionID}/${reportID}/${pageIndex}`, backTo),
    },
    MONEYTEMPORARYFORREFACTOR_REQUEST_CREATE_TAB_DISTANCE: {
        route: 'create/:iouType/start/:transactionID/:reportID/distance',
        getRoute: (iouType: ValueOf<typeof CONST.IOU.TYPE>, transactionID: string, reportID: string) => `create/${iouType}/start/${transactionID}/${reportID}/distance`,
    },
    MONEYTEMPORARYFORREFACTOR_REQUEST_CREATE_TAB_MANUAL: {
        route: 'create/:iouType/start/:transactionID/:reportID/manual',
        getRoute: (iouType: ValueOf<typeof CONST.IOU.TYPE>, transactionID: string, reportID: string) => `create/${iouType}/start/${transactionID}/${reportID}/manual`,
    },
    MONEYTEMPORARYFORREFACTOR_REQUEST_CREATE_TAB_SCAN: {
        route: 'create/:iouType/start/:transactionID/:reportID/scan',
        getRoute: (iouType: ValueOf<typeof CONST.IOU.TYPE>, transactionID: string, reportID: string) => `create/${iouType}/start/${transactionID}/${reportID}/scan`,
    },

    IOU_REQUEST: 'request/new',
    IOU_SEND: 'send/new',
    IOU_SEND_ADD_BANK_ACCOUNT: 'send/new/add-bank-account',
    IOU_SEND_ADD_DEBIT_CARD: 'send/new/add-debit-card',
    IOU_SEND_ENABLE_PAYMENTS: 'send/new/enable-payments',

    NEW_TASK: 'new/task',
    NEW_TASK_ASSIGNEE: 'new/task/assignee',
    NEW_TASK_SHARE_DESTINATION: 'new/task/share-destination',
    NEW_TASK_DETAILS: 'new/task/details',
    NEW_TASK_TITLE: 'new/task/title',
    NEW_TASK_DESCRIPTION: 'new/task/description',

    TEACHERS_UNITE: 'teachersunite',
    I_KNOW_A_TEACHER: 'teachersunite/i-know-a-teacher',
    I_AM_A_TEACHER: 'teachersunite/i-am-a-teacher',
    INTRO_SCHOOL_PRINCIPAL: 'teachersunite/intro-school-principal',

    ERECEIPT: {
        route: 'eReceipt/:transactionID',
        getRoute: (transactionID: string) => `eReceipt/${transactionID}`,
    },

    WORKSPACE_NEW: 'workspace/new',
    WORKSPACE_NEW_ROOM: 'workspace/new-room',
    WORKSPACE_INITIAL: {
        route: 'workspace/:policyID',
        getRoute: (policyID: string) => `workspace/${policyID}`,
    },
    WORKSPACE_INVITE: {
        route: 'workspace/:policyID/invite',
        getRoute: (policyID: string) => `workspace/${policyID}/invite`,
    },
    WORKSPACE_INVITE_MESSAGE: {
        route: 'workspace/:policyID/invite-message',
        getRoute: (policyID: string) => `workspace/${policyID}/invite-message`,
    },
    WORKSPACE_SETTINGS: {
        route: 'workspace/:policyID/settings',
        getRoute: (policyID: string) => `workspace/${policyID}/settings`,
    },
    WORKSPACE_SETTINGS_CURRENCY: {
        route: 'workspace/:policyID/settings/currency',
        getRoute: (policyID: string) => `workspace/${policyID}/settings/currency`,
    },
    WORKSPACE_CARD: {
        route: 'workspace/:policyID/card',
        getRoute: (policyID: string) => `workspace/${policyID}/card`,
    },
    WORKSPACE_REIMBURSE: {
        route: 'workspace/:policyID/reimburse',
        getRoute: (policyID: string) => `workspace/${policyID}/reimburse`,
    },
    WORKSPACE_RATE_AND_UNIT: {
        route: 'workspace/:policyID/rateandunit',
        getRoute: (policyID: string) => `workspace/${policyID}/rateandunit`,
    },
    WORKSPACE_BILLS: {
        route: 'workspace/:policyID/bills',
        getRoute: (policyID: string) => `workspace/${policyID}/bills`,
    },
    WORKSPACE_INVOICES: {
        route: 'workspace/:policyID/invoices',
        getRoute: (policyID: string) => `workspace/${policyID}/invoices`,
    },
    WORKSPACE_TRAVEL: {
        route: 'workspace/:policyID/travel',
        getRoute: (policyID: string) => `workspace/${policyID}/travel`,
    },
    WORKSPACE_MEMBERS: {
        route: 'workspace/:policyID/members',
        getRoute: (policyID: string) => `workspace/${policyID}/members`,
    },

    // These are some one-off routes that will be removed once they're no longer needed (see GH issues for details)
    SAASTR: 'saastr',
    SBE: 'sbe',
    MONEY2020: 'money2020',

    // Iframe screens from olddot
    HOME_OLDDOT: 'home',

    // Spend tab
    EXPENSES_OLDDOT: 'expenses',
    REPORTS_OLDDOT: 'reports',
    INSIGHTS_OLDDOT: 'insights',

    // Workspaces tab
    INDIVIDUALS_OLDDOT: 'individual_workspaces',
    GROUPS_OLDDOT: 'group_workspaces',
    CARDS_AND_DOMAINS_OLDDOT: 'cards-and-domains',
} as const;<|MERGE_RESOLUTION|>--- conflicted
+++ resolved
@@ -2,15 +2,7 @@
 import CONST from './CONST';
 
 /**
-<<<<<<< HEAD
- * Returns the URL with an encoded URI component for the backTo param which can be added to the end of URLs
-=======
- * This is a file containing constants for all the routes we want to be able to go to
- */
-
-/**
  * Builds a URL with an encoded URI component for the `backTo` param which can be added to the end of URLs
->>>>>>> cbfd4247
  */
 function getUrlWithBackToParam(url: string, backTo?: string): string {
     const backToParam = backTo ? `${url.includes('?') ? '&' : '?'}backTo=${encodeURIComponent(backTo)}` : '';
