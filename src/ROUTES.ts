--- conflicted
+++ resolved
@@ -1041,45 +1041,25 @@
     },
     POLICY_ACCOUNTING_QUICKBOOKS_DESKTOP_COMPANY_CARD_EXPENSE_ACCOUNT_SELECT: {
         route: 'settings/workspaces/:policyID/accounting/quickbooks-desktop/export/company-card-expense-account/account-select',
-<<<<<<< HEAD
         getRoute: (policyID?: string, backTo?: string) => {
             if (!policyID) {
                 Log.warn('Invalid policyID is used to build the POLICY_ACCOUNTING_QUICKBOOKS_DESKTOP_COMPANY_CARD_EXPENSE_ACCOUNT_SELECT route');
             }
             return getUrlWithBackToParam(`settings/workspaces/${policyID}/accounting/quickbooks-desktop/export/company-card-expense-account/account-select` as const, backTo);
-=======
-        getRoute: (policyID: string | undefined) => {
-            if (!policyID) {
-                Log.warn('Invalid policyID is used to build the POLICY_ACCOUNTING_QUICKBOOKS_DESKTOP_COMPANY_CARD_EXPENSE_ACCOUNT_SELECT route');
-            }
-            return `settings/workspaces/${policyID}/accounting/quickbooks-desktop/export/company-card-expense-account/account-select` as const;
->>>>>>> 31543a62
         },
     },
     POLICY_ACCOUNTING_QUICKBOOKS_DESKTOP_COMPANY_CARD_EXPENSE_SELECT: {
         route: 'settings/workspaces/:policyID/accounting/quickbooks-desktop/export/company-card-expense-account/card-select',
-<<<<<<< HEAD
         getRoute: (policyID?: string, backTo?: string) => {
             if (!policyID) {
                 Log.warn('Invalid policyID is used to build the POLICY_ACCOUNTING_QUICKBOOKS_DESKTOP_COMPANY_CARD_EXPENSE_SELECT route');
             }
             return getUrlWithBackToParam(`settings/workspaces/${policyID}/accounting/quickbooks-desktop/export/company-card-expense-account/card-select` as const, backTo);
-=======
-        getRoute: (policyID: string | undefined) => {
-            if (!policyID) {
-                Log.warn('Invalid policyID is used to build the POLICY_ACCOUNTING_QUICKBOOKS_DESKTOP_COMPANY_CARD_EXPENSE_SELECT route');
-            }
-            return `settings/workspaces/${policyID}/accounting/quickbooks-desktop/export/company-card-expense-account/card-select` as const;
->>>>>>> 31543a62
         },
     },
     POLICY_ACCOUNTING_QUICKBOOKS_DESKTOP_NON_REIMBURSABLE_DEFAULT_VENDOR_SELECT: {
         route: 'settings/workspaces/:policyID/accounting/quickbooks-desktop/export/company-card-expense-account/default-vendor-select',
-<<<<<<< HEAD
         getRoute: (policyID?: string) => {
-=======
-        getRoute: (policyID: string | undefined) => {
->>>>>>> 31543a62
             if (!policyID) {
                 Log.warn('Invalid policyID is used to build the POLICY_ACCOUNTING_QUICKBOOKS_DESKTOP_NON_REIMBURSABLE_DEFAULT_VENDOR_SELECT route');
             }
@@ -1146,19 +1126,11 @@
     },
     POLICY_ACCOUNTING_QUICKBOOKS_DESKTOP_EXPORT: {
         route: 'settings/workspaces/:policyID/accounting/quickbooks-desktop/export',
-<<<<<<< HEAD
         getRoute: (policyID: string | undefined, backTo?: string) => {
             if (!policyID) {
                 Log.warn('Invalid policyID is used to build the POLICY_ACCOUNTING_QUICKBOOKS_DESKTOP_EXPORT route');
             }
             return getUrlWithBackToParam(`settings/workspaces/${policyID}/accounting/quickbooks-desktop/export` as const, backTo, false);
-=======
-        getRoute: (policyID: string | undefined) => {
-            if (!policyID) {
-                Log.warn('Invalid policyID is used to build the POLICY_ACCOUNTING_QUICKBOOKS_DESKTOP_EXPORT route');
-            }
-            return `settings/workspaces/${policyID}/accounting/quickbooks-desktop/export` as const;
->>>>>>> 31543a62
         },
     },
     POLICY_ACCOUNTING_QUICKBOOKS_DESKTOP_SETUP_MODAL: {
