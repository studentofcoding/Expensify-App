--- conflicted
+++ resolved
@@ -1224,14 +1224,8 @@
         route: 'settings/workspaces/:policyID/company-cards',
         getRoute: (policyID: string | undefined) => {
             if (!policyID) {
-<<<<<<< HEAD
-                Log.warn('Invalid policyID while building route WORKSPACE_COMPANY_CARDS');
-            }
-
-=======
                 Log.warn('Invalid policyID is used to build the WORKSPACE_COMPANY_CARDS route');
             }
->>>>>>> e4f0d89a
             return `settings/workspaces/${policyID}/company-cards` as const;
         },
     },
@@ -1485,17 +1479,7 @@
 
     TRANSACTION_DUPLICATE_REVIEW_PAGE: {
         route: 'r/:threadReportID/duplicates/review',
-<<<<<<< HEAD
-        getRoute: (threadReportID: string | undefined | null, backTo?: string) => {
-            if (!threadReportID) {
-                Log.warn('Invalid threadReportID while building route TRANSACTION_DUPLICATE_REVIEW_PAGE');
-            }
-
-            return getUrlWithBackToParam(`r/${threadReportID}/duplicates/review` as const, backTo);
-        },
-=======
         getRoute: (threadReportID: string | undefined, backTo?: string) => getUrlWithBackToParam(`r/${threadReportID}/duplicates/review` as const, backTo),
->>>>>>> e4f0d89a
     },
     TRANSACTION_DUPLICATE_REVIEW_MERCHANT_PAGE: {
         route: 'r/:threadReportID/duplicates/review/merchant',
