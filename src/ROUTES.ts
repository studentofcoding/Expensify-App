--- conflicted
+++ resolved
@@ -298,12 +298,9 @@
     REPORT_WITH_ID: {
         route: 'r/:reportID?/:reportActionID?',
         getRoute: (reportID: string | undefined, reportActionID?: string, referrer?: string) => {
-<<<<<<< HEAD
-=======
             if (!reportID) {
                 Log.warn('Invalid reportID is used to build the REPORT_WITH_ID route');
             }
->>>>>>> 14663690
             const baseRoute = reportActionID ? (`r/${reportID}/${reportActionID}` as const) : (`r/${reportID}` as const);
             const referrerParam = referrer ? `?referrer=${encodeURIComponent(referrer)}` : '';
             return `${baseRoute}${referrerParam}` as const;
