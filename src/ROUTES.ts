import type {ValueOf} from 'type-fest';
import type CONST from './CONST';
import type {IOUAction, IOUType} from './CONST';
import type {IOURequestType} from './libs/actions/IOU';
import type AssertTypesNotEqual from './types/utils/AssertTypesNotEqual';

// This is a file containing constants for all the routes we want to be able to go to

/**
 * Builds a URL with an encoded URI component for the `backTo` param which can be added to the end of URLs
 */
function getUrlWithBackToParam<TUrl extends string>(url: TUrl, backTo?: string): `${TUrl}` | `${TUrl}?backTo=${string}` | `${TUrl}&backTo=${string}` {
    const backToParam = backTo ? (`${url.includes('?') ? '&' : '?'}backTo=${encodeURIComponent(backTo)}` as const) : '';
    return `${url}${backToParam}` as const;
}

const ROUTES = {
    // If the user opens this route, we'll redirect them to the path saved in the last visited path or to the home page if the last visited path is empty.
    ROOT: '',

    // This route renders the list of reports.
    HOME: 'home',

    ALL_SETTINGS: 'all-settings',

    SEARCH: {
        route: '/search/:query',
        getRoute: (query: string) => `search/${query}` as const,
    },

    SEARCH_REPORT: {
        route: '/search/:query/view/:reportID',
        getRoute: (query: string, reportID: string) => `search/${query}/view/${reportID}` as const,
    },

    // This is a utility route used to go to the user's concierge chat, or the sign-in page if the user's not authenticated
    CONCIERGE: 'concierge',
    FLAG_COMMENT: {
        route: 'flag/:reportID/:reportActionID',
        getRoute: (reportID: string, reportActionID: string) => `flag/${reportID}/${reportActionID}` as const,
    },
    CHAT_FINDER: 'chat-finder',
    DETAILS: {
        route: 'details',
        getRoute: (login: string) => `details?login=${encodeURIComponent(login)}` as const,
    },
    PROFILE: {
        route: 'a/:accountID',
        getRoute: (accountID: string | number, backTo?: string) => getUrlWithBackToParam(`a/${accountID}`, backTo),
    },
    PROFILE_AVATAR: {
        route: 'a/:accountID/avatar',
        getRoute: (accountID: string | number) => `a/${accountID}/avatar` as const,
    },

    TRANSITION_BETWEEN_APPS: 'transition',
    VALIDATE_LOGIN: 'v/:accountID/:validateCode',
    GET_ASSISTANCE: {
        route: 'get-assistance/:taskID',
        getRoute: (taskID: string, backTo: string) => getUrlWithBackToParam(`get-assistance/${taskID}`, backTo),
    },
    UNLINK_LOGIN: 'u/:accountID/:validateCode',
    APPLE_SIGN_IN: 'sign-in-with-apple',
    GOOGLE_SIGN_IN: 'sign-in-with-google',
    DESKTOP_SIGN_IN_REDIRECT: 'desktop-signin-redirect',
    SAML_SIGN_IN: 'sign-in-with-saml',

    // This is a special validation URL that will take the user to /workspace/new after validation. This is used
    // when linking users from e.com in order to share a session in this app.
    ENABLE_PAYMENTS: 'enable-payments',
    WALLET_STATEMENT_WITH_DATE: 'statements/:yearMonth',
    SIGN_IN_MODAL: 'sign-in-modal',

    BANK_ACCOUNT: 'bank-account',
    BANK_ACCOUNT_NEW: 'bank-account/new',
    BANK_ACCOUNT_PERSONAL: 'bank-account/personal',
    BANK_ACCOUNT_WITH_STEP_TO_OPEN: {
        route: 'bank-account/:stepToOpen?',
        getRoute: (stepToOpen = '', policyID = '', backTo?: string) => getUrlWithBackToParam(`bank-account/${stepToOpen}?policyID=${policyID}`, backTo),
    },
    WORKSPACE_SWITCHER: 'workspace-switcher',
    SETTINGS: 'settings',
    SETTINGS_PROFILE: 'settings/profile',
    SETTINGS_SHARE_CODE: 'settings/shareCode',
    SETTINGS_DISPLAY_NAME: 'settings/profile/display-name',
    SETTINGS_TIMEZONE: 'settings/profile/timezone',
    SETTINGS_TIMEZONE_SELECT: 'settings/profile/timezone/select',
    SETTINGS_PRONOUNS: 'settings/profile/pronouns',
    SETTINGS_PREFERENCES: 'settings/preferences',
    SETTINGS_PRIORITY_MODE: 'settings/preferences/priority-mode',
    SETTINGS_LANGUAGE: 'settings/preferences/language',
    SETTINGS_THEME: 'settings/preferences/theme',
    SETTINGS_WORKSPACES: 'settings/workspaces',
    SETTINGS_SECURITY: 'settings/security',
    SETTINGS_CLOSE: 'settings/security/closeAccount',
    SETTINGS_ABOUT: 'settings/about',
    SETTINGS_APP_DOWNLOAD_LINKS: 'settings/about/app-download-links',
    SETTINGS_WALLET: 'settings/wallet',
    SETTINGS_WALLET_DOMAINCARD: {
        route: 'settings/wallet/card/:domain',
        getRoute: (domain: string) => `settings/wallet/card/${domain}` as const,
    },
    SETTINGS_REPORT_FRAUD: {
        route: 'settings/wallet/card/:domain/report-virtual-fraud',
        getRoute: (domain: string) => `settings/wallet/card/${domain}/report-virtual-fraud` as const,
    },
    SETTINGS_WALLET_CARD_GET_PHYSICAL_NAME: {
        route: 'settings/wallet/card/:domain/get-physical/name',
        getRoute: (domain: string) => `settings/wallet/card/${domain}/get-physical/name` as const,
    },
    SETTINGS_WALLET_CARD_GET_PHYSICAL_PHONE: {
        route: 'settings/wallet/card/:domain/get-physical/phone',
        getRoute: (domain: string) => `settings/wallet/card/${domain}/get-physical/phone` as const,
    },
    SETTINGS_WALLET_CARD_GET_PHYSICAL_ADDRESS: {
        route: 'settings/wallet/card/:domain/get-physical/address',
        getRoute: (domain: string) => `settings/wallet/card/${domain}/get-physical/address` as const,
    },
    SETTINGS_WALLET_CARD_GET_PHYSICAL_CONFIRM: {
        route: 'settings/wallet/card/:domain/get-physical/confirm',
        getRoute: (domain: string) => `settings/wallet/card/${domain}/get-physical/confirm` as const,
    },
    SETTINGS_ADD_DEBIT_CARD: 'settings/wallet/add-debit-card',
    SETTINGS_ADD_BANK_ACCOUNT: 'settings/wallet/add-bank-account',
    SETTINGS_ADD_BANK_ACCOUNT_REFACTOR: 'settings/wallet/add-bank-account-refactor',
    SETTINGS_ENABLE_PAYMENTS: 'settings/wallet/enable-payments',
    SETTINGS_WALLET_CARD_DIGITAL_DETAILS_UPDATE_ADDRESS: {
        route: 'settings/wallet/card/:domain/digital-details/update-address',
        getRoute: (domain: string) => `settings/wallet/card/${domain}/digital-details/update-address` as const,
    },
    SETTINGS_WALLET_TRANSFER_BALANCE: 'settings/wallet/transfer-balance',
    SETTINGS_WALLET_CHOOSE_TRANSFER_ACCOUNT: 'settings/wallet/choose-transfer-account',
    SETTINGS_WALLET_REPORT_CARD_LOST_OR_DAMAGED: {
        route: 'settings/wallet/card/:domain/report-card-lost-or-damaged',
        getRoute: (domain: string) => `settings/wallet/card/${domain}/report-card-lost-or-damaged` as const,
    },
    SETTINGS_WALLET_CARD_ACTIVATE: {
        route: 'settings/wallet/card/:domain/activate',
        getRoute: (domain: string) => `settings/wallet/card/${domain}/activate` as const,
    },
    SETTINGS_LEGAL_NAME: 'settings/profile/legal-name',
    SETTINGS_DATE_OF_BIRTH: 'settings/profile/date-of-birth',
    SETTINGS_ADDRESS: 'settings/profile/address',
    SETTINGS_ADDRESS_COUNTRY: {
        route: 'settings/profile/address/country',
        getRoute: (country: string, backTo?: string) => getUrlWithBackToParam(`settings/profile/address/country?country=${country}`, backTo),
    },
    SETTINGS_ADDRESS_STATE: {
        route: 'settings/profile/address/state',

        getRoute: (state?: string, backTo?: string, label?: string) =>
            `${getUrlWithBackToParam(`settings/profile/address/state${state ? `?state=${encodeURIComponent(state)}` : ''}`, backTo)}${
                // the label param can be an empty string so we cannot use a nullish ?? operator
                // eslint-disable-next-line @typescript-eslint/prefer-nullish-coalescing
                label ? `${backTo || state ? '&' : '?'}label=${encodeURIComponent(label)}` : ''
            }` as const,
    },
    SETTINGS_CONTACT_METHODS: {
        route: 'settings/profile/contact-methods',
        getRoute: (backTo?: string) => getUrlWithBackToParam('settings/profile/contact-methods', backTo),
    },
    SETTINGS_CONTACT_METHOD_DETAILS: {
        route: 'settings/profile/contact-methods/:contactMethod/details',
        getRoute: (contactMethod: string) => `settings/profile/contact-methods/${encodeURIComponent(contactMethod)}/details` as const,
    },
    SETTINGS_NEW_CONTACT_METHOD: {
        route: 'settings/profile/contact-methods/new',
        getRoute: (backTo?: string) => getUrlWithBackToParam('settings/profile/contact-methods/new', backTo),
    },
    SETTINGS_2FA: {
        route: 'settings/security/two-factor-auth',
        getRoute: (backTo?: string) => getUrlWithBackToParam('settings/security/two-factor-auth', backTo),
    },
    SETTINGS_STATUS: 'settings/profile/status',

    SETTINGS_STATUS_CLEAR_AFTER: 'settings/profile/status/clear-after',
    SETTINGS_STATUS_CLEAR_AFTER_DATE: 'settings/profile/status/clear-after/date',
    SETTINGS_STATUS_CLEAR_AFTER_TIME: 'settings/profile/status/clear-after/time',
    SETTINGS_TROUBLESHOOT: 'settings/troubleshoot',
    SETTINGS_CONSOLE: 'settings/troubleshoot/console',
    SETTINGS_SHARE_LOG: {
        route: 'settings/troubleshoot/console/share-log',
        getRoute: (source: string) => `settings/troubleshoot/console/share-log?source=${encodeURI(source)}` as const,
    },

    SETTINGS_EXIT_SURVEY_REASON: 'settings/exit-survey/reason',
    SETTINGS_EXIT_SURVEY_RESPONSE: {
        route: 'settings/exit-survey/response',
        getRoute: (reason?: ValueOf<typeof CONST.EXIT_SURVEY.REASONS>, backTo?: string) =>
            getUrlWithBackToParam(`settings/exit-survey/response${reason ? `?reason=${encodeURIComponent(reason)}` : ''}`, backTo),
    },
    SETTINGS_EXIT_SURVEY_CONFIRM: {
        route: 'settings/exit-survey/confirm',
        getRoute: (backTo?: string) => getUrlWithBackToParam('settings/exit-survey/confirm', backTo),
    },

    SETTINGS_SAVE_THE_WORLD: 'settings/teachersunite',

    KEYBOARD_SHORTCUTS: 'keyboard-shortcuts',

    NEW: 'new',
    NEW_CHAT: 'new/chat',
    NEW_CHAT_CONFIRM: 'new/chat/confirm',
    NEW_CHAT_EDIT_NAME: 'new/chat/confirm/name/edit',
    NEW_ROOM: 'new/room',

    REPORT: 'r',
    REPORT_WITH_ID: {
        route: 'r/:reportID?/:reportActionID?',
        getRoute: (reportID: string, reportActionID?: string) => (reportActionID ? (`r/${reportID}/${reportActionID}` as const) : (`r/${reportID}` as const)),
    },
    REPORT_AVATAR: {
        route: 'r/:reportID/avatar',
        getRoute: (reportID: string) => `r/${reportID}/avatar` as const,
    },
    EDIT_CURRENCY_REQUEST: {
        route: 'r/:threadReportID/edit/currency',
        getRoute: (threadReportID: string, currency: string, backTo: string) => `r/${threadReportID}/edit/currency?currency=${currency}&backTo=${backTo}` as const,
    },
    EDIT_REPORT_FIELD_REQUEST: {
        route: 'r/:reportID/edit/policyField/:policyID/:fieldID',
        getRoute: (reportID: string, policyID: string, fieldID: string) => `r/${reportID}/edit/policyField/${policyID}/${fieldID}` as const,
    },
    REPORT_WITH_ID_DETAILS_SHARE_CODE: {
        route: 'r/:reportID/details/shareCode',
        getRoute: (reportID: string) => `r/${reportID}/details/shareCode` as const,
    },
    REPORT_ATTACHMENTS: {
        route: 'r/:reportID/attachment',
        getRoute: (reportID: string, source: string) => `r/${reportID}/attachment?source=${encodeURIComponent(source)}` as const,
    },
    REPORT_PARTICIPANTS: {
        route: 'r/:reportID/participants',
        getRoute: (reportID: string) => `r/${reportID}/participants` as const,
    },
    REPORT_PARTICIPANTS_INVITE: {
        route: 'r/:reportID/participants/invite',
        getRoute: (reportID: string) => `r/${reportID}/participants/invite` as const,
    },
    REPORT_PARTICIPANTS_DETAILS: {
        route: 'r/:reportID/participants/:accountID',
        getRoute: (reportID: string, accountID: number) => `r/${reportID}/participants/${accountID}` as const,
    },
    REPORT_PARTICIPANTS_ROLE_SELECTION: {
        route: 'r/:reportID/participants/:accountID/role',
        getRoute: (reportID: string, accountID: number) => `r/${reportID}/participants/${accountID}/role` as const,
    },
    REPORT_WITH_ID_DETAILS: {
        route: 'r/:reportID/details',
        getRoute: (reportID: string, backTo?: string) => getUrlWithBackToParam(`r/${reportID}/details`, backTo),
    },
    REPORT_SETTINGS: {
        route: 'r/:reportID/settings',
        getRoute: (reportID: string) => `r/${reportID}/settings` as const,
    },
    REPORT_SETTINGS_ROOM_NAME: {
        route: 'r/:reportID/settings/room-name',
        getRoute: (reportID: string) => `r/${reportID}/settings/room-name` as const,
    },
    REPORT_SETTINGS_GROUP_NAME: {
        route: 'r/:reportID/settings/group-name',
        getRoute: (reportID: string) => `r/${reportID}/settings/group-name` as const,
    },
    REPORT_SETTINGS_NOTIFICATION_PREFERENCES: {
        route: 'r/:reportID/settings/notification-preferences',
        getRoute: (reportID: string) => `r/${reportID}/settings/notification-preferences` as const,
    },
    REPORT_SETTINGS_WRITE_CAPABILITY: {
        route: 'r/:reportID/settings/who-can-post',
        getRoute: (reportID: string) => `r/${reportID}/settings/who-can-post` as const,
    },
    REPORT_SETTINGS_VISIBILITY: {
        route: 'r/:reportID/settings/visibility',
        getRoute: (reportID: string) => `r/${reportID}/settings/visibility` as const,
    },
    SPLIT_BILL_DETAILS: {
        route: 'r/:reportID/split/:reportActionID',
        getRoute: (reportID: string, reportActionID: string) => `r/${reportID}/split/${reportActionID}` as const,
    },
    TASK_TITLE: {
        route: 'r/:reportID/title',
        getRoute: (reportID: string) => `r/${reportID}/title` as const,
    },
    REPORT_DESCRIPTION: {
        route: 'r/:reportID/description',
        getRoute: (reportID: string) => `r/${reportID}/description` as const,
    },
    TASK_ASSIGNEE: {
        route: 'r/:reportID/assignee',
        getRoute: (reportID: string) => `r/${reportID}/assignee` as const,
    },
    PRIVATE_NOTES_LIST: {
        route: 'r/:reportID/notes',
        getRoute: (reportID: string) => `r/${reportID}/notes` as const,
    },
    PRIVATE_NOTES_EDIT: {
        route: 'r/:reportID/notes/:accountID/edit',
        getRoute: (reportID: string, accountID: string | number) => `r/${reportID}/notes/${accountID}/edit` as const,
    },
    ROOM_MEMBERS: {
        route: 'r/:reportID/members',
        getRoute: (reportID: string) => `r/${reportID}/members` as const,
    },
    ROOM_INVITE: {
        route: 'r/:reportID/invite/:role?',
        getRoute: (reportID: string, role?: string) => `r/${reportID}/invite/${role}` as const,
    },
    MONEY_REQUEST_HOLD_REASON: {
        route: ':type/edit/reason/:transactionID?',
        getRoute: (type: ValueOf<typeof CONST.POLICY.TYPE>, transactionID: string, reportID: string, backTo: string) =>
            `${type}/edit/reason/${transactionID}?backTo=${backTo}&reportID=${reportID}` as const,
    },
    MONEY_REQUEST_CREATE: {
        route: ':action/:iouType/start/:transactionID/:reportID',
        getRoute: (action: IOUAction, iouType: IOUType, transactionID: string, reportID: string) => `${action as string}/${iouType as string}/start/${transactionID}/${reportID}` as const,
    },
    MONEY_REQUEST_STEP_CONFIRMATION: {
        route: ':action/:iouType/confirmation/:transactionID/:reportID',
        getRoute: (action: IOUAction, iouType: IOUType, transactionID: string, reportID: string) =>
            `${action as string}/${iouType as string}/confirmation/${transactionID}/${reportID}` as const,
    },
    MONEY_REQUEST_STEP_AMOUNT: {
        route: ':action/:iouType/amount/:transactionID/:reportID',
        getRoute: (action: IOUAction, iouType: IOUType, transactionID: string, reportID: string, backTo = '') =>
            getUrlWithBackToParam(`${action as string}/${iouType as string}/amount/${transactionID}/${reportID}`, backTo),
    },
    MONEY_REQUEST_STEP_TAX_RATE: {
        route: ':action/:iouType/taxRate/:transactionID/:reportID?',
        getRoute: (action: IOUAction, iouType: IOUType, transactionID: string, reportID: string, backTo = '') =>
            getUrlWithBackToParam(`${action as string}/${iouType as string}/taxRate/${transactionID}/${reportID}`, backTo),
    },
    MONEY_REQUEST_STEP_TAX_AMOUNT: {
        route: ':action/:iouType/taxAmount/:transactionID/:reportID?',
        getRoute: (action: IOUAction, iouType: IOUType, transactionID: string, reportID: string, backTo = '') =>
            getUrlWithBackToParam(`${action as string}/${iouType as string}/taxAmount/${transactionID}/${reportID}`, backTo),
    },
    MONEY_REQUEST_STEP_CATEGORY: {
        route: ':action/:iouType/category/:transactionID/:reportID/:reportActionID?',
        getRoute: (action: IOUAction, iouType: IOUType, transactionID: string, reportID: string, backTo = '', reportActionID?: string) =>
            getUrlWithBackToParam(`${action as string}/${iouType as string}/category/${transactionID}/${reportID}${reportActionID ? `/${reportActionID}` : ''}`, backTo),
    },
    MONEY_REQUEST_STEP_CURRENCY: {
        route: ':action/:iouType/currency/:transactionID/:reportID/:pageIndex?',
        getRoute: (action: IOUAction, iouType: IOUType, transactionID: string, reportID: string, pageIndex = '', currency = '', backTo = '') =>
            getUrlWithBackToParam(`${action as string}/${iouType as string}/currency/${transactionID}/${reportID}/${pageIndex}?currency=${currency}`, backTo),
    },
    MONEY_REQUEST_STEP_DATE: {
        route: ':action/:iouType/date/:transactionID/:reportID',
        getRoute: (action: IOUAction, iouType: IOUType, transactionID: string, reportID: string, backTo = '') =>
            getUrlWithBackToParam(`${action as string}/${iouType as string}/date/${transactionID}/${reportID}`, backTo),
    },
    MONEY_REQUEST_STEP_DESCRIPTION: {
        route: ':action/:iouType/description/:transactionID/:reportID/:reportActionID?',
        getRoute: (action: IOUAction, iouType: IOUType, transactionID: string, reportID: string, backTo = '', reportActionID?: string) =>
            getUrlWithBackToParam(`${action as string}/${iouType as string}/description/${transactionID}/${reportID}${reportActionID ? `/${reportActionID}` : ''}`, backTo),
    },
    MONEY_REQUEST_STEP_DISTANCE: {
        route: ':action/:iouType/distance/:transactionID/:reportID',
        getRoute: (action: IOUAction, iouType: IOUType, transactionID: string, reportID: string, backTo = '') =>
            getUrlWithBackToParam(`${action as string}/${iouType as string}/distance/${transactionID}/${reportID}`, backTo),
    },
    MONEY_REQUEST_STEP_DISTANCE_RATE: {
        route: ':action/:iouType/distanceRate/:transactionID/:reportID',
        getRoute: (action: ValueOf<typeof CONST.IOU.ACTION>, iouType: ValueOf<typeof CONST.IOU.TYPE>, transactionID: string, reportID: string, backTo = '') =>
            getUrlWithBackToParam(`${action}/${iouType}/distanceRate/${transactionID}/${reportID}`, backTo),
    },
    MONEY_REQUEST_STEP_MERCHANT: {
        route: ':action/:iouType/merchant/:transactionID/:reportID',
        getRoute: (action: IOUAction, iouType: IOUType, transactionID: string, reportID: string, backTo = '') =>
            getUrlWithBackToParam(`${action as string}/${iouType as string}/merchant/${transactionID}/${reportID}`, backTo),
    },
    MONEY_REQUEST_STEP_PARTICIPANTS: {
        route: ':action/:iouType/participants/:transactionID/:reportID',
        getRoute: (iouType: IOUType, transactionID: string, reportID: string, backTo = '', action: IOUAction = 'create') =>
            getUrlWithBackToParam(`${action as string}/${iouType as string}/participants/${transactionID}/${reportID}`, backTo),
    },
    MONEY_REQUEST_STEP_SCAN: {
        route: ':action/:iouType/scan/:transactionID/:reportID',
        getRoute: (action: IOUAction, iouType: IOUType, transactionID: string, reportID: string, backTo = '') =>
            getUrlWithBackToParam(`${action as string}/${iouType as string}/scan/${transactionID}/${reportID}`, backTo),
    },
    MONEY_REQUEST_STEP_TAG: {
        route: ':action/:iouType/tag/:orderWeight/:transactionID/:reportID/:reportActionID?',
        getRoute: (action: IOUAction, iouType: IOUType, orderWeight: number, transactionID: string, reportID: string, backTo = '', reportActionID?: string) =>
            getUrlWithBackToParam(`${action as string}/${iouType as string}/tag/${orderWeight}/${transactionID}/${reportID}${reportActionID ? `/${reportActionID}` : ''}`, backTo),
    },
    MONEY_REQUEST_STEP_WAYPOINT: {
        route: ':action/:iouType/waypoint/:transactionID/:reportID/:pageIndex',
        getRoute: (action: IOUAction, iouType: IOUType, transactionID: string, reportID?: string, pageIndex = '', backTo = '') =>
            getUrlWithBackToParam(`${action as string}/${iouType as string}/waypoint/${transactionID}/${reportID}/${pageIndex}`, backTo),
    },
    // This URL is used as a redirect to one of the create tabs below. This is so that we can message users with a link
    // straight to those flows without needing to have optimistic transaction and report IDs.
    MONEY_REQUEST_START: {
        route: 'start/:iouType/:iouRequestType',
        getRoute: (iouType: IOUType, iouRequestType: IOURequestType) => `start/${iouType as string}/${iouRequestType}` as const,
    },
    MONEY_REQUEST_CREATE_TAB_DISTANCE: {
        route: ':action/:iouType/start/:transactionID/:reportID/distance',
        getRoute: (action: IOUAction, iouType: IOUType, transactionID: string, reportID: string) => `create/${iouType as string}/start/${transactionID}/${reportID}/distance` as const,
    },
    MONEY_REQUEST_CREATE_TAB_MANUAL: {
        route: ':action/:iouType/start/:transactionID/:reportID/manual',
        getRoute: (action: IOUAction, iouType: IOUType, transactionID: string, reportID: string) =>
            `${action as string}/${iouType as string}/start/${transactionID}/${reportID}/manual` as const,
    },
    MONEY_REQUEST_CREATE_TAB_SCAN: {
        route: ':action/:iouType/start/:transactionID/:reportID/scan',
        getRoute: (action: IOUAction, iouType: IOUType, transactionID: string, reportID: string) => `create/${iouType as string}/start/${transactionID}/${reportID}/scan` as const,
    },

    MONEY_REQUEST_STATE_SELECTOR: {
        route: 'submit/state',

        getRoute: (state?: string, backTo?: string, label?: string) =>
            `${getUrlWithBackToParam(`submit/state${state ? `?state=${encodeURIComponent(state)}` : ''}`, backTo)}${
                // the label param can be an empty string so we cannot use a nullish ?? operator
                // eslint-disable-next-line @typescript-eslint/prefer-nullish-coalescing
                label ? `${backTo || state ? '&' : '?'}label=${encodeURIComponent(label)}` : ''
            }` as const,
    },
    IOU_REQUEST: 'submit/new',
    IOU_SEND: 'pay/new',
    IOU_SEND_ADD_BANK_ACCOUNT: 'pay/new/add-bank-account',
    IOU_SEND_ADD_DEBIT_CARD: 'pay/new/add-debit-card',
    IOU_SEND_ENABLE_PAYMENTS: 'pay/new/enable-payments',

    NEW_TASK: 'new/task',
    NEW_TASK_ASSIGNEE: 'new/task/assignee',
    NEW_TASK_SHARE_DESTINATION: 'new/task/share-destination',
    NEW_TASK_DETAILS: 'new/task/details',
    NEW_TASK_TITLE: 'new/task/title',
    NEW_TASK_DESCRIPTION: 'new/task/description',

    TEACHERS_UNITE: 'settings/teachersunite',
    I_KNOW_A_TEACHER: 'settings/teachersunite/i-know-a-teacher',
    I_AM_A_TEACHER: 'settings/teachersunite/i-am-a-teacher',
    INTRO_SCHOOL_PRINCIPAL: 'settings/teachersunite/intro-school-principal',

    ERECEIPT: {
        route: 'eReceipt/:transactionID',
        getRoute: (transactionID: string) => `eReceipt/${transactionID}` as const,
    },

    WORKSPACE_NEW: 'workspace/new',
    WORKSPACE_NEW_ROOM: 'workspace/new-room',
    WORKSPACE_INITIAL: {
        route: 'settings/workspaces/:policyID',
        getRoute: (policyID: string) => `settings/workspaces/${policyID}` as const,
    },
    WORKSPACE_INVITE: {
        route: 'settings/workspaces/:policyID/invite',
        getRoute: (policyID: string) => `settings/workspaces/${policyID}/invite` as const,
    },
    WORKSPACE_INVITE_MESSAGE: {
        route: 'settings/workspaces/:policyID/invite-message',
        getRoute: (policyID: string) => `settings/workspaces/${policyID}/invite-message` as const,
    },
    WORKSPACE_PROFILE: {
        route: 'settings/workspaces/:policyID/profile',
        getRoute: (policyID: string) => `settings/workspaces/${policyID}/profile` as const,
    },
    WORKSPACE_ACCOUNTING: {
        route: 'settings/workspaces/:policyID/accounting',
        getRoute: (policyID: string) => `settings/workspaces/${policyID}/accounting` as const,
    },
    WORKSPACE_PROFILE_CURRENCY: {
        route: 'settings/workspaces/:policyID/profile/currency',
        getRoute: (policyID: string) => `settings/workspaces/${policyID}/profile/currency` as const,
    },
    POLICY_ACCOUNTING_QUICKBOOKS_ONLINE_EXPORT: {
        route: 'settings/workspaces/:policyID/accounting/quickbooks-online/export',
        getRoute: (policyID: string) => `settings/workspaces/${policyID}/accounting/quickbooks-online/export` as const,
    },
    POLICY_ACCOUNTING_QUICKBOOKS_ONLINE_COMPANY_CARD_EXPENSE_ACCOUNT: {
        route: 'settings/workspaces/:policyID/accounting/quickbooks-online/export/company-card-expense-account',
        getRoute: (policyID: string) => `settings/workspaces/${policyID}/accounting/quickbooks-online/export/company-card-expense-account` as const,
    },
    POLICY_ACCOUNTING_QUICKBOOKS_ONLINE_COMPANY_CARD_EXPENSE_ACCOUNT_SELECT: {
        route: 'settings/workspaces/:policyID/accounting/quickbooks-online/export/company-card-expense-account/account-select',
        getRoute: (policyID: string) => `settings/workspaces/${policyID}/accounting/quickbooks-online/export/company-card-expense-account/account-select` as const,
    },
    POLICY_ACCOUNTING_QUICKBOOKS_ONLINE_COMPANY_CARD_EXPENSE_SELECT: {
        route: 'settings/workspaces/:policyID/accounting/quickbooks-online/export/company-card-expense-account/card-select',
        getRoute: (policyID: string) => `settings/workspaces/${policyID}/accounting/quickbooks-online/export/company-card-expense-account/card-select` as const,
    },
    POLICY_ACCOUNTING_QUICKBOOKS_ONLINE_INVOICE_ACCOUNT_SELECT: {
        route: 'settings/workspaces/:policyID/accounting/quickbooks-online/export/invoice-account-select',
        getRoute: (policyID: string) => `settings/workspaces/${policyID}/accounting/quickbooks-online/export/invoice-account-select` as const,
    },
    POLICY_ACCOUNTING_QUICKBOOKS_ONLINE_COMPANY_CARD_EXPENSE_ACCOUNT_PAYABLE_SELECT: {
        route: 'settings/workspaces/:policyID/accounting/quickbooks-online/export/company-card-expense-account/account-payable-select',
        getRoute: (policyID: string) => `settings/workspaces/${policyID}/accounting/quickbooks-online/export/company-card-expense-account/account-payable-select` as const,
    },
    POLICY_ACCOUNTING_QUICKBOOKS_ONLINE_PREFERRED_EXPORTER: {
        route: 'settings/workspaces/:policyID/accounting/quickbooks-online/export/preferred-exporter',
        getRoute: (policyID: string) => `settings/workspaces/${policyID}/accounting/export/quickbooks-online/preferred-exporter` as const,
    },
    POLICY_ACCOUNTING_QUICKBOOKS_ONLINE_EXPORT_OUT_OF_POCKET_EXPENSES: {
        route: 'settings/workspaces/:policyID/accounting/quickbooks-online/export/out-of-pocket-expense',
        getRoute: (policyID: string) => `settings/workspaces/${policyID}/accounting/quickbooks-online/export/out-of-pocket-expense` as const,
    },
    POLICY_ACCOUNTING_QUICKBOOKS_ONLINE_EXPORT_OUT_OF_POCKET_EXPENSES_ACCOUNT_SELECT: {
        route: 'settings/workspaces/:policyID/accounting/quickbooks-online/export/out-of-pocket-expense/account-select',
        getRoute: (policyID: string) => `settings/workspaces/${policyID}/accounting/quickbooks-online/export/out-of-pocket-expense/account-select` as const,
    },
    POLICY_ACCOUNTING_QUICKBOOKS_ONLINE_EXPORT_OUT_OF_POCKET_EXPENSES_SELECT: {
        route: 'settings/workspaces/:policyID/accounting/quickbooks-online/export/out-of-pocket-expense/entity-select',
        getRoute: (policyID: string) => `settings/workspaces/${policyID}/accounting/quickbooks-online/export/out-of-pocket-expense/entity-select` as const,
    },
    POLICY_ACCOUNTING_QUICKBOOKS_ONLINE_EXPORT_DATE_SELECT: {
        route: 'settings/workspaces/:policyID/accounting/quickbooks-online/export/date-select',
        getRoute: (policyID: string) => `settings/workspaces/${policyID}/accounting/quickbooks-online/export/date-select` as const,
    },
    WORKSPACE_PROFILE_NAME: {
        route: 'settings/workspaces/:policyID/profile/name',
        getRoute: (policyID: string) => `settings/workspaces/${policyID}/profile/name` as const,
    },
    WORKSPACE_PROFILE_DESCRIPTION: {
        route: 'settings/workspaces/:policyID/profile/description',
        getRoute: (policyID: string) => `settings/workspaces/${policyID}/profile/description` as const,
    },
    WORKSPACE_PROFILE_SHARE: {
        route: 'settings/workspaces/:policyID/profile/share',
        getRoute: (policyID: string) => `settings/workspaces/${policyID}/profile/share` as const,
    },
    WORKSPACE_AVATAR: {
        route: 'settings/workspaces/:policyID/avatar',
        getRoute: (policyID: string) => `settings/workspaces/${policyID}/avatar` as const,
    },
    WORKSPACE_JOIN_USER: {
        route: 'settings/workspaces/:policyID/join',
        getRoute: (policyID: string, inviterEmail: string) => `settings/workspaces/${policyID}/join?email=${inviterEmail}` as const,
    },
    WORKSPACE_SETTINGS_CURRENCY: {
        route: 'settings/workspaces/:policyID/settings/currency',
        getRoute: (policyID: string) => `settings/workspaces/${policyID}/settings/currency` as const,
    },
    WORKSPACE_WORKFLOWS: {
        route: 'settings/workspaces/:policyID/workflows',
        getRoute: (policyID: string) => `settings/workspaces/${policyID}/workflows` as const,
    },
    WORKSPACE_WORKFLOWS_PAYER: {
        route: 'workspace/:policyID/settings/workflows/payer',
        getRoute: (policyId: string) => `workspace/${policyId}/settings/workflows/payer` as const,
    },
    WORKSPACE_WORKFLOWS_APPROVER: {
        route: 'settings/workspaces/:policyID/settings/workflows/approver',
        getRoute: (policyID: string) => `settings/workspaces/${policyID}/settings/workflows/approver` as const,
    },
    WORKSPACE_WORKFLOWS_AUTOREPORTING_FREQUENCY: {
        route: 'settings/workspaces/:policyID/settings/workflows/auto-reporting-frequency',
        getRoute: (policyID: string) => `settings/workspaces/${policyID}/settings/workflows/auto-reporting-frequency` as const,
    },
    WORKSPACE_WORKFLOWS_AUTOREPORTING_MONTHLY_OFFSET: {
        route: 'settings/workspaces/:policyID/settings/workflows/auto-reporting-frequency/monthly-offset',
        getRoute: (policyID: string) => `settings/workspaces/${policyID}/settings/workflows/auto-reporting-frequency/monthly-offset` as const,
    },
    WORKSPACE_CARD: {
        route: 'settings/workspaces/:policyID/card',
        getRoute: (policyID: string) => `settings/workspaces/${policyID}/card` as const,
    },
    WORKSPACE_REIMBURSE: {
        route: 'settings/workspaces/:policyID/reimburse',
        getRoute: (policyID: string) => `settings/workspaces/${policyID}/reimburse` as const,
    },
    WORKSPACE_RATE_AND_UNIT: {
        route: 'settings/workspaces/:policyID/rateandunit',
        getRoute: (policyID: string) => `settings/workspaces/${policyID}/rateandunit` as const,
    },
    WORKSPACE_RATE_AND_UNIT_RATE: {
        route: 'settings/workspaces/:policyID/rateandunit/rate',
        getRoute: (policyID: string) => `settings/workspaces/${policyID}/rateandunit/rate` as const,
    },
    WORKSPACE_RATE_AND_UNIT_UNIT: {
        route: 'settings/workspaces/:policyID/rateandunit/unit',
        getRoute: (policyID: string) => `settings/workspaces/${policyID}/rateandunit/unit` as const,
    },
    WORKSPACE_BILLS: {
        route: 'settings/workspaces/:policyID/bills',
        getRoute: (policyID: string) => `settings/workspaces/${policyID}/bills` as const,
    },
    WORKSPACE_INVOICES: {
        route: 'settings/workspaces/:policyID/invoices',
        getRoute: (policyID: string) => `settings/workspaces/${policyID}/invoices` as const,
    },
    WORKSPACE_TRAVEL: {
        route: 'settings/workspaces/:policyID/travel',
        getRoute: (policyID: string) => `settings/workspaces/${policyID}/travel` as const,
    },
    WORKSPACE_MEMBERS: {
        route: 'settings/workspaces/:policyID/members',
        getRoute: (policyID: string) => `settings/workspaces/${policyID}/members` as const,
    },
    POLICY_ACCOUNTING: {
        route: 'settings/workspaces/:policyID/accounting',
        getRoute: (policyID: string) => `settings/workspaces/${policyID}/accounting` as const,
    },
    WORKSPACE_ACCOUNTING_QUICKBOOKS_ONLINE_ADVANCED: {
        route: 'settings/workspaces/:policyID/accounting/quickbooks-online/advanced',
        getRoute: (policyID: string) => `settings/workspaces/${policyID}/accounting/quickbooks-online/advanced` as const,
    },
    WORKSPACE_ACCOUNTING_QUICKBOOKS_ONLINE_ACCOUNT_SELECTOR: {
        route: 'settings/workspaces/:policyID/accounting/quickbooks-online/account-selector',
        getRoute: (policyID: string) => `settings/workspaces/${policyID}/accounting/quickbooks-online/account-selector` as const,
    },
    WORKSPACE_ACCOUNTING_QUICKBOOKS_ONLINE_INVOICE_ACCOUNT_SELECTOR: {
        route: 'settings/workspaces/:policyID/accounting/quickbooks-online/invoice-account-selector',
        getRoute: (policyID: string) => `settings/workspaces/${policyID}/accounting/quickbooks-online/invoice-account-selector` as const,
    },
    WORKSPACE_CATEGORIES: {
        route: 'settings/workspaces/:policyID/categories',
        getRoute: (policyID: string) => `settings/workspaces/${policyID}/categories` as const,
    },
    WORKSPACE_CATEGORY_SETTINGS: {
        route: 'settings/workspaces/:policyID/categories/:categoryName',
        getRoute: (policyID: string, categoryName: string) => `settings/workspaces/${policyID}/categories/${encodeURIComponent(categoryName)}` as const,
    },
    WORKSPACE_CATEGORIES_SETTINGS: {
        route: 'settings/workspaces/:policyID/categories/settings',
        getRoute: (policyID: string) => `settings/workspaces/${policyID}/categories/settings` as const,
    },
    WORKSPACE_MORE_FEATURES: {
        route: 'settings/workspaces/:policyID/more-features',
        getRoute: (policyID: string) => `settings/workspaces/${policyID}/more-features` as const,
    },
    WORKSPACE_CATEGORY_CREATE: {
        route: 'settings/workspaces/:policyID/categories/new',
        getRoute: (policyID: string) => `settings/workspaces/${policyID}/categories/new` as const,
    },
    WORKSPACE_CATEGORY_EDIT: {
        route: 'settings/workspaces/:policyID/categories/:categoryName/edit',
        getRoute: (policyID: string, categoryName: string) => `settings/workspaces/${policyID}/categories/${encodeURIComponent(categoryName)}/edit` as const,
    },
    WORKSPACE_TAGS: {
        route: 'settings/workspaces/:policyID/tags',
        getRoute: (policyID: string) => `settings/workspaces/${policyID}/tags` as const,
    },
    WORKSPACE_TAG_CREATE: {
        route: 'settings/workspaces/:policyID/tags/new',
        getRoute: (policyID: string) => `settings/workspaces/${policyID}/tags/new` as const,
    },
    WORKSPACE_TAGS_SETTINGS: {
        route: 'settings/workspaces/:policyID/tags/settings',
        getRoute: (policyID: string) => `settings/workspaces/${policyID}/tags/settings` as const,
    },
    WORKSPACE_EDIT_TAGS: {
        route: 'settings/workspaces/:policyID/tags/edit',
        getRoute: (policyID: string) => `settings/workspaces/${policyID}/tags/edit` as const,
    },
    WORKSPACE_TAG_EDIT: {
        route: 'settings/workspace/:policyID/tag/:tagName/edit',
        getRoute: (policyID: string, tagName: string) => `settings/workspace/${policyID}/tag/${encodeURIComponent(tagName)}/edit` as const,
    },
    WORKSPACE_TAG_SETTINGS: {
        route: 'settings/workspaces/:policyID/tag/:tagName',
        getRoute: (policyID: string, tagName: string) => `settings/workspaces/${policyID}/tag/${encodeURIComponent(tagName)}` as const,
    },
    WORKSPACE_TAXES: {
        route: 'settings/workspaces/:policyID/taxes',
        getRoute: (policyID: string) => `settings/workspaces/${policyID}/taxes` as const,
    },
    WORKSPACE_TAXES_SETTINGS: {
        route: 'settings/workspaces/:policyID/taxes/settings',
        getRoute: (policyID: string) => `settings/workspaces/${policyID}/taxes/settings` as const,
    },
    WORKSPACE_TAXES_SETTINGS_WORKSPACE_CURRENCY_DEFAULT: {
        route: 'settings/workspaces/:policyID/taxes/settings/workspace-currency',
        getRoute: (policyID: string) => `settings/workspaces/${policyID}/taxes/settings/workspace-currency` as const,
    },
    WORKSPACE_TAXES_SETTINGS_FOREIGN_CURRENCY_DEFAULT: {
        route: 'settings/workspaces/:policyID/taxes/settings/foreign-currency',
        getRoute: (policyID: string) => `settings/workspaces/${policyID}/taxes/settings/foreign-currency` as const,
    },
    WORKSPACE_TAXES_SETTINGS_CUSTOM_TAX_NAME: {
        route: 'settings/workspaces/:policyID/taxes/settings/tax-name',
        getRoute: (policyID: string) => `settings/workspaces/${policyID}/taxes/settings/tax-name` as const,
    },
    WORKSPACE_MEMBER_DETAILS: {
        route: 'settings/workspaces/:policyID/members/:accountID',
        getRoute: (policyID: string, accountID: number) => `settings/workspaces/${policyID}/members/${accountID}` as const,
    },
    WORKSPACE_MEMBER_ROLE_SELECTION: {
        route: 'settings/workspaces/:policyID/members/:accountID/role-selection',
        getRoute: (policyID: string, accountID: number) => `settings/workspaces/${policyID}/members/${accountID}/role-selection` as const,
    },
    WORKSPACE_OWNER_CHANGE_SUCCESS: {
        route: 'settings/workspaces/:policyID/change-owner/:accountID/success',
        getRoute: (policyID: string, accountID: number) => `settings/workspaces/${policyID}/change-owner/${accountID}/success` as const,
    },
    WORKSPACE_OWNER_CHANGE_ERROR: {
        route: 'settings/workspaces/:policyID/change-owner/:accountID/failure',
        getRoute: (policyID: string, accountID: number) => `settings/workspaces/${policyID}/change-owner/${accountID}/failure` as const,
    },
    WORKSPACE_OWNER_CHANGE_CHECK: {
        route: 'settings/workspaces/:policyID/change-owner/:accountID/:error',
        getRoute: (policyID: string, accountID: number, error: ValueOf<typeof CONST.POLICY.OWNERSHIP_ERRORS>) =>
            `settings/workspaces/${policyID}/change-owner/${accountID}/${error as string}` as const,
    },
    WORKSPACE_TAX_CREATE: {
        route: 'settings/workspaces/:policyID/taxes/new',
        getRoute: (policyID: string) => `settings/workspaces/${policyID}/taxes/new` as const,
    },
    WORKSPACE_TAX_EDIT: {
        route: 'settings/workspaces/:policyID/tax/:taxID',
        getRoute: (policyID: string, taxID: string) => `settings/workspaces/${policyID}/tax/${encodeURIComponent(taxID)}` as const,
    },
    WORKSPACE_TAX_NAME: {
        route: 'settings/workspaces/:policyID/tax/:taxID/name',
        getRoute: (policyID: string, taxID: string) => `settings/workspaces/${policyID}/tax/${encodeURIComponent(taxID)}/name` as const,
    },
    WORKSPACE_TAX_VALUE: {
        route: 'settings/workspaces/:policyID/tax/:taxID/value',
        getRoute: (policyID: string, taxID: string) => `settings/workspaces/${policyID}/tax/${encodeURIComponent(taxID)}/value` as const,
    },
    WORKSPACE_DISTANCE_RATES: {
        route: 'settings/workspaces/:policyID/distance-rates',
        getRoute: (policyID: string) => `settings/workspaces/${policyID}/distance-rates` as const,
    },
    WORKSPACE_CREATE_DISTANCE_RATE: {
        route: 'settings/workspaces/:policyID/distance-rates/new',
        getRoute: (policyID: string) => `settings/workspaces/${policyID}/distance-rates/new` as const,
    },
    WORKSPACE_DISTANCE_RATES_SETTINGS: {
        route: 'settings/workspaces/:policyID/distance-rates/settings',
        getRoute: (policyID: string) => `settings/workspaces/${policyID}/distance-rates/settings` as const,
    },
    WORKSPACE_DISTANCE_RATE_DETAILS: {
        route: 'settings/workspaces/:policyID/distance-rates/:rateID',
        getRoute: (policyID: string, rateID: string) => `settings/workspaces/${policyID}/distance-rates/${rateID}` as const,
    },
    WORKSPACE_DISTANCE_RATE_EDIT: {
        route: 'settings/workspaces/:policyID/distance-rates/:rateID/edit',
        getRoute: (policyID: string, rateID: string) => `settings/workspaces/${policyID}/distance-rates/${rateID}/edit` as const,
    },
    // Referral program promotion
    REFERRAL_DETAILS_MODAL: {
        route: 'referral/:contentType',
        getRoute: (contentType: string, backTo?: string) => getUrlWithBackToParam(`referral/${contentType}`, backTo),
    },
<<<<<<< HEAD
    PROCESS_MONEY_REQUEST_HOLD: 'hold-request-educational',
    TRAVEL_MY_TRIPS: 'travel',
    TRAVEL_TCS: 'travel/terms',
=======
    TRACK_TRAINING_MODAL: 'track-training',
    PROCESS_MONEY_REQUEST_HOLD: 'hold-expense-educational',
>>>>>>> 1e8053ed
    ONBOARDING_ROOT: 'onboarding',
    ONBOARDING_PERSONAL_DETAILS: 'onboarding/personal-details',
    ONBOARDING_WORK: 'onboarding/work',
    ONBOARDING_PURPOSE: 'onboarding/purpose',
    WELCOME_VIDEO_ROOT: 'onboarding/welcome-video',

    TRANSACTION_RECEIPT: {
        route: 'r/:reportID/transaction/:transactionID/receipt',
        getRoute: (reportID: string, transactionID: string) => `r/${reportID}/transaction/${transactionID}/receipt` as const,
    },
    POLICY_ACCOUNTING_QUICKBOOKS_ONLINE_IMPORT: {
        route: 'settings/workspaces/:policyID/accounting/quickbooks-online/import',
        getRoute: (policyID: string) => `settings/workspaces/${policyID}/accounting/quickbooks-online/import` as const,
    },
    POLICY_ACCOUNTING_QUICKBOOKS_ONLINE_CHART_OF_ACCOUNTS: {
        route: 'settings/workspaces/:policyID/accounting/quickbooks-online/import/accounts',
        getRoute: (policyID: string) => `settings/workspaces/${policyID}/accounting/quickbooks-online/import/accounts` as const,
    },
    POLICY_ACCOUNTING_QUICKBOOKS_ONLINE_CLASSES: {
        route: 'settings/workspaces/:policyID/accounting/quickbooks-online/import/classes',
        getRoute: (policyID: string) => `settings/workspaces/${policyID}/accounting/quickbooks-online/import/classes` as const,
    },
    POLICY_ACCOUNTING_QUICKBOOKS_ONLINE_CUSTOMERS: {
        route: 'settings/workspaces/:policyID/accounting/quickbooks-online/import/customers',
        getRoute: (policyID: string) => `settings/workspaces/${policyID}/accounting/quickbooks-online/import/customers` as const,
    },
    POLICY_ACCOUNTING_QUICKBOOKS_ONLINE_LOCATIONS: {
        route: 'settings/workspaces/:policyID/accounting/quickbooks-online/import/locations',
        getRoute: (policyID: string) => `settings/workspaces/${policyID}/accounting/quickbooks-online/import/locations` as const,
    },
    POLICY_ACCOUNTING_QUICKBOOKS_ONLINE_TAXES: {
        route: 'settings/workspaces/:policyID/accounting/quickbooks-online/import/taxes',
        getRoute: (policyID: string) => `settings/workspaces/${policyID}/accounting/quickbooks-online/import/taxes` as const,
    },
} as const;

/**
 * Proxy routes can be used to generate a correct url with dynamic values
 *
 * It will be used by HybridApp, that has no access to methods generating dynamic routes in NewDot
 */
const HYBRID_APP_ROUTES = {
    MONEY_REQUEST_CREATE: '/request/new/scan',
    MONEY_REQUEST_SUBMIT_CREATE: '/submit/new/scan',
} as const;

export {HYBRID_APP_ROUTES, getUrlWithBackToParam};
export default ROUTES;

// eslint-disable-next-line @typescript-eslint/no-explicit-any
type ExtractRouteName<TRoute> = TRoute extends {getRoute: (...args: any[]) => infer TRouteName} ? TRouteName : TRoute;

/**
 * Represents all routes in the app as a union of literal strings.
 */
type Route = {
    [K in keyof typeof ROUTES]: ExtractRouteName<(typeof ROUTES)[K]>;
}[keyof typeof ROUTES];

type RoutesValidationError = 'Error: One or more routes defined within `ROUTES` have not correctly used `as const` in their `getRoute` function return value.';

// eslint-disable-next-line @typescript-eslint/no-unused-vars
type RouteIsPlainString = AssertTypesNotEqual<string, Route, RoutesValidationError>;

type HybridAppRoute = (typeof HYBRID_APP_ROUTES)[keyof typeof HYBRID_APP_ROUTES];

export type {HybridAppRoute, Route};<|MERGE_RESOLUTION|>--- conflicted
+++ resolved
@@ -738,14 +738,10 @@
         route: 'referral/:contentType',
         getRoute: (contentType: string, backTo?: string) => getUrlWithBackToParam(`referral/${contentType}`, backTo),
     },
-<<<<<<< HEAD
-    PROCESS_MONEY_REQUEST_HOLD: 'hold-request-educational',
+    PROCESS_MONEY_REQUEST_HOLD: 'hold-expense-educational',
     TRAVEL_MY_TRIPS: 'travel',
     TRAVEL_TCS: 'travel/terms',
-=======
     TRACK_TRAINING_MODAL: 'track-training',
-    PROCESS_MONEY_REQUEST_HOLD: 'hold-expense-educational',
->>>>>>> 1e8053ed
     ONBOARDING_ROOT: 'onboarding',
     ONBOARDING_PERSONAL_DETAILS: 'onboarding/personal-details',
     ONBOARDING_WORK: 'onboarding/work',
