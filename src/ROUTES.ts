import type {IsEqual, ValueOf} from 'type-fest';
import type CONST from './CONST';

// This is a file containing constants for all the routes we want to be able to go to

/**
 * Builds a URL with an encoded URI component for the `backTo` param which can be added to the end of URLs
 */
function getUrlWithBackToParam<TUrl extends string>(url: TUrl, backTo?: string): `${TUrl}` | `${TUrl}?backTo=${string}` | `${TUrl}&backTo=${string}` {
    const backToParam = backTo ? (`${url.includes('?') ? '&' : '?'}backTo=${encodeURIComponent(backTo)}` as const) : '';
    return `${url}${backToParam}` as const;
}

const ROUTES = {
    // If the user opens this route, we'll redirect them to the path saved in the last visited path or to the home page if the last visited path is empty.
    ROOT: '',

    // This route renders the list of reports.
    HOME: 'home',

    ALL_SETTINGS: 'all-settings',

    // This is a utility route used to go to the user's concierge chat, or the sign-in page if the user's not authenticated
    CONCIERGE: 'concierge',
    FLAG_COMMENT: {
        route: 'flag/:reportID/:reportActionID',
        getRoute: (reportID: string, reportActionID: string) => `flag/${reportID}/${reportActionID}` as const,
    },
    SEARCH: 'search',
    DETAILS: {
        route: 'details',
        getRoute: (login: string) => `details?login=${encodeURIComponent(login)}` as const,
    },
    PROFILE: {
        route: 'a/:accountID',
        getRoute: (accountID: string | number, backTo?: string) => getUrlWithBackToParam(`a/${accountID}`, backTo),
    },
    PROFILE_AVATAR: {
        route: 'a/:accountID/avatar',
        getRoute: (accountID: string) => `a/${accountID}/avatar` as const,
    },

    TRANSITION_BETWEEN_APPS: 'transition',
    VALIDATE_LOGIN: 'v/:accountID/:validateCode',
    GET_ASSISTANCE: {
        route: 'get-assistance/:taskID',
        getRoute: (taskID: string, backTo: string) => getUrlWithBackToParam(`get-assistance/${taskID}`, backTo),
    },
    UNLINK_LOGIN: 'u/:accountID/:validateCode',
    APPLE_SIGN_IN: 'sign-in-with-apple',
    GOOGLE_SIGN_IN: 'sign-in-with-google',
    DESKTOP_SIGN_IN_REDIRECT: 'desktop-signin-redirect',
    SAML_SIGN_IN: 'sign-in-with-saml',

    // This is a special validation URL that will take the user to /workspace/new after validation. This is used
    // when linking users from e.com in order to share a session in this app.
    ENABLE_PAYMENTS: 'enable-payments',
    WALLET_STATEMENT_WITH_DATE: 'statements/:yearMonth',
    SIGN_IN_MODAL: 'sign-in-modal',

    BANK_ACCOUNT: 'bank-account',
    BANK_ACCOUNT_NEW: 'bank-account/new',
    BANK_ACCOUNT_PERSONAL: 'bank-account/personal',
    BANK_ACCOUNT_WITH_STEP_TO_OPEN: {
        route: 'bank-account/:stepToOpen?',
        getRoute: (stepToOpen = '', policyID = '', backTo?: string) => getUrlWithBackToParam(`bank-account/${stepToOpen}?policyID=${policyID}`, backTo),
    },
    WORKSPACE_SWITCHER: 'workspace-switcher',
    SETTINGS: 'settings',
    SETTINGS_PROFILE: 'settings/profile',
    SETTINGS_SHARE_CODE: 'settings/shareCode',
    SETTINGS_DISPLAY_NAME: 'settings/profile/display-name',
    SETTINGS_TIMEZONE: 'settings/profile/timezone',
    SETTINGS_TIMEZONE_SELECT: 'settings/profile/timezone/select',
    SETTINGS_PRONOUNS: 'settings/profile/pronouns',
    SETTINGS_PREFERENCES: 'settings/preferences',
    SETTINGS_PRIORITY_MODE: 'settings/preferences/priority-mode',
    SETTINGS_LANGUAGE: 'settings/preferences/language',
    SETTINGS_THEME: 'settings/preferences/theme',
    SETTINGS_WORKSPACES: 'settings/workspaces',
    SETTINGS_SECURITY: 'settings/security',
    SETTINGS_CLOSE: 'settings/security/closeAccount',
    SETTINGS_ABOUT: 'settings/about',
    SETTINGS_APP_DOWNLOAD_LINKS: 'settings/about/app-download-links',
    SETTINGS_WALLET: 'settings/wallet',
    SETTINGS_WALLET_DOMAINCARD: {
        route: 'settings/wallet/card/:domain',
        getRoute: (domain: string) => `settings/wallet/card/${domain}` as const,
    },
    SETTINGS_REPORT_FRAUD: {
        route: 'settings/wallet/card/:domain/report-virtual-fraud',
        getRoute: (domain: string) => `settings/wallet/card/${domain}/report-virtual-fraud` as const,
    },
    SETTINGS_WALLET_CARD_GET_PHYSICAL_NAME: {
        route: 'settings/wallet/card/:domain/get-physical/name',
        getRoute: (domain: string) => `settings/wallet/card/${domain}/get-physical/name` as const,
    },
    SETTINGS_WALLET_CARD_GET_PHYSICAL_PHONE: {
        route: 'settings/wallet/card/:domain/get-physical/phone',
        getRoute: (domain: string) => `settings/wallet/card/${domain}/get-physical/phone` as const,
    },
    SETTINGS_WALLET_CARD_GET_PHYSICAL_ADDRESS: {
        route: 'settings/wallet/card/:domain/get-physical/address',
        getRoute: (domain: string) => `settings/wallet/card/${domain}/get-physical/address` as const,
    },
    SETTINGS_WALLET_CARD_GET_PHYSICAL_CONFIRM: {
        route: 'settings/wallet/card/:domain/get-physical/confirm',
        getRoute: (domain: string) => `settings/wallet/card/${domain}/get-physical/confirm` as const,
    },
    SETTINGS_ADD_DEBIT_CARD: 'settings/wallet/add-debit-card',
    SETTINGS_ADD_BANK_ACCOUNT: 'settings/wallet/add-bank-account',
    SETTINGS_ENABLE_PAYMENTS: 'settings/wallet/enable-payments',
    SETTINGS_WALLET_CARD_DIGITAL_DETAILS_UPDATE_ADDRESS: {
        route: 'settings/wallet/card/:domain/digital-details/update-address',
        getRoute: (domain: string) => `settings/wallet/card/${domain}/digital-details/update-address` as const,
    },
    SETTINGS_WALLET_TRANSFER_BALANCE: 'settings/wallet/transfer-balance',
    SETTINGS_WALLET_CHOOSE_TRANSFER_ACCOUNT: 'settings/wallet/choose-transfer-account',
    SETTINGS_WALLET_REPORT_CARD_LOST_OR_DAMAGED: {
        route: 'settings/wallet/card/:domain/report-card-lost-or-damaged',
        getRoute: (domain: string) => `settings/wallet/card/${domain}/report-card-lost-or-damaged` as const,
    },
    SETTINGS_WALLET_CARD_ACTIVATE: {
        route: 'settings/wallet/card/:domain/activate',
        getRoute: (domain: string) => `settings/wallet/card/${domain}/activate` as const,
    },
    SETTINGS_LEGAL_NAME: 'settings/profile/legal-name',
    SETTINGS_DATE_OF_BIRTH: 'settings/profile/date-of-birth',
    SETTINGS_ADDRESS: 'settings/profile/address',
    SETTINGS_ADDRESS_COUNTRY: {
        route: 'settings/profile/address/country',
        getRoute: (country: string, backTo?: string) => getUrlWithBackToParam(`settings/profile/address/country?country=${country}`, backTo),
    },
    SETTINGS_CONTACT_METHODS: {
        route: 'settings/profile/contact-methods',
        getRoute: (backTo?: string) => getUrlWithBackToParam('settings/profile/contact-methods', backTo),
    },
    SETTINGS_CONTACT_METHOD_DETAILS: {
        route: 'settings/profile/contact-methods/:contactMethod/details',
        getRoute: (contactMethod: string) => `settings/profile/contact-methods/${encodeURIComponent(contactMethod)}/details` as const,
    },
    SETTINGS_NEW_CONTACT_METHOD: {
        route: 'settings/profile/contact-methods/new',
        getRoute: (backTo?: string) => getUrlWithBackToParam('settings/profile/contact-methods/new', backTo),
    },
    SETTINGS_2FA: {
        route: 'settings/security/two-factor-auth',
        getRoute: (backTo?: string) => getUrlWithBackToParam('settings/security/two-factor-auth', backTo),
    },
    SETTINGS_STATUS: 'settings/profile/status',

    SETTINGS_STATUS_CLEAR_AFTER: 'settings/profile/status/clear-after',
    SETTINGS_STATUS_CLEAR_AFTER_DATE: 'settings/profile/status/clear-after/date',
    SETTINGS_STATUS_CLEAR_AFTER_TIME: 'settings/profile/status/clear-after/time',
    SETTINGS_TROUBLESHOOT: 'settings/troubleshoot',
    SETTINGS_CONSOLE: 'settings/troubleshoot/console',
    SETTINGS_SHARE_LOG: {
        route: 'settings/troubleshoot/console/share-log',
        getRoute: (source: string) => `settings/troubleshoot/console/share-log?source=${encodeURI(source)}` as const,
    },

    SETTINGS_EXIT_SURVEY_REASON: 'settings/exit-survey/reason',
    SETTINGS_EXIT_SURVEY_RESPONSE: {
        route: 'settings/exit-survey/response',
        getRoute: (reason?: ValueOf<typeof CONST.EXIT_SURVEY.REASONS>, backTo?: string) =>
            getUrlWithBackToParam(`settings/exit-survey/response${reason ? `?reason=${encodeURIComponent(reason)}` : ''}`, backTo),
    },
    SETTINGS_EXIT_SURVEY_CONFIRM: {
        route: 'settings/exit-survey/confirm',
        getRoute: (backTo?: string) => getUrlWithBackToParam('settings/exit-survey/confirm', backTo),
    },

    KEYBOARD_SHORTCUTS: 'keyboard-shortcuts',

    NEW: 'new',
    NEW_CHAT: 'new/chat',
    NEW_ROOM: 'new/room',

    REPORT: 'r',
    REPORT_WITH_ID: {
        route: 'r/:reportID?/:reportActionID?',
        getRoute: (reportID: string) => `r/${reportID}` as const,
    },
    REPORT_AVATAR: {
        route: 'r/:reportID/avatar',
        getRoute: (reportID: string) => `r/${reportID}/avatar` as const,
    },
    EDIT_REQUEST: {
        route: 'r/:threadReportID/edit/:field/:tagIndex?',
        getRoute: (threadReportID: string, field: ValueOf<typeof CONST.EDIT_REQUEST_FIELD>, tagIndex?: number) =>
            `r/${threadReportID}/edit/${field}${typeof tagIndex === 'number' ? `/${tagIndex}` : ''}` as const,
    },
    EDIT_CURRENCY_REQUEST: {
        route: 'r/:threadReportID/edit/currency',
        getRoute: (threadReportID: string, currency: string, backTo: string) => `r/${threadReportID}/edit/currency?currency=${currency}&backTo=${backTo}` as const,
    },
    EDIT_REPORT_FIELD_REQUEST: {
        route: 'r/:reportID/edit/policyField/:policyID/:fieldID',
        getRoute: (reportID: string, policyID: string, fieldID: string) => `r/${reportID}/edit/policyField/${policyID}/${fieldID}` as const,
    },
    REPORT_WITH_ID_DETAILS_SHARE_CODE: {
        route: 'r/:reportID/details/shareCode',
        getRoute: (reportID: string) => `r/${reportID}/details/shareCode` as const,
    },
    REPORT_ATTACHMENTS: {
        route: 'r/:reportID/attachment',
        getRoute: (reportID: string, source: string) => `r/${reportID}/attachment?source=${encodeURI(source)}` as const,
    },
    REPORT_PARTICIPANTS: {
        route: 'r/:reportID/participants',
        getRoute: (reportID: string) => `r/${reportID}/participants` as const,
    },
    REPORT_WITH_ID_DETAILS: {
        route: 'r/:reportID/details',
        getRoute: (reportID: string, backTo?: string) => getUrlWithBackToParam(`r/${reportID}/details`, backTo),
    },
    REPORT_SETTINGS: {
        route: 'r/:reportID/settings',
        getRoute: (reportID: string) => `r/${reportID}/settings` as const,
    },
    REPORT_SETTINGS_ROOM_NAME: {
        route: 'r/:reportID/settings/room-name',
        getRoute: (reportID: string) => `r/${reportID}/settings/room-name` as const,
    },
    REPORT_SETTINGS_NOTIFICATION_PREFERENCES: {
        route: 'r/:reportID/settings/notification-preferences',
        getRoute: (reportID: string) => `r/${reportID}/settings/notification-preferences` as const,
    },
    REPORT_SETTINGS_WRITE_CAPABILITY: {
        route: 'r/:reportID/settings/who-can-post',
        getRoute: (reportID: string) => `r/${reportID}/settings/who-can-post` as const,
    },
    REPORT_SETTINGS_VISIBILITY: {
        route: 'r/:reportID/settings/visibility',
        getRoute: (reportID: string) => `r/${reportID}/settings/visibility` as const,
    },
    SPLIT_BILL_DETAILS: {
        route: 'r/:reportID/split/:reportActionID',
        getRoute: (reportID: string, reportActionID: string) => `r/${reportID}/split/${reportActionID}` as const,
    },
    EDIT_SPLIT_BILL: {
        route: `r/:reportID/split/:reportActionID/edit/:field/:tagIndex?`,
        getRoute: (reportID: string, reportActionID: string, field: ValueOf<typeof CONST.EDIT_REQUEST_FIELD>, tagIndex?: number) =>
            `r/${reportID}/split/${reportActionID}/edit/${field}${typeof tagIndex === 'number' ? `/${tagIndex}` : ''}` as const,
    },
    EDIT_SPLIT_BILL_CURRENCY: {
        route: 'r/:reportID/split/:reportActionID/edit/currency',
        getRoute: (reportID: string, reportActionID: string, currency: string, backTo: string) =>
            `r/${reportID}/split/${reportActionID}/edit/currency?currency=${currency}&backTo=${backTo}` as const,
    },
    TASK_TITLE: {
        route: 'r/:reportID/title',
        getRoute: (reportID: string) => `r/${reportID}/title` as const,
    },
    REPORT_DESCRIPTION: {
        route: 'r/:reportID/description',
        getRoute: (reportID: string) => `r/${reportID}/description` as const,
    },
    TASK_ASSIGNEE: {
        route: 'r/:reportID/assignee',
        getRoute: (reportID: string) => `r/${reportID}/assignee` as const,
    },
    PRIVATE_NOTES_LIST: {
        route: 'r/:reportID/notes',
        getRoute: (reportID: string) => `r/${reportID}/notes` as const,
    },
    PRIVATE_NOTES_EDIT: {
        route: 'r/:reportID/notes/:accountID/edit',
        getRoute: (reportID: string, accountID: string | number) => `r/${reportID}/notes/${accountID}/edit` as const,
    },
    ROOM_MEMBERS: {
        route: 'r/:reportID/members',
        getRoute: (reportID: string) => `r/${reportID}/members` as const,
    },
    ROOM_INVITE: {
        route: 'r/:reportID/invite',
        getRoute: (reportID: string) => `r/${reportID}/invite` as const,
    },

    // To see the available iouType, please refer to CONST.IOU.TYPE
    MONEY_REQUEST: {
        route: ':iouType/new/:reportID?',
        getRoute: (iouType: string, reportID = '') => `${iouType}/new/${reportID}` as const,
    },
    MONEY_REQUEST_AMOUNT: {
        route: ':iouType/new/amount/:reportID?',
        getRoute: (iouType: string, reportID = '') => `${iouType}/new/amount/${reportID}` as const,
    },
    MONEY_REQUEST_PARTICIPANTS: {
        route: ':iouType/new/participants/:reportID?',
        getRoute: (iouType: string, reportID = '') => `${iouType}/new/participants/${reportID}` as const,
    },
    MONEY_REQUEST_CONFIRMATION: {
        route: ':iouType/new/confirmation/:reportID?',
        getRoute: (iouType: string, reportID = '') => `${iouType}/new/confirmation/${reportID}` as const,
    },
    MONEY_REQUEST_CURRENCY: {
        route: ':iouType/new/currency/:reportID?',
        getRoute: (iouType: string, reportID: string, currency: string, backTo: string) => `${iouType}/new/currency/${reportID}?currency=${currency}&backTo=${backTo}` as const,
    },
    MONEY_REQUEST_HOLD_REASON: {
        route: ':iouType/edit/reason/:transactionID?',
        getRoute: (iouType: string, transactionID: string, reportID: string, backTo: string) => `${iouType}/edit/reason/${transactionID}?backTo=${backTo}&reportID=${reportID}` as const,
    },
    MONEY_REQUEST_MERCHANT: {
        route: ':iouType/new/merchant/:reportID?',
        getRoute: (iouType: string, reportID = '') => `${iouType}/new/merchant/${reportID}` as const,
    },
    MONEY_REQUEST_RECEIPT: {
        route: ':iouType/new/receipt/:reportID?',
        getRoute: (iouType: string, reportID = '') => `${iouType}/new/receipt/${reportID}` as const,
    },
    MONEY_REQUEST_DISTANCE: {
        route: ':iouType/new/address/:reportID?',
        getRoute: (iouType: string, reportID = '') => `${iouType}/new/address/${reportID}` as const,
    },
    MONEY_REQUEST_DISTANCE_TAB: {
        route: ':iouType/new/:reportID?/distance',
        getRoute: (iouType: string, reportID = '') => `${iouType}/new/${reportID}/distance` as const,
    },
    MONEY_REQUEST_MANUAL_TAB: ':iouType/new/:reportID?/manual',
    MONEY_REQUEST_SCAN_TAB: ':iouType/new/:reportID?/scan',

    MONEY_REQUEST_CREATE: {
        route: 'create/:iouType/start/:transactionID/:reportID',
        getRoute: (iouType: ValueOf<typeof CONST.IOU.TYPE>, transactionID: string, reportID: string) => `create/${iouType}/start/${transactionID}/${reportID}` as const,
    },
    MONEY_REQUEST_STEP_CONFIRMATION: {
        route: 'create/:iouType/confirmation/:transactionID/:reportID',
        getRoute: (iouType: ValueOf<typeof CONST.IOU.TYPE>, transactionID: string, reportID: string) => `create/${iouType}/confirmation/${transactionID}/${reportID}` as const,
    },
    MONEY_REQUEST_STEP_AMOUNT: {
        route: 'create/:iouType/amount/:transactionID/:reportID',
        getRoute: (iouType: ValueOf<typeof CONST.IOU.TYPE>, transactionID: string, reportID: string, backTo = '') =>
            getUrlWithBackToParam(`create/${iouType}/amount/${transactionID}/${reportID}`, backTo),
    },
    MONEY_REQUEST_STEP_TAX_RATE: {
        route: 'create/:iouType/taxRate/:transactionID/:reportID?',
        getRoute: (iouType: ValueOf<typeof CONST.IOU.TYPE>, transactionID: string, reportID: string, backTo: string) =>
            getUrlWithBackToParam(`create/${iouType}/taxRate/${transactionID}/${reportID}`, backTo),
    },
    MONEY_REQUEST_STEP_TAX_AMOUNT: {
        route: 'create/:iouType/taxAmount/:transactionID/:reportID?',
        getRoute: (iouType: ValueOf<typeof CONST.IOU.TYPE>, transactionID: string, reportID: string, backTo: string) =>
            getUrlWithBackToParam(`create/${iouType}/taxAmount/${transactionID}/${reportID}`, backTo),
    },
    MONEY_REQUEST_STEP_CATEGORY: {
        route: ':action/:iouType/category/:transactionID/:reportID',
        getRoute: (action: ValueOf<typeof CONST.IOU.ACTION>, iouType: ValueOf<typeof CONST.IOU.TYPE>, transactionID: string, reportID: string, backTo = '') =>
            getUrlWithBackToParam(`${action}/${iouType}/category/${transactionID}/${reportID}`, backTo),
    },
    MONEY_REQUEST_STEP_CURRENCY: {
        route: 'create/:iouType/currency/:transactionID/:reportID/:pageIndex?',
        getRoute: (iouType: ValueOf<typeof CONST.IOU.TYPE>, transactionID: string, reportID: string, pageIndex = '', backTo = '') =>
            getUrlWithBackToParam(`create/${iouType}/currency/${transactionID}/${reportID}/${pageIndex}`, backTo),
    },
    MONEY_REQUEST_STEP_DATE: {
        route: ':action/:iouType/date/:transactionID/:reportID',
        getRoute: (action: ValueOf<typeof CONST.IOU.ACTION>, iouType: ValueOf<typeof CONST.IOU.TYPE>, transactionID: string, reportID: string, backTo = '') =>
            getUrlWithBackToParam(`${action}/${iouType}/date/${transactionID}/${reportID}`, backTo),
    },
    MONEY_REQUEST_STEP_DESCRIPTION: {
        route: ':action/:iouType/description/:transactionID/:reportID',
        getRoute: (action: ValueOf<typeof CONST.IOU.ACTION>, iouType: ValueOf<typeof CONST.IOU.TYPE>, transactionID: string, reportID: string, backTo = '') =>
            getUrlWithBackToParam(`${action}/${iouType}/description/${transactionID}/${reportID}`, backTo),
    },
    MONEY_REQUEST_STEP_DISTANCE: {
        route: 'create/:iouType/distance/:transactionID/:reportID',
        getRoute: (iouType: ValueOf<typeof CONST.IOU.TYPE>, transactionID: string, reportID: string, backTo = '') =>
            getUrlWithBackToParam(`create/${iouType}/distance/${transactionID}/${reportID}`, backTo),
    },
    MONEY_REQUEST_STEP_MERCHANT: {
        route: ':action/:iouType/merchant/:transactionID/:reportID',
        getRoute: (action: ValueOf<typeof CONST.IOU.ACTION>, iouType: ValueOf<typeof CONST.IOU.TYPE>, transactionID: string, reportID: string, backTo = '') =>
            getUrlWithBackToParam(`${action}/${iouType}/merchant/${transactionID}/${reportID}`, backTo),
    },
    MONEY_REQUEST_STEP_PARTICIPANTS: {
        route: 'create/:iouType/participants/:transactionID/:reportID',
        getRoute: (iouType: ValueOf<typeof CONST.IOU.TYPE>, transactionID: string, reportID: string, backTo = '') =>
            getUrlWithBackToParam(`create/${iouType}/participants/${transactionID}/${reportID}`, backTo),
    },
    MONEY_REQUEST_STEP_SCAN: {
        route: ':action/:iouType/scan/:transactionID/:reportID',
        getRoute: (action: ValueOf<typeof CONST.IOU.ACTION>, iouType: ValueOf<typeof CONST.IOU.TYPE>, transactionID: string, reportID: string, backTo = '') =>
            getUrlWithBackToParam(`${action}/${iouType}/scan/${transactionID}/${reportID}`, backTo),
    },
    MONEY_REQUEST_STEP_TAG: {
        route: ':action/:iouType/tag/:tagIndex/:transactionID/:reportID',
        getRoute: (action: ValueOf<typeof CONST.IOU.ACTION>, iouType: ValueOf<typeof CONST.IOU.TYPE>, tagIndex: number, transactionID: string, reportID: string, backTo = '') =>
            getUrlWithBackToParam(`${action}/${iouType}/tag/${tagIndex}/${transactionID}/${reportID}`, backTo),
    },
    MONEY_REQUEST_STEP_WAYPOINT: {
        route: ':action/:iouType/waypoint/:transactionID/:reportID/:pageIndex',
        getRoute: (action: ValueOf<typeof CONST.IOU.ACTION>, iouType: ValueOf<typeof CONST.IOU.TYPE>, transactionID: string, reportID: string, pageIndex = '', backTo = '') =>
            getUrlWithBackToParam(`${action}/${iouType}/waypoint/${transactionID}/${reportID}/${pageIndex}`, backTo),
    },
    // This URL is used as a redirect to one of the create tabs below. This is so that we can message users with a link
    // straight to those flows without needing to have optimistic transaction and report IDs.
    MONEY_REQUEST_START: {
        route: 'start/:iouType/:iouRequestType',
        getRoute: (iouType: ValueOf<typeof CONST.IOU.TYPE>, iouRequestType: ValueOf<typeof CONST.IOU.REQUEST_TYPE>) => `start/${iouType}/${iouRequestType}` as const,
    },
    MONEY_REQUEST_CREATE_TAB_DISTANCE: {
        route: 'create/:iouType/start/:transactionID/:reportID/distance',
        getRoute: (iouType: ValueOf<typeof CONST.IOU.TYPE>, transactionID: string, reportID: string) => `create/${iouType}/start/${transactionID}/${reportID}/distance` as const,
    },
    MONEY_REQUEST_CREATE_TAB_MANUAL: {
        route: 'create/:iouType/start/:transactionID/:reportID/manual',
        getRoute: (iouType: ValueOf<typeof CONST.IOU.TYPE>, transactionID: string, reportID: string) => `create/${iouType}/start/${transactionID}/${reportID}/manual` as const,
    },
    MONEY_REQUEST_CREATE_TAB_SCAN: {
        route: 'create/:iouType/start/:transactionID/:reportID/scan',
        getRoute: (iouType: ValueOf<typeof CONST.IOU.TYPE>, transactionID: string, reportID: string) => `create/${iouType}/start/${transactionID}/${reportID}/scan` as const,
    },

    IOU_REQUEST: 'request/new',
    IOU_SEND: 'send/new',
    IOU_SEND_ADD_BANK_ACCOUNT: 'send/new/add-bank-account',
    IOU_SEND_ADD_DEBIT_CARD: 'send/new/add-debit-card',
    IOU_SEND_ENABLE_PAYMENTS: 'send/new/enable-payments',

    NEW_TASK: 'new/task',
    NEW_TASK_ASSIGNEE: 'new/task/assignee',
    NEW_TASK_SHARE_DESTINATION: 'new/task/share-destination',
    NEW_TASK_DETAILS: 'new/task/details',
    NEW_TASK_TITLE: 'new/task/title',
    NEW_TASK_DESCRIPTION: 'new/task/description',

    ONBOARD: 'onboard',
    ONBOARD_MANAGE_EXPENSES: 'onboard/manage-expenses',
    ONBOARD_EXPENSIFY_CLASSIC: 'onboard/expensify-classic',

    TEACHERS_UNITE: 'teachersunite',
    I_KNOW_A_TEACHER: 'teachersunite/i-know-a-teacher',
    I_AM_A_TEACHER: 'teachersunite/i-am-a-teacher',
    INTRO_SCHOOL_PRINCIPAL: 'teachersunite/intro-school-principal',

    ERECEIPT: {
        route: 'eReceipt/:transactionID',
        getRoute: (transactionID: string) => `eReceipt/${transactionID}` as const,
    },

    WORKSPACE_NEW: 'workspace/new',
    WORKSPACE_NEW_ROOM: 'workspace/new-room',
    WORKSPACE_INITIAL: {
        route: 'workspace/:policyID',
        getRoute: (policyID: string) => `workspace/${policyID}` as const,
    },
    WORKSPACE_INVITE: {
        route: 'workspace/:policyID/invite',
        getRoute: (policyID: string) => `workspace/${policyID}/invite` as const,
    },
    WORKSPACE_INVITE_MESSAGE: {
        route: 'workspace/:policyID/invite-message',
        getRoute: (policyID: string) => `workspace/${policyID}/invite-message` as const,
    },
    WORKSPACE_PROFILE: {
        route: 'workspace/:policyID/profile',
        getRoute: (policyID: string) => `workspace/${policyID}/profile` as const,
    },
    WORKSPACE_PROFILE_CURRENCY: {
        route: 'workspace/:policyID/profile/currency',
        getRoute: (policyID: string) => `workspace/${policyID}/profile/currency` as const,
    },
    WORKSPACE_PROFILE_NAME: {
        route: 'workspace/:policyID/profile/name',
        getRoute: (policyID: string) => `workspace/${policyID}/profile/name` as const,
    },
    WORKSPACE_PROFILE_DESCRIPTION: {
        route: 'workspace/:policyID/profile/description',
        getRoute: (policyID: string) => `workspace/${policyID}/profile/description` as const,
    },
    WORKSPACE_PROFILE_SHARE: {
        route: 'workspace/:policyID/profile/share',
        getRoute: (policyID: string) => `workspace/${policyID}/profile/share` as const,
    },
    WORKSPACE_AVATAR: {
        route: 'workspace/:policyID/avatar',
        getRoute: (policyID: string) => `workspace/${policyID}/avatar` as const,
    },
    WORKSPACE_JOIN_USER: {
        route: 'workspace/:policyID/join',
        getRoute: (policyID: string, inviterEmail: string) => `workspace/${policyID}/join?email=${inviterEmail}` as const,
    },
    WORKSPACE_SETTINGS_CURRENCY: {
        route: 'workspace/:policyID/settings/currency',
        getRoute: (policyID: string) => `workspace/${policyID}/settings/currency` as const,
    },
    WORKSPACE_WORKFLOWS: {
        route: 'workspace/:policyID/workflows',
        getRoute: (policyID: string) => `workspace/${policyID}/workflows` as const,
    },
    WORKSPACE_WORKFLOWS_APPROVER: {
        route: 'workspace/:policyID/settings/workflows/approver',
        getRoute: (policyId: string) => `workspace/${policyId}/settings/workflows/approver` as const,
    },
    WORKSPACE_WORKFLOWS_AUTOREPORTING_FREQUENCY: {
        route: 'workspace/:policyID/settings/workflows/auto-reporting-frequency',
        getRoute: (policyID: string) => `workspace/${policyID}/settings/workflows/auto-reporting-frequency` as const,
    },
    WORKSPACE_WORKFLOWS_AUTOREPORTING_MONTHLY_OFFSET: {
        route: 'workspace/:policyID/settings/workflows/auto-reporting-frequency/monthly-offset',
        getRoute: (policyID: string) => `workspace/${policyID}/settings/workflows/auto-reporting-frequency/monthly-offset` as const,
    },
    WORKSPACE_CARD: {
        route: 'workspace/:policyID/card',
        getRoute: (policyID: string) => `workspace/${policyID}/card` as const,
    },
    WORKSPACE_REIMBURSE: {
        route: 'workspace/:policyID/reimburse',
        getRoute: (policyID: string) => `workspace/${policyID}/reimburse` as const,
    },
    WORKSPACE_RATE_AND_UNIT: {
        route: 'workspace/:policyID/rateandunit',
        getRoute: (policyID: string) => `workspace/${policyID}/rateandunit` as const,
    },
    WORKSPACE_RATE_AND_UNIT_RATE: {
        route: 'workspace/:policyID/rateandunit/rate',
        getRoute: (policyID: string) => `workspace/${policyID}/rateandunit/rate` as const,
    },
    WORKSPACE_RATE_AND_UNIT_UNIT: {
        route: 'workspace/:policyID/rateandunit/unit',
        getRoute: (policyID: string) => `workspace/${policyID}/rateandunit/unit` as const,
    },
    WORKSPACE_BILLS: {
        route: 'workspace/:policyID/bills',
        getRoute: (policyID: string) => `workspace/${policyID}/bills` as const,
    },
    WORKSPACE_INVOICES: {
        route: 'workspace/:policyID/invoices',
        getRoute: (policyID: string) => `workspace/${policyID}/invoices` as const,
    },
    WORKSPACE_TRAVEL: {
        route: 'workspace/:policyID/travel',
        getRoute: (policyID: string) => `workspace/${policyID}/travel` as const,
    },
    WORKSPACE_MEMBERS: {
        route: 'workspace/:policyID/members',
        getRoute: (policyID: string) => `workspace/${policyID}/members` as const,
    },
    WORKSPACE_CATEGORIES: {
        route: 'workspace/:policyID/categories',
        getRoute: (policyID: string) => `workspace/${policyID}/categories` as const,
    },
    WORKSPACE_CATEGORY_SETTINGS: {
        route: 'workspace/:policyID/categories/:categoryName',
        getRoute: (policyID: string, categoryName: string) => `workspace/${policyID}/categories/${encodeURI(categoryName)}` as const,
    },
    WORKSPACE_CATEGORIES_SETTINGS: {
        route: 'workspace/:policyID/categories/settings',
        getRoute: (policyID: string) => `workspace/${policyID}/categories/settings` as const,
    },
    WORKSPACE_CATEGORY_CREATE: {
        route: 'workspace/:policyID/categories/new',
        getRoute: (policyID: string) => `workspace/${policyID}/categories/new` as const,
    },
    WORKSPACE_TAGS: {
        route: 'workspace/:policyID/tags',
        getRoute: (policyID: string) => `workspace/${policyID}/tags` as const,
    },
    WORKSPACE_TAXES: {
        route: 'workspace/:policyID/taxes',
        getRoute: (policyID: string) => `workspace/${policyID}/taxes` as const,
    },
<<<<<<< HEAD
    WORKSPACE_TAXES_NEW: {
        route: 'workspace/:policyID/taxes/new',
        getRoute: (policyID: string) => `workspace/${policyID}/taxes/new` as const,
=======
    WORKSPACE_MEMBER_DETAILS: {
        route: 'workspace/:policyID/members/:accountID',
        getRoute: (policyID: string, accountID: number, backTo?: string) => getUrlWithBackToParam(`workspace/${policyID}/members/${accountID}`, backTo),
    },
    WORKSPACE_MEMBER_ROLE_SELECTION: {
        route: 'workspace/:policyID/members/:accountID/role-selection',
        getRoute: (policyID: string, accountID: number, backTo?: string) => getUrlWithBackToParam(`workspace/${policyID}/members/${accountID}/role-selection`, backTo),
>>>>>>> be9c3288
    },
    // Referral program promotion
    REFERRAL_DETAILS_MODAL: {
        route: 'referral/:contentType',
        getRoute: (contentType: string, backTo?: string) => getUrlWithBackToParam(`referral/${contentType}`, backTo),
    },
    PROCESS_MONEY_REQUEST_HOLD: 'hold-request-educational',
} as const;

/**
 * Proxy routes can be used to generate a correct url with dynamic values
 *
 * It will be used by HybridApp, that has no access to methods generating dynamic routes in NewDot
 */
const HYBRID_APP_ROUTES = {
    MONEY_REQUEST_CREATE: '/request/new/scan',
} as const;

export {getUrlWithBackToParam, HYBRID_APP_ROUTES};
export default ROUTES;

// eslint-disable-next-line @typescript-eslint/no-explicit-any
type ExtractRouteName<TRoute> = TRoute extends {getRoute: (...args: any[]) => infer TRouteName} ? TRouteName : TRoute;

type AllRoutes = {
    [K in keyof typeof ROUTES]: ExtractRouteName<(typeof ROUTES)[K]>;
}[keyof typeof ROUTES];

type RouteIsPlainString = IsEqual<AllRoutes, string>;

/**
 * Represents all routes in the app as a union of literal strings.
 *
 * If this type resolves to `never`, it implies that one or more routes defined within `ROUTES` have not correctly used
 * `as const` in their `getRoute` function return value.
 */
type Route = RouteIsPlainString extends true ? never : AllRoutes;

type HybridAppRoute = (typeof HYBRID_APP_ROUTES)[keyof typeof HYBRID_APP_ROUTES];

export type {Route, HybridAppRoute, AllRoutes};<|MERGE_RESOLUTION|>--- conflicted
+++ resolved
@@ -562,19 +562,17 @@
         route: 'workspace/:policyID/taxes',
         getRoute: (policyID: string) => `workspace/${policyID}/taxes` as const,
     },
-<<<<<<< HEAD
+    WORKSPACE_MEMBER_DETAILS: {
+        route: 'workspace/:policyID/members/:accountID',
+        getRoute: (policyID: string, accountID: number, backTo?: string) => getUrlWithBackToParam(`workspace/${policyID}/members/${accountID}`, backTo),
+    },
+    WORKSPACE_MEMBER_ROLE_SELECTION: {
+        route: 'workspace/:policyID/members/:accountID/role-selection',
+        getRoute: (policyID: string, accountID: number, backTo?: string) => getUrlWithBackToParam(`workspace/${policyID}/members/${accountID}/role-selection`, backTo),
+    },
     WORKSPACE_TAXES_NEW: {
         route: 'workspace/:policyID/taxes/new',
         getRoute: (policyID: string) => `workspace/${policyID}/taxes/new` as const,
-=======
-    WORKSPACE_MEMBER_DETAILS: {
-        route: 'workspace/:policyID/members/:accountID',
-        getRoute: (policyID: string, accountID: number, backTo?: string) => getUrlWithBackToParam(`workspace/${policyID}/members/${accountID}`, backTo),
-    },
-    WORKSPACE_MEMBER_ROLE_SELECTION: {
-        route: 'workspace/:policyID/members/:accountID/role-selection',
-        getRoute: (policyID: string, accountID: number, backTo?: string) => getUrlWithBackToParam(`workspace/${policyID}/members/${accountID}/role-selection`, backTo),
->>>>>>> be9c3288
     },
     // Referral program promotion
     REFERRAL_DETAILS_MODAL: {
