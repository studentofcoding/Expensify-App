--- conflicted
+++ resolved
@@ -475,6 +475,10 @@
         route: 'settings/workspaces/:policyID/invite-message',
         getRoute: (policyID: string) => `settings/workspaces/${policyID}/invite-message` as const,
     },
+    WORKSPACE_SETTINGS: {
+        route: 'workspace/:policyID/settings',
+        getRoute: (policyID: string) => `workspace/${policyID}/settings` as const,
+    },
     WORKSPACE_PROFILE: {
         route: 'settings/workspaces/:policyID/profile',
         getRoute: (policyID: string) => `settings/workspaces/${policyID}/profile` as const,
@@ -483,15 +487,6 @@
         route: 'settings/workspaces/:policyID/profile/currency',
         getRoute: (policyID: string) => `settings/workspaces/${policyID}/profile/currency` as const,
     },
-<<<<<<< HEAD
-    WORKSPACE_SETTINGS: {
-        route: 'workspace/:policyID/settings',
-        getRoute: (policyID: string, currency: string) => `workspace/${policyID}/settings?currency=${currency}` as const,
-    },
-    WORKSPACE_SETTINGS_CURRENCY: {
-        route: 'workspace/:policyID/settings/currency',
-        getRoute: (policyID: string, currency: string) => `workspace/${policyID}/settings/currency?currency=${currency}` as const,
-=======
     WORKSPACE_PROFILE_NAME: {
         route: 'settings/workspaces/:policyID/profile/name',
         getRoute: (policyID: string) => `settings/workspaces/${policyID}/profile/name` as const,
@@ -513,8 +508,8 @@
         getRoute: (policyID: string, inviterEmail: string) => `settings/workspaces/${policyID}/join?email=${inviterEmail}` as const,
     },
     WORKSPACE_SETTINGS_CURRENCY: {
-        route: 'settings/workspaces/:policyID/settings/currency',
-        getRoute: (policyID: string) => `settings/workspaces/${policyID}/settings/currency` as const,
+        route: 'workspace/:policyID/settings/currency',
+        getRoute: (policyID: string) => `workspace/${policyID}/settings/currency` as const,
     },
     WORKSPACE_WORKFLOWS: {
         route: 'settings/workspaces/:policyID/workflows',
@@ -535,7 +530,6 @@
     WORKSPACE_WORKFLOWS_AUTOREPORTING_MONTHLY_OFFSET: {
         route: 'settings/workspaces/:policyID/settings/workflows/auto-reporting-frequency/monthly-offset',
         getRoute: (policyID: string) => `settings/workspaces/${policyID}/settings/workflows/auto-reporting-frequency/monthly-offset` as const,
->>>>>>> db9e01cc
     },
     WORKSPACE_CARD: {
         route: 'settings/workspaces/:policyID/card',
