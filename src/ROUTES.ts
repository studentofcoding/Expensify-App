import type {TupleToUnion, ValueOf} from 'type-fest';
import type {SearchQueryString} from './components/Search/types';
import type CONST from './CONST';
import type {IOUAction, IOUType} from './CONST';
import type {IOURequestType} from './libs/actions/IOU';
import type {ConnectionName, SageIntacctMappingName} from './types/onyx/Policy';
import type AssertTypesNotEqual from './types/utils/AssertTypesNotEqual';

// This is a file containing constants for all the routes we want to be able to go to

/**
 * Builds a URL with an encoded URI component for the `backTo` param which can be added to the end of URLs
 */
function getUrlWithBackToParam<TUrl extends string>(url: TUrl, backTo?: string): `${TUrl}` | `${TUrl}?backTo=${string}` | `${TUrl}&backTo=${string}` {
    const backToParam = backTo ? (`${url.includes('?') ? '&' : '?'}backTo=${encodeURIComponent(backTo)}` as const) : '';
    return `${url}${backToParam}` as const;
}

const PUBLIC_SCREENS_ROUTES = {
    // If the user opens this route, we'll redirect them to the path saved in the last visited path or to the home page if the last visited path is empty.
    ROOT: '',
    TRANSITION_BETWEEN_APPS: 'transition',
    CONNECTION_COMPLETE: 'connection-complete',
    VALIDATE_LOGIN: 'v/:accountID/:validateCode',
    UNLINK_LOGIN: 'u/:accountID/:validateCode',
    APPLE_SIGN_IN: 'sign-in-with-apple',
    GOOGLE_SIGN_IN: 'sign-in-with-google',
    SAML_SIGN_IN: 'sign-in-with-saml',
} as const;

const ROUTES = {
    ...PUBLIC_SCREENS_ROUTES,
    // This route renders the list of reports.
    HOME: 'home',

    SEARCH_CENTRAL_PANE: {
        route: 'search',
        getRoute: ({query}: {query: SearchQueryString}) => `search?q=${query}` as const,
    },
    SEARCH_ADVANCED_FILTERS: 'search/filters',
    SEARCH_ADVANCED_FILTERS_DATE: 'search/filters/date',
    SEARCH_ADVANCED_FILTERS_CURRENCY: 'search/filters/currency',
    SEARCH_ADVANCED_FILTERS_MERCHANT: 'search/filters/merchant',
    SEARCH_ADVANCED_FILTERS_DESCRIPTION: 'search/filters/description',
    SEARCH_ADVANCED_FILTERS_REPORT_ID: 'search/filters/reportID',
    SEARCH_ADVANCED_FILTERS_AMOUNT: 'search/filters/amount',
    SEARCH_ADVANCED_FILTERS_CATEGORY: 'search/filters/category',
    SEARCH_ADVANCED_FILTERS_KEYWORD: 'search/filters/keyword',
    SEARCH_ADVANCED_FILTERS_CARD: 'search/filters/card',
    SEARCH_ADVANCED_FILTERS_TAX_RATE: 'search/filters/taxRate',
    SEARCH_ADVANCED_FILTERS_EXPENSE_TYPE: 'search/filters/expenseType',
    SEARCH_ADVANCED_FILTERS_TAG: 'search/filters/tag',
    SEARCH_ADVANCED_FILTERS_FROM: 'search/filters/from',
    SEARCH_ADVANCED_FILTERS_TO: 'search/filters/to',
    SEARCH_ADVANCED_FILTERS_IN: 'search/filters/in',
    SEARCH_ADVANCED_FILTERS_HAS: 'search/filters/has',
    SEARCH_ADVANCED_FILTERS_IS: 'search/filters/is',

    SEARCH_REPORT: {
        route: 'search/view/:reportID/:reportActionID?',
        getRoute: (reportID: string, reportActionID?: string) => {
            if (reportActionID) {
                return `search/view/${reportID}/${reportActionID}` as const;
            }
            return `search/view/${reportID}` as const;
        },
    },
    TRANSACTION_HOLD_REASON_RHP: 'search/hold',

    // This is a utility route used to go to the user's concierge chat, or the sign-in page if the user's not authenticated
    CONCIERGE: 'concierge',
    TRACK_EXPENSE: 'track-expense',
    SUBMIT_EXPENSE: 'submit-expense',
    FLAG_COMMENT: {
        route: 'flag/:reportID/:reportActionID',
        getRoute: (reportID: string, reportActionID: string) => `flag/${reportID}/${reportActionID}` as const,
    },
    CHAT_FINDER: 'chat-finder',
    PROFILE: {
        route: 'a/:accountID',
        getRoute: (accountID?: string | number, backTo?: string, login?: string) => {
            const baseRoute = getUrlWithBackToParam(`a/${accountID}`, backTo);
            const loginParam = login ? `?login=${encodeURIComponent(login)}` : '';
            return `${baseRoute}${loginParam}` as const;
        },
    },
    PROFILE_AVATAR: {
        route: 'a/:accountID/avatar',
        getRoute: (accountID: string | number) => `a/${accountID}/avatar` as const,
    },

    GET_ASSISTANCE: {
        route: 'get-assistance/:taskID',
        getRoute: (taskID: string, backTo: string) => getUrlWithBackToParam(`get-assistance/${taskID}`, backTo),
    },
    DESKTOP_SIGN_IN_REDIRECT: 'desktop-signin-redirect',

    // This is a special validation URL that will take the user to /workspace/new after validation. This is used
    // when linking users from e.com in order to share a session in this app.
    ENABLE_PAYMENTS: 'enable-payments',
    WALLET_STATEMENT_WITH_DATE: 'statements/:yearMonth',
    SIGN_IN_MODAL: 'sign-in-modal',

    BANK_ACCOUNT: 'bank-account',
    BANK_ACCOUNT_NEW: 'bank-account/new',
    BANK_ACCOUNT_PERSONAL: 'bank-account/personal',
    BANK_ACCOUNT_WITH_STEP_TO_OPEN: {
        route: 'bank-account/:stepToOpen?',
        getRoute: (stepToOpen = '', policyID = '', backTo?: string) => getUrlWithBackToParam(`bank-account/${stepToOpen}?policyID=${policyID}`, backTo),
    },
    WORKSPACE_SWITCHER: 'workspace-switcher',
    SETTINGS: 'settings',
    SETTINGS_PROFILE: 'settings/profile',
    SETTINGS_CHANGE_CURRENCY: 'settings/add-payment-card/change-currency',
    SETTINGS_SHARE_CODE: 'settings/shareCode',
    SETTINGS_DISPLAY_NAME: 'settings/profile/display-name',
    SETTINGS_TIMEZONE: 'settings/profile/timezone',
    SETTINGS_TIMEZONE_SELECT: 'settings/profile/timezone/select',
    SETTINGS_PRONOUNS: 'settings/profile/pronouns',
    SETTINGS_PREFERENCES: 'settings/preferences',
    SETTINGS_SUBSCRIPTION: 'settings/subscription',
    SETTINGS_SUBSCRIPTION_SIZE: {
        route: 'settings/subscription/subscription-size',
        getRoute: (canChangeSize: 0 | 1) => `settings/subscription/subscription-size?canChangeSize=${canChangeSize}` as const,
    },
    SETTINGS_SUBSCRIPTION_ADD_PAYMENT_CARD: 'settings/subscription/add-payment-card',
    SETTINGS_SUBSCRIPTION_CHANGE_BILLING_CURRENCY: 'settings/subscription/change-billing-currency',
    SETTINGS_SUBSCRIPTION_CHANGE_PAYMENT_CURRENCY: 'settings/subscription/add-payment-card/change-payment-currency',
    SETTINGS_SUBSCRIPTION_DISABLE_AUTO_RENEW_SURVEY: 'settings/subscription/disable-auto-renew-survey',
    SETTINGS_SUBSCRIPTION_REQUEST_EARLY_CANCELLATION: 'settings/subscription/request-early-cancellation-survey',
    SETTINGS_PRIORITY_MODE: 'settings/preferences/priority-mode',
    SETTINGS_LANGUAGE: 'settings/preferences/language',
    SETTINGS_THEME: 'settings/preferences/theme',
    SETTINGS_WORKSPACES: 'settings/workspaces',
    SETTINGS_SECURITY: 'settings/security',
    SETTINGS_CLOSE: 'settings/security/closeAccount',
    SETTINGS_ADD_DELEGATE: 'settings/security/delegate',
    SETTINGS_DELEGATE_ROLE: {
<<<<<<< HEAD
        route: 'settings/security/delegate/:accountID/role/:role',
        getRoute: (accountID: number, role?: string) => `settings/security/delegate/${accountID}/role/${role}` as const,
    },
    SETTINGS_DELEGATE_CONFIRM: {
        route: 'settings/security/delegate/:accountID/role/:role/confirm',
        getRoute: (accountID: number, role: string) => `settings/security/delegate/${accountID}/role/${role}/confirm` as const,
=======
        route: 'settings/security/delegate/:login/role/:role',
        getRoute: (login: string, role?: string) => `settings/security/delegate/${encodeURIComponent(login)}/role/${role}` as const,
    },
    SETTINGS_DELEGATE_CONFIRM: {
        route: 'settings/security/delegate/:login/role/:role/confirm',
        getRoute: (login: string, role: string) => `settings/security/delegate/${encodeURIComponent(login)}/role/${role}/confirm` as const,
    },
    SETTINGS_DELEGATE_MAGIC_CODE: {
        route: 'settings/security/delegate/:login/role/:role/magic-code',
        getRoute: (login: string, role: string) => `settings/security/delegate/${encodeURIComponent(login)}/role/${role}/magic-code` as const,
>>>>>>> aa5dabe3
    },
    SETTINGS_ABOUT: 'settings/about',
    SETTINGS_APP_DOWNLOAD_LINKS: 'settings/about/app-download-links',
    SETTINGS_WALLET: 'settings/wallet',
    SETTINGS_WALLET_DOMAINCARD: {
        route: 'settings/wallet/card/:cardID?',
        getRoute: (cardID: string) => `settings/wallet/card/${cardID}` as const,
    },
    SETTINGS_REPORT_FRAUD: {
        route: 'settings/wallet/card/:cardID/report-virtual-fraud',
        getRoute: (cardID: string) => `settings/wallet/card/${cardID}/report-virtual-fraud` as const,
    },
    SETTINGS_WALLET_CARD_GET_PHYSICAL_NAME: {
        route: 'settings/wallet/card/:domain/get-physical/name',
        getRoute: (domain: string) => `settings/wallet/card/${domain}/get-physical/name` as const,
    },
    SETTINGS_WALLET_CARD_GET_PHYSICAL_PHONE: {
        route: 'settings/wallet/card/:domain/get-physical/phone',
        getRoute: (domain: string) => `settings/wallet/card/${domain}/get-physical/phone` as const,
    },
    SETTINGS_WALLET_CARD_GET_PHYSICAL_ADDRESS: {
        route: 'settings/wallet/card/:domain/get-physical/address',
        getRoute: (domain: string) => `settings/wallet/card/${domain}/get-physical/address` as const,
    },
    SETTINGS_WALLET_CARD_GET_PHYSICAL_CONFIRM: {
        route: 'settings/wallet/card/:domain/get-physical/confirm',
        getRoute: (domain: string) => `settings/wallet/card/${domain}/get-physical/confirm` as const,
    },
    SETTINGS_ADD_DEBIT_CARD: 'settings/wallet/add-debit-card',
    SETTINGS_ADD_BANK_ACCOUNT: 'settings/wallet/add-bank-account',
    SETTINGS_ENABLE_PAYMENTS: 'settings/wallet/enable-payments',
    SETTINGS_WALLET_CARD_DIGITAL_DETAILS_UPDATE_ADDRESS: {
        route: 'settings/wallet/card/:domain/digital-details/update-address',
        getRoute: (domain: string) => `settings/wallet/card/${domain}/digital-details/update-address` as const,
    },
    SETTINGS_WALLET_TRANSFER_BALANCE: 'settings/wallet/transfer-balance',
    SETTINGS_WALLET_CHOOSE_TRANSFER_ACCOUNT: 'settings/wallet/choose-transfer-account',
    SETTINGS_WALLET_REPORT_CARD_LOST_OR_DAMAGED: {
        route: 'settings/wallet/card/:cardID/report-card-lost-or-damaged',
        getRoute: (cardID: string) => `settings/wallet/card/${cardID}/report-card-lost-or-damaged` as const,
    },
    SETTINGS_WALLET_CARD_ACTIVATE: {
        route: 'settings/wallet/card/:cardID/activate',
        getRoute: (cardID: string) => `settings/wallet/card/${cardID}/activate` as const,
    },
    SETTINGS_LEGAL_NAME: 'settings/profile/legal-name',
    SETTINGS_DATE_OF_BIRTH: 'settings/profile/date-of-birth',
    SETTINGS_ADDRESS: 'settings/profile/address',
    SETTINGS_ADDRESS_COUNTRY: {
        route: 'settings/profile/address/country',
        getRoute: (country: string, backTo?: string) => getUrlWithBackToParam(`settings/profile/address/country?country=${country}`, backTo),
    },
    SETTINGS_ADDRESS_STATE: {
        route: 'settings/profile/address/state',

        getRoute: (state?: string, backTo?: string, label?: string) =>
            `${getUrlWithBackToParam(`settings/profile/address/state${state ? `?state=${encodeURIComponent(state)}` : ''}`, backTo)}${
                // the label param can be an empty string so we cannot use a nullish ?? operator
                // eslint-disable-next-line @typescript-eslint/prefer-nullish-coalescing
                label ? `${backTo || state ? '&' : '?'}label=${encodeURIComponent(label)}` : ''
            }` as const,
    },
    SETTINGS_CONTACT_METHODS: {
        route: 'settings/profile/contact-methods',
        getRoute: (backTo?: string) => getUrlWithBackToParam('settings/profile/contact-methods', backTo),
    },
    SETTINGS_CONTACT_METHOD_DETAILS: {
        route: 'settings/profile/contact-methods/:contactMethod/details',
        getRoute: (contactMethod: string, backTo?: string) => getUrlWithBackToParam(`settings/profile/contact-methods/${encodeURIComponent(contactMethod)}/details`, backTo),
    },
    SETINGS_CONTACT_METHOD_VALIDATE_ACTION: 'settings/profile/contact-methods/validate-action',
    SETTINGS_NEW_CONTACT_METHOD: {
        route: 'settings/profile/contact-methods/new',
        getRoute: (backTo?: string) => getUrlWithBackToParam('settings/profile/contact-methods/new', backTo),
    },
    SETTINGS_2FA: {
        route: 'settings/security/two-factor-auth',
        getRoute: (backTo?: string, forwardTo?: string) =>
            getUrlWithBackToParam(forwardTo ? `settings/security/two-factor-auth?forwardTo=${encodeURIComponent(forwardTo)}` : 'settings/security/two-factor-auth', backTo),
    },
    SETTINGS_STATUS: 'settings/profile/status',

    SETTINGS_STATUS_CLEAR_AFTER: 'settings/profile/status/clear-after',
    SETTINGS_STATUS_CLEAR_AFTER_DATE: 'settings/profile/status/clear-after/date',
    SETTINGS_STATUS_CLEAR_AFTER_TIME: 'settings/profile/status/clear-after/time',
    SETTINGS_TROUBLESHOOT: 'settings/troubleshoot',
    SETTINGS_CONSOLE: {
        route: 'settings/troubleshoot/console',
        getRoute: (backTo?: string) => getUrlWithBackToParam(`settings/troubleshoot/console`, backTo),
    },
    SETTINGS_SHARE_LOG: {
        route: 'settings/troubleshoot/console/share-log',
        getRoute: (source: string) => `settings/troubleshoot/console/share-log?source=${encodeURI(source)}` as const,
    },

    SETTINGS_EXIT_SURVEY_REASON: 'settings/exit-survey/reason',
    SETTINGS_EXIT_SURVEY_RESPONSE: {
        route: 'settings/exit-survey/response',
        getRoute: (reason?: ValueOf<typeof CONST.EXIT_SURVEY.REASONS>, backTo?: string) =>
            getUrlWithBackToParam(`settings/exit-survey/response${reason ? `?reason=${encodeURIComponent(reason)}` : ''}`, backTo),
    },
    SETTINGS_EXIT_SURVEY_CONFIRM: {
        route: 'settings/exit-survey/confirm',
        getRoute: (backTo?: string) => getUrlWithBackToParam('settings/exit-survey/confirm', backTo),
    },

    SETTINGS_SAVE_THE_WORLD: 'settings/teachersunite',

    KEYBOARD_SHORTCUTS: 'keyboard-shortcuts',

    NEW: 'new',
    NEW_CHAT: 'new/chat',
    NEW_CHAT_CONFIRM: 'new/chat/confirm',
    NEW_CHAT_EDIT_NAME: 'new/chat/confirm/name/edit',
    NEW_ROOM: 'new/room',

    REPORT: 'r',
    REPORT_WITH_ID: {
        route: 'r/:reportID?/:reportActionID?',
        getRoute: (reportID: string, reportActionID?: string, referrer?: string) => {
            const baseRoute = reportActionID ? (`r/${reportID}/${reportActionID}` as const) : (`r/${reportID}` as const);
            const referrerParam = referrer ? `?referrer=${encodeURIComponent(referrer)}` : '';
            return `${baseRoute}${referrerParam}` as const;
        },
    },
    REPORT_AVATAR: {
        route: 'r/:reportID/avatar',
        getRoute: (reportID: string, policyID?: string) => {
            if (policyID) {
                return `r/${reportID}/avatar?policyID=${policyID}` as const;
            }
            return `r/${reportID}/avatar` as const;
        },
    },
    EDIT_CURRENCY_REQUEST: {
        route: 'r/:threadReportID/edit/currency',
        getRoute: (threadReportID: string, currency: string, backTo: string) => `r/${threadReportID}/edit/currency?currency=${currency}&backTo=${backTo}` as const,
    },
    EDIT_REPORT_FIELD_REQUEST: {
        route: 'r/:reportID/edit/policyField/:policyID/:fieldID',
        getRoute: (reportID: string, policyID: string, fieldID: string) => `r/${reportID}/edit/policyField/${policyID}/${fieldID}` as const,
    },
    REPORT_WITH_ID_DETAILS_SHARE_CODE: {
        route: 'r/:reportID/details/shareCode',
        getRoute: (reportID: string) => `r/${reportID}/details/shareCode` as const,
    },
    ATTACHMENTS: {
        route: 'attachment',
        getRoute: (reportID: string, type: ValueOf<typeof CONST.ATTACHMENT_TYPE>, url: string, accountID?: number) =>
            `attachment?source=${encodeURIComponent(url)}&type=${type}${reportID ? `&reportID=${reportID}` : ''}${accountID ? `&accountID=${accountID}` : ''}` as const,
    },
    REPORT_PARTICIPANTS: {
        route: 'r/:reportID/participants',
        getRoute: (reportID: string) => `r/${reportID}/participants` as const,
    },
    REPORT_PARTICIPANTS_INVITE: {
        route: 'r/:reportID/participants/invite',
        getRoute: (reportID: string) => `r/${reportID}/participants/invite` as const,
    },
    REPORT_PARTICIPANTS_DETAILS: {
        route: 'r/:reportID/participants/:accountID',
        getRoute: (reportID: string, accountID: number) => `r/${reportID}/participants/${accountID}` as const,
    },
    REPORT_PARTICIPANTS_ROLE_SELECTION: {
        route: 'r/:reportID/participants/:accountID/role',
        getRoute: (reportID: string, accountID: number) => `r/${reportID}/participants/${accountID}/role` as const,
    },
    REPORT_WITH_ID_DETAILS: {
        route: 'r/:reportID/details',
        getRoute: (reportID: string, backTo?: string) => getUrlWithBackToParam(`r/${reportID}/details`, backTo),
    },
    REPORT_WITH_ID_DETAILS_EXPORT: {
        route: 'r/:reportID/details/export/:connectionName',
        getRoute: (reportID: string, connectionName: ConnectionName) => `r/${reportID}/details/export/${connectionName}` as const,
    },
    REPORT_SETTINGS: {
        route: 'r/:reportID/settings',
        getRoute: (reportID: string) => `r/${reportID}/settings` as const,
    },
    REPORT_SETTINGS_NAME: {
        route: 'r/:reportID/settings/name',
        getRoute: (reportID: string) => `r/${reportID}/settings/name` as const,
    },
    REPORT_SETTINGS_NOTIFICATION_PREFERENCES: {
        route: 'r/:reportID/settings/notification-preferences',
        getRoute: (reportID: string) => `r/${reportID}/settings/notification-preferences` as const,
    },
    REPORT_SETTINGS_WRITE_CAPABILITY: {
        route: 'r/:reportID/settings/who-can-post',
        getRoute: (reportID: string) => `r/${reportID}/settings/who-can-post` as const,
    },
    REPORT_SETTINGS_VISIBILITY: {
        route: 'r/:reportID/settings/visibility',
        getRoute: (reportID: string) => `r/${reportID}/settings/visibility` as const,
    },
    SPLIT_BILL_DETAILS: {
        route: 'r/:reportID/split/:reportActionID',
        getRoute: (reportID: string, reportActionID: string) => `r/${reportID}/split/${reportActionID}` as const,
    },
    TASK_TITLE: {
        route: 'r/:reportID/title',
        getRoute: (reportID: string) => `r/${reportID}/title` as const,
    },
    REPORT_DESCRIPTION: {
        route: 'r/:reportID/description',
        getRoute: (reportID: string) => `r/${reportID}/description` as const,
    },
    TASK_ASSIGNEE: {
        route: 'r/:reportID/assignee',
        getRoute: (reportID: string) => `r/${reportID}/assignee` as const,
    },
    PRIVATE_NOTES_LIST: {
        route: 'r/:reportID/notes',
        getRoute: (reportID: string) => `r/${reportID}/notes` as const,
    },
    PRIVATE_NOTES_EDIT: {
        route: 'r/:reportID/notes/:accountID/edit',
        getRoute: (reportID: string, accountID: string | number) => `r/${reportID}/notes/${accountID}/edit` as const,
    },
    ROOM_MEMBERS: {
        route: 'r/:reportID/members',
        getRoute: (reportID: string) => `r/${reportID}/members` as const,
    },
    ROOM_MEMBER_DETAILS: {
        route: 'r/:reportID/members/:accountID',
        getRoute: (reportID: string, accountID: string | number) => `r/${reportID}/members/${accountID}` as const,
    },
    ROOM_INVITE: {
        route: 'r/:reportID/invite/:role?',
        getRoute: (reportID: string, role?: string) => `r/${reportID}/invite/${role ?? ''}` as const,
    },
    MONEY_REQUEST_HOLD_REASON: {
        route: ':type/edit/reason/:transactionID?',
        getRoute: (type: ValueOf<typeof CONST.POLICY.TYPE>, transactionID: string, reportID: string, backTo: string) =>
            `${type}/edit/reason/${transactionID}?backTo=${backTo}&reportID=${reportID}` as const,
    },
    MONEY_REQUEST_CREATE: {
        route: ':action/:iouType/start/:transactionID/:reportID',
        getRoute: (action: IOUAction, iouType: IOUType, transactionID: string, reportID: string) => `${action as string}/${iouType as string}/start/${transactionID}/${reportID}` as const,
    },
    MONEY_REQUEST_STEP_SEND_FROM: {
        route: 'create/:iouType/from/:transactionID/:reportID',
        getRoute: (iouType: ValueOf<typeof CONST.IOU.TYPE>, transactionID: string, reportID: string, backTo = '') =>
            getUrlWithBackToParam(`create/${iouType as string}/from/${transactionID}/${reportID}`, backTo),
    },
    MONEY_REQUEST_STEP_COMPANY_INFO: {
        route: 'create/:iouType/company-info/:transactionID/:reportID',
        getRoute: (iouType: ValueOf<typeof CONST.IOU.TYPE>, transactionID: string, reportID: string, backTo = '') =>
            getUrlWithBackToParam(`create/${iouType as string}/company-info/${transactionID}/${reportID}`, backTo),
    },
    MONEY_REQUEST_STEP_CONFIRMATION: {
        route: ':action/:iouType/confirmation/:transactionID/:reportID',
        getRoute: (action: IOUAction, iouType: IOUType, transactionID: string, reportID: string, participantsAutoAssigned?: boolean) =>
            `${action as string}/${iouType as string}/confirmation/${transactionID}/${reportID}${participantsAutoAssigned ? '?participantsAutoAssigned=true' : ''}` as const,
    },
    MONEY_REQUEST_STEP_AMOUNT: {
        route: ':action/:iouType/amount/:transactionID/:reportID',
        getRoute: (action: IOUAction, iouType: IOUType, transactionID: string, reportID: string, backTo = '') =>
            getUrlWithBackToParam(`${action as string}/${iouType as string}/amount/${transactionID}/${reportID}`, backTo),
    },
    MONEY_REQUEST_STEP_TAX_RATE: {
        route: ':action/:iouType/taxRate/:transactionID/:reportID?',
        getRoute: (action: IOUAction, iouType: IOUType, transactionID: string, reportID: string, backTo = '') =>
            getUrlWithBackToParam(`${action as string}/${iouType as string}/taxRate/${transactionID}/${reportID}`, backTo),
    },
    MONEY_REQUEST_STEP_TAX_AMOUNT: {
        route: ':action/:iouType/taxAmount/:transactionID/:reportID?',
        getRoute: (action: IOUAction, iouType: IOUType, transactionID: string, reportID: string, backTo = '') =>
            getUrlWithBackToParam(`${action as string}/${iouType as string}/taxAmount/${transactionID}/${reportID}`, backTo),
    },
    MONEY_REQUEST_STEP_CATEGORY: {
        route: ':action/:iouType/category/:transactionID/:reportID/:reportActionID?',
        getRoute: (action: IOUAction, iouType: IOUType, transactionID: string, reportID: string, backTo = '', reportActionID?: string) =>
            getUrlWithBackToParam(`${action as string}/${iouType as string}/category/${transactionID}/${reportID}${reportActionID ? `/${reportActionID}` : ''}`, backTo),
    },
    SETTINGS_CATEGORIES_ROOT: {
        route: 'settings/:policyID/categories',
        getRoute: (policyID: string, backTo = '') => getUrlWithBackToParam(`settings/${policyID}/categories`, backTo),
    },
    SETTINGS_CATEGORY_SETTINGS: {
        route: 'settings/:policyID/categories/:categoryName',
        getRoute: (policyID: string, categoryName: string, backTo = '') => getUrlWithBackToParam(`settings/${policyID}/categories/${encodeURIComponent(categoryName)}`, backTo),
    },
    SETTINGS_CATEGORIES_SETTINGS: {
        route: 'settings/:policyID/categories/settings',
        getRoute: (policyID: string, backTo = '') => getUrlWithBackToParam(`settings/${policyID}/categories/settings`, backTo),
    },
    SETTINGS_CATEGORY_CREATE: {
        route: 'settings/:policyID/categories/new',
        getRoute: (policyID: string, backTo = '') => getUrlWithBackToParam(`settings/${policyID}/categories/new`, backTo),
    },
    SETTINGS_CATEGORY_EDIT: {
        route: 'settings/:policyID/categories/:categoryName/edit',
        getRoute: (policyID: string, categoryName: string, backTo = '') =>
            getUrlWithBackToParam(`settings/workspaces/${policyID}/categories/${encodeURIComponent(categoryName)}/edit`, backTo),
    },
    MONEY_REQUEST_STEP_CURRENCY: {
        route: ':action/:iouType/currency/:transactionID/:reportID/:pageIndex?',
        getRoute: (action: IOUAction, iouType: IOUType, transactionID: string, reportID: string, pageIndex = '', currency = '', backTo = '') =>
            getUrlWithBackToParam(`${action as string}/${iouType as string}/currency/${transactionID}/${reportID}/${pageIndex}?currency=${currency}`, backTo),
    },
    MONEY_REQUEST_STEP_DATE: {
        route: ':action/:iouType/date/:transactionID/:reportID/:reportActionID?',
        getRoute: (action: IOUAction, iouType: IOUType, transactionID: string, reportID: string, backTo = '', reportActionID?: string) =>
            getUrlWithBackToParam(`${action as string}/${iouType as string}/date/${transactionID}/${reportID}${reportActionID ? `/${reportActionID}` : ''}`, backTo),
    },
    MONEY_REQUEST_STEP_DESCRIPTION: {
        route: ':action/:iouType/description/:transactionID/:reportID/:reportActionID?',
        getRoute: (action: IOUAction, iouType: IOUType, transactionID: string, reportID: string, backTo = '', reportActionID?: string) =>
            getUrlWithBackToParam(`${action as string}/${iouType as string}/description/${transactionID}/${reportID}${reportActionID ? `/${reportActionID}` : ''}`, backTo),
    },
    MONEY_REQUEST_STEP_DISTANCE: {
        route: ':action/:iouType/distance/:transactionID/:reportID',
        getRoute: (action: IOUAction, iouType: IOUType, transactionID: string, reportID: string, backTo = '') =>
            getUrlWithBackToParam(`${action as string}/${iouType as string}/distance/${transactionID}/${reportID}`, backTo),
    },
    MONEY_REQUEST_STEP_DISTANCE_RATE: {
        route: ':action/:iouType/distanceRate/:transactionID/:reportID',
        getRoute: (action: ValueOf<typeof CONST.IOU.ACTION>, iouType: ValueOf<typeof CONST.IOU.TYPE>, transactionID: string, reportID: string, backTo = '') =>
            getUrlWithBackToParam(`${action}/${iouType}/distanceRate/${transactionID}/${reportID}`, backTo),
    },
    MONEY_REQUEST_STEP_MERCHANT: {
        route: ':action/:iouType/merchant/:transactionID/:reportID',
        getRoute: (action: IOUAction, iouType: IOUType, transactionID: string, reportID: string, backTo = '') =>
            getUrlWithBackToParam(`${action as string}/${iouType as string}/merchant/${transactionID}/${reportID}`, backTo),
    },
    MONEY_REQUEST_STEP_PARTICIPANTS: {
        route: ':action/:iouType/participants/:transactionID/:reportID',
        getRoute: (iouType: IOUType, transactionID: string, reportID: string, backTo = '', action: IOUAction = 'create') =>
            getUrlWithBackToParam(`${action as string}/${iouType as string}/participants/${transactionID}/${reportID}`, backTo),
    },
    MONEY_REQUEST_STEP_SPLIT_PAYER: {
        route: ':action/:iouType/confirmation/:transactionID/:reportID/payer',
        getRoute: (action: ValueOf<typeof CONST.IOU.ACTION>, iouType: ValueOf<typeof CONST.IOU.TYPE>, transactionID: string, reportID: string, backTo = '') =>
            getUrlWithBackToParam(`${action}/${iouType}/confirmation/${transactionID}/${reportID}/payer`, backTo),
    },
    MONEY_REQUEST_STEP_SCAN: {
        route: ':action/:iouType/scan/:transactionID/:reportID',
        getRoute: (action: IOUAction, iouType: IOUType, transactionID: string, reportID: string, backTo = '') =>
            getUrlWithBackToParam(`${action as string}/${iouType as string}/scan/${transactionID}/${reportID}`, backTo),
    },
    MONEY_REQUEST_STEP_TAG: {
        route: ':action/:iouType/tag/:orderWeight/:transactionID/:reportID/:reportActionID?',
        getRoute: (action: IOUAction, iouType: IOUType, orderWeight: number, transactionID: string, reportID: string, backTo = '', reportActionID?: string) =>
            getUrlWithBackToParam(`${action as string}/${iouType as string}/tag/${orderWeight}/${transactionID}/${reportID}${reportActionID ? `/${reportActionID}` : ''}`, backTo),
    },
    MONEY_REQUEST_STEP_WAYPOINT: {
        route: ':action/:iouType/waypoint/:transactionID/:reportID/:pageIndex',
        getRoute: (action: IOUAction, iouType: IOUType, transactionID: string, reportID?: string, pageIndex = '', backTo = '') =>
            getUrlWithBackToParam(`${action as string}/${iouType as string}/waypoint/${transactionID}/${reportID}/${pageIndex}`, backTo),
    },
    // This URL is used as a redirect to one of the create tabs below. This is so that we can message users with a link
    // straight to those flows without needing to have optimistic transaction and report IDs.
    MONEY_REQUEST_START: {
        route: 'start/:iouType/:iouRequestType',
        getRoute: (iouType: IOUType, iouRequestType: IOURequestType) => `start/${iouType as string}/${iouRequestType}` as const,
    },
    MONEY_REQUEST_CREATE_TAB_DISTANCE: {
        route: ':action/:iouType/start/:transactionID/:reportID/distance',
        getRoute: (action: IOUAction, iouType: IOUType, transactionID: string, reportID: string) => `create/${iouType as string}/start/${transactionID}/${reportID}/distance` as const,
    },
    MONEY_REQUEST_CREATE_TAB_MANUAL: {
        route: ':action/:iouType/start/:transactionID/:reportID/manual',
        getRoute: (action: IOUAction, iouType: IOUType, transactionID: string, reportID: string) =>
            `${action as string}/${iouType as string}/start/${transactionID}/${reportID}/manual` as const,
    },
    MONEY_REQUEST_CREATE_TAB_SCAN: {
        route: ':action/:iouType/start/:transactionID/:reportID/scan',
        getRoute: (action: IOUAction, iouType: IOUType, transactionID: string, reportID: string) => `create/${iouType as string}/start/${transactionID}/${reportID}/scan` as const,
    },

    MONEY_REQUEST_STATE_SELECTOR: {
        route: 'submit/state',

        getRoute: (state?: string, backTo?: string, label?: string) =>
            `${getUrlWithBackToParam(`submit/state${state ? `?state=${encodeURIComponent(state)}` : ''}`, backTo)}${
                // the label param can be an empty string so we cannot use a nullish ?? operator
                // eslint-disable-next-line @typescript-eslint/prefer-nullish-coalescing
                label ? `${backTo || state ? '&' : '?'}label=${encodeURIComponent(label)}` : ''
            }` as const,
    },
    IOU_REQUEST: 'submit/new',
    IOU_SEND: 'pay/new',
    IOU_SEND_ADD_BANK_ACCOUNT: 'pay/new/add-bank-account',
    IOU_SEND_ADD_DEBIT_CARD: 'pay/new/add-debit-card',
    IOU_SEND_ENABLE_PAYMENTS: 'pay/new/enable-payments',

    NEW_TASK: 'new/task',
    NEW_TASK_ASSIGNEE: 'new/task/assignee',
    NEW_TASK_SHARE_DESTINATION: 'new/task/share-destination',
    NEW_TASK_DETAILS: 'new/task/details',
    NEW_TASK_TITLE: 'new/task/title',
    NEW_TASK_DESCRIPTION: 'new/task/description',

    TEACHERS_UNITE: 'settings/teachersunite',
    I_KNOW_A_TEACHER: 'settings/teachersunite/i-know-a-teacher',
    I_AM_A_TEACHER: 'settings/teachersunite/i-am-a-teacher',
    INTRO_SCHOOL_PRINCIPAL: 'settings/teachersunite/intro-school-principal',

    ERECEIPT: {
        route: 'eReceipt/:transactionID',
        getRoute: (transactionID: string) => `eReceipt/${transactionID}` as const,
    },

    WORKSPACE_NEW: 'workspace/new',
    WORKSPACE_NEW_ROOM: 'workspace/new-room',
    WORKSPACE_INITIAL: {
        route: 'settings/workspaces/:policyID',
        getRoute: (policyID: string, backTo?: string) => `${getUrlWithBackToParam(`settings/workspaces/${policyID}`, backTo)}` as const,
    },
    WORKSPACE_INVITE: {
        route: 'settings/workspaces/:policyID/invite',
        getRoute: (policyID: string) => `settings/workspaces/${policyID}/invite` as const,
    },
    WORKSPACE_INVITE_MESSAGE: {
        route: 'settings/workspaces/:policyID/invite-message',
        getRoute: (policyID: string) => `settings/workspaces/${policyID}/invite-message` as const,
    },
    WORKSPACE_PROFILE: {
        route: 'settings/workspaces/:policyID/profile',
        getRoute: (policyID: string) => `settings/workspaces/${policyID}/profile` as const,
    },
    WORKSPACE_PROFILE_ADDRESS: {
        route: 'settings/workspaces/:policyID/profile/address',
        getRoute: (policyID: string, backTo?: string) => getUrlWithBackToParam(`settings/workspaces/${policyID}/profile/address` as const, backTo),
    },
    WORKSPACE_ACCOUNTING: {
        route: 'settings/workspaces/:policyID/accounting',
        getRoute: (policyID: string) => `settings/workspaces/${policyID}/accounting` as const,
    },
    WORKSPACE_PROFILE_CURRENCY: {
        route: 'settings/workspaces/:policyID/profile/currency',
        getRoute: (policyID: string) => `settings/workspaces/${policyID}/profile/currency` as const,
    },
    POLICY_ACCOUNTING_QUICKBOOKS_ONLINE_EXPORT: {
        route: 'settings/workspaces/:policyID/accounting/quickbooks-online/export',
        getRoute: (policyID: string) => `settings/workspaces/${policyID}/accounting/quickbooks-online/export` as const,
    },
    POLICY_ACCOUNTING_QUICKBOOKS_ONLINE_COMPANY_CARD_EXPENSE_ACCOUNT: {
        route: 'settings/workspaces/:policyID/accounting/quickbooks-online/export/company-card-expense-account',
        getRoute: (policyID: string) => `settings/workspaces/${policyID}/accounting/quickbooks-online/export/company-card-expense-account` as const,
    },
    POLICY_ACCOUNTING_QUICKBOOKS_ONLINE_COMPANY_CARD_EXPENSE_ACCOUNT_SELECT: {
        route: 'settings/workspaces/:policyID/accounting/quickbooks-online/export/company-card-expense-account/account-select',
        getRoute: (policyID: string) => `settings/workspaces/${policyID}/accounting/quickbooks-online/export/company-card-expense-account/account-select` as const,
    },
    POLICY_ACCOUNTING_QUICKBOOKS_ONLINE_NON_REIMBURSABLE_DEFAULT_VENDOR_SELECT: {
        route: 'settings/workspaces/:policyID/accounting/quickbooks-online/export/company-card-expense-account/default-vendor-select',
        getRoute: (policyID: string) => `settings/workspaces/${policyID}/accounting/quickbooks-online/export/company-card-expense-account/default-vendor-select` as const,
    },
    POLICY_ACCOUNTING_QUICKBOOKS_ONLINE_COMPANY_CARD_EXPENSE_SELECT: {
        route: 'settings/workspaces/:policyID/accounting/quickbooks-online/export/company-card-expense-account/card-select',
        getRoute: (policyID: string) => `settings/workspaces/${policyID}/accounting/quickbooks-online/export/company-card-expense-account/card-select` as const,
    },
    POLICY_ACCOUNTING_QUICKBOOKS_ONLINE_INVOICE_ACCOUNT_SELECT: {
        route: 'settings/workspaces/:policyID/accounting/quickbooks-online/export/invoice-account-select',
        getRoute: (policyID: string) => `settings/workspaces/${policyID}/accounting/quickbooks-online/export/invoice-account-select` as const,
    },
    POLICY_ACCOUNTING_QUICKBOOKS_ONLINE_PREFERRED_EXPORTER: {
        route: 'settings/workspaces/:policyID/accounting/quickbooks-online/export/preferred-exporter',
        getRoute: (policyID: string) => `settings/workspaces/${policyID}/accounting/quickbooks-online/export/preferred-exporter` as const,
    },
    POLICY_ACCOUNTING_QUICKBOOKS_ONLINE_EXPORT_OUT_OF_POCKET_EXPENSES: {
        route: 'settings/workspaces/:policyID/accounting/quickbooks-online/export/out-of-pocket-expense',
        getRoute: (policyID: string) => `settings/workspaces/${policyID}/accounting/quickbooks-online/export/out-of-pocket-expense` as const,
    },
    POLICY_ACCOUNTING_QUICKBOOKS_ONLINE_EXPORT_OUT_OF_POCKET_EXPENSES_ACCOUNT_SELECT: {
        route: 'settings/workspaces/:policyID/accounting/quickbooks-online/export/out-of-pocket-expense/account-select',
        getRoute: (policyID: string) => `settings/workspaces/${policyID}/accounting/quickbooks-online/export/out-of-pocket-expense/account-select` as const,
    },
    POLICY_ACCOUNTING_QUICKBOOKS_ONLINE_EXPORT_OUT_OF_POCKET_EXPENSES_SELECT: {
        route: 'settings/workspaces/:policyID/accounting/quickbooks-online/export/out-of-pocket-expense/entity-select',
        getRoute: (policyID: string) => `settings/workspaces/${policyID}/accounting/quickbooks-online/export/out-of-pocket-expense/entity-select` as const,
    },
    POLICY_ACCOUNTING_QUICKBOOKS_ONLINE_EXPORT_DATE_SELECT: {
        route: 'settings/workspaces/:policyID/accounting/quickbooks-online/export/date-select',
        getRoute: (policyID: string) => `settings/workspaces/${policyID}/accounting/quickbooks-online/export/date-select` as const,
    },
    WORKSPACE_PROFILE_NAME: {
        route: 'settings/workspaces/:policyID/profile/name',
        getRoute: (policyID: string) => `settings/workspaces/${policyID}/profile/name` as const,
    },
    WORKSPACE_PROFILE_DESCRIPTION: {
        route: 'settings/workspaces/:policyID/profile/description',
        getRoute: (policyID: string) => `settings/workspaces/${policyID}/profile/description` as const,
    },
    WORKSPACE_PROFILE_SHARE: {
        route: 'settings/workspaces/:policyID/profile/share',
        getRoute: (policyID: string) => `settings/workspaces/${policyID}/profile/share` as const,
    },
    WORKSPACE_AVATAR: {
        route: 'settings/workspaces/:policyID/avatar',
        getRoute: (policyID: string) => `settings/workspaces/${policyID}/avatar` as const,
    },
    WORKSPACE_JOIN_USER: {
        route: 'settings/workspaces/:policyID/join',
        getRoute: (policyID: string, inviterEmail: string) => `settings/workspaces/${policyID}/join?email=${inviterEmail}` as const,
    },
    WORKSPACE_SETTINGS_CURRENCY: {
        route: 'settings/workspaces/:policyID/settings/currency',
        getRoute: (policyID: string) => `settings/workspaces/${policyID}/settings/currency` as const,
    },
    WORKSPACE_WORKFLOWS: {
        route: 'settings/workspaces/:policyID/workflows',
        getRoute: (policyID: string) => `settings/workspaces/${policyID}/workflows` as const,
    },
    WORKSPACE_WORKFLOWS_APPROVALS_NEW: {
        route: 'settings/workspaces/:policyID/workflows/approvals/new',
        getRoute: (policyID: string) => `settings/workspaces/${policyID}/workflows/approvals/new` as const,
    },
    WORKSPACE_WORKFLOWS_APPROVALS_EDIT: {
        route: 'settings/workspaces/:policyID/workflows/approvals/:firstApproverEmail/edit',
        getRoute: (policyID: string, firstApproverEmail: string) => `settings/workspaces/${policyID}/workflows/approvals/${encodeURIComponent(firstApproverEmail)}/edit` as const,
    },
    WORKSPACE_WORKFLOWS_APPROVALS_EXPENSES_FROM: {
        route: 'settings/workspaces/:policyID/workflows/approvals/expenses-from',
        getRoute: (policyID: string, backTo?: string) => getUrlWithBackToParam(`settings/workspaces/${policyID}/workflows/approvals/expenses-from` as const, backTo),
    },
    WORKSPACE_WORKFLOWS_APPROVALS_APPROVER: {
        route: 'settings/workspaces/:policyID/workflows/approvals/approver',
        getRoute: (policyID: string, approverIndex: number, backTo?: string) =>
            getUrlWithBackToParam(`settings/workspaces/${policyID}/workflows/approvals/approver?approverIndex=${approverIndex}` as const, backTo),
    },
    WORKSPACE_WORKFLOWS_PAYER: {
        route: 'settings/workspaces/:policyID/workflows/payer',
        getRoute: (policyId: string) => `settings/workspaces/${policyId}/workflows/payer` as const,
    },
    WORKSPACE_WORKFLOWS_AUTOREPORTING_FREQUENCY: {
        route: 'settings/workspaces/:policyID/workflows/auto-reporting-frequency',
        getRoute: (policyID: string) => `settings/workspaces/${policyID}/workflows/auto-reporting-frequency` as const,
    },
    WORKSPACE_WORKFLOWS_AUTOREPORTING_MONTHLY_OFFSET: {
        route: 'settings/workspaces/:policyID/workflows/auto-reporting-frequency/monthly-offset',
        getRoute: (policyID: string) => `settings/workspaces/${policyID}/workflows/auto-reporting-frequency/monthly-offset` as const,
    },
    WORKSPACE_CARD: {
        route: 'settings/workspaces/:policyID/card',
        getRoute: (policyID: string) => `settings/workspaces/${policyID}/card` as const,
    },
    WORKSPACE_REIMBURSE: {
        route: 'settings/workspaces/:policyID/reimburse',
        getRoute: (policyID: string) => `settings/workspaces/${policyID}/reimburse` as const,
    },
    WORKSPACE_RATE_AND_UNIT: {
        route: 'settings/workspaces/:policyID/rateandunit',
        getRoute: (policyID: string) => `settings/workspaces/${policyID}/rateandunit` as const,
    },
    WORKSPACE_RATE_AND_UNIT_RATE: {
        route: 'settings/workspaces/:policyID/rateandunit/rate',
        getRoute: (policyID: string) => `settings/workspaces/${policyID}/rateandunit/rate` as const,
    },
    WORKSPACE_RATE_AND_UNIT_UNIT: {
        route: 'settings/workspaces/:policyID/rateandunit/unit',
        getRoute: (policyID: string) => `settings/workspaces/${policyID}/rateandunit/unit` as const,
    },
    WORKSPACE_BILLS: {
        route: 'settings/workspaces/:policyID/bills',
        getRoute: (policyID: string) => `settings/workspaces/${policyID}/bills` as const,
    },
    WORKSPACE_INVOICES: {
        route: 'settings/workspaces/:policyID/invoices',
        getRoute: (policyID: string) => `settings/workspaces/${policyID}/invoices` as const,
    },
    WORKSPACE_INVOICES_COMPANY_NAME: {
        route: 'settings/workspaces/:policyID/invoices/company-name',
        getRoute: (policyID: string) => `settings/workspaces/${policyID}/invoices/company-name` as const,
    },
    WORKSPACE_INVOICES_COMPANY_WEBSITE: {
        route: 'settings/workspaces/:policyID/invoices/company-website',
        getRoute: (policyID: string) => `settings/workspaces/${policyID}/invoices/company-website` as const,
    },
    WORKSPACE_TRAVEL: {
        route: 'settings/workspaces/:policyID/travel',
        getRoute: (policyID: string) => `settings/workspaces/${policyID}/travel` as const,
    },
    WORKSPACE_MEMBERS: {
        route: 'settings/workspaces/:policyID/members',
        getRoute: (policyID: string) => `settings/workspaces/${policyID}/members` as const,
    },
    POLICY_ACCOUNTING: {
        route: 'settings/workspaces/:policyID/accounting',
        getRoute: (policyID: string, newConnectionName?: ConnectionName, integrationToDisconnect?: ConnectionName, shouldDisconnectIntegrationBeforeConnecting?: boolean) => {
            let queryParams = '';
            if (newConnectionName) {
                queryParams += `?newConnectionName=${newConnectionName}`;
                if (integrationToDisconnect) {
                    queryParams += `&integrationToDisconnect=${integrationToDisconnect}`;
                }
                if (shouldDisconnectIntegrationBeforeConnecting !== undefined) {
                    queryParams += `&shouldDisconnectIntegrationBeforeConnecting=${shouldDisconnectIntegrationBeforeConnecting}`;
                }
            }
            return `settings/workspaces/${policyID}/accounting${queryParams}` as const;
        },
    },
    WORKSPACE_ACCOUNTING_QUICKBOOKS_ONLINE_ADVANCED: {
        route: 'settings/workspaces/:policyID/accounting/quickbooks-online/advanced',
        getRoute: (policyID: string) => `settings/workspaces/${policyID}/accounting/quickbooks-online/advanced` as const,
    },
    WORKSPACE_ACCOUNTING_QUICKBOOKS_ONLINE_ACCOUNT_SELECTOR: {
        route: 'settings/workspaces/:policyID/accounting/quickbooks-online/account-selector',
        getRoute: (policyID: string) => `settings/workspaces/${policyID}/accounting/quickbooks-online/account-selector` as const,
    },
    WORKSPACE_ACCOUNTING_QUICKBOOKS_ONLINE_INVOICE_ACCOUNT_SELECTOR: {
        route: 'settings/workspaces/:policyID/accounting/quickbooks-online/invoice-account-selector',
        getRoute: (policyID: string) => `settings/workspaces/${policyID}/accounting/quickbooks-online/invoice-account-selector` as const,
    },
    WORKSPACE_ACCOUNTING_CARD_RECONCILIATION: {
        route: 'settings/workspaces/:policyID/accounting/:connection/card-reconciliation',
        getRoute: (policyID: string, connection?: ValueOf<typeof CONST.POLICY.CONNECTIONS.ROUTE>) => `settings/workspaces/${policyID}/accounting/${connection}/card-reconciliation` as const,
    },
    WORKSPACE_ACCOUNTING_RECONCILIATION_ACCOUNT_SETTINGS: {
        route: 'settings/workspaces/:policyID/accounting/:connection/card-reconciliation/account',
        getRoute: (policyID: string, connection?: ValueOf<typeof CONST.POLICY.CONNECTIONS.ROUTE>) =>
            `settings/workspaces/${policyID}/accounting/${connection}/card-reconciliation/account` as const,
    },
    WORKSPACE_CATEGORIES: {
        route: 'settings/workspaces/:policyID/categories',
        getRoute: (policyID: string) => `settings/workspaces/${policyID}/categories` as const,
    },
    WORKSPACE_CATEGORY_SETTINGS: {
        route: 'settings/workspaces/:policyID/categories/:categoryName',
        getRoute: (policyID: string, categoryName: string) => `settings/workspaces/${policyID}/categories/${encodeURIComponent(categoryName)}` as const,
    },
    WORKSPACE_UPGRADE: {
        route: 'settings/workspaces/:policyID/upgrade/:featureName',
        getRoute: (policyID: string, featureName: string, backTo?: string) =>
            getUrlWithBackToParam(`settings/workspaces/${policyID}/upgrade/${encodeURIComponent(featureName)}` as const, backTo),
    },
    WORKSPACE_CATEGORIES_SETTINGS: {
        route: 'settings/workspaces/:policyID/categories/settings',
        getRoute: (policyID: string) => `settings/workspaces/${policyID}/categories/settings` as const,
    },
    WORKSPACE_CATEGORIES_IMPORT: {
        route: 'settings/workspaces/:policyID/categories/import',
        getRoute: (policyID: string) => `settings/workspaces/${policyID}/categories/import` as const,
    },
    WORKSPACE_CATEGORIES_IMPORTED: {
        route: 'settings/workspaces/:policyID/categories/imported',
        getRoute: (policyID: string) => `settings/workspaces/${policyID}/categories/imported` as const,
    },
    WORKSPACE_CATEGORY_CREATE: {
        route: 'settings/workspaces/:policyID/categories/new',
        getRoute: (policyID: string) => `settings/workspaces/${policyID}/categories/new` as const,
    },
    WORKSPACE_CATEGORY_EDIT: {
        route: 'settings/workspaces/:policyID/categories/:categoryName/edit',
        getRoute: (policyID: string, categoryName: string) => `settings/workspaces/${policyID}/categories/${encodeURIComponent(categoryName)}/edit` as const,
    },
    WORKSPACE_CATEGORY_PAYROLL_CODE: {
        route: 'settings/workspaces/:policyID/categories/:categoryName/payroll-code',
        getRoute: (policyID: string, categoryName: string) => `settings/workspaces/${policyID}/categories/${encodeURIComponent(categoryName)}/payroll-code` as const,
    },
    WORKSPACE_CATEGORY_GL_CODE: {
        route: 'settings/workspaces/:policyID/categories/:categoryName/gl-code',
        getRoute: (policyID: string, categoryName: string) => `settings/workspaces/${policyID}/categories/${encodeURIComponent(categoryName)}/gl-code` as const,
    },
    WORSKPACE_CATEGORY_DEFAULT_TAX_RATE: {
        route: 'settings/workspaces/:policyID/categories/:categoryName/tax-rate',
        getRoute: (policyID: string, categoryName: string) => `settings/workspaces/${policyID}/categories/${encodeURIComponent(categoryName)}/tax-rate` as const,
    },
    WORSKPACE_CATEGORY_FLAG_AMOUNTS_OVER: {
        route: 'settings/workspaces/:policyID/categories/:categoryName/flag-amounts',
        getRoute: (policyID: string, categoryName: string) => `settings/workspaces/${policyID}/categories/${encodeURIComponent(categoryName)}/flag-amounts` as const,
    },
    WORSKPACE_CATEGORY_DESCRIPTION_HINT: {
        route: 'settings/workspaces/:policyID/categories/:categoryName/description-hint',
        getRoute: (policyID: string, categoryName: string) => `settings/workspaces/${policyID}/categories/${encodeURIComponent(categoryName)}/description-hint` as const,
    },
    WORSKPACE_CATEGORY_REQUIRE_RECEIPTS_OVER: {
        route: 'settings/workspaces/:policyID/categories/:categoryName/require-receipts-over',
        getRoute: (policyID: string, categoryName: string) => `settings/workspaces/${policyID}/categories/${encodeURIComponent(categoryName)}/require-receipts-over` as const,
    },
    WORSKPACE_CATEGORY_APPROVER: {
        route: 'settings/workspaces/:policyID/categories/:categoryName/approver',
        getRoute: (policyID: string, categoryName: string) => `settings/workspaces/${policyID}/categories/${encodeURIComponent(categoryName)}/approver` as const,
    },
    WORKSPACE_MORE_FEATURES: {
        route: 'settings/workspaces/:policyID/more-features',
        getRoute: (policyID: string) => `settings/workspaces/${policyID}/more-features` as const,
    },
    WORKSPACE_TAGS: {
        route: 'settings/workspaces/:policyID/tags',
        getRoute: (policyID: string) => `settings/workspaces/${policyID}/tags` as const,
    },
    WORKSPACE_TAG_CREATE: {
        route: 'settings/workspaces/:policyID/tags/new',
        getRoute: (policyID: string) => `settings/workspaces/${policyID}/tags/new` as const,
    },
    WORKSPACE_TAGS_SETTINGS: {
        route: 'settings/workspaces/:policyID/tags/settings',
        getRoute: (policyID: string) => `settings/workspaces/${policyID}/tags/settings` as const,
    },
    WORKSPACE_EDIT_TAGS: {
        route: 'settings/workspaces/:policyID/tags/:orderWeight/edit',
        getRoute: (policyID: string, orderWeight: number) => `settings/workspaces/${policyID}/tags/${orderWeight}/edit` as const,
    },
    WORKSPACE_TAG_EDIT: {
        route: 'settings/workspaces/:policyID/tag/:orderWeight/:tagName/edit',
        getRoute: (policyID: string, orderWeight: number, tagName: string) => `settings/workspaces/${policyID}/tag/${orderWeight}/${encodeURIComponent(tagName)}/edit` as const,
    },
    WORKSPACE_TAG_SETTINGS: {
        route: 'settings/workspaces/:policyID/tag/:orderWeight/:tagName',
        getRoute: (policyID: string, orderWeight: number, tagName: string) => `settings/workspaces/${policyID}/tag/${orderWeight}/${encodeURIComponent(tagName)}` as const,
    },
    WORKSPACE_TAG_LIST_VIEW: {
        route: 'settings/workspaces/:policyID/tag-list/:orderWeight',
        getRoute: (policyID: string, orderWeight: number) => `settings/workspaces/${policyID}/tag-list/${orderWeight}` as const,
    },
    WORKSPACE_TAG_GL_CODE: {
        route: 'settings/workspaces/:policyID/tag/:orderWeight/:tagName/gl-code',
        getRoute: (policyID: string, orderWeight: number, tagName: string) => `settings/workspaces/${policyID}/tag/${orderWeight}/${encodeURIComponent(tagName)}/gl-code` as const,
    },
    WORKSPACE_TAXES: {
        route: 'settings/workspaces/:policyID/taxes',
        getRoute: (policyID: string) => `settings/workspaces/${policyID}/taxes` as const,
    },
    WORKSPACE_TAXES_SETTINGS: {
        route: 'settings/workspaces/:policyID/taxes/settings',
        getRoute: (policyID: string) => `settings/workspaces/${policyID}/taxes/settings` as const,
    },
    WORKSPACE_TAXES_SETTINGS_WORKSPACE_CURRENCY_DEFAULT: {
        route: 'settings/workspaces/:policyID/taxes/settings/workspace-currency',
        getRoute: (policyID: string) => `settings/workspaces/${policyID}/taxes/settings/workspace-currency` as const,
    },
    WORKSPACE_TAXES_SETTINGS_FOREIGN_CURRENCY_DEFAULT: {
        route: 'settings/workspaces/:policyID/taxes/settings/foreign-currency',
        getRoute: (policyID: string) => `settings/workspaces/${policyID}/taxes/settings/foreign-currency` as const,
    },
    WORKSPACE_TAXES_SETTINGS_CUSTOM_TAX_NAME: {
        route: 'settings/workspaces/:policyID/taxes/settings/tax-name',
        getRoute: (policyID: string) => `settings/workspaces/${policyID}/taxes/settings/tax-name` as const,
    },
    WORKSPACE_MEMBER_DETAILS: {
        route: 'settings/workspaces/:policyID/members/:accountID',
        getRoute: (policyID: string, accountID: number) => `settings/workspaces/${policyID}/members/${accountID}` as const,
    },
    WORKSPACE_MEMBER_ROLE_SELECTION: {
        route: 'settings/workspaces/:policyID/members/:accountID/role-selection',
        getRoute: (policyID: string, accountID: number) => `settings/workspaces/${policyID}/members/${accountID}/role-selection` as const,
    },
    WORKSPACE_OWNER_CHANGE_SUCCESS: {
        route: 'settings/workspaces/:policyID/change-owner/:accountID/success',
        getRoute: (policyID: string, accountID: number) => `settings/workspaces/${policyID}/change-owner/${accountID}/success` as const,
    },
    WORKSPACE_OWNER_CHANGE_ERROR: {
        route: 'settings/workspaces/:policyID/change-owner/:accountID/failure',
        getRoute: (policyID: string, accountID: number) => `settings/workspaces/${policyID}/change-owner/${accountID}/failure` as const,
    },
    WORKSPACE_OWNER_CHANGE_CHECK: {
        route: 'settings/workspaces/:policyID/change-owner/:accountID/:error',
        getRoute: (policyID: string, accountID: number, error: ValueOf<typeof CONST.POLICY.OWNERSHIP_ERRORS>) =>
            `settings/workspaces/${policyID}/change-owner/${accountID}/${error as string}` as const,
    },
    WORKSPACE_TAX_CREATE: {
        route: 'settings/workspaces/:policyID/taxes/new',
        getRoute: (policyID: string) => `settings/workspaces/${policyID}/taxes/new` as const,
    },
    WORKSPACE_TAX_EDIT: {
        route: 'settings/workspaces/:policyID/tax/:taxID',
        getRoute: (policyID: string, taxID: string) => `settings/workspaces/${policyID}/tax/${encodeURIComponent(taxID)}` as const,
    },
    WORKSPACE_TAX_NAME: {
        route: 'settings/workspaces/:policyID/tax/:taxID/name',
        getRoute: (policyID: string, taxID: string) => `settings/workspaces/${policyID}/tax/${encodeURIComponent(taxID)}/name` as const,
    },
    WORKSPACE_TAX_VALUE: {
        route: 'settings/workspaces/:policyID/tax/:taxID/value',
        getRoute: (policyID: string, taxID: string) => `settings/workspaces/${policyID}/tax/${encodeURIComponent(taxID)}/value` as const,
    },
    WORKSPACE_TAX_CODE: {
        route: 'settings/workspaces/:policyID/tax/:taxID/tax-code',
        getRoute: (policyID: string, taxID: string) => `settings/workspaces/${policyID}/tax/${encodeURIComponent(taxID)}/tax-code` as const,
    },
    WORKSPACE_REPORT_FIELDS: {
        route: 'settings/workspaces/:policyID/reportFields',
        getRoute: (policyID: string) => `settings/workspaces/${policyID}/reportFields` as const,
    },
    WORKSPACE_CREATE_REPORT_FIELD: {
        route: 'settings/workspaces/:policyID/reportFields/new',
        getRoute: (policyID: string) => `settings/workspaces/${policyID}/reportFields/new` as const,
    },
    WORKSPACE_REPORT_FIELDS_SETTINGS: {
        route: 'settings/workspaces/:policyID/reportFields/:reportFieldID/edit',
        getRoute: (policyID: string, reportFieldID: string) => `settings/workspaces/${policyID}/reportFields/${encodeURIComponent(reportFieldID)}/edit` as const,
    },
    WORKSPACE_REPORT_FIELDS_LIST_VALUES: {
        route: 'settings/workspaces/:policyID/reportFields/listValues/:reportFieldID?',
        getRoute: (policyID: string, reportFieldID?: string) => `settings/workspaces/${policyID}/reportFields/listValues/${encodeURIComponent(reportFieldID ?? '')}` as const,
    },
    WORKSPACE_REPORT_FIELDS_ADD_VALUE: {
        route: 'settings/workspaces/:policyID/reportFields/addValue/:reportFieldID?',
        getRoute: (policyID: string, reportFieldID?: string) => `settings/workspaces/${policyID}/reportFields/addValue/${encodeURIComponent(reportFieldID ?? '')}` as const,
    },
    WORKSPACE_REPORT_FIELDS_VALUE_SETTINGS: {
        route: 'settings/workspaces/:policyID/reportFields/:valueIndex/:reportFieldID?',
        getRoute: (policyID: string, valueIndex: number, reportFieldID?: string) =>
            `settings/workspaces/${policyID}/reportFields/${valueIndex}/${encodeURIComponent(reportFieldID ?? '')}` as const,
    },
    WORKSPACE_REPORT_FIELDS_EDIT_VALUE: {
        route: 'settings/workspaces/:policyID/reportFields/new/:valueIndex/edit',
        getRoute: (policyID: string, valueIndex: number) => `settings/workspaces/${policyID}/reportFields/new/${valueIndex}/edit` as const,
    },
    WORKSPACE_EDIT_REPORT_FIELDS_INITIAL_VALUE: {
        route: 'settings/workspaces/:policyID/reportFields/:reportFieldID/edit/initialValue',
        getRoute: (policyID: string, reportFieldID: string) => `settings/workspaces/${policyID}/reportFields/${encodeURIComponent(reportFieldID)}/edit/initialValue` as const,
    },
    WORKSPACE_COMPANY_CARDS_SELECT_FEED: {
        route: 'settings/workspaces/:policyID/company-cards/select-feed',
        getRoute: (policyID: string) => `settings/workspaces/${policyID}/company-cards/select-feed` as const,
    },
    WORKSPACE_EXPENSIFY_CARD: {
        route: 'settings/workspaces/:policyID/expensify-card',
        getRoute: (policyID: string) => `settings/workspaces/${policyID}/expensify-card` as const,
    },
    WORKSPACE_COMPANY_CARDS: {
        route: 'settings/workspaces/:policyID/company-cards',
        getRoute: (policyID: string) => `settings/workspaces/${policyID}/company-cards` as const,
    },
    WORKSPACE_COMPANY_CARDS_ASSIGN_CARD: {
        route: 'settings/workspaces/:policyID/company-cards/:feed/assign-card',
        getRoute: (policyID: string, feed: string) => `settings/workspaces/${policyID}/company-cards/${feed}/assign-card` as const,
    },
    WORKSPACE_EXPENSIFY_CARD_DETAILS: {
        route: 'settings/workspaces/:policyID/expensify-card/:cardID',
        getRoute: (policyID: string, cardID: string, backTo?: string) => getUrlWithBackToParam(`settings/workspaces/${policyID}/expensify-card/${cardID}`, backTo),
    },
    WORKSPACE_EXPENSIFY_CARD_NAME: {
        route: 'settings/workspaces/:policyID/expensify-card/:cardID/edit/name',
        getRoute: (policyID: string, cardID: string) => `settings/workspaces/${policyID}/expensify-card/${cardID}/edit/name` as const,
    },
    WORKSPACE_EXPENSIFY_CARD_LIMIT: {
        route: 'settings/workspaces/:policyID/expensify-card/:cardID/edit/limit',
        getRoute: (policyID: string, cardID: string) => `settings/workspaces/${policyID}/expensify-card/${cardID}/edit/limit` as const,
    },
    WORKSPACE_EXPENSIFY_CARD_LIMIT_TYPE: {
        route: 'settings/workspaces/:policyID/expensify-card/:cardID/edit/limit-type',
        getRoute: (policyID: string, cardID: string) => `settings/workspaces/${policyID}/expensify-card/${cardID}/edit/limit-type` as const,
    },
    WORKSPACE_EXPENSIFY_CARD_ISSUE_NEW: {
        route: 'settings/workspaces/:policyID/expensify-card/issue-new',
        getRoute: (policyID: string, backTo?: string) => getUrlWithBackToParam(`settings/workspaces/${policyID}/expensify-card/issue-new`, backTo),
    },
    WORKSPACE_EXPENSIFY_CARD_BANK_ACCOUNT: {
        route: 'settings/workspaces/:policyID/expensify-card/choose-bank-account',
        getRoute: (policyID: string) => `settings/workspaces/${policyID}/expensify-card/choose-bank-account` as const,
    },
    WORKSPACE_EXPENSIFY_CARD_SETTINGS: {
        route: 'settings/workspaces/:policyID/expensify-card/settings',
        getRoute: (policyID: string) => `settings/workspaces/${policyID}/expensify-card/settings` as const,
    },
    WORKSPACE_EXPENSIFY_CARD_SETTINGS_ACCOUNT: {
        route: 'settings/workspaces/:policyID/expensify-card/settings/account',
        getRoute: (policyID: string) => `settings/workspaces/${policyID}/expensify-card/settings/account` as const,
    },
    WORKSPACE_EXPENSIFY_CARD_SETTINGS_FREQUENCY: {
        route: 'settings/workspaces/:policyID/expensify-card/settings/frequency',
        getRoute: (policyID: string) => `settings/workspaces/${policyID}/expensify-card/settings/frequency` as const,
    },
    WORKSPACE_COMPANY_CARDS_SETTINGS: {
        route: 'settings/workspaces/:policyID/company-cards/settings',
        getRoute: (policyID: string) => `settings/workspaces/${policyID}/company-cards/settings` as const,
    },
    WORKSPACE_COMPANY_CARDS_SETTINGS_FEED_NAME: {
        route: 'settings/workspaces/:policyID/company-cards/settings/feed-name',
        getRoute: (policyID: string) => `settings/workspaces/${policyID}/company-cards/settings/feed-name` as const,
    },
    WORKSPACE_RULES: {
        route: 'settings/workspaces/:policyID/rules',
        getRoute: (policyID: string) => `settings/workspaces/${policyID}/rules` as const,
    },
    WORKSPACE_DISTANCE_RATES: {
        route: 'settings/workspaces/:policyID/distance-rates',
        getRoute: (policyID: string) => `settings/workspaces/${policyID}/distance-rates` as const,
    },
    WORKSPACE_CREATE_DISTANCE_RATE: {
        route: 'settings/workspaces/:policyID/distance-rates/new',
        getRoute: (policyID: string) => `settings/workspaces/${policyID}/distance-rates/new` as const,
    },
    WORKSPACE_DISTANCE_RATES_SETTINGS: {
        route: 'settings/workspaces/:policyID/distance-rates/settings',
        getRoute: (policyID: string) => `settings/workspaces/${policyID}/distance-rates/settings` as const,
    },
    WORKSPACE_DISTANCE_RATE_DETAILS: {
        route: 'settings/workspaces/:policyID/distance-rates/:rateID',
        getRoute: (policyID: string, rateID: string) => `settings/workspaces/${policyID}/distance-rates/${rateID}` as const,
    },
    WORKSPACE_DISTANCE_RATE_EDIT: {
        route: 'settings/workspaces/:policyID/distance-rates/:rateID/edit',
        getRoute: (policyID: string, rateID: string) => `settings/workspaces/${policyID}/distance-rates/${rateID}/edit` as const,
    },
    WORKSPACE_DISTANCE_RATE_TAX_RECLAIMABLE_ON_EDIT: {
        route: 'settings/workspaces/:policyID/distance-rates/:rateID/tax-reclaimable/edit',
        getRoute: (policyID: string, rateID: string) => `settings/workspaces/${policyID}/distance-rates/${rateID}/tax-reclaimable/edit` as const,
    },
    WORKSPACE_DISTANCE_RATE_TAX_RATE_EDIT: {
        route: 'settings/workspaces/:policyID/distance-rates/:rateID/tax-rate/edit',
        getRoute: (policyID: string, rateID: string) => `settings/workspaces/${policyID}/distance-rates/${rateID}/tax-rate/edit` as const,
    },
    RULES_CUSTOM_NAME: {
        route: 'settings/workspaces/:policyID/rules/name',
        getRoute: (policyID: string) => `settings/workspaces/${policyID}/rules/name` as const,
    },
    RULES_AUTO_APPROVE_REPORTS_UNDER: {
        route: 'settings/workspaces/:policyID/rules/auto-approve',
        getRoute: (policyID: string) => `settings/workspaces/${policyID}/rules/auto-approve` as const,
    },
    RULES_RANDOM_REPORT_AUDIT: {
        route: 'settings/workspaces/:policyID/rules/audit',
        getRoute: (policyID: string) => `settings/workspaces/${policyID}/rules/audit` as const,
    },
    RULES_AUTO_PAY_REPORTS_UNDER: {
        route: 'settings/workspaces/:policyID/rules/auto-pay',
        getRoute: (policyID: string) => `settings/workspaces/${policyID}/rules/auto-pay` as const,
    },
    RULES_RECEIPT_REQUIRED_AMOUNT: {
        route: 'settings/workspaces/:policyID/rules/receipt-required-amount',
        getRoute: (policyID: string) => `settings/workspaces/${policyID}/rules/receipt-required-amount` as const,
    },
    RULES_MAX_EXPENSE_AMOUNT: {
        route: 'settings/workspaces/:policyID/rules/max-expense-amount',
        getRoute: (policyID: string) => `settings/workspaces/${policyID}/rules/max-expense-amount` as const,
    },
    RULES_MAX_EXPENSE_AGE: {
        route: 'settings/workspaces/:policyID/rules/max-expense-age',
        getRoute: (policyID: string) => `settings/workspaces/${policyID}/rules/max-expense-age` as const,
    },
    RULES_BILLABLE_DEFAULT: {
        route: 'settings/workspaces/:policyID/rules/billable',
        getRoute: (policyID: string) => `settings/workspaces/${policyID}/rules/billable` as const,
    },
    // Referral program promotion
    REFERRAL_DETAILS_MODAL: {
        route: 'referral/:contentType',
        getRoute: (contentType: string, backTo?: string) => getUrlWithBackToParam(`referral/${contentType}`, backTo),
    },
    PROCESS_MONEY_REQUEST_HOLD: 'hold-expense-educational',
    TRAVEL_MY_TRIPS: 'travel',
    TRAVEL_TCS: 'travel/terms',
    TRACK_TRAINING_MODAL: 'track-training',
    ONBOARDING_ROOT: {
        route: 'onboarding',
        getRoute: (backTo?: string) => getUrlWithBackToParam(`onboarding`, backTo),
    },
    ONBOARDING_PERSONAL_DETAILS: {
        route: 'onboarding/personal-details',
        getRoute: (backTo?: string) => getUrlWithBackToParam(`onboarding/personal-details`, backTo),
    },
    ONBOARDING_WORK: {
        route: 'onboarding/work',
        getRoute: (backTo?: string) => getUrlWithBackToParam(`onboarding/work`, backTo),
    },
    ONBOARDING_PURPOSE: {
        route: 'onboarding/purpose',
        getRoute: (backTo?: string) => getUrlWithBackToParam(`onboarding/purpose`, backTo),
    },
    WELCOME_VIDEO_ROOT: 'onboarding/welcome-video',
    EXPLANATION_MODAL_ROOT: 'onboarding/explanation',

    TRANSACTION_RECEIPT: {
        route: 'r/:reportID/transaction/:transactionID/receipt',
        getRoute: (reportID: string, transactionID: string, readonly = false) => `r/${reportID}/transaction/${transactionID}/receipt${readonly ? '?readonly=true' : ''}` as const,
    },
    TRANSACTION_DUPLICATE_REVIEW_PAGE: {
        route: 'r/:threadReportID/duplicates/review',
        getRoute: (threadReportID: string) => `r/${threadReportID}/duplicates/review` as const,
    },
    TRANSACTION_DUPLICATE_REVIEW_MERCHANT_PAGE: {
        route: 'r/:threadReportID/duplicates/review/merchant',
        getRoute: (threadReportID: string) => `r/${threadReportID}/duplicates/review/merchant` as const,
    },
    TRANSACTION_DUPLICATE_REVIEW_CATEGORY_PAGE: {
        route: 'r/:threadReportID/duplicates/review/category',
        getRoute: (threadReportID: string) => `r/${threadReportID}/duplicates/review/category` as const,
    },
    TRANSACTION_DUPLICATE_REVIEW_TAG_PAGE: {
        route: 'r/:threadReportID/duplicates/review/tag',
        getRoute: (threadReportID: string) => `r/${threadReportID}/duplicates/review/tag` as const,
    },
    TRANSACTION_DUPLICATE_REVIEW_TAX_CODE_PAGE: {
        route: 'r/:threadReportID/duplicates/review/tax-code',
        getRoute: (threadReportID: string) => `r/${threadReportID}/duplicates/review/tax-code` as const,
    },
    TRANSACTION_DUPLICATE_REVIEW_DESCRIPTION_PAGE: {
        route: 'r/:threadReportID/duplicates/review/description',
        getRoute: (threadReportID: string) => `r/${threadReportID}/duplicates/review/description` as const,
    },
    TRANSACTION_DUPLICATE_REVIEW_REIMBURSABLE_PAGE: {
        route: 'r/:threadReportID/duplicates/review/reimbursable',
        getRoute: (threadReportID: string) => `r/${threadReportID}/duplicates/review/reimbursable` as const,
    },
    TRANSACTION_DUPLICATE_REVIEW_BILLABLE_PAGE: {
        route: 'r/:threadReportID/duplicates/review/billable',
        getRoute: (threadReportID: string) => `r/${threadReportID}/duplicates/review/billable` as const,
    },
    TRANSACTION_DUPLICATE_CONFIRMATION_PAGE: {
        route: 'r/:threadReportID/duplicates/confirm',
        getRoute: (threadReportID: string) => `r/${threadReportID}/duplicates/confirm` as const,
    },
    POLICY_ACCOUNTING_XERO_IMPORT: {
        route: 'settings/workspaces/:policyID/accounting/xero/import',
        getRoute: (policyID: string) => `settings/workspaces/${policyID}/accounting/xero/import` as const,
    },
    POLICY_ACCOUNTING_XERO_CHART_OF_ACCOUNTS: {
        route: 'settings/workspaces/:policyID/accounting/xero/import/accounts',
        getRoute: (policyID: string) => `settings/workspaces/${policyID}/accounting/xero/import/accounts` as const,
    },
    POLICY_ACCOUNTING_XERO_ORGANIZATION: {
        route: 'settings/workspaces/:policyID/accounting/xero/organization/:currentOrganizationID',
        getRoute: (policyID: string, currentOrganizationID: string) => `settings/workspaces/${policyID}/accounting/xero/organization/${currentOrganizationID}` as const,
    },
    POLICY_ACCOUNTING_XERO_TRACKING_CATEGORIES: {
        route: 'settings/workspaces/:policyID/accounting/xero/import/tracking-categories',
        getRoute: (policyID: string) => `settings/workspaces/${policyID}/accounting/xero/import/tracking-categories` as const,
    },
    POLICY_ACCOUNTING_XERO_TRACKING_CATEGORIES_MAP: {
        route: 'settings/workspaces/:policyID/accounting/xero/import/tracking-categories/mapping/:categoryId/:categoryName',
        getRoute: (policyID: string, categoryId: string, categoryName: string) =>
            `settings/workspaces/${policyID}/accounting/xero/import/tracking-categories/mapping/${categoryId}/${encodeURIComponent(categoryName)}` as const,
    },
    POLICY_ACCOUNTING_XERO_CUSTOMER: {
        route: 'settings/workspaces/:policyID/accounting/xero/import/customers',
        getRoute: (policyID: string) => `settings/workspaces/${policyID}/accounting/xero/import/customers` as const,
    },
    POLICY_ACCOUNTING_XERO_TAXES: {
        route: 'settings/workspaces/:policyID/accounting/xero/import/taxes',
        getRoute: (policyID: string) => `settings/workspaces/${policyID}/accounting/xero/import/taxes` as const,
    },
    POLICY_ACCOUNTING_XERO_EXPORT: {
        route: 'settings/workspaces/:policyID/accounting/xero/export',
        getRoute: (policyID: string) => `settings/workspaces/${policyID}/accounting/xero/export` as const,
    },
    POLICY_ACCOUNTING_XERO_PREFERRED_EXPORTER_SELECT: {
        route: 'settings/workspaces/:policyID/connections/xero/export/preferred-exporter/select',
        getRoute: (policyID: string) => `settings/workspaces/${policyID}/connections/xero/export/preferred-exporter/select` as const,
    },
    POLICY_ACCOUNTING_XERO_EXPORT_PURCHASE_BILL_DATE_SELECT: {
        route: 'settings/workspaces/:policyID/accounting/xero/export/purchase-bill-date-select',
        getRoute: (policyID: string) => `settings/workspaces/${policyID}/accounting/xero/export/purchase-bill-date-select` as const,
    },
    POLICY_ACCOUNTING_XERO_EXPORT_BANK_ACCOUNT_SELECT: {
        route: 'settings/workspaces/:policyID/accounting/xero/export/bank-account-select',
        getRoute: (policyID: string) => `settings/workspaces/${policyID}/accounting/xero/export/bank-account-select` as const,
    },
    POLICY_ACCOUNTING_XERO_ADVANCED: {
        route: 'settings/workspaces/:policyID/accounting/xero/advanced',
        getRoute: (policyID: string) => `settings/workspaces/${policyID}/accounting/xero/advanced` as const,
    },
    POLICY_ACCOUNTING_XERO_BILL_STATUS_SELECTOR: {
        route: 'settings/workspaces/:policyID/accounting/xero/export/purchase-bill-status-selector',
        getRoute: (policyID: string) => `settings/workspaces/${policyID}/accounting/xero/export/purchase-bill-status-selector` as const,
    },
    POLICY_ACCOUNTING_XERO_INVOICE_SELECTOR: {
        route: 'settings/workspaces/:policyID/accounting/xero/advanced/invoice-account-selector',
        getRoute: (policyID: string) => `settings/workspaces/${policyID}/accounting/xero/advanced/invoice-account-selector` as const,
    },
    POLICY_ACCOUNTING_XERO_BILL_PAYMENT_ACCOUNT_SELECTOR: {
        route: 'settings/workspaces/:policyID/accounting/xero/advanced/bill-payment-account-selector',
        getRoute: (policyID: string) => `settings/workspaces/${policyID}/accounting/xero/advanced/bill-payment-account-selector` as const,
    },
    POLICY_ACCOUNTING_QUICKBOOKS_ONLINE_IMPORT: {
        route: 'settings/workspaces/:policyID/accounting/quickbooks-online/import',
        getRoute: (policyID: string) => `settings/workspaces/${policyID}/accounting/quickbooks-online/import` as const,
    },
    POLICY_ACCOUNTING_QUICKBOOKS_ONLINE_CHART_OF_ACCOUNTS: {
        route: 'settings/workspaces/:policyID/accounting/quickbooks-online/import/accounts',
        getRoute: (policyID: string) => `settings/workspaces/${policyID}/accounting/quickbooks-online/import/accounts` as const,
    },
    POLICY_ACCOUNTING_QUICKBOOKS_ONLINE_CLASSES: {
        route: 'settings/workspaces/:policyID/accounting/quickbooks-online/import/classes',
        getRoute: (policyID: string) => `settings/workspaces/${policyID}/accounting/quickbooks-online/import/classes` as const,
    },
    POLICY_ACCOUNTING_QUICKBOOKS_ONLINE_CUSTOMERS: {
        route: 'settings/workspaces/:policyID/accounting/quickbooks-online/import/customers',
        getRoute: (policyID: string) => `settings/workspaces/${policyID}/accounting/quickbooks-online/import/customers` as const,
    },
    POLICY_ACCOUNTING_QUICKBOOKS_ONLINE_LOCATIONS: {
        route: 'settings/workspaces/:policyID/accounting/quickbooks-online/import/locations',
        getRoute: (policyID: string) => `settings/workspaces/${policyID}/accounting/quickbooks-online/import/locations` as const,
    },
    POLICY_ACCOUNTING_QUICKBOOKS_ONLINE_TAXES: {
        route: 'settings/workspaces/:policyID/accounting/quickbooks-online/import/taxes',
        getRoute: (policyID: string) => `settings/workspaces/${policyID}/accounting/quickbooks-online/import/taxes` as const,
    },
    RESTRICTED_ACTION: {
        route: 'restricted-action/workspace/:policyID',
        getRoute: (policyID: string) => `restricted-action/workspace/${policyID}` as const,
    },
    POLICY_ACCOUNTING_NETSUITE_SUBSIDIARY_SELECTOR: {
        route: 'settings/workspaces/:policyID/accounting/netsuite/subsidiary-selector',
        getRoute: (policyID: string) => `settings/workspaces/${policyID}/accounting/netsuite/subsidiary-selector` as const,
    },
    POLICY_ACCOUNTING_NETSUITE_EXISTING_CONNECTIONS: {
        route: 'settings/workspaces/:policyID/accounting/netsuite/existing-connections',
        getRoute: (policyID: string) => `settings/workspaces/${policyID}/accounting/netsuite/existing-connections` as const,
    },
    POLICY_ACCOUNTING_NETSUITE_TOKEN_INPUT: {
        route: 'settings/workspaces/:policyID/accounting/netsuite/token-input',
        getRoute: (policyID: string) => `settings/workspaces/${policyID}/accounting/netsuite/token-input` as const,
    },
    POLICY_ACCOUNTING_NETSUITE_IMPORT: {
        route: 'settings/workspaces/:policyID/accounting/netsuite/import',
        getRoute: (policyID: string) => `settings/workspaces/${policyID}/accounting/netsuite/import` as const,
    },
    POLICY_ACCOUNTING_NETSUITE_IMPORT_MAPPING: {
        route: 'settings/workspaces/:policyID/accounting/netsuite/import/mapping/:importField',
        getRoute: (policyID: string, importField: TupleToUnion<typeof CONST.NETSUITE_CONFIG.IMPORT_FIELDS>) =>
            `settings/workspaces/${policyID}/accounting/netsuite/import/mapping/${importField}` as const,
    },
    POLICY_ACCOUNTING_NETSUITE_IMPORT_CUSTOM_FIELD_MAPPING: {
        route: 'settings/workspaces/:policyID/accounting/netsuite/import/custom/:importCustomField',
        getRoute: (policyID: string, importCustomField: ValueOf<typeof CONST.NETSUITE_CONFIG.IMPORT_CUSTOM_FIELDS>) =>
            `settings/workspaces/${policyID}/accounting/netsuite/import/custom/${importCustomField}` as const,
    },
    POLICY_ACCOUNTING_NETSUITE_IMPORT_CUSTOM_FIELD_VIEW: {
        route: 'settings/workspaces/:policyID/accounting/netsuite/import/custom/:importCustomField/view/:valueIndex',
        getRoute: (policyID: string, importCustomField: ValueOf<typeof CONST.NETSUITE_CONFIG.IMPORT_CUSTOM_FIELDS>, valueIndex: number) =>
            `settings/workspaces/${policyID}/accounting/netsuite/import/custom/${importCustomField}/view/${valueIndex}` as const,
    },
    POLICY_ACCOUNTING_NETSUITE_IMPORT_CUSTOM_FIELD_EDIT: {
        route: 'settings/workspaces/:policyID/accounting/netsuite/import/custom/:importCustomField/edit/:valueIndex/:fieldName',
        getRoute: (policyID: string, importCustomField: ValueOf<typeof CONST.NETSUITE_CONFIG.IMPORT_CUSTOM_FIELDS>, valueIndex: number, fieldName: string) =>
            `settings/workspaces/${policyID}/accounting/netsuite/import/custom/${importCustomField}/edit/${valueIndex}/${fieldName}` as const,
    },
    POLICY_ACCOUNTING_NETSUITE_IMPORT_CUSTOM_LIST_ADD: {
        route: 'settings/workspaces/:policyID/accounting/netsuite/import/custom-list/new',
        getRoute: (policyID: string) => `settings/workspaces/${policyID}/accounting/netsuite/import/custom-list/new` as const,
    },
    POLICY_ACCOUNTING_NETSUITE_IMPORT_CUSTOM_SEGMENT_ADD: {
        route: 'settings/workspaces/:policyID/accounting/netsuite/import/custom-segment/new',
        getRoute: (policyID: string) => `settings/workspaces/${policyID}/accounting/netsuite/import/custom-segment/new` as const,
    },
    POLICY_ACCOUNTING_NETSUITE_IMPORT_CUSTOMERS_OR_PROJECTS: {
        route: 'settings/workspaces/:policyID/accounting/netsuite/import/customer-projects',
        getRoute: (policyID: string) => `settings/workspaces/${policyID}/accounting/netsuite/import/customer-projects` as const,
    },
    POLICY_ACCOUNTING_NETSUITE_IMPORT_CUSTOMERS_OR_PROJECTS_SELECT: {
        route: 'settings/workspaces/:policyID/accounting/netsuite/import/customer-projects/select',
        getRoute: (policyID: string) => `settings/workspaces/${policyID}/accounting/netsuite/import/customer-projects/select` as const,
    },
    POLICY_ACCOUNTING_NETSUITE_EXPORT: {
        route: 'settings/workspaces/:policyID/connections/netsuite/export/',
        getRoute: (policyID: string) => `settings/workspaces/${policyID}/connections/netsuite/export/` as const,
    },
    POLICY_ACCOUNTING_NETSUITE_PREFERRED_EXPORTER_SELECT: {
        route: 'settings/workspaces/:policyID/connections/netsuite/export/preferred-exporter/select',
        getRoute: (policyID: string) => `settings/workspaces/${policyID}/connections/netsuite/export/preferred-exporter/select` as const,
    },
    POLICY_ACCOUNTING_NETSUITE_DATE_SELECT: {
        route: 'settings/workspaces/:policyID/connections/netsuite/export/date/select',
        getRoute: (policyID: string) => `settings/workspaces/${policyID}/connections/netsuite/export/date/select` as const,
    },
    POLICY_ACCOUNTING_NETSUITE_EXPORT_EXPENSES: {
        route: 'settings/workspaces/:policyID/connections/netsuite/export/expenses/:expenseType',
        getRoute: (policyID: string, expenseType: ValueOf<typeof CONST.NETSUITE_EXPENSE_TYPE>) =>
            `settings/workspaces/${policyID}/connections/netsuite/export/expenses/${expenseType}` as const,
    },
    POLICY_ACCOUNTING_NETSUITE_EXPORT_EXPENSES_DESTINATION_SELECT: {
        route: 'settings/workspaces/:policyID/connections/netsuite/export/expenses/:expenseType/destination/select',
        getRoute: (policyID: string, expenseType: ValueOf<typeof CONST.NETSUITE_EXPENSE_TYPE>) =>
            `settings/workspaces/${policyID}/connections/netsuite/export/expenses/${expenseType}/destination/select` as const,
    },
    POLICY_ACCOUNTING_NETSUITE_EXPORT_EXPENSES_VENDOR_SELECT: {
        route: 'settings/workspaces/:policyID/connections/netsuite/export/expenses/:expenseType/vendor/select',
        getRoute: (policyID: string, expenseType: ValueOf<typeof CONST.NETSUITE_EXPENSE_TYPE>) =>
            `settings/workspaces/${policyID}/connections/netsuite/export/expenses/${expenseType}/vendor/select` as const,
    },
    POLICY_ACCOUNTING_NETSUITE_EXPORT_EXPENSES_PAYABLE_ACCOUNT_SELECT: {
        route: 'settings/workspaces/:policyID/connections/netsuite/export/expenses/:expenseType/payable-account/select',
        getRoute: (policyID: string, expenseType: ValueOf<typeof CONST.NETSUITE_EXPENSE_TYPE>) =>
            `settings/workspaces/${policyID}/connections/netsuite/export/expenses/${expenseType}/payable-account/select` as const,
    },
    POLICY_ACCOUNTING_NETSUITE_EXPORT_EXPENSES_JOURNAL_POSTING_PREFERENCE_SELECT: {
        route: 'settings/workspaces/:policyID/connections/netsuite/export/expenses/:expenseType/journal-posting-preference/select',
        getRoute: (policyID: string, expenseType: ValueOf<typeof CONST.NETSUITE_EXPENSE_TYPE>) =>
            `settings/workspaces/${policyID}/connections/netsuite/export/expenses/${expenseType}/journal-posting-preference/select` as const,
    },
    POLICY_ACCOUNTING_NETSUITE_RECEIVABLE_ACCOUNT_SELECT: {
        route: 'settings/workspaces/:policyID/connections/netsuite/export/receivable-account/select',
        getRoute: (policyID: string) => `settings/workspaces/${policyID}/connections/netsuite/export/receivable-account/select` as const,
    },
    POLICY_ACCOUNTING_NETSUITE_INVOICE_ITEM_PREFERENCE_SELECT: {
        route: 'settings/workspaces/:policyID/connections/netsuite/export/invoice-item-preference/select',
        getRoute: (policyID: string) => `settings/workspaces/${policyID}/connections/netsuite/export/invoice-item-preference/select` as const,
    },
    POLICY_ACCOUNTING_NETSUITE_INVOICE_ITEM_SELECT: {
        route: 'settings/workspaces/:policyID/connections/netsuite/export/invoice-item-preference/invoice-item/select',
        getRoute: (policyID: string) => `settings/workspaces/${policyID}/connections/netsuite/export/invoice-item-preference/invoice-item/select` as const,
    },
    POLICY_ACCOUNTING_NETSUITE_TAX_POSTING_ACCOUNT_SELECT: {
        route: 'settings/workspaces/:policyID/connections/netsuite/export/tax-posting-account/select',
        getRoute: (policyID: string) => `settings/workspaces/${policyID}/connections/netsuite/export/tax-posting-account/select` as const,
    },
    POLICY_ACCOUNTING_NETSUITE_PROVINCIAL_TAX_POSTING_ACCOUNT_SELECT: {
        route: 'settings/workspaces/:policyID/connections/netsuite/export/provincial-tax-posting-account/select',
        getRoute: (policyID: string) => `settings/workspaces/${policyID}/connections/netsuite/export/provincial-tax-posting-account/select` as const,
    },
    POLICY_ACCOUNTING_NETSUITE_ADVANCED: {
        route: 'settings/workspaces/:policyID/connections/netsuite/advanced/',
        getRoute: (policyID: string) => `settings/workspaces/${policyID}/connections/netsuite/advanced/` as const,
    },
    POLICY_ACCOUNTING_NETSUITE_REIMBURSEMENT_ACCOUNT_SELECT: {
        route: 'settings/workspaces/:policyID/connections/netsuite/advanced/reimbursement-account/select',
        getRoute: (policyID: string) => `settings/workspaces/${policyID}/connections/netsuite/advanced/reimbursement-account/select` as const,
    },
    POLICY_ACCOUNTING_NETSUITE_COLLECTION_ACCOUNT_SELECT: {
        route: 'settings/workspaces/:policyID/connections/netsuite/advanced/collection-account/select',
        getRoute: (policyID: string) => `settings/workspaces/${policyID}/connections/netsuite/advanced/collection-account/select` as const,
    },
    POLICY_ACCOUNTING_NETSUITE_EXPENSE_REPORT_APPROVAL_LEVEL_SELECT: {
        route: 'settings/workspaces/:policyID/connections/netsuite/advanced/expense-report-approval-level/select',
        getRoute: (policyID: string) => `settings/workspaces/${policyID}/connections/netsuite/advanced/expense-report-approval-level/select` as const,
    },
    POLICY_ACCOUNTING_NETSUITE_VENDOR_BILL_APPROVAL_LEVEL_SELECT: {
        route: 'settings/workspaces/:policyID/connections/netsuite/advanced/vendor-bill-approval-level/select',
        getRoute: (policyID: string) => `settings/workspaces/${policyID}/connections/netsuite/advanced/vendor-bill-approval-level/select` as const,
    },
    POLICY_ACCOUNTING_NETSUITE_JOURNAL_ENTRY_APPROVAL_LEVEL_SELECT: {
        route: 'settings/workspaces/:policyID/connections/netsuite/advanced/journal-entry-approval-level/select',
        getRoute: (policyID: string) => `settings/workspaces/${policyID}/connections/netsuite/advanced/journal-entry-approval-level/select` as const,
    },
    POLICY_ACCOUNTING_NETSUITE_APPROVAL_ACCOUNT_SELECT: {
        route: 'settings/workspaces/:policyID/connections/netsuite/advanced/approval-account/select',
        getRoute: (policyID: string) => `settings/workspaces/${policyID}/connections/netsuite/advanced/approval-account/select` as const,
    },
    POLICY_ACCOUNTING_NETSUITE_CUSTOM_FORM_ID: {
        route: 'settings/workspaces/:policyID/connections/netsuite/advanced/custom-form-id/:expenseType',
        getRoute: (policyID: string, expenseType: ValueOf<typeof CONST.NETSUITE_EXPENSE_TYPE>) =>
            `settings/workspaces/${policyID}/connections/netsuite/advanced/custom-form-id/${expenseType}` as const,
    },
    POLICY_ACCOUNTING_SAGE_INTACCT_PREREQUISITES: {
        route: 'settings/workspaces/:policyID/accounting/sage-intacct/prerequisites',
        getRoute: (policyID: string) => `settings/workspaces/${policyID}/accounting/sage-intacct/prerequisites` as const,
    },
    POLICY_ACCOUNTING_SAGE_INTACCT_ENTER_CREDENTIALS: {
        route: 'settings/workspaces/:policyID/accounting/sage-intacct/enter-credentials',
        getRoute: (policyID: string) => `settings/workspaces/${policyID}/accounting/sage-intacct/enter-credentials` as const,
    },
    POLICY_ACCOUNTING_SAGE_INTACCT_EXISTING_CONNECTIONS: {
        route: 'settings/workspaces/:policyID/accounting/sage-intacct/existing-connections',
        getRoute: (policyID: string) => `settings/workspaces/${policyID}/accounting/sage-intacct/existing-connections` as const,
    },
    POLICY_ACCOUNTING_SAGE_INTACCT_ENTITY: {
        route: 'settings/workspaces/:policyID/accounting/sage-intacct/entity',
        getRoute: (policyID: string) => `settings/workspaces/${policyID}/accounting/sage-intacct/entity` as const,
    },
    POLICY_ACCOUNTING_SAGE_INTACCT_IMPORT: {
        route: 'settings/workspaces/:policyID/accounting/sage-intacct/import',
        getRoute: (policyID: string) => `settings/workspaces/${policyID}/accounting/sage-intacct/import` as const,
    },
    POLICY_ACCOUNTING_SAGE_INTACCT_TOGGLE_MAPPINGS: {
        route: 'settings/workspaces/:policyID/accounting/sage-intacct/import/toggle-mapping/:mapping',
        getRoute: (policyID: string, mapping: SageIntacctMappingName) => `settings/workspaces/${policyID}/accounting/sage-intacct/import/toggle-mapping/${mapping}` as const,
    },
    POLICY_ACCOUNTING_SAGE_INTACCT_MAPPINGS_TYPE: {
        route: 'settings/workspaces/:policyID/accounting/sage-intacct/import/mapping-type/:mapping',
        getRoute: (policyID: string, mapping: string) => `settings/workspaces/${policyID}/accounting/sage-intacct/import/mapping-type/${mapping}` as const,
    },
    POLICY_ACCOUNTING_SAGE_INTACCT_USER_DIMENSIONS: {
        route: 'settings/workspaces/:policyID/accounting/sage-intacct/import/user-dimensions',
        getRoute: (policyID: string) => `settings/workspaces/${policyID}/accounting/sage-intacct/import/user-dimensions` as const,
    },
    POLICY_ACCOUNTING_SAGE_INTACCT_ADD_USER_DIMENSION: {
        route: 'settings/workspaces/:policyID/accounting/sage-intacct/import/add-user-dimension',
        getRoute: (policyID: string) => `settings/workspaces/${policyID}/accounting/sage-intacct/import/add-user-dimension` as const,
    },
    POLICY_ACCOUNTING_SAGE_INTACCT_EDIT_USER_DIMENSION: {
        route: 'settings/workspaces/:policyID/accounting/sage-intacct/import/edit-user-dimension/:dimensionName',
        getRoute: (policyID: string, dimensionName: string) => `settings/workspaces/${policyID}/accounting/sage-intacct/import/edit-user-dimension/${dimensionName}` as const,
    },
    POLICY_ACCOUNTING_SAGE_INTACCT_EXPORT: {
        route: 'settings/workspaces/:policyID/accounting/sage-intacct/export',
        getRoute: (policyID: string) => `settings/workspaces/${policyID}/accounting/sage-intacct/export` as const,
    },
    POLICY_ACCOUNTING_SAGE_INTACCT_PREFERRED_EXPORTER: {
        route: 'settings/workspaces/:policyID/accounting/sage-intacct/export/preferred-exporter',
        getRoute: (policyID: string) => `settings/workspaces/${policyID}/accounting/sage-intacct/export/preferred-exporter` as const,
    },
    POLICY_ACCOUNTING_SAGE_INTACCT_EXPORT_DATE: {
        route: 'settings/workspaces/:policyID/accounting/sage-intacct/export/date',
        getRoute: (policyID: string) => `settings/workspaces/${policyID}/accounting/sage-intacct/export/date` as const,
    },
    POLICY_ACCOUNTING_SAGE_INTACCT_REIMBURSABLE_EXPENSES: {
        route: 'settings/workspaces/:policyID/accounting/sage-intacct/export/reimbursable',
        getRoute: (policyID: string) => `settings/workspaces/${policyID}/accounting/sage-intacct/export/reimbursable` as const,
    },
    POLICY_ACCOUNTING_SAGE_INTACCT_NON_REIMBURSABLE_EXPENSES: {
        route: 'settings/workspaces/:policyID/accounting/sage-intacct/export/nonreimbursable',
        getRoute: (policyID: string) => `settings/workspaces/${policyID}/accounting/sage-intacct/export/nonreimbursable` as const,
    },
    POLICY_ACCOUNTING_SAGE_INTACCT_DEFAULT_VENDOR: {
        route: 'settings/workspaces/:policyID/accounting/sage-intacct/export/:reimbursable/default-vendor',
        getRoute: (policyID: string, reimbursable: string) => `settings/workspaces/${policyID}/accounting/sage-intacct/export/${reimbursable}/default-vendor` as const,
    },
    POLICY_ACCOUNTING_SAGE_INTACCT_NON_REIMBURSABLE_CREDIT_CARD_ACCOUNT: {
        route: 'settings/workspaces/:policyID/accounting/sage-intacct/export/nonreimbursable/credit-card-account',
        getRoute: (policyID: string) => `settings/workspaces/${policyID}/accounting/sage-intacct/export/nonreimbursable/credit-card-account` as const,
    },
    POLICY_ACCOUNTING_SAGE_INTACCT_ADVANCED: {
        route: 'settings/workspaces/:policyID/accounting/sage-intacct/advanced',
        getRoute: (policyID: string) => `settings/workspaces/${policyID}/accounting/sage-intacct/advanced` as const,
    },
    POLICY_ACCOUNTING_SAGE_INTACCT_PAYMENT_ACCOUNT: {
        route: 'settings/workspaces/:policyID/accounting/sage-intacct/advanced/payment-account',
        getRoute: (policyID: string) => `settings/workspaces/${policyID}/accounting/sage-intacct/advanced/payment-account` as const,
    },
} as const;

/**
 * Proxy routes can be used to generate a correct url with dynamic values
 *
 * It will be used by HybridApp, that has no access to methods generating dynamic routes in NewDot
 */
const HYBRID_APP_ROUTES = {
    MONEY_REQUEST_CREATE: '/request/new/scan',
    MONEY_REQUEST_CREATE_TAB_SCAN: '/submit/new/scan',
    MONEY_REQUEST_CREATE_TAB_MANUAL: '/submit/new/manual',
    MONEY_REQUEST_CREATE_TAB_DISTANCE: '/submit/new/distance',
} as const;

export {HYBRID_APP_ROUTES, getUrlWithBackToParam, PUBLIC_SCREENS_ROUTES};
export default ROUTES;

// eslint-disable-next-line @typescript-eslint/no-explicit-any
type ExtractRouteName<TRoute> = TRoute extends {getRoute: (...args: any[]) => infer TRouteName} ? TRouteName : TRoute;

/**
 * Represents all routes in the app as a union of literal strings.
 */
type Route = {
    [K in keyof typeof ROUTES]: ExtractRouteName<(typeof ROUTES)[K]>;
}[keyof typeof ROUTES];

type RoutesValidationError = 'Error: One or more routes defined within `ROUTES` have not correctly used `as const` in their `getRoute` function return value.';

// eslint-disable-next-line @typescript-eslint/no-unused-vars
type RouteIsPlainString = AssertTypesNotEqual<string, Route, RoutesValidationError>;

type HybridAppRoute = (typeof HYBRID_APP_ROUTES)[keyof typeof HYBRID_APP_ROUTES];

export type {HybridAppRoute, Route};<|MERGE_RESOLUTION|>--- conflicted
+++ resolved
@@ -136,14 +136,6 @@
     SETTINGS_CLOSE: 'settings/security/closeAccount',
     SETTINGS_ADD_DELEGATE: 'settings/security/delegate',
     SETTINGS_DELEGATE_ROLE: {
-<<<<<<< HEAD
-        route: 'settings/security/delegate/:accountID/role/:role',
-        getRoute: (accountID: number, role?: string) => `settings/security/delegate/${accountID}/role/${role}` as const,
-    },
-    SETTINGS_DELEGATE_CONFIRM: {
-        route: 'settings/security/delegate/:accountID/role/:role/confirm',
-        getRoute: (accountID: number, role: string) => `settings/security/delegate/${accountID}/role/${role}/confirm` as const,
-=======
         route: 'settings/security/delegate/:login/role/:role',
         getRoute: (login: string, role?: string) => `settings/security/delegate/${encodeURIComponent(login)}/role/${role}` as const,
     },
@@ -154,7 +146,6 @@
     SETTINGS_DELEGATE_MAGIC_CODE: {
         route: 'settings/security/delegate/:login/role/:role/magic-code',
         getRoute: (login: string, role: string) => `settings/security/delegate/${encodeURIComponent(login)}/role/${role}/magic-code` as const,
->>>>>>> aa5dabe3
     },
     SETTINGS_ABOUT: 'settings/about',
     SETTINGS_APP_DOWNLOAD_LINKS: 'settings/about/app-download-links',
