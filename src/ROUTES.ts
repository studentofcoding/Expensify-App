--- conflicted
+++ resolved
@@ -1,15 +1,6 @@
 import {IsEqual, ValueOf} from 'type-fest';
 import CONST from './CONST';
 
-<<<<<<< HEAD
-/**
- * Builds a URL with an encoded URI component for the `backTo` param which can be added to the end of URLs
- */
-const getUrlWithBackToParam = (url: string, backTo?: string): string => {
-    const backToParam = backTo ? `${url.includes('?') ? '&' : '?'}backTo=${encodeURIComponent(backTo)}` : '';
-    return url + backToParam;
-};
-=======
 // This is a file containing constants for all the routes we want to be able to go to
 
 /**
@@ -19,7 +10,6 @@
     const backToParam = backTo ? (`${url.includes('?') ? '&' : '?'}backTo=${encodeURIComponent(backTo)}` as const) : '';
     return `${url}${backToParam}` as const;
 }
->>>>>>> 679d770c
 
 const ROUTES = {
     HOME: '',
@@ -472,9 +462,7 @@
     MONEY2020: 'money2020',
 } as const;
 
-<<<<<<< HEAD
 export {getUrlWithBackToParam};
-=======
 export default ROUTES;
 
 // eslint-disable-next-line @typescript-eslint/no-explicit-any
@@ -494,5 +482,4 @@
  */
 type Route = RouteIsPlainString extends true ? never : AllRoutes;
 
-export type {Route};
->>>>>>> 679d770c
+export type {Route};