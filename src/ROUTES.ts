--- conflicted
+++ resolved
@@ -208,14 +208,6 @@
         route: 'r/:reportID/avatar',
         getRoute: (reportID: string) => `r/${reportID}/avatar` as const,
     },
-<<<<<<< HEAD
-=======
-    EDIT_REQUEST: {
-        route: 'r/:threadReportID/edit/:field/:tagIndex?',
-        getRoute: (threadReportID: string, field: ValueOf<typeof CONST.EDIT_REQUEST_FIELD>, tagIndex?: number) =>
-            `r/${threadReportID}/edit/${field as string}${typeof tagIndex === 'number' ? `/${tagIndex}` : ''}` as const,
-    },
->>>>>>> 305f12c5
     EDIT_CURRENCY_REQUEST: {
         route: 'r/:threadReportID/edit/currency',
         getRoute: (threadReportID: string, currency: string, backTo: string) => `r/${threadReportID}/edit/currency?currency=${currency}&backTo=${backTo}` as const,
