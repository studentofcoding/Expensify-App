--- conflicted
+++ resolved
@@ -49,12 +49,13 @@
  * @returns {Promise}
  */
 function queueRequest(command, data) {
-    return new Promise((resolve) => {
+    return new Promise((resolve, reject) => {
         // Add the write request to a queue of actions to perform
         networkRequestQueue.push({
             command,
             data,
-            callback: resolve,
+            resolve,
+            reject,
         });
 
         // Try to fire off the request as soon as it's queued so we don't add a delay to every queued command
@@ -113,31 +114,6 @@
         });
 }
 
-<<<<<<< HEAD
-/**
- * Adds a request to networkRequestQueue
- *
- * @param {string} command
- * @param {mixed} data
- * @returns {Promise}
- */
-function queueRequest(command, data) {
-    return new Promise((resolve, reject) => {
-        // Add the write request to a queue of actions to perform
-        networkRequestQueue.push({
-            command,
-            data,
-            resolve,
-            reject,
-        });
-
-        // Try to fire off the request as soon as it's queued so we don't add a delay to every queued command
-        // eslint-disable-next-line no-use-before-define
-        processNetworkRequestQueue();
-    });
-}
-=======
->>>>>>> 0abb48a0
 
 /**
  * Sets API data in the store when we make a successful "Authenticate"/"CreateLogin" request
