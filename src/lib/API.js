--- conflicted
+++ resolved
@@ -9,14 +9,7 @@
 import Str from './Str';
 import Guid from './Guid';
 import redirectToSignIn from './actions/SignInRedirect';
-<<<<<<< HEAD
-import Activity from './Activity';
 import PushNotification from './Notification/PushNotification';
-
-// Holds all of the callbacks that need to be triggered when the network reconnects
-const reconnectionCallbacks = [];
-=======
->>>>>>> 0790fb81
 
 // Queue for network requests so we don't lose actions done by the user while offline
 let networkRequestQueue = [];
