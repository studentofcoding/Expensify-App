--- conflicted
+++ resolved
@@ -3,11 +3,6 @@
 import Ion from '../Ion';
 import {request, delayedWrite} from '../Network';
 import IONKEYS from '../../IONKEYS';
-<<<<<<< HEAD
-import Guid from '../Guid';
-=======
-import ExpensiMark from '../ExpensiMark';
->>>>>>> 15394aa9
 import CONFIG from '../../CONFIG';
 import * as pusher from '../Pusher/pusher';
 
@@ -201,11 +196,6 @@
  * @returns {Promise}
  */
 function addHistoryItem(reportID, reportComment) {
-<<<<<<< HEAD
-    const guid = Guid();
-=======
-    const messageParser = new ExpensiMark();
->>>>>>> 15394aa9
     const historyKey = `${IONKEYS.REPORT_HISTORY}_${reportID}`;
 
     return Ion.multiGet([historyKey, IONKEYS.SESSION, IONKEYS.PERSONAL_DETAILS])
