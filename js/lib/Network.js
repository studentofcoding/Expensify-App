--- conflicted
+++ resolved
@@ -11,8 +11,8 @@
  * @param {string} [type]
  * @returns {$.Deferred}
  */
-<<<<<<< HEAD
-async function request(command, data, type) {
+async function request(command, data, type = 'post') {
+    console.debug(`Making "${command}" ${type} request`);
     const formData = new FormData();
     formData.append('authToken', await Store.get('session', 'authToken'));
     for (const property in data) {
@@ -22,7 +22,7 @@
         let response = await fetch(
             `https://www.expensify.com.dev/api?command=${command}`,
             {
-                method: 'post',
+                method: type,
                 body: formData,
             },
         );
@@ -30,27 +30,6 @@
     } catch (error) {
         isAppOffline = true;
     }
-=======
-async function request(command, data, type = 'post') {
-  console.debug(`Making "${command}" ${type} request`);
-  const formData = new FormData();
-  formData.append('authToken', await Store.get('session', 'authToken'));
-  for (const property in data) {
-    formData.append(property, data[property]);
-  }
-  try {
-    let response = await fetch(
-      `https://expensify.com.dev/api?command=${command}`,
-      {
-        method: type,
-        body: formData,
-      },
-    );
-    return await response.json();
-  } catch (error) {
-    isAppOffline = true;
-  }
->>>>>>> c8598829
 }
 
 // Holds a queue of all the write requests that need to happen
