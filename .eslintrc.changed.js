module.exports = {
    plugins: ['@typescript-eslint', 'deprecation'],
    parser: '@typescript-eslint/parser',
    parserOptions: {
        project: './tsconfig.json',
    },
    rules: {
        'deprecation/deprecation': 'error',
        'rulesdir/no-default-id-values': 'error',
        'no-restricted-syntax': [
            'error',
            {
                selector: 'ImportNamespaceSpecifier[parent.source.value=/^@libs/]',
                message: 'Namespace imports from @libs are not allowed. Use named imports instead. Example: import { method } from "@libs/module"',
            },
            {
                selector: 'ImportNamespaceSpecifier[parent.source.value=/^@userActions/]',
                message: 'Namespace imports from @userActions are not allowed. Use named imports instead. Example: import { action } from "@userActions/module"',
            },
        ],
    },
    overrides: [
        {
<<<<<<< HEAD
            files: [
                'src/libs/actions/IOU.ts',
                'src/libs/actions/Report.ts',
                'src/pages/workspace/WorkspaceInitialPage.tsx',
                'src/libs/SidebarUtils.ts',
            ],
=======
            files: ['src/pages/workspace/WorkspaceInitialPage.tsx', 'src/pages/home/report/PureReportActionItem.tsx', 'src/libs/SidebarUtils.ts'],
>>>>>>> a0836a95
            rules: {
                'rulesdir/no-default-id-values': 'off',
            },
        },
        {
            files: ['**/libs/**/*.{ts,tsx}'],
            rules: {
                'no-restricted-syntax': [
                    'error',
                    {
                        selector: 'ImportNamespaceSpecifier[parent.source.value=/^\\.\\./]',
                        message: 'Namespace imports are not allowed. Use named imports instead. Example: import { method } from "../libs/module"',
                    },
                    {
                        selector: 'ImportNamespaceSpecifier[parent.source.value=/^\\./]',
                        message: 'Namespace imports are not allowed. Use named imports instead. Example: import { method } from "./libs/module"',
                    },
                ],
            },
        },
    ],
};<|MERGE_RESOLUTION|>--- conflicted
+++ resolved
@@ -21,16 +21,7 @@
     },
     overrides: [
         {
-<<<<<<< HEAD
-            files: [
-                'src/libs/actions/IOU.ts',
-                'src/libs/actions/Report.ts',
-                'src/pages/workspace/WorkspaceInitialPage.tsx',
-                'src/libs/SidebarUtils.ts',
-            ],
-=======
-            files: ['src/pages/workspace/WorkspaceInitialPage.tsx', 'src/pages/home/report/PureReportActionItem.tsx', 'src/libs/SidebarUtils.ts'],
->>>>>>> a0836a95
+            files: ['src/pages/workspace/WorkspaceInitialPage.tsx', 'src/libs/SidebarUtils.ts'],
             rules: {
                 'rulesdir/no-default-id-values': 'off',
             },
