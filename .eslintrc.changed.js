module.exports = {
    plugins: ['@typescript-eslint', 'deprecation'],
    parser: '@typescript-eslint/parser',
    parserOptions: {
        project: './tsconfig.json',
    },
    rules: {
        'deprecation/deprecation': 'error',
        'rulesdir/no-default-id-values': 'error',
        'no-restricted-syntax': [
            'error',
            {
                selector: 'ImportNamespaceSpecifier[parent.source.value=/^@libs/]',
                message: 'Namespace imports from @libs are not allowed. Use named imports instead. Example: import { method } from "@libs/module"',
            },
            {
                selector: 'ImportNamespaceSpecifier[parent.source.value=/^@userActions/]',
                message: 'Namespace imports from @userActions are not allowed. Use named imports instead. Example: import { action } from "@userActions/module"',
            },
        ],
    },
    overrides: [
        {
            files: [
                'src/libs/actions/IOU.ts',
                'src/libs/actions/Report.ts',
                'src/libs/OptionsListUtils.ts',
<<<<<<< HEAD
                'src/libs/TransactionUtils/index.ts',
=======
                'src/pages/home/ReportScreen.tsx',
>>>>>>> 58343c73
                'src/pages/workspace/WorkspaceInitialPage.tsx',
                'src/pages/home/report/PureReportActionItem.tsx',
            ],
            rules: {
                'rulesdir/no-default-id-values': 'off',
            },
        },
        {
            files: ['**/libs/**/*.{ts,tsx}'],
            rules: {
                'no-restricted-syntax': [
                    'error',
                    {
                        selector: 'ImportNamespaceSpecifier[parent.source.value=/^\\.\\./]',
                        message: 'Namespace imports are not allowed. Use named imports instead. Example: import { method } from "../libs/module"',
                    },
                    {
                        selector: 'ImportNamespaceSpecifier[parent.source.value=/^\\./]',
                        message: 'Namespace imports are not allowed. Use named imports instead. Example: import { method } from "./libs/module"',
                    },
                ],
            },
        },
    ],
};<|MERGE_RESOLUTION|>--- conflicted
+++ resolved
@@ -25,11 +25,6 @@
                 'src/libs/actions/IOU.ts',
                 'src/libs/actions/Report.ts',
                 'src/libs/OptionsListUtils.ts',
-<<<<<<< HEAD
-                'src/libs/TransactionUtils/index.ts',
-=======
-                'src/pages/home/ReportScreen.tsx',
->>>>>>> 58343c73
                 'src/pages/workspace/WorkspaceInitialPage.tsx',
                 'src/pages/home/report/PureReportActionItem.tsx',
             ],
