module.exports = {
    plugins: ['@typescript-eslint', 'deprecation'],
    parser: '@typescript-eslint/parser',
    parserOptions: {
        project: './tsconfig.json',
    },
    rules: {
        'deprecation/deprecation': 'error',
        'rulesdir/no-default-id-values': 'error',
        'no-restricted-syntax': [
            'error',
            {
                selector: 'ImportNamespaceSpecifier[parent.source.value=/^@libs/]',
                message: 'Namespace imports from @libs are not allowed. Use named imports instead. Example: import { method } from "@libs/module"',
            },
            {
                selector: 'ImportNamespaceSpecifier[parent.source.value=/^@userActions/]',
                message: 'Namespace imports from @userActions are not allowed. Use named imports instead. Example: import { action } from "@userActions/module"',
            },
        ],
    },
    overrides: [
        {
            files: [
                'src/libs/actions/IOU.ts',
<<<<<<< HEAD
                'src/pages/home/ReportScreen.tsx',
=======
                'src/libs/actions/Report.ts',
>>>>>>> 894fbd0f
                'src/pages/workspace/WorkspaceInitialPage.tsx',
                'src/pages/home/report/PureReportActionItem.tsx',
                'src/libs/SidebarUtils.ts',
            ],
            rules: {
                'rulesdir/no-default-id-values': 'off',
            },
        },
        {
            files: ['**/libs/**/*.{ts,tsx}'],
            rules: {
                'no-restricted-syntax': [
                    'error',
                    {
                        selector: 'ImportNamespaceSpecifier[parent.source.value=/^\\.\\./]',
                        message: 'Namespace imports are not allowed. Use named imports instead. Example: import { method } from "../libs/module"',
                    },
                    {
                        selector: 'ImportNamespaceSpecifier[parent.source.value=/^\\./]',
                        message: 'Namespace imports are not allowed. Use named imports instead. Example: import { method } from "./libs/module"',
                    },
                ],
            },
        },
    ],
};<|MERGE_RESOLUTION|>--- conflicted
+++ resolved
@@ -21,17 +21,7 @@
     },
     overrides: [
         {
-            files: [
-                'src/libs/actions/IOU.ts',
-<<<<<<< HEAD
-                'src/pages/home/ReportScreen.tsx',
-=======
-                'src/libs/actions/Report.ts',
->>>>>>> 894fbd0f
-                'src/pages/workspace/WorkspaceInitialPage.tsx',
-                'src/pages/home/report/PureReportActionItem.tsx',
-                'src/libs/SidebarUtils.ts',
-            ],
+            files: ['src/libs/actions/IOU.ts', 'src/pages/workspace/WorkspaceInitialPage.tsx', 'src/pages/home/report/PureReportActionItem.tsx', 'src/libs/SidebarUtils.ts'],
             rules: {
                 'rulesdir/no-default-id-values': 'off',
             },
