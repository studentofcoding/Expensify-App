--- conflicted
+++ resolved
@@ -19,11 +19,7 @@
     },
     publish: [{
         provider: 's3',
-<<<<<<< HEAD
-        bucket: 'expensify-cash',
-=======
-        bucket: process.env.SHOULD_DEPLOY_PRODUCTION ? 'chat-test-expensify-com' : 'staging-expensify-cash',
->>>>>>> 64349672
+        bucket: process.env.SHOULD_DEPLOY_PRODUCTION ? 'expensify-cash' : 'staging-expensify-cash',
         channel: 'latest',
     }],
     files: [
