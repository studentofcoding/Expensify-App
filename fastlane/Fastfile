--- conflicted
+++ resolved
@@ -354,11 +354,7 @@
     )
 
     install_provisioning_profile(
-<<<<<<< HEAD
-      path: "./NewApp_AdHoc_Share_Extension.mobileprovision"
-=======
       path: "./NewApp_AppStore_Share_Extension.mobileprovision"
->>>>>>> 644fe9fd
     )
 
     build_app(
@@ -369,11 +365,7 @@
         provisioningProfiles: {
           "com.chat.expensify.chat" => "(NewApp) AppStore",
           "com.chat.expensify.chat.NotificationServiceExtension" => "(NewApp) AppStore: Notification Service",
-<<<<<<< HEAD
-          "com.expensify.chat.adhoc.ShareViewController" => "(NewApp) AppStore: Share Extension"
-=======
           "com.chat.expensify.chat.ShareViewController" => "(NewApp) AppStore: Share Extension",
->>>>>>> 644fe9fd
         },
         manageAppVersionAndBuildNumber: false
       }
@@ -512,11 +504,7 @@
         provisioningProfiles: {
           "com.expensify.chat.adhoc" => "(NewApp) AdHoc",
           "com.expensify.chat.adhoc.NotificationServiceExtension" => "(NewApp) AdHoc: Notification Service",
-<<<<<<< HEAD
-          "com.expensify.chat.adhoc.ShareViewController" => "(NewApp) AdHoc: Share Extension"
-=======
           "com.expensify.chat.adhoc.ShareViewController" => "(NewApp) AdHoc: Share Extension",
->>>>>>> 644fe9fd
         },
         manageAppVersionAndBuildNumber: false
       }
