--- conflicted
+++ resolved
@@ -22,13 +22,7 @@
     }],
     files: [
         './dist/**/*',
-<<<<<<< HEAD
-        './desktop/main.js',
-        './desktop/ELECTRON_EVENTS.js',
+        './desktop/*.js',
         './src/libs/checkForUpdates.js',
-=======
-        './main.js',
-        './desktop/*.js',
->>>>>>> 16d6ea9c
     ]
 };