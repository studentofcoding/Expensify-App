PODS:
  - Airship (17.7.3):
    - Airship/Automation (= 17.7.3)
    - Airship/Basement (= 17.7.3)
    - Airship/Core (= 17.7.3)
    - Airship/FeatureFlags (= 17.7.3)
    - Airship/MessageCenter (= 17.7.3)
    - Airship/PreferenceCenter (= 17.7.3)
  - Airship/Automation (17.7.3):
    - Airship/Core
  - Airship/Basement (17.7.3)
  - Airship/Core (17.7.3):
    - Airship/Basement
  - Airship/FeatureFlags (17.7.3):
    - Airship/Core
  - Airship/MessageCenter (17.7.3):
    - Airship/Core
  - Airship/PreferenceCenter (17.7.3):
    - Airship/Core
  - AirshipFrameworkProxy (5.1.1):
    - Airship (= 17.7.3)
  - AirshipServiceExtension (18.1.0)
  - AppAuth (1.7.4):
    - AppAuth/Core (= 1.7.4)
    - AppAuth/ExternalUserAgent (= 1.7.4)
  - AppAuth/Core (1.7.4)
  - AppAuth/ExternalUserAgent (1.7.4):
    - AppAuth/Core
  - boost (1.83.0)
  - BVLinearGradient (2.8.1):
    - React-Core
  - DoubleConversion (1.1.6)
  - EXAV (14.0.0):
    - ExpoModulesCore
    - ReactCommon/turbomodule/core
  - EXImageLoader (4.7.0):
    - ExpoModulesCore
    - React-Core
  - Expo (51.0.0-beta.0):
    - ExpoModulesCore
  - ExpoAsset (10.0.0):
    - ExpoModulesCore
  - ExpoImage (1.12.0):
    - ExpoModulesCore
    - SDWebImage (~> 5.19.1)
    - SDWebImageAVIFCoder (~> 0.11.0)
    - SDWebImageSVGCoder (~> 1.7.0)
    - SDWebImageWebPCoder (~> 0.14.6)
  - ExpoImageManipulator (12.0.0):
    - EXImageLoader
    - ExpoModulesCore
  - ExpoModulesCore (1.12.0):
    - DoubleConversion
    - glog
    - hermes-engine
    - RCT-Folly (= 2024.01.01.00)
    - RCTRequired
    - RCTTypeSafety
    - React-Codegen
    - React-Core
    - React-debug
    - React-Fabric
    - React-featureflags
    - React-graphics
    - React-ImageManager
    - React-NativeModulesApple
    - React-RCTAppDelegate
    - React-RCTFabric
    - React-rendererdebug
    - React-utils
    - ReactCommon/turbomodule/bridging
    - ReactCommon/turbomodule/core
    - Yoga
  - FBLazyVector (0.74.0)
  - Firebase/Analytics (8.8.0):
    - Firebase/Core
  - Firebase/Core (8.8.0):
    - Firebase/CoreOnly
    - FirebaseAnalytics (~> 8.8.0)
  - Firebase/CoreOnly (8.8.0):
    - FirebaseCore (= 8.8.0)
  - Firebase/Crashlytics (8.8.0):
    - Firebase/CoreOnly
    - FirebaseCrashlytics (~> 8.8.0)
  - Firebase/Performance (8.8.0):
    - Firebase/CoreOnly
    - FirebasePerformance (~> 8.8.0)
  - FirebaseABTesting (8.15.0):
    - FirebaseCore (~> 8.0)
  - FirebaseAnalytics (8.8.0):
    - FirebaseAnalytics/AdIdSupport (= 8.8.0)
    - FirebaseCore (~> 8.0)
    - FirebaseInstallations (~> 8.0)
    - GoogleUtilities/AppDelegateSwizzler (~> 7.4)
    - GoogleUtilities/MethodSwizzler (~> 7.4)
    - GoogleUtilities/Network (~> 7.4)
    - "GoogleUtilities/NSData+zlib (~> 7.4)"
    - nanopb (~> 2.30908.0)
  - FirebaseAnalytics/AdIdSupport (8.8.0):
    - FirebaseCore (~> 8.0)
    - FirebaseInstallations (~> 8.0)
    - GoogleAppMeasurement (= 8.8.0)
    - GoogleUtilities/AppDelegateSwizzler (~> 7.4)
    - GoogleUtilities/MethodSwizzler (~> 7.4)
    - GoogleUtilities/Network (~> 7.4)
    - "GoogleUtilities/NSData+zlib (~> 7.4)"
    - nanopb (~> 2.30908.0)
  - FirebaseCore (8.8.0):
    - FirebaseCoreDiagnostics (~> 8.0)
    - GoogleUtilities/Environment (~> 7.4)
    - GoogleUtilities/Logger (~> 7.4)
  - FirebaseCoreDiagnostics (8.15.0):
    - GoogleDataTransport (~> 9.1)
    - GoogleUtilities/Environment (~> 7.7)
    - GoogleUtilities/Logger (~> 7.7)
    - nanopb (~> 2.30908.0)
  - FirebaseCrashlytics (8.8.0):
    - FirebaseCore (~> 8.0)
    - FirebaseInstallations (~> 8.0)
    - GoogleDataTransport (~> 9.0)
    - GoogleUtilities/Environment (~> 7.4)
    - nanopb (~> 2.30908.0)
    - PromisesObjC (< 3.0, >= 1.2)
  - FirebaseInstallations (8.15.0):
    - FirebaseCore (~> 8.0)
    - GoogleUtilities/Environment (~> 7.7)
    - GoogleUtilities/UserDefaults (~> 7.7)
    - PromisesObjC (< 3.0, >= 1.2)
  - FirebasePerformance (8.8.0):
    - FirebaseCore (~> 8.0)
    - FirebaseInstallations (~> 8.0)
    - FirebaseRemoteConfig (~> 8.0)
    - GoogleDataTransport (~> 9.0)
    - GoogleUtilities/Environment (~> 7.4)
    - GoogleUtilities/ISASwizzler (~> 7.4)
    - GoogleUtilities/MethodSwizzler (~> 7.4)
    - nanopb (~> 2.30908.0)
  - FirebaseRemoteConfig (8.15.0):
    - FirebaseABTesting (~> 8.0)
    - FirebaseCore (~> 8.0)
    - FirebaseInstallations (~> 8.0)
    - GoogleUtilities/Environment (~> 7.7)
    - "GoogleUtilities/NSData+zlib (~> 7.7)"
  - fmt (9.1.0)
  - glog (0.3.5)
  - GoogleAppMeasurement (8.8.0):
    - GoogleAppMeasurement/AdIdSupport (= 8.8.0)
    - GoogleUtilities/AppDelegateSwizzler (~> 7.4)
    - GoogleUtilities/MethodSwizzler (~> 7.4)
    - GoogleUtilities/Network (~> 7.4)
    - "GoogleUtilities/NSData+zlib (~> 7.4)"
    - nanopb (~> 2.30908.0)
  - GoogleAppMeasurement/AdIdSupport (8.8.0):
    - GoogleAppMeasurement/WithoutAdIdSupport (= 8.8.0)
    - GoogleUtilities/AppDelegateSwizzler (~> 7.4)
    - GoogleUtilities/MethodSwizzler (~> 7.4)
    - GoogleUtilities/Network (~> 7.4)
    - "GoogleUtilities/NSData+zlib (~> 7.4)"
    - nanopb (~> 2.30908.0)
  - GoogleAppMeasurement/WithoutAdIdSupport (8.8.0):
    - GoogleUtilities/AppDelegateSwizzler (~> 7.4)
    - GoogleUtilities/MethodSwizzler (~> 7.4)
    - GoogleUtilities/Network (~> 7.4)
    - "GoogleUtilities/NSData+zlib (~> 7.4)"
    - nanopb (~> 2.30908.0)
  - GoogleDataTransport (9.4.1):
    - GoogleUtilities/Environment (~> 7.7)
    - nanopb (< 2.30911.0, >= 2.30908.0)
    - PromisesObjC (< 3.0, >= 1.2)
  - GoogleSignIn (7.1.0):
    - AppAuth (< 2.0, >= 1.7.3)
    - GTMAppAuth (< 5.0, >= 4.1.1)
    - GTMSessionFetcher/Core (~> 3.3)
  - GoogleUtilities/AppDelegateSwizzler (7.13.0):
    - GoogleUtilities/Environment
    - GoogleUtilities/Logger
    - GoogleUtilities/Network
    - GoogleUtilities/Privacy
  - GoogleUtilities/Environment (7.13.0):
    - GoogleUtilities/Privacy
    - PromisesObjC (< 3.0, >= 1.2)
  - GoogleUtilities/ISASwizzler (7.13.0):
    - GoogleUtilities/Privacy
  - GoogleUtilities/Logger (7.13.0):
    - GoogleUtilities/Environment
    - GoogleUtilities/Privacy
  - GoogleUtilities/MethodSwizzler (7.13.0):
    - GoogleUtilities/Logger
    - GoogleUtilities/Privacy
  - GoogleUtilities/Network (7.13.0):
    - GoogleUtilities/Logger
    - "GoogleUtilities/NSData+zlib"
    - GoogleUtilities/Privacy
    - GoogleUtilities/Reachability
  - "GoogleUtilities/NSData+zlib (7.13.0)":
    - GoogleUtilities/Privacy
  - GoogleUtilities/Privacy (7.13.0)
  - GoogleUtilities/Reachability (7.13.0):
    - GoogleUtilities/Logger
    - GoogleUtilities/Privacy
  - GoogleUtilities/UserDefaults (7.13.0):
    - GoogleUtilities/Logger
    - GoogleUtilities/Privacy
  - GTMAppAuth (4.1.1):
    - AppAuth/Core (~> 1.7)
    - GTMSessionFetcher/Core (< 4.0, >= 3.3)
  - GTMSessionFetcher/Core (3.4.1)
  - hermes-engine (0.74.0):
    - hermes-engine/Pre-built (= 0.74.0)
  - hermes-engine/Pre-built (0.74.0)
  - libavif/core (0.11.1)
  - libwebp (1.3.2):
    - libwebp/demux (= 1.3.2)
    - libwebp/mux (= 1.3.2)
    - libwebp/sharpyuv (= 1.3.2)
    - libwebp/webp (= 1.3.2)
  - libwebp/demux (1.3.2):
    - libwebp/webp
  - libwebp/mux (1.3.2):
    - libwebp/demux
  - libwebp/sharpyuv (1.3.2)
  - libwebp/webp (1.3.2):
    - libwebp/sharpyuv
  - lottie-ios (4.3.4)
  - lottie-react-native (6.5.1):
    - DoubleConversion
    - glog
    - hermes-engine
    - lottie-ios (~> 4.3.3)
    - RCT-Folly (= 2024.01.01.00)
    - RCTRequired
    - RCTTypeSafety
    - React-Codegen
    - React-Core
    - React-debug
    - React-Fabric
    - React-featureflags
    - React-graphics
    - React-ImageManager
    - React-NativeModulesApple
    - React-RCTFabric
    - React-rendererdebug
    - React-utils
    - ReactCommon/turbomodule/bridging
    - ReactCommon/turbomodule/core
    - Yoga
  - MapboxCommon (23.9.1)
  - MapboxCoreMaps (10.16.6):
    - MapboxCommon (~> 23.9)
  - MapboxMaps (10.16.6):
    - MapboxCommon (= 23.9.1)
    - MapboxCoreMaps (= 10.16.6)
    - MapboxMobileEvents (= 1.0.10)
    - Turf (= 2.7.0)
  - MapboxMobileEvents (1.0.10)
  - nanopb (2.30908.0):
    - nanopb/decode (= 2.30908.0)
    - nanopb/encode (= 2.30908.0)
  - nanopb/decode (2.30908.0)
  - nanopb/encode (2.30908.0)
  - Onfido (29.9.1)
  - onfido-react-native-sdk (11.1.0):
    - Onfido (~> 29.9.1)
    - React
  - Plaid (5.2.1)
  - PromisesObjC (2.4.0)
  - RCT-Folly (2024.01.01.00):
    - boost
    - DoubleConversion
    - fmt (= 9.1.0)
    - glog
    - RCT-Folly/Default (= 2024.01.01.00)
  - RCT-Folly/Default (2024.01.01.00):
    - boost
    - DoubleConversion
    - fmt (= 9.1.0)
    - glog
  - RCT-Folly/Fabric (2024.01.01.00):
    - boost
    - DoubleConversion
    - fmt (= 9.1.0)
    - glog
  - RCTDeprecation (0.74.0)
  - RCTRequired (0.74.0)
  - RCTTypeSafety (0.74.0):
    - FBLazyVector (= 0.74.0)
    - RCTRequired (= 0.74.0)
    - React-Core (= 0.74.0)
  - React (0.74.0):
    - React-Core (= 0.74.0)
    - React-Core/DevSupport (= 0.74.0)
    - React-Core/RCTWebSocket (= 0.74.0)
    - React-RCTActionSheet (= 0.74.0)
    - React-RCTAnimation (= 0.74.0)
    - React-RCTBlob (= 0.74.0)
    - React-RCTImage (= 0.74.0)
    - React-RCTLinking (= 0.74.0)
    - React-RCTNetwork (= 0.74.0)
    - React-RCTSettings (= 0.74.0)
    - React-RCTText (= 0.74.0)
    - React-RCTVibration (= 0.74.0)
  - React-callinvoker (0.74.0)
  - React-Codegen (0.74.0):
    - DoubleConversion
    - glog
    - hermes-engine
    - RCT-Folly
    - RCTRequired
    - RCTTypeSafety
    - React-Core
    - React-debug
    - React-Fabric
    - React-FabricImage
    - React-featureflags
    - React-graphics
    - React-jsi
    - React-jsiexecutor
    - React-NativeModulesApple
    - React-rendererdebug
    - React-utils
    - ReactCommon/turbomodule/bridging
    - ReactCommon/turbomodule/core
  - React-Core (0.74.0):
    - glog
    - hermes-engine
    - RCT-Folly (= 2024.01.01.00)
    - RCTDeprecation
    - React-Core/Default (= 0.74.0)
    - React-cxxreact
    - React-featureflags
    - React-hermes
    - React-jsi
    - React-jsiexecutor
    - React-jsinspector
    - React-perflogger
    - React-runtimescheduler
    - React-utils
    - SocketRocket (= 0.7.0)
    - Yoga
  - React-Core/CoreModulesHeaders (0.74.0):
    - glog
    - hermes-engine
    - RCT-Folly (= 2024.01.01.00)
    - RCTDeprecation
    - React-Core/Default
    - React-cxxreact
    - React-featureflags
    - React-hermes
    - React-jsi
    - React-jsiexecutor
    - React-jsinspector
    - React-perflogger
    - React-runtimescheduler
    - React-utils
    - SocketRocket (= 0.7.0)
    - Yoga
  - React-Core/Default (0.74.0):
    - glog
    - hermes-engine
    - RCT-Folly (= 2024.01.01.00)
    - RCTDeprecation
    - React-cxxreact
    - React-featureflags
    - React-hermes
    - React-jsi
    - React-jsiexecutor
    - React-jsinspector
    - React-perflogger
    - React-runtimescheduler
    - React-utils
    - SocketRocket (= 0.7.0)
    - Yoga
  - React-Core/DevSupport (0.74.0):
    - glog
    - hermes-engine
    - RCT-Folly (= 2024.01.01.00)
    - RCTDeprecation
    - React-Core/Default (= 0.74.0)
    - React-Core/RCTWebSocket (= 0.74.0)
    - React-cxxreact
    - React-featureflags
    - React-hermes
    - React-jsi
    - React-jsiexecutor
    - React-jsinspector
    - React-perflogger
    - React-runtimescheduler
    - React-utils
    - SocketRocket (= 0.7.0)
    - Yoga
  - React-Core/RCTActionSheetHeaders (0.74.0):
    - glog
    - hermes-engine
    - RCT-Folly (= 2024.01.01.00)
    - RCTDeprecation
    - React-Core/Default
    - React-cxxreact
    - React-featureflags
    - React-hermes
    - React-jsi
    - React-jsiexecutor
    - React-jsinspector
    - React-perflogger
    - React-runtimescheduler
    - React-utils
    - SocketRocket (= 0.7.0)
    - Yoga
  - React-Core/RCTAnimationHeaders (0.74.0):
    - glog
    - hermes-engine
    - RCT-Folly (= 2024.01.01.00)
    - RCTDeprecation
    - React-Core/Default
    - React-cxxreact
    - React-featureflags
    - React-hermes
    - React-jsi
    - React-jsiexecutor
    - React-jsinspector
    - React-perflogger
    - React-runtimescheduler
    - React-utils
    - SocketRocket (= 0.7.0)
    - Yoga
  - React-Core/RCTBlobHeaders (0.74.0):
    - glog
    - hermes-engine
    - RCT-Folly (= 2024.01.01.00)
    - RCTDeprecation
    - React-Core/Default
    - React-cxxreact
    - React-featureflags
    - React-hermes
    - React-jsi
    - React-jsiexecutor
    - React-jsinspector
    - React-perflogger
    - React-runtimescheduler
    - React-utils
    - SocketRocket (= 0.7.0)
    - Yoga
  - React-Core/RCTImageHeaders (0.74.0):
    - glog
    - hermes-engine
    - RCT-Folly (= 2024.01.01.00)
    - RCTDeprecation
    - React-Core/Default
    - React-cxxreact
    - React-featureflags
    - React-hermes
    - React-jsi
    - React-jsiexecutor
    - React-jsinspector
    - React-perflogger
    - React-runtimescheduler
    - React-utils
    - SocketRocket (= 0.7.0)
    - Yoga
  - React-Core/RCTLinkingHeaders (0.74.0):
    - glog
    - hermes-engine
    - RCT-Folly (= 2024.01.01.00)
    - RCTDeprecation
    - React-Core/Default
    - React-cxxreact
    - React-featureflags
    - React-hermes
    - React-jsi
    - React-jsiexecutor
    - React-jsinspector
    - React-perflogger
    - React-runtimescheduler
    - React-utils
    - SocketRocket (= 0.7.0)
    - Yoga
  - React-Core/RCTNetworkHeaders (0.74.0):
    - glog
    - hermes-engine
    - RCT-Folly (= 2024.01.01.00)
    - RCTDeprecation
    - React-Core/Default
    - React-cxxreact
    - React-featureflags
    - React-hermes
    - React-jsi
    - React-jsiexecutor
    - React-jsinspector
    - React-perflogger
    - React-runtimescheduler
    - React-utils
    - SocketRocket (= 0.7.0)
    - Yoga
  - React-Core/RCTSettingsHeaders (0.74.0):
    - glog
    - hermes-engine
    - RCT-Folly (= 2024.01.01.00)
    - RCTDeprecation
    - React-Core/Default
    - React-cxxreact
    - React-featureflags
    - React-hermes
    - React-jsi
    - React-jsiexecutor
    - React-jsinspector
    - React-perflogger
    - React-runtimescheduler
    - React-utils
    - SocketRocket (= 0.7.0)
    - Yoga
  - React-Core/RCTTextHeaders (0.74.0):
    - glog
    - hermes-engine
    - RCT-Folly (= 2024.01.01.00)
    - RCTDeprecation
    - React-Core/Default
    - React-cxxreact
    - React-featureflags
    - React-hermes
    - React-jsi
    - React-jsiexecutor
    - React-jsinspector
    - React-perflogger
    - React-runtimescheduler
    - React-utils
    - SocketRocket (= 0.7.0)
    - Yoga
  - React-Core/RCTVibrationHeaders (0.74.0):
    - glog
    - hermes-engine
    - RCT-Folly (= 2024.01.01.00)
    - RCTDeprecation
    - React-Core/Default
    - React-cxxreact
    - React-featureflags
    - React-hermes
    - React-jsi
    - React-jsiexecutor
    - React-jsinspector
    - React-perflogger
    - React-runtimescheduler
    - React-utils
    - SocketRocket (= 0.7.0)
    - Yoga
  - React-Core/RCTWebSocket (0.74.0):
    - glog
    - hermes-engine
    - RCT-Folly (= 2024.01.01.00)
    - RCTDeprecation
    - React-Core/Default (= 0.74.0)
    - React-cxxreact
    - React-featureflags
    - React-hermes
    - React-jsi
    - React-jsiexecutor
    - React-jsinspector
    - React-perflogger
    - React-runtimescheduler
    - React-utils
    - SocketRocket (= 0.7.0)
    - Yoga
  - React-CoreModules (0.74.0):
    - DoubleConversion
    - fmt (= 9.1.0)
    - RCT-Folly (= 2024.01.01.00)
    - RCTTypeSafety (= 0.74.0)
    - React-Codegen
    - React-Core/CoreModulesHeaders (= 0.74.0)
    - React-jsi (= 0.74.0)
    - React-jsinspector
    - React-NativeModulesApple
    - React-RCTBlob
    - React-RCTImage (= 0.74.0)
    - ReactCommon
    - SocketRocket (= 0.7.0)
  - React-cxxreact (0.74.0):
    - boost (= 1.83.0)
    - DoubleConversion
    - fmt (= 9.1.0)
    - glog
    - hermes-engine
    - RCT-Folly (= 2024.01.01.00)
    - React-callinvoker (= 0.74.0)
    - React-debug (= 0.74.0)
    - React-jsi (= 0.74.0)
    - React-jsinspector
    - React-logger (= 0.74.0)
    - React-perflogger (= 0.74.0)
    - React-runtimeexecutor (= 0.74.0)
  - React-debug (0.74.0)
  - React-Fabric (0.74.0):
    - DoubleConversion
    - fmt (= 9.1.0)
    - glog
    - hermes-engine
    - RCT-Folly/Fabric (= 2024.01.01.00)
    - RCTRequired
    - RCTTypeSafety
    - React-Core
    - React-cxxreact
    - React-debug
    - React-Fabric/animations (= 0.74.0)
    - React-Fabric/attributedstring (= 0.74.0)
    - React-Fabric/componentregistry (= 0.74.0)
    - React-Fabric/componentregistrynative (= 0.74.0)
    - React-Fabric/components (= 0.74.0)
    - React-Fabric/core (= 0.74.0)
    - React-Fabric/imagemanager (= 0.74.0)
    - React-Fabric/leakchecker (= 0.74.0)
    - React-Fabric/mounting (= 0.74.0)
    - React-Fabric/scheduler (= 0.74.0)
    - React-Fabric/telemetry (= 0.74.0)
    - React-Fabric/templateprocessor (= 0.74.0)
    - React-Fabric/textlayoutmanager (= 0.74.0)
    - React-Fabric/uimanager (= 0.74.0)
    - React-graphics
    - React-jsi
    - React-jsiexecutor
    - React-logger
    - React-rendererdebug
    - React-runtimescheduler
    - React-utils
    - ReactCommon/turbomodule/core
  - React-Fabric/animations (0.74.0):
    - DoubleConversion
    - fmt (= 9.1.0)
    - glog
    - hermes-engine
    - RCT-Folly/Fabric (= 2024.01.01.00)
    - RCTRequired
    - RCTTypeSafety
    - React-Core
    - React-cxxreact
    - React-debug
    - React-graphics
    - React-jsi
    - React-jsiexecutor
    - React-logger
    - React-rendererdebug
    - React-runtimescheduler
    - React-utils
    - ReactCommon/turbomodule/core
  - React-Fabric/attributedstring (0.74.0):
    - DoubleConversion
    - fmt (= 9.1.0)
    - glog
    - hermes-engine
    - RCT-Folly/Fabric (= 2024.01.01.00)
    - RCTRequired
    - RCTTypeSafety
    - React-Core
    - React-cxxreact
    - React-debug
    - React-graphics
    - React-jsi
    - React-jsiexecutor
    - React-logger
    - React-rendererdebug
    - React-runtimescheduler
    - React-utils
    - ReactCommon/turbomodule/core
  - React-Fabric/componentregistry (0.74.0):
    - DoubleConversion
    - fmt (= 9.1.0)
    - glog
    - hermes-engine
    - RCT-Folly/Fabric (= 2024.01.01.00)
    - RCTRequired
    - RCTTypeSafety
    - React-Core
    - React-cxxreact
    - React-debug
    - React-graphics
    - React-jsi
    - React-jsiexecutor
    - React-logger
    - React-rendererdebug
    - React-runtimescheduler
    - React-utils
    - ReactCommon/turbomodule/core
  - React-Fabric/componentregistrynative (0.74.0):
    - DoubleConversion
    - fmt (= 9.1.0)
    - glog
    - hermes-engine
    - RCT-Folly/Fabric (= 2024.01.01.00)
    - RCTRequired
    - RCTTypeSafety
    - React-Core
    - React-cxxreact
    - React-debug
    - React-graphics
    - React-jsi
    - React-jsiexecutor
    - React-logger
    - React-rendererdebug
    - React-runtimescheduler
    - React-utils
    - ReactCommon/turbomodule/core
  - React-Fabric/components (0.74.0):
    - DoubleConversion
    - fmt (= 9.1.0)
    - glog
    - hermes-engine
    - RCT-Folly/Fabric (= 2024.01.01.00)
    - RCTRequired
    - RCTTypeSafety
    - React-Core
    - React-cxxreact
    - React-debug
    - React-Fabric/components/inputaccessory (= 0.74.0)
    - React-Fabric/components/legacyviewmanagerinterop (= 0.74.0)
    - React-Fabric/components/modal (= 0.74.0)
    - React-Fabric/components/rncore (= 0.74.0)
    - React-Fabric/components/root (= 0.74.0)
    - React-Fabric/components/safeareaview (= 0.74.0)
    - React-Fabric/components/scrollview (= 0.74.0)
    - React-Fabric/components/text (= 0.74.0)
    - React-Fabric/components/textinput (= 0.74.0)
    - React-Fabric/components/unimplementedview (= 0.74.0)
    - React-Fabric/components/view (= 0.74.0)
    - React-graphics
    - React-jsi
    - React-jsiexecutor
    - React-logger
    - React-rendererdebug
    - React-runtimescheduler
    - React-utils
    - ReactCommon/turbomodule/core
  - React-Fabric/components/inputaccessory (0.74.0):
    - DoubleConversion
    - fmt (= 9.1.0)
    - glog
    - hermes-engine
    - RCT-Folly/Fabric (= 2024.01.01.00)
    - RCTRequired
    - RCTTypeSafety
    - React-Core
    - React-cxxreact
    - React-debug
    - React-graphics
    - React-jsi
    - React-jsiexecutor
    - React-logger
    - React-rendererdebug
    - React-runtimescheduler
    - React-utils
    - ReactCommon/turbomodule/core
  - React-Fabric/components/legacyviewmanagerinterop (0.74.0):
    - DoubleConversion
    - fmt (= 9.1.0)
    - glog
    - hermes-engine
    - RCT-Folly/Fabric (= 2024.01.01.00)
    - RCTRequired
    - RCTTypeSafety
    - React-Core
    - React-cxxreact
    - React-debug
    - React-graphics
    - React-jsi
    - React-jsiexecutor
    - React-logger
    - React-rendererdebug
    - React-runtimescheduler
    - React-utils
    - ReactCommon/turbomodule/core
  - React-Fabric/components/modal (0.74.0):
    - DoubleConversion
    - fmt (= 9.1.0)
    - glog
    - hermes-engine
    - RCT-Folly/Fabric (= 2024.01.01.00)
    - RCTRequired
    - RCTTypeSafety
    - React-Core
    - React-cxxreact
    - React-debug
    - React-graphics
    - React-jsi
    - React-jsiexecutor
    - React-logger
    - React-rendererdebug
    - React-runtimescheduler
    - React-utils
    - ReactCommon/turbomodule/core
  - React-Fabric/components/rncore (0.74.0):
    - DoubleConversion
    - fmt (= 9.1.0)
    - glog
    - hermes-engine
    - RCT-Folly/Fabric (= 2024.01.01.00)
    - RCTRequired
    - RCTTypeSafety
    - React-Core
    - React-cxxreact
    - React-debug
    - React-graphics
    - React-jsi
    - React-jsiexecutor
    - React-logger
    - React-rendererdebug
    - React-runtimescheduler
    - React-utils
    - ReactCommon/turbomodule/core
  - React-Fabric/components/root (0.74.0):
    - DoubleConversion
    - fmt (= 9.1.0)
    - glog
    - hermes-engine
    - RCT-Folly/Fabric (= 2024.01.01.00)
    - RCTRequired
    - RCTTypeSafety
    - React-Core
    - React-cxxreact
    - React-debug
    - React-graphics
    - React-jsi
    - React-jsiexecutor
    - React-logger
    - React-rendererdebug
    - React-runtimescheduler
    - React-utils
    - ReactCommon/turbomodule/core
  - React-Fabric/components/safeareaview (0.74.0):
    - DoubleConversion
    - fmt (= 9.1.0)
    - glog
    - hermes-engine
    - RCT-Folly/Fabric (= 2024.01.01.00)
    - RCTRequired
    - RCTTypeSafety
    - React-Core
    - React-cxxreact
    - React-debug
    - React-graphics
    - React-jsi
    - React-jsiexecutor
    - React-logger
    - React-rendererdebug
    - React-runtimescheduler
    - React-utils
    - ReactCommon/turbomodule/core
  - React-Fabric/components/scrollview (0.74.0):
    - DoubleConversion
    - fmt (= 9.1.0)
    - glog
    - hermes-engine
    - RCT-Folly/Fabric (= 2024.01.01.00)
    - RCTRequired
    - RCTTypeSafety
    - React-Core
    - React-cxxreact
    - React-debug
    - React-graphics
    - React-jsi
    - React-jsiexecutor
    - React-logger
    - React-rendererdebug
    - React-runtimescheduler
    - React-utils
    - ReactCommon/turbomodule/core
  - React-Fabric/components/text (0.74.0):
    - DoubleConversion
    - fmt (= 9.1.0)
    - glog
    - hermes-engine
    - RCT-Folly/Fabric (= 2024.01.01.00)
    - RCTRequired
    - RCTTypeSafety
    - React-Core
    - React-cxxreact
    - React-debug
    - React-graphics
    - React-jsi
    - React-jsiexecutor
    - React-logger
    - React-rendererdebug
    - React-runtimescheduler
    - React-utils
    - ReactCommon/turbomodule/core
  - React-Fabric/components/textinput (0.74.0):
    - DoubleConversion
    - fmt (= 9.1.0)
    - glog
    - hermes-engine
    - RCT-Folly/Fabric (= 2024.01.01.00)
    - RCTRequired
    - RCTTypeSafety
    - React-Core
    - React-cxxreact
    - React-debug
    - React-graphics
    - React-jsi
    - React-jsiexecutor
    - React-logger
    - React-rendererdebug
    - React-runtimescheduler
    - React-utils
    - ReactCommon/turbomodule/core
  - React-Fabric/components/unimplementedview (0.74.0):
    - DoubleConversion
    - fmt (= 9.1.0)
    - glog
    - hermes-engine
    - RCT-Folly/Fabric (= 2024.01.01.00)
    - RCTRequired
    - RCTTypeSafety
    - React-Core
    - React-cxxreact
    - React-debug
    - React-graphics
    - React-jsi
    - React-jsiexecutor
    - React-logger
    - React-rendererdebug
    - React-runtimescheduler
    - React-utils
    - ReactCommon/turbomodule/core
  - React-Fabric/components/view (0.74.0):
    - DoubleConversion
    - fmt (= 9.1.0)
    - glog
    - hermes-engine
    - RCT-Folly/Fabric (= 2024.01.01.00)
    - RCTRequired
    - RCTTypeSafety
    - React-Core
    - React-cxxreact
    - React-debug
    - React-graphics
    - React-jsi
    - React-jsiexecutor
    - React-logger
    - React-rendererdebug
    - React-runtimescheduler
    - React-utils
    - ReactCommon/turbomodule/core
    - Yoga
  - React-Fabric/core (0.74.0):
    - DoubleConversion
    - fmt (= 9.1.0)
    - glog
    - hermes-engine
    - RCT-Folly/Fabric (= 2024.01.01.00)
    - RCTRequired
    - RCTTypeSafety
    - React-Core
    - React-cxxreact
    - React-debug
    - React-graphics
    - React-jsi
    - React-jsiexecutor
    - React-logger
    - React-rendererdebug
    - React-runtimescheduler
    - React-utils
    - ReactCommon/turbomodule/core
  - React-Fabric/imagemanager (0.74.0):
    - DoubleConversion
    - fmt (= 9.1.0)
    - glog
    - hermes-engine
    - RCT-Folly/Fabric (= 2024.01.01.00)
    - RCTRequired
    - RCTTypeSafety
    - React-Core
    - React-cxxreact
    - React-debug
    - React-graphics
    - React-jsi
    - React-jsiexecutor
    - React-logger
    - React-rendererdebug
    - React-runtimescheduler
    - React-utils
    - ReactCommon/turbomodule/core
  - React-Fabric/leakchecker (0.74.0):
    - DoubleConversion
    - fmt (= 9.1.0)
    - glog
    - hermes-engine
    - RCT-Folly/Fabric (= 2024.01.01.00)
    - RCTRequired
    - RCTTypeSafety
    - React-Core
    - React-cxxreact
    - React-debug
    - React-graphics
    - React-jsi
    - React-jsiexecutor
    - React-logger
    - React-rendererdebug
    - React-runtimescheduler
    - React-utils
    - ReactCommon/turbomodule/core
  - React-Fabric/mounting (0.74.0):
    - DoubleConversion
    - fmt (= 9.1.0)
    - glog
    - hermes-engine
    - RCT-Folly/Fabric (= 2024.01.01.00)
    - RCTRequired
    - RCTTypeSafety
    - React-Core
    - React-cxxreact
    - React-debug
    - React-graphics
    - React-jsi
    - React-jsiexecutor
    - React-logger
    - React-rendererdebug
    - React-runtimescheduler
    - React-utils
    - ReactCommon/turbomodule/core
  - React-Fabric/scheduler (0.74.0):
    - DoubleConversion
    - fmt (= 9.1.0)
    - glog
    - hermes-engine
    - RCT-Folly/Fabric (= 2024.01.01.00)
    - RCTRequired
    - RCTTypeSafety
    - React-Core
    - React-cxxreact
    - React-debug
    - React-graphics
    - React-jsi
    - React-jsiexecutor
    - React-logger
    - React-rendererdebug
    - React-runtimescheduler
    - React-utils
    - ReactCommon/turbomodule/core
  - React-Fabric/telemetry (0.74.0):
    - DoubleConversion
    - fmt (= 9.1.0)
    - glog
    - hermes-engine
    - RCT-Folly/Fabric (= 2024.01.01.00)
    - RCTRequired
    - RCTTypeSafety
    - React-Core
    - React-cxxreact
    - React-debug
    - React-graphics
    - React-jsi
    - React-jsiexecutor
    - React-logger
    - React-rendererdebug
    - React-runtimescheduler
    - React-utils
    - ReactCommon/turbomodule/core
  - React-Fabric/templateprocessor (0.74.0):
    - DoubleConversion
    - fmt (= 9.1.0)
    - glog
    - hermes-engine
    - RCT-Folly/Fabric (= 2024.01.01.00)
    - RCTRequired
    - RCTTypeSafety
    - React-Core
    - React-cxxreact
    - React-debug
    - React-graphics
    - React-jsi
    - React-jsiexecutor
    - React-logger
    - React-rendererdebug
    - React-runtimescheduler
    - React-utils
    - ReactCommon/turbomodule/core
  - React-Fabric/textlayoutmanager (0.74.0):
    - DoubleConversion
    - fmt (= 9.1.0)
    - glog
    - hermes-engine
    - RCT-Folly/Fabric (= 2024.01.01.00)
    - RCTRequired
    - RCTTypeSafety
    - React-Core
    - React-cxxreact
    - React-debug
    - React-Fabric/uimanager
    - React-graphics
    - React-jsi
    - React-jsiexecutor
    - React-logger
    - React-rendererdebug
    - React-runtimescheduler
    - React-utils
    - ReactCommon/turbomodule/core
  - React-Fabric/uimanager (0.74.0):
    - DoubleConversion
    - fmt (= 9.1.0)
    - glog
    - hermes-engine
    - RCT-Folly/Fabric (= 2024.01.01.00)
    - RCTRequired
    - RCTTypeSafety
    - React-Core
    - React-cxxreact
    - React-debug
    - React-graphics
    - React-jsi
    - React-jsiexecutor
    - React-logger
    - React-rendererdebug
    - React-runtimescheduler
    - React-utils
    - ReactCommon/turbomodule/core
  - React-FabricImage (0.74.0):
    - DoubleConversion
    - fmt (= 9.1.0)
    - glog
    - hermes-engine
    - RCT-Folly/Fabric (= 2024.01.01.00)
    - RCTRequired (= 0.74.0)
    - RCTTypeSafety (= 0.74.0)
    - React-Fabric
    - React-graphics
    - React-ImageManager
    - React-jsi
    - React-jsiexecutor (= 0.74.0)
    - React-logger
    - React-rendererdebug
    - React-utils
    - ReactCommon
    - Yoga
  - React-featureflags (0.74.0)
  - React-graphics (0.74.0):
    - DoubleConversion
    - fmt (= 9.1.0)
    - glog
    - RCT-Folly/Fabric (= 2024.01.01.00)
    - React-Core/Default (= 0.74.0)
    - React-utils
  - React-hermes (0.74.0):
    - DoubleConversion
    - fmt (= 9.1.0)
    - glog
    - hermes-engine
    - RCT-Folly (= 2024.01.01.00)
    - React-cxxreact (= 0.74.0)
    - React-jsi
    - React-jsiexecutor (= 0.74.0)
    - React-jsinspector
    - React-perflogger (= 0.74.0)
    - React-runtimeexecutor
  - React-ImageManager (0.74.0):
    - glog
    - RCT-Folly/Fabric
    - React-Core/Default
    - React-debug
    - React-Fabric
    - React-graphics
    - React-rendererdebug
    - React-utils
  - React-jserrorhandler (0.74.0):
    - RCT-Folly/Fabric (= 2024.01.01.00)
    - React-debug
    - React-jsi
    - React-Mapbuffer
  - React-jsi (0.74.0):
    - boost (= 1.83.0)
    - DoubleConversion
    - fmt (= 9.1.0)
    - glog
    - hermes-engine
    - RCT-Folly (= 2024.01.01.00)
  - React-jsiexecutor (0.74.0):
    - DoubleConversion
    - fmt (= 9.1.0)
    - glog
    - hermes-engine
    - RCT-Folly (= 2024.01.01.00)
    - React-cxxreact (= 0.74.0)
    - React-jsi (= 0.74.0)
    - React-jsinspector
    - React-perflogger (= 0.74.0)
  - React-jsinspector (0.74.0):
    - DoubleConversion
    - glog
    - hermes-engine
    - RCT-Folly (= 2024.01.01.00)
    - React-featureflags
    - React-jsi
    - React-runtimeexecutor (= 0.74.0)
  - React-jsitracing (0.74.0):
    - React-jsi
  - React-logger (0.74.0):
    - glog
  - React-Mapbuffer (0.74.0):
    - glog
    - React-debug
  - react-native-airship (17.2.1):
    - AirshipFrameworkProxy (= 5.1.1)
    - DoubleConversion
    - glog
    - hermes-engine
    - RCT-Folly (= 2024.01.01.00)
    - RCTRequired
    - RCTTypeSafety
    - React-Codegen
    - React-Core
    - React-debug
    - React-Fabric
    - React-featureflags
    - React-graphics
    - React-ImageManager
    - React-NativeModulesApple
    - React-RCTFabric
    - React-rendererdebug
    - React-utils
    - ReactCommon/turbomodule/bridging
    - ReactCommon/turbomodule/core
    - Yoga
  - react-native-blob-util (0.19.4):
    - DoubleConversion
    - glog
    - hermes-engine
    - RCT-Folly (= 2024.01.01.00)
    - RCTRequired
    - RCTTypeSafety
    - React-Codegen
    - React-Core
    - React-debug
    - React-Fabric
    - React-featureflags
    - React-graphics
    - React-ImageManager
    - React-NativeModulesApple
    - React-RCTFabric
    - React-rendererdebug
    - React-utils
    - ReactCommon/turbomodule/bridging
    - ReactCommon/turbomodule/core
    - Yoga
  - react-native-cameraroll (7.4.0):
    - DoubleConversion
    - glog
    - hermes-engine
    - RCT-Folly (= 2024.01.01.00)
    - RCTRequired
    - RCTTypeSafety
    - React-Codegen
    - React-Core
    - React-debug
    - React-Fabric
    - React-featureflags
    - React-graphics
    - React-ImageManager
    - React-NativeModulesApple
    - React-RCTFabric
    - React-rendererdebug
    - React-utils
    - ReactCommon/turbomodule/bridging
    - ReactCommon/turbomodule/core
    - Yoga
  - react-native-config (1.5.0):
    - react-native-config/App (= 1.5.0)
  - react-native-config/App (1.5.0):
    - RCT-Folly
    - RCTRequired
    - RCTTypeSafety
    - React
    - React-Codegen
    - React-RCTFabric
    - ReactCommon/turbomodule/core
  - react-native-document-picker (9.1.1):
    - RCT-Folly
    - RCTRequired
    - RCTTypeSafety
    - React-Codegen
    - React-Core
    - ReactCommon/turbomodule/core
  - react-native-geolocation (3.2.1):
    - DoubleConversion
    - glog
    - hermes-engine
    - RCT-Folly (= 2024.01.01.00)
    - RCTRequired
    - RCTTypeSafety
    - React-Codegen
    - React-Core
    - React-debug
    - React-Fabric
    - React-featureflags
    - React-graphics
    - React-ImageManager
    - React-NativeModulesApple
    - React-RCTFabric
    - React-rendererdebug
    - React-utils
    - ReactCommon/turbomodule/bridging
    - ReactCommon/turbomodule/core
    - Yoga
  - react-native-image-picker (7.0.3):
    - RCT-Folly
    - RCTRequired
    - RCTTypeSafety
    - React
    - React-Codegen
    - React-RCTFabric
    - ReactCommon/turbomodule/core
  - react-native-key-command (1.0.8):
    - DoubleConversion
    - glog
    - hermes-engine
    - RCT-Folly (= 2024.01.01.00)
    - RCTRequired
    - RCTTypeSafety
    - React-Codegen
    - React-Core
    - React-debug
    - React-Fabric
    - React-featureflags
    - React-graphics
    - React-ImageManager
    - React-NativeModulesApple
    - React-RCTFabric
    - React-rendererdebug
    - React-utils
    - ReactCommon/turbomodule/bridging
    - ReactCommon/turbomodule/core
    - Yoga
  - react-native-launch-arguments (4.0.2):
    - React
  - react-native-netinfo (11.2.1):
    - DoubleConversion
    - glog
    - hermes-engine
    - RCT-Folly (= 2024.01.01.00)
    - RCTRequired
    - RCTTypeSafety
    - React-Codegen
    - React-Core
    - React-debug
    - React-Fabric
    - React-featureflags
    - React-graphics
    - React-ImageManager
    - React-NativeModulesApple
    - React-RCTFabric
    - React-rendererdebug
    - React-utils
    - ReactCommon/turbomodule/bridging
    - ReactCommon/turbomodule/core
    - Yoga
  - react-native-pager-view (6.2.3):
    - DoubleConversion
    - glog
    - hermes-engine
    - RCT-Folly (= 2024.01.01.00)
    - RCTRequired
    - RCTTypeSafety
    - React-Codegen
    - React-Core
    - React-debug
    - React-Fabric
    - React-featureflags
    - React-graphics
    - React-ImageManager
    - React-NativeModulesApple
    - React-RCTFabric
    - React-rendererdebug
    - React-utils
    - ReactCommon/turbomodule/bridging
    - ReactCommon/turbomodule/core
    - Yoga
  - react-native-pdf (6.7.3):
    - DoubleConversion
    - glog
    - hermes-engine
    - RCT-Folly (= 2024.01.01.00)
    - RCTRequired
    - RCTTypeSafety
    - React-Codegen
    - React-Core
    - React-debug
    - React-Fabric
    - React-featureflags
    - React-graphics
    - React-ImageManager
    - React-NativeModulesApple
    - React-RCTFabric
    - React-rendererdebug
    - React-utils
    - ReactCommon/turbomodule/bridging
    - ReactCommon/turbomodule/core
    - Yoga
  - react-native-performance (5.1.0):
    - DoubleConversion
    - glog
    - hermes-engine
    - RCT-Folly (= 2024.01.01.00)
    - RCTRequired
    - RCTTypeSafety
    - React-Codegen
    - React-Core
    - React-debug
    - React-Fabric
    - React-featureflags
    - React-graphics
    - React-ImageManager
    - React-NativeModulesApple
    - React-RCTFabric
    - React-rendererdebug
    - React-utils
    - ReactCommon/turbomodule/bridging
    - ReactCommon/turbomodule/core
    - Yoga
  - react-native-plaid-link-sdk (11.5.0):
    - DoubleConversion
    - glog
    - hermes-engine
    - Plaid (~> 5.2.0)
    - RCT-Folly (= 2024.01.01.00)
    - RCTRequired
    - RCTTypeSafety
    - React-Codegen
    - React-Core
    - React-debug
    - React-Fabric
    - React-featureflags
    - React-graphics
    - React-ImageManager
    - React-NativeModulesApple
    - React-RCTFabric
    - React-rendererdebug
    - React-utils
    - ReactCommon/turbomodule/bridging
    - ReactCommon/turbomodule/core
    - Yoga
  - react-native-quick-sqlite (8.0.6):
<<<<<<< HEAD
    - DoubleConversion
    - glog
    - hermes-engine
    - RCT-Folly (= 2024.01.01.00)
=======
    - glog
    - hermes-engine
    - RCT-Folly (= 2022.05.16.00)
>>>>>>> 942cad96
    - RCTRequired
    - RCTTypeSafety
    - React-Codegen
    - React-Core
    - React-debug
    - React-Fabric
<<<<<<< HEAD
    - React-featureflags
=======
>>>>>>> 942cad96
    - React-graphics
    - React-ImageManager
    - React-NativeModulesApple
    - React-RCTFabric
    - React-rendererdebug
    - React-utils
    - ReactCommon/turbomodule/bridging
    - ReactCommon/turbomodule/core
    - Yoga
  - react-native-release-profiler (0.1.6):
    - DoubleConversion
    - glog
    - hermes-engine
    - RCT-Folly (= 2024.01.01.00)
    - RCTRequired
    - RCTTypeSafety
    - React-Codegen
    - React-Core
    - React-debug
    - React-Fabric
    - React-featureflags
    - React-graphics
    - React-ImageManager
    - React-NativeModulesApple
    - React-RCTFabric
    - React-rendererdebug
    - React-utils
    - ReactCommon/turbomodule/bridging
    - ReactCommon/turbomodule/core
    - Yoga
  - react-native-render-html (6.3.1):
    - React-Core
  - react-native-safe-area-context (4.10.0-rc.2):
    - DoubleConversion
    - glog
    - hermes-engine
    - RCT-Folly (= 2024.01.01.00)
    - RCTRequired
    - RCTTypeSafety
    - React-Codegen
    - React-Core
    - React-debug
    - React-Fabric
    - React-featureflags
    - React-graphics
    - React-ImageManager
    - react-native-safe-area-context/common (= 4.10.0-rc.2)
    - react-native-safe-area-context/fabric (= 4.10.0-rc.2)
    - React-NativeModulesApple
    - React-RCTFabric
    - React-rendererdebug
    - React-utils
    - ReactCommon/turbomodule/bridging
    - ReactCommon/turbomodule/core
    - Yoga
  - react-native-safe-area-context/common (4.10.0-rc.2):
    - DoubleConversion
    - glog
    - hermes-engine
    - RCT-Folly (= 2024.01.01.00)
    - RCTRequired
    - RCTTypeSafety
    - React-Codegen
    - React-Core
    - React-debug
    - React-Fabric
    - React-featureflags
    - React-graphics
    - React-ImageManager
    - React-NativeModulesApple
    - React-RCTFabric
    - React-rendererdebug
    - React-utils
    - ReactCommon/turbomodule/bridging
    - ReactCommon/turbomodule/core
    - Yoga
  - react-native-safe-area-context/fabric (4.10.0-rc.2):
    - DoubleConversion
    - glog
    - hermes-engine
    - RCT-Folly (= 2024.01.01.00)
    - RCTRequired
    - RCTTypeSafety
    - React-Codegen
    - React-Core
    - React-debug
    - React-Fabric
    - React-featureflags
    - React-graphics
    - React-ImageManager
    - react-native-safe-area-context/common
    - React-NativeModulesApple
    - React-RCTFabric
    - React-rendererdebug
    - React-utils
    - ReactCommon/turbomodule/bridging
    - ReactCommon/turbomodule/core
    - Yoga
  - react-native-view-shot (3.8.0):
    - React-Core
  - react-native-webview (13.8.6):
    - DoubleConversion
    - glog
    - hermes-engine
    - RCT-Folly (= 2024.01.01.00)
    - RCTRequired
    - RCTTypeSafety
    - React-Codegen
    - React-Core
    - React-debug
    - React-Fabric
    - React-featureflags
    - React-graphics
    - React-ImageManager
    - React-NativeModulesApple
    - React-RCTFabric
    - React-rendererdebug
    - React-utils
    - ReactCommon/turbomodule/bridging
    - ReactCommon/turbomodule/core
    - Yoga
  - React-nativeconfig (0.74.0)
  - React-NativeModulesApple (0.74.0):
    - glog
    - hermes-engine
    - React-callinvoker
    - React-Core
    - React-cxxreact
    - React-jsi
    - React-jsinspector
    - React-runtimeexecutor
    - ReactCommon/turbomodule/bridging
    - ReactCommon/turbomodule/core
  - React-perflogger (0.74.0)
  - React-RCTActionSheet (0.74.0):
    - React-Core/RCTActionSheetHeaders (= 0.74.0)
  - React-RCTAnimation (0.74.0):
    - RCT-Folly (= 2024.01.01.00)
    - RCTTypeSafety
    - React-Codegen
    - React-Core/RCTAnimationHeaders
    - React-jsi
    - React-NativeModulesApple
    - ReactCommon
  - React-RCTAppDelegate (0.74.0):
    - RCT-Folly (= 2024.01.01.00)
    - RCTRequired
    - RCTTypeSafety
    - React-Codegen
    - React-Core
    - React-CoreModules
    - React-debug
    - React-Fabric
    - React-graphics
    - React-hermes
    - React-nativeconfig
    - React-NativeModulesApple
    - React-RCTFabric
    - React-RCTImage
    - React-RCTNetwork
    - React-rendererdebug
    - React-RuntimeApple
    - React-RuntimeCore
    - React-RuntimeHermes
    - React-runtimescheduler
    - React-utils
    - ReactCommon
  - React-RCTBlob (0.74.0):
    - DoubleConversion
    - fmt (= 9.1.0)
    - hermes-engine
    - RCT-Folly (= 2024.01.01.00)
    - React-Codegen
    - React-Core/RCTBlobHeaders
    - React-Core/RCTWebSocket
    - React-jsi
    - React-jsinspector
    - React-NativeModulesApple
    - React-RCTNetwork
    - ReactCommon
  - React-RCTFabric (0.74.0):
    - glog
    - hermes-engine
    - RCT-Folly/Fabric (= 2024.01.01.00)
    - React-Core
    - React-debug
    - React-Fabric
    - React-FabricImage
    - React-featureflags
    - React-graphics
    - React-ImageManager
    - React-jsi
    - React-jsinspector
    - React-nativeconfig
    - React-RCTImage
    - React-RCTText
    - React-rendererdebug
    - React-runtimescheduler
    - React-utils
    - Yoga
  - React-RCTImage (0.74.0):
    - RCT-Folly (= 2024.01.01.00)
    - RCTTypeSafety
    - React-Codegen
    - React-Core/RCTImageHeaders
    - React-jsi
    - React-NativeModulesApple
    - React-RCTNetwork
    - ReactCommon
  - React-RCTLinking (0.74.0):
    - React-Codegen
    - React-Core/RCTLinkingHeaders (= 0.74.0)
    - React-jsi (= 0.74.0)
    - React-NativeModulesApple
    - ReactCommon
    - ReactCommon/turbomodule/core (= 0.74.0)
  - React-RCTNetwork (0.74.0):
    - RCT-Folly (= 2024.01.01.00)
    - RCTTypeSafety
    - React-Codegen
    - React-Core/RCTNetworkHeaders
    - React-jsi
    - React-NativeModulesApple
    - ReactCommon
  - React-RCTSettings (0.74.0):
    - RCT-Folly (= 2024.01.01.00)
    - RCTTypeSafety
    - React-Codegen
    - React-Core/RCTSettingsHeaders
    - React-jsi
    - React-NativeModulesApple
    - ReactCommon
  - React-RCTText (0.74.0):
    - React-Core/RCTTextHeaders (= 0.74.0)
    - Yoga
  - React-RCTVibration (0.74.0):
    - RCT-Folly (= 2024.01.01.00)
    - React-Codegen
    - React-Core/RCTVibrationHeaders
    - React-jsi
    - React-NativeModulesApple
    - ReactCommon
  - React-rendererdebug (0.74.0):
    - DoubleConversion
    - fmt (= 9.1.0)
    - RCT-Folly (= 2024.01.01.00)
    - React-debug
  - React-rncore (0.74.0)
  - React-RuntimeApple (0.74.0):
    - hermes-engine
    - RCT-Folly/Fabric (= 2024.01.01.00)
    - React-callinvoker
    - React-Core/Default
    - React-CoreModules
    - React-cxxreact
    - React-jserrorhandler
    - React-jsi
    - React-jsiexecutor
    - React-jsinspector
    - React-Mapbuffer
    - React-NativeModulesApple
    - React-RCTFabric
    - React-RuntimeCore
    - React-runtimeexecutor
    - React-RuntimeHermes
    - React-utils
  - React-RuntimeCore (0.74.0):
    - glog
    - hermes-engine
    - RCT-Folly/Fabric (= 2024.01.01.00)
    - React-cxxreact
    - React-featureflags
    - React-jserrorhandler
    - React-jsi
    - React-jsiexecutor
    - React-jsinspector
    - React-runtimeexecutor
    - React-runtimescheduler
    - React-utils
  - React-runtimeexecutor (0.74.0):
    - React-jsi (= 0.74.0)
  - React-RuntimeHermes (0.74.0):
    - hermes-engine
    - RCT-Folly/Fabric (= 2024.01.01.00)
    - React-featureflags
    - React-hermes
    - React-jsi
    - React-jsinspector
    - React-jsitracing
    - React-nativeconfig
    - React-RuntimeCore
    - React-utils
  - React-runtimescheduler (0.74.0):
    - glog
    - hermes-engine
    - RCT-Folly (= 2024.01.01.00)
    - React-callinvoker
    - React-cxxreact
    - React-debug
    - React-featureflags
    - React-jsi
    - React-rendererdebug
    - React-runtimeexecutor
    - React-utils
  - React-utils (0.74.0):
    - glog
    - hermes-engine
    - RCT-Folly (= 2024.01.01.00)
    - React-debug
    - React-jsi (= 0.74.0)
  - ReactCommon (0.74.0):
    - ReactCommon/turbomodule (= 0.74.0)
  - ReactCommon/turbomodule (0.74.0):
    - DoubleConversion
    - fmt (= 9.1.0)
    - glog
    - hermes-engine
    - RCT-Folly (= 2024.01.01.00)
    - React-callinvoker (= 0.74.0)
    - React-cxxreact (= 0.74.0)
    - React-jsi (= 0.74.0)
    - React-logger (= 0.74.0)
    - React-perflogger (= 0.74.0)
    - ReactCommon/turbomodule/bridging (= 0.74.0)
    - ReactCommon/turbomodule/core (= 0.74.0)
  - ReactCommon/turbomodule/bridging (0.74.0):
    - DoubleConversion
    - fmt (= 9.1.0)
    - glog
    - hermes-engine
    - RCT-Folly (= 2024.01.01.00)
    - React-callinvoker (= 0.74.0)
    - React-cxxreact (= 0.74.0)
    - React-jsi (= 0.74.0)
    - React-logger (= 0.74.0)
    - React-perflogger (= 0.74.0)
  - ReactCommon/turbomodule/core (0.74.0):
    - DoubleConversion
    - fmt (= 9.1.0)
    - glog
    - hermes-engine
    - RCT-Folly (= 2024.01.01.00)
    - React-callinvoker (= 0.74.0)
    - React-cxxreact (= 0.74.0)
    - React-debug (= 0.74.0)
    - React-jsi (= 0.74.0)
    - React-logger (= 0.74.0)
    - React-perflogger (= 0.74.0)
    - React-utils (= 0.74.0)
  - RNAppleAuthentication (2.2.2):
    - React-Core
<<<<<<< HEAD
  - RNCAsyncStorage (1.23.1):
    - DoubleConversion
    - glog
    - hermes-engine
    - RCT-Folly (= 2024.01.01.00)
    - RCTRequired
    - RCTTypeSafety
    - React-Codegen
    - React-Core
    - React-debug
    - React-Fabric
    - React-featureflags
    - React-graphics
    - React-ImageManager
    - React-NativeModulesApple
    - React-RCTFabric
    - React-rendererdebug
    - React-utils
    - ReactCommon/turbomodule/bridging
    - ReactCommon/turbomodule/core
    - Yoga
  - RNCClipboard (1.14.0):
    - DoubleConversion
=======
  - RNCClipboard (1.13.2):
>>>>>>> 942cad96
    - glog
    - hermes-engine
    - RCT-Folly (= 2024.01.01.00)
    - RCTRequired
    - RCTTypeSafety
    - React-Codegen
    - React-Core
    - React-debug
    - React-Fabric
    - React-featureflags
    - React-graphics
    - React-ImageManager
    - React-NativeModulesApple
    - React-RCTFabric
    - React-rendererdebug
    - React-utils
    - ReactCommon/turbomodule/bridging
    - ReactCommon/turbomodule/core
    - Yoga
  - RNCPicker (2.7.5):
    - DoubleConversion
    - glog
    - hermes-engine
    - RCT-Folly (= 2024.01.01.00)
    - RCTRequired
    - RCTTypeSafety
    - React-Codegen
    - React-Core
    - React-debug
    - React-Fabric
    - React-featureflags
    - React-graphics
    - React-ImageManager
    - React-NativeModulesApple
    - React-RCTFabric
    - React-rendererdebug
    - React-utils
    - ReactCommon/turbomodule/bridging
    - ReactCommon/turbomodule/core
    - Yoga
  - RNDeviceInfo (10.3.1):
    - DoubleConversion
    - glog
    - hermes-engine
    - RCT-Folly (= 2024.01.01.00)
    - RCTRequired
    - RCTTypeSafety
    - React-Codegen
    - React-Core
    - React-debug
    - React-Fabric
    - React-featureflags
    - React-graphics
    - React-ImageManager
    - React-NativeModulesApple
    - React-RCTFabric
    - React-rendererdebug
    - React-utils
    - ReactCommon/turbomodule/bridging
    - ReactCommon/turbomodule/core
    - Yoga
  - RNDevMenu (4.1.1):
    - React-Core
    - React-Core/DevSupport
    - React-RCTNetwork
  - RNFBAnalytics (12.9.3):
    - Firebase/Analytics (= 8.8.0)
    - React-Core
    - RNFBApp
  - RNFBApp (12.9.3):
    - Firebase/CoreOnly (= 8.8.0)
    - React-Core
  - RNFBCrashlytics (12.9.3):
    - Firebase/Crashlytics (= 8.8.0)
    - React-Core
    - RNFBApp
  - RNFBPerf (12.9.3):
    - Firebase/Performance (= 8.8.0)
    - React-Core
    - RNFBApp
  - RNFlashList (1.6.3):
    - DoubleConversion
    - glog
    - hermes-engine
    - RCT-Folly (= 2024.01.01.00)
    - RCTRequired
    - RCTTypeSafety
    - React-Codegen
    - React-Core
    - React-debug
    - React-Fabric
    - React-featureflags
    - React-graphics
    - React-ImageManager
    - React-NativeModulesApple
    - React-RCTFabric
    - React-rendererdebug
    - React-utils
    - ReactCommon/turbomodule/bridging
    - ReactCommon/turbomodule/core
    - Yoga
  - RNFS (2.20.0):
    - React-Core
  - RNGestureHandler (2.16.0):
    - DoubleConversion
    - glog
    - hermes-engine
    - RCT-Folly (= 2024.01.01.00)
    - RCTRequired
    - RCTTypeSafety
    - React-Codegen
    - React-Core
    - React-debug
    - React-Fabric
    - React-featureflags
    - React-graphics
    - React-ImageManager
    - React-NativeModulesApple
    - React-RCTFabric
    - React-rendererdebug
    - React-utils
    - ReactCommon/turbomodule/bridging
    - ReactCommon/turbomodule/core
    - Yoga
  - RNGoogleSignin (10.0.1):
    - GoogleSignIn (~> 7.0)
    - React-Core
  - RNLiveMarkdown (0.1.69):
<<<<<<< HEAD
    - DoubleConversion
=======
>>>>>>> 942cad96
    - glog
    - hermes-engine
    - RCT-Folly (= 2024.01.01.00)
    - RCTRequired
    - RCTTypeSafety
    - React-Codegen
    - React-Core
    - React-debug
    - React-Fabric
    - React-featureflags
    - React-graphics
    - React-ImageManager
    - React-NativeModulesApple
    - React-RCTFabric
    - React-rendererdebug
    - React-utils
    - ReactCommon/turbomodule/bridging
    - ReactCommon/turbomodule/core
    - RNLiveMarkdown/common (= 0.1.69)
    - Yoga
  - RNLiveMarkdown/common (0.1.69):
<<<<<<< HEAD
    - DoubleConversion
=======
>>>>>>> 942cad96
    - glog
    - hermes-engine
    - RCT-Folly (= 2024.01.01.00)
    - RCTRequired
    - RCTTypeSafety
    - React-Codegen
    - React-Core
    - React-debug
    - React-Fabric
    - React-featureflags
    - React-graphics
    - React-ImageManager
    - React-NativeModulesApple
    - React-RCTFabric
    - React-rendererdebug
    - React-utils
    - ReactCommon/turbomodule/bridging
    - ReactCommon/turbomodule/core
    - Yoga
  - RNLocalize (2.2.6):
    - React-Core
<<<<<<< HEAD
  - rnmapbox-maps (10.1.19):
    - MapboxMaps (~> 10.16.4)
    - React
    - React-Core
    - rnmapbox-maps/DynamicLibrary (= 10.1.19)
    - Turf
  - rnmapbox-maps/DynamicLibrary (10.1.19):
    - DoubleConversion
=======
  - rnmapbox-maps (10.1.12):
    - MapboxMaps (~> 10.16.4)
    - React
    - React-Core
    - rnmapbox-maps/DynamicLibrary (= 10.1.12)
    - Turf
  - rnmapbox-maps/DynamicLibrary (10.1.12):
>>>>>>> 942cad96
    - hermes-engine
    - MapboxMaps (~> 10.16.4)
    - RCT-Folly
    - RCTRequired
    - RCTTypeSafety
    - React
    - React-Codegen
    - React-Core
    - React-featureflags
    - React-ImageManager
    - React-NativeModulesApple
    - React-RCTFabric
    - React-rendererdebug
    - ReactCommon/turbomodule/bridging
    - ReactCommon/turbomodule/core
    - Turf
    - Yoga
  - RNPermissions (3.9.3):
    - DoubleConversion
    - glog
    - hermes-engine
    - RCT-Folly (= 2024.01.01.00)
    - RCTRequired
    - RCTTypeSafety
    - React-Codegen
    - React-Core
    - React-debug
    - React-Fabric
    - React-featureflags
    - React-graphics
    - React-ImageManager
    - React-NativeModulesApple
    - React-RCTFabric
    - React-rendererdebug
    - React-utils
    - ReactCommon/turbomodule/bridging
    - ReactCommon/turbomodule/core
    - Yoga
  - RNReactNativeHapticFeedback (2.2.0):
    - RCT-Folly
    - RCTRequired
    - RCTTypeSafety
    - React-Codegen
    - React-Core
    - ReactCommon/turbomodule/core
  - RNReanimated (3.9.0-rc.1):
    - DoubleConversion
    - glog
    - hermes-engine
    - RCT-Folly (= 2024.01.01.00)
    - RCTRequired
    - RCTTypeSafety
    - React-Codegen
    - React-Core
    - React-debug
    - React-Fabric
    - React-featureflags
    - React-graphics
    - React-ImageManager
    - React-NativeModulesApple
    - React-RCTFabric
    - React-rendererdebug
    - React-utils
    - ReactCommon/turbomodule/bridging
    - ReactCommon/turbomodule/core
    - Yoga
  - RNScreens (3.31.1):
    - DoubleConversion
    - glog
    - hermes-engine
    - RCT-Folly (= 2024.01.01.00)
    - RCTRequired
    - RCTTypeSafety
    - React-Codegen
    - React-Core
    - React-debug
    - React-Fabric
    - React-featureflags
    - React-graphics
    - React-ImageManager
    - React-NativeModulesApple
    - React-RCTFabric
    - React-RCTImage
    - React-rendererdebug
    - React-utils
    - ReactCommon/turbomodule/bridging
    - ReactCommon/turbomodule/core
    - RNScreens/common (= 3.31.1)
    - Yoga
  - RNScreens/common (3.31.1):
    - DoubleConversion
    - glog
    - hermes-engine
    - RCT-Folly (= 2024.01.01.00)
    - RCTRequired
    - RCTTypeSafety
    - React-Codegen
    - React-Core
    - React-debug
    - React-Fabric
    - React-featureflags
    - React-graphics
    - React-ImageManager
    - React-NativeModulesApple
    - React-RCTFabric
    - React-RCTImage
    - React-rendererdebug
    - React-utils
    - ReactCommon/turbomodule/bridging
    - ReactCommon/turbomodule/core
    - Yoga
  - RNShare (10.0.2):
    - RCT-Folly
    - RCTRequired
    - RCTTypeSafety
    - React-Codegen
    - React-Core
    - React-RCTFabric
    - ReactCommon/turbomodule/core
  - RNSound (0.11.2):
    - React-Core
    - RNSound/Core (= 0.11.2)
  - RNSound/Core (0.11.2):
    - React-Core
  - RNSVG (14.1.0):
    - DoubleConversion
    - glog
    - hermes-engine
    - RCT-Folly (= 2024.01.01.00)
    - RCTRequired
    - RCTTypeSafety
    - React-Codegen
    - React-Core
    - React-debug
    - React-Fabric
    - React-featureflags
    - React-graphics
    - React-ImageManager
    - React-NativeModulesApple
    - React-RCTFabric
    - React-rendererdebug
    - React-utils
    - ReactCommon/turbomodule/bridging
    - ReactCommon/turbomodule/core
    - RNSVG/common (= 14.1.0)
    - Yoga
  - RNSVG/common (14.1.0):
    - DoubleConversion
    - glog
    - hermes-engine
    - RCT-Folly (= 2024.01.01.00)
    - RCTRequired
    - RCTTypeSafety
    - React-Codegen
    - React-Core
    - React-debug
    - React-Fabric
    - React-featureflags
    - React-graphics
    - React-ImageManager
    - React-NativeModulesApple
    - React-RCTFabric
    - React-rendererdebug
    - React-utils
    - ReactCommon/turbomodule/bridging
    - ReactCommon/turbomodule/core
    - Yoga
  - SDWebImage (5.19.1):
    - SDWebImage/Core (= 5.19.1)
  - SDWebImage/Core (5.19.1)
  - SDWebImageAVIFCoder (0.11.0):
    - libavif/core (>= 0.11.0)
    - SDWebImage (~> 5.10)
  - SDWebImageSVGCoder (1.7.0):
    - SDWebImage/Core (~> 5.6)
  - SDWebImageWebPCoder (0.14.6):
    - libwebp (~> 1.0)
    - SDWebImage/Core (~> 5.17)
  - SocketRocket (0.7.0)
  - Turf (2.7.0)
  - VisionCamera (4.0.0-beta.13):
    - DoubleConversion
    - glog
    - hermes-engine
    - RCT-Folly (= 2024.01.01.00)
    - RCTRequired
    - RCTTypeSafety
    - React-Codegen
    - React-Core
    - React-debug
    - React-Fabric
    - React-featureflags
    - React-graphics
    - React-ImageManager
    - React-NativeModulesApple
    - React-RCTFabric
    - React-rendererdebug
    - React-utils
    - ReactCommon/turbomodule/bridging
    - ReactCommon/turbomodule/core
    - Yoga
  - Yoga (0.0.0)

DEPENDENCIES:
  - AirshipServiceExtension
  - boost (from `../node_modules/react-native/third-party-podspecs/boost.podspec`)
  - BVLinearGradient (from `../node_modules/react-native-linear-gradient`)
  - DoubleConversion (from `../node_modules/react-native/third-party-podspecs/DoubleConversion.podspec`)
  - EXAV (from `../node_modules/expo-av/ios`)
  - EXImageLoader (from `../node_modules/expo-image-loader/ios`)
  - Expo (from `../node_modules/expo`)
  - ExpoAsset (from `../node_modules/expo-asset/ios`)
  - ExpoImage (from `../node_modules/expo-image/ios`)
  - ExpoImageManipulator (from `../node_modules/expo-image-manipulator/ios`)
  - ExpoModulesCore (from `../node_modules/expo-modules-core`)
  - FBLazyVector (from `../node_modules/react-native/Libraries/FBLazyVector`)
  - fmt (from `../node_modules/react-native/third-party-podspecs/fmt.podspec`)
  - glog (from `../node_modules/react-native/third-party-podspecs/glog.podspec`)
  - hermes-engine (from `../node_modules/react-native/sdks/hermes-engine/hermes-engine.podspec`)
  - lottie-react-native (from `../node_modules/lottie-react-native`)
  - "onfido-react-native-sdk (from `../node_modules/@onfido/react-native-sdk`)"
  - RCT-Folly (from `../node_modules/react-native/third-party-podspecs/RCT-Folly.podspec`)
  - RCT-Folly/Fabric (from `../node_modules/react-native/third-party-podspecs/RCT-Folly.podspec`)
  - RCTDeprecation (from `../node_modules/react-native/ReactApple/Libraries/RCTFoundation/RCTDeprecation`)
  - RCTRequired (from `../node_modules/react-native/Libraries/Required`)
  - RCTTypeSafety (from `../node_modules/react-native/Libraries/TypeSafety`)
  - React (from `../node_modules/react-native/`)
  - React-callinvoker (from `../node_modules/react-native/ReactCommon/callinvoker`)
  - React-Codegen (from `build/generated/ios`)
  - React-Core (from `../node_modules/react-native/`)
  - React-Core/RCTWebSocket (from `../node_modules/react-native/`)
  - React-CoreModules (from `../node_modules/react-native/React/CoreModules`)
  - React-cxxreact (from `../node_modules/react-native/ReactCommon/cxxreact`)
  - React-debug (from `../node_modules/react-native/ReactCommon/react/debug`)
  - React-Fabric (from `../node_modules/react-native/ReactCommon`)
  - React-FabricImage (from `../node_modules/react-native/ReactCommon`)
  - React-featureflags (from `../node_modules/react-native/ReactCommon/react/featureflags`)
  - React-graphics (from `../node_modules/react-native/ReactCommon/react/renderer/graphics`)
  - React-hermes (from `../node_modules/react-native/ReactCommon/hermes`)
  - React-ImageManager (from `../node_modules/react-native/ReactCommon/react/renderer/imagemanager/platform/ios`)
  - React-jserrorhandler (from `../node_modules/react-native/ReactCommon/jserrorhandler`)
  - React-jsi (from `../node_modules/react-native/ReactCommon/jsi`)
  - React-jsiexecutor (from `../node_modules/react-native/ReactCommon/jsiexecutor`)
  - React-jsinspector (from `../node_modules/react-native/ReactCommon/jsinspector-modern`)
  - React-jsitracing (from `../node_modules/react-native/ReactCommon/hermes/executor/`)
  - React-logger (from `../node_modules/react-native/ReactCommon/logger`)
  - React-Mapbuffer (from `../node_modules/react-native/ReactCommon`)
  - "react-native-airship (from `../node_modules/@ua/react-native-airship`)"
  - react-native-blob-util (from `../node_modules/react-native-blob-util`)
  - "react-native-cameraroll (from `../node_modules/@react-native-camera-roll/camera-roll`)"
  - react-native-config (from `../node_modules/react-native-config`)
  - react-native-document-picker (from `../node_modules/react-native-document-picker`)
  - "react-native-geolocation (from `../node_modules/@react-native-community/geolocation`)"
  - react-native-image-picker (from `../node_modules/react-native-image-picker`)
  - react-native-key-command (from `../node_modules/react-native-key-command`)
  - react-native-launch-arguments (from `../node_modules/react-native-launch-arguments`)
  - "react-native-netinfo (from `../node_modules/@react-native-community/netinfo`)"
  - react-native-pager-view (from `../node_modules/react-native-pager-view`)
  - react-native-pdf (from `../node_modules/react-native-pdf`)
  - react-native-performance (from `../node_modules/react-native-performance`)
  - react-native-plaid-link-sdk (from `../node_modules/react-native-plaid-link-sdk`)
  - react-native-quick-sqlite (from `../node_modules/react-native-quick-sqlite`)
  - react-native-release-profiler (from `../node_modules/react-native-release-profiler`)
  - react-native-render-html (from `../node_modules/react-native-render-html`)
  - react-native-safe-area-context (from `../node_modules/react-native-safe-area-context`)
  - react-native-view-shot (from `../node_modules/react-native-view-shot`)
  - react-native-webview (from `../node_modules/react-native-webview`)
  - React-nativeconfig (from `../node_modules/react-native/ReactCommon`)
  - React-NativeModulesApple (from `../node_modules/react-native/ReactCommon/react/nativemodule/core/platform/ios`)
  - React-perflogger (from `../node_modules/react-native/ReactCommon/reactperflogger`)
  - React-RCTActionSheet (from `../node_modules/react-native/Libraries/ActionSheetIOS`)
  - React-RCTAnimation (from `../node_modules/react-native/Libraries/NativeAnimation`)
  - React-RCTAppDelegate (from `../node_modules/react-native/Libraries/AppDelegate`)
  - React-RCTBlob (from `../node_modules/react-native/Libraries/Blob`)
  - React-RCTFabric (from `../node_modules/react-native/React`)
  - React-RCTImage (from `../node_modules/react-native/Libraries/Image`)
  - React-RCTLinking (from `../node_modules/react-native/Libraries/LinkingIOS`)
  - React-RCTNetwork (from `../node_modules/react-native/Libraries/Network`)
  - React-RCTSettings (from `../node_modules/react-native/Libraries/Settings`)
  - React-RCTText (from `../node_modules/react-native/Libraries/Text`)
  - React-RCTVibration (from `../node_modules/react-native/Libraries/Vibration`)
  - React-rendererdebug (from `../node_modules/react-native/ReactCommon/react/renderer/debug`)
  - React-rncore (from `../node_modules/react-native/ReactCommon`)
  - React-RuntimeApple (from `../node_modules/react-native/ReactCommon/react/runtime/platform/ios`)
  - React-RuntimeCore (from `../node_modules/react-native/ReactCommon/react/runtime`)
  - React-runtimeexecutor (from `../node_modules/react-native/ReactCommon/runtimeexecutor`)
  - React-RuntimeHermes (from `../node_modules/react-native/ReactCommon/react/runtime`)
  - React-runtimescheduler (from `../node_modules/react-native/ReactCommon/react/renderer/runtimescheduler`)
  - React-utils (from `../node_modules/react-native/ReactCommon/react/utils`)
  - ReactCommon/turbomodule/core (from `../node_modules/react-native/ReactCommon`)
  - "RNAppleAuthentication (from `../node_modules/@invertase/react-native-apple-authentication`)"
  - "RNCClipboard (from `../node_modules/@react-native-clipboard/clipboard`)"
  - "RNCPicker (from `../node_modules/@react-native-picker/picker`)"
  - RNDeviceInfo (from `../node_modules/react-native-device-info`)
  - RNDevMenu (from `../node_modules/react-native-dev-menu`)
  - "RNFBAnalytics (from `../node_modules/@react-native-firebase/analytics`)"
  - "RNFBApp (from `../node_modules/@react-native-firebase/app`)"
  - "RNFBCrashlytics (from `../node_modules/@react-native-firebase/crashlytics`)"
  - "RNFBPerf (from `../node_modules/@react-native-firebase/perf`)"
  - "RNFlashList (from `../node_modules/@shopify/flash-list`)"
  - RNFS (from `../node_modules/react-native-fs`)
  - RNGestureHandler (from `../node_modules/react-native-gesture-handler`)
  - "RNGoogleSignin (from `../node_modules/@react-native-google-signin/google-signin`)"
  - "RNLiveMarkdown (from `../node_modules/@expensify/react-native-live-markdown`)"
  - RNLocalize (from `../node_modules/react-native-localize`)
  - "rnmapbox-maps (from `../node_modules/@rnmapbox/maps`)"
  - RNPermissions (from `../node_modules/react-native-permissions`)
  - RNReactNativeHapticFeedback (from `../node_modules/react-native-haptic-feedback`)
  - RNReanimated (from `../node_modules/react-native-reanimated`)
  - RNScreens (from `../node_modules/react-native-screens`)
  - RNShare (from `../node_modules/react-native-share`)
  - RNSound (from `../node_modules/react-native-sound`)
  - RNSVG (from `../node_modules/react-native-svg`)
  - VisionCamera (from `../node_modules/react-native-vision-camera`)
  - Yoga (from `../node_modules/react-native/ReactCommon/yoga`)

SPEC REPOS:
  trunk:
    - Airship
    - AirshipFrameworkProxy
    - AirshipServiceExtension
    - AppAuth
    - Firebase
    - FirebaseABTesting
    - FirebaseAnalytics
    - FirebaseCore
    - FirebaseCoreDiagnostics
    - FirebaseCrashlytics
    - FirebaseInstallations
    - FirebasePerformance
    - FirebaseRemoteConfig
    - GoogleAppMeasurement
    - GoogleDataTransport
    - GoogleSignIn
    - GoogleUtilities
    - GTMAppAuth
    - GTMSessionFetcher
    - libavif
    - libwebp
    - lottie-ios
    - MapboxCommon
    - MapboxCoreMaps
    - MapboxMaps
    - MapboxMobileEvents
    - nanopb
    - Onfido
    - Plaid
    - PromisesObjC
    - SDWebImage
    - SDWebImageAVIFCoder
    - SDWebImageSVGCoder
    - SDWebImageWebPCoder
    - SocketRocket
    - Turf

EXTERNAL SOURCES:
  boost:
    :podspec: "../node_modules/react-native/third-party-podspecs/boost.podspec"
  BVLinearGradient:
    :path: "../node_modules/react-native-linear-gradient"
  DoubleConversion:
    :podspec: "../node_modules/react-native/third-party-podspecs/DoubleConversion.podspec"
  EXAV:
    :path: "../node_modules/expo-av/ios"
  EXImageLoader:
    :path: "../node_modules/expo-image-loader/ios"
  Expo:
    :path: "../node_modules/expo"
  ExpoAsset:
    :path: "../node_modules/expo-asset/ios"
  ExpoImage:
    :path: "../node_modules/expo-image/ios"
  ExpoImageManipulator:
    :path: "../node_modules/expo-image-manipulator/ios"
  ExpoModulesCore:
    :path: "../node_modules/expo-modules-core"
  FBLazyVector:
    :path: "../node_modules/react-native/Libraries/FBLazyVector"
  fmt:
    :podspec: "../node_modules/react-native/third-party-podspecs/fmt.podspec"
  glog:
    :podspec: "../node_modules/react-native/third-party-podspecs/glog.podspec"
  hermes-engine:
    :podspec: "../node_modules/react-native/sdks/hermes-engine/hermes-engine.podspec"
    :tag: hermes-2024-02-20-RNv0.74.0-999cfd9979b5f57b1269119679ab8cdf60897de9
  lottie-react-native:
    :path: "../node_modules/lottie-react-native"
  onfido-react-native-sdk:
    :path: "../node_modules/@onfido/react-native-sdk"
  RCT-Folly:
    :podspec: "../node_modules/react-native/third-party-podspecs/RCT-Folly.podspec"
  RCTDeprecation:
    :path: "../node_modules/react-native/ReactApple/Libraries/RCTFoundation/RCTDeprecation"
  RCTRequired:
    :path: "../node_modules/react-native/Libraries/Required"
  RCTTypeSafety:
    :path: "../node_modules/react-native/Libraries/TypeSafety"
  React:
    :path: "../node_modules/react-native/"
  React-callinvoker:
    :path: "../node_modules/react-native/ReactCommon/callinvoker"
  React-Codegen:
    :path: build/generated/ios
  React-Core:
    :path: "../node_modules/react-native/"
  React-CoreModules:
    :path: "../node_modules/react-native/React/CoreModules"
  React-cxxreact:
    :path: "../node_modules/react-native/ReactCommon/cxxreact"
  React-debug:
    :path: "../node_modules/react-native/ReactCommon/react/debug"
  React-Fabric:
    :path: "../node_modules/react-native/ReactCommon"
  React-FabricImage:
    :path: "../node_modules/react-native/ReactCommon"
  React-featureflags:
    :path: "../node_modules/react-native/ReactCommon/react/featureflags"
  React-graphics:
    :path: "../node_modules/react-native/ReactCommon/react/renderer/graphics"
  React-hermes:
    :path: "../node_modules/react-native/ReactCommon/hermes"
  React-ImageManager:
    :path: "../node_modules/react-native/ReactCommon/react/renderer/imagemanager/platform/ios"
  React-jserrorhandler:
    :path: "../node_modules/react-native/ReactCommon/jserrorhandler"
  React-jsi:
    :path: "../node_modules/react-native/ReactCommon/jsi"
  React-jsiexecutor:
    :path: "../node_modules/react-native/ReactCommon/jsiexecutor"
  React-jsinspector:
    :path: "../node_modules/react-native/ReactCommon/jsinspector-modern"
  React-jsitracing:
    :path: "../node_modules/react-native/ReactCommon/hermes/executor/"
  React-logger:
    :path: "../node_modules/react-native/ReactCommon/logger"
  React-Mapbuffer:
    :path: "../node_modules/react-native/ReactCommon"
  react-native-airship:
    :path: "../node_modules/@ua/react-native-airship"
  react-native-blob-util:
    :path: "../node_modules/react-native-blob-util"
  react-native-cameraroll:
    :path: "../node_modules/@react-native-camera-roll/camera-roll"
  react-native-config:
    :path: "../node_modules/react-native-config"
  react-native-document-picker:
    :path: "../node_modules/react-native-document-picker"
  react-native-geolocation:
    :path: "../node_modules/@react-native-community/geolocation"
  react-native-image-picker:
    :path: "../node_modules/react-native-image-picker"
  react-native-key-command:
    :path: "../node_modules/react-native-key-command"
  react-native-launch-arguments:
    :path: "../node_modules/react-native-launch-arguments"
  react-native-netinfo:
    :path: "../node_modules/@react-native-community/netinfo"
  react-native-pager-view:
    :path: "../node_modules/react-native-pager-view"
  react-native-pdf:
    :path: "../node_modules/react-native-pdf"
  react-native-performance:
    :path: "../node_modules/react-native-performance"
  react-native-plaid-link-sdk:
    :path: "../node_modules/react-native-plaid-link-sdk"
  react-native-quick-sqlite:
    :path: "../node_modules/react-native-quick-sqlite"
  react-native-release-profiler:
    :path: "../node_modules/react-native-release-profiler"
  react-native-render-html:
    :path: "../node_modules/react-native-render-html"
  react-native-safe-area-context:
    :path: "../node_modules/react-native-safe-area-context"
  react-native-view-shot:
    :path: "../node_modules/react-native-view-shot"
  react-native-webview:
    :path: "../node_modules/react-native-webview"
  React-nativeconfig:
    :path: "../node_modules/react-native/ReactCommon"
  React-NativeModulesApple:
    :path: "../node_modules/react-native/ReactCommon/react/nativemodule/core/platform/ios"
  React-perflogger:
    :path: "../node_modules/react-native/ReactCommon/reactperflogger"
  React-RCTActionSheet:
    :path: "../node_modules/react-native/Libraries/ActionSheetIOS"
  React-RCTAnimation:
    :path: "../node_modules/react-native/Libraries/NativeAnimation"
  React-RCTAppDelegate:
    :path: "../node_modules/react-native/Libraries/AppDelegate"
  React-RCTBlob:
    :path: "../node_modules/react-native/Libraries/Blob"
  React-RCTFabric:
    :path: "../node_modules/react-native/React"
  React-RCTImage:
    :path: "../node_modules/react-native/Libraries/Image"
  React-RCTLinking:
    :path: "../node_modules/react-native/Libraries/LinkingIOS"
  React-RCTNetwork:
    :path: "../node_modules/react-native/Libraries/Network"
  React-RCTSettings:
    :path: "../node_modules/react-native/Libraries/Settings"
  React-RCTText:
    :path: "../node_modules/react-native/Libraries/Text"
  React-RCTVibration:
    :path: "../node_modules/react-native/Libraries/Vibration"
  React-rendererdebug:
    :path: "../node_modules/react-native/ReactCommon/react/renderer/debug"
  React-rncore:
    :path: "../node_modules/react-native/ReactCommon"
  React-RuntimeApple:
    :path: "../node_modules/react-native/ReactCommon/react/runtime/platform/ios"
  React-RuntimeCore:
    :path: "../node_modules/react-native/ReactCommon/react/runtime"
  React-runtimeexecutor:
    :path: "../node_modules/react-native/ReactCommon/runtimeexecutor"
  React-RuntimeHermes:
    :path: "../node_modules/react-native/ReactCommon/react/runtime"
  React-runtimescheduler:
    :path: "../node_modules/react-native/ReactCommon/react/renderer/runtimescheduler"
  React-utils:
    :path: "../node_modules/react-native/ReactCommon/react/utils"
  ReactCommon:
    :path: "../node_modules/react-native/ReactCommon"
  RNAppleAuthentication:
    :path: "../node_modules/@invertase/react-native-apple-authentication"
  RNCClipboard:
    :path: "../node_modules/@react-native-clipboard/clipboard"
  RNCPicker:
    :path: "../node_modules/@react-native-picker/picker"
  RNDeviceInfo:
    :path: "../node_modules/react-native-device-info"
  RNDevMenu:
    :path: "../node_modules/react-native-dev-menu"
  RNFBAnalytics:
    :path: "../node_modules/@react-native-firebase/analytics"
  RNFBApp:
    :path: "../node_modules/@react-native-firebase/app"
  RNFBCrashlytics:
    :path: "../node_modules/@react-native-firebase/crashlytics"
  RNFBPerf:
    :path: "../node_modules/@react-native-firebase/perf"
  RNFlashList:
    :path: "../node_modules/@shopify/flash-list"
  RNFS:
    :path: "../node_modules/react-native-fs"
  RNGestureHandler:
    :path: "../node_modules/react-native-gesture-handler"
  RNGoogleSignin:
    :path: "../node_modules/@react-native-google-signin/google-signin"
  RNLiveMarkdown:
    :path: "../node_modules/@expensify/react-native-live-markdown"
  RNLocalize:
    :path: "../node_modules/react-native-localize"
  rnmapbox-maps:
    :path: "../node_modules/@rnmapbox/maps"
  RNPermissions:
    :path: "../node_modules/react-native-permissions"
  RNReactNativeHapticFeedback:
    :path: "../node_modules/react-native-haptic-feedback"
  RNReanimated:
    :path: "../node_modules/react-native-reanimated"
  RNScreens:
    :path: "../node_modules/react-native-screens"
  RNShare:
    :path: "../node_modules/react-native-share"
  RNSound:
    :path: "../node_modules/react-native-sound"
  RNSVG:
    :path: "../node_modules/react-native-svg"
  VisionCamera:
    :path: "../node_modules/react-native-vision-camera"
  Yoga:
    :path: "../node_modules/react-native/ReactCommon/yoga"

SPEC CHECKSUMS:
  Airship: 5a6d3f8a982398940b0d48423bb9b8736717c123
  AirshipFrameworkProxy: 7255f4ed9836dc2920f2f1ea5657ced4cee8a35c
  AirshipServiceExtension: 4cb76636618935e39aaa8151c44a239473feb456
  AppAuth: 182c5b88630569df5acb672720534756c29b3358
  boost: d3f49c53809116a5d38da093a8aa78bf551aed09
  BVLinearGradient: 421743791a59d259aec53f4c58793aad031da2ca
  DoubleConversion: 76ab83afb40bddeeee456813d9c04f67f78771b5
  EXAV: d88ed45b824d2aa99e5e9aceb5157ae497e89585
  EXImageLoader: ab589d67d6c5f2c33572afea9917304418566334
  Expo: 46a35536252caec1fbc7ad8655d985abf3f3365b
  ExpoAsset: 576cbeffd65bc65360f15d69369653a3d5c714cb
  ExpoImage: 7e5472cca4d546a031d27ea5bc40a77116ae56ec
  ExpoImageManipulator: 0e9feedb937ab92d51238249702090ea423c1761
  ExpoModulesCore: 128dbf2c0c090c6102edd6dcfa601c0e6784924e
  FBLazyVector: 026c8f4ae67b06e088ae01baa2271ef8a26c0e8c
  Firebase: 629510f1a9ddb235f3a7c5c8ceb23ba887f0f814
  FirebaseABTesting: 10cbce8db9985ae2e3847ea44e9947dd18f94e10
  FirebaseAnalytics: 5506ea8b867d8423485a84b4cd612d279f7b0b8a
  FirebaseCore: 98b29e3828f0a53651c363937a7f7d92a19f1ba2
  FirebaseCoreDiagnostics: 92e07a649aeb66352b319d43bdd2ee3942af84cb
  FirebaseCrashlytics: 3660c045c8e45cc4276110562a0ef44cf43c8157
  FirebaseInstallations: 40bd9054049b2eae9a2c38ef1c3dd213df3605cd
  FirebasePerformance: 0c01a7a496657d7cea86d40c0b1725259d164c6c
  FirebaseRemoteConfig: 2d6e2cfdb49af79535c8af8a80a4a5009038ec2b
  fmt: 4c2741a687cc09f0634a2e2c72a838b99f1ff120
  glog: c5d68082e772fa1c511173d6b30a9de2c05a69a2
  GoogleAppMeasurement: 5ba1164e3c844ba84272555e916d0a6d3d977e91
  GoogleDataTransport: 6c09b596d841063d76d4288cc2d2f42cc36e1e2a
  GoogleSignIn: d4281ab6cf21542b1cfaff85c191f230b399d2db
  GoogleUtilities: d053d902a8edaa9904e1bd00c37535385b8ed152
  GTMAppAuth: f69bd07d68cd3b766125f7e072c45d7340dea0de
  GTMSessionFetcher: 8000756fc1c19d2e5697b90311f7832d2e33f6cd
  hermes-engine: 6eae7edb2f563ee41d7c1f91f4f2e57c26d8a5c3
  libavif: 84bbb62fb232c3018d6f1bab79beea87e35de7b7
  libwebp: 1786c9f4ff8a279e4dac1e8f385004d5fc253009
  lottie-ios: 3d98679b41fa6fd6aff2352b3953dbd3df8a397e
<<<<<<< HEAD
  lottie-react-native: 042a44995748de42f2e6fcf334fc7545d6d2a840
=======
  lottie-react-native: d0e530160e1a0116ab567343d843033c496d0d97
>>>>>>> 942cad96
  MapboxCommon: 20466d839cc43381c44df09d19f7f794b55b9a93
  MapboxCoreMaps: c21f433decbb295874f0c2464e492166db813b56
  MapboxMaps: c3b36646b9038706bbceb5de203bcdd0f411e9d0
  MapboxMobileEvents: de50b3a4de180dd129c326e09cd12c8adaaa46d6
  nanopb: a0ba3315591a9ae0a16a309ee504766e90db0c96
<<<<<<< HEAD
  Onfido: fae2ed9a82372359a2c1f8fe3cf09a4e6964e19c
  onfido-react-native-sdk: b7e420d71e0bd36d78b48ec94c2266ff7aa01174
  Plaid: 7829e84db6d766a751c91a402702946d2977ddcb
  PromisesObjC: f5707f49cb48b9636751c5b2e7d227e43fba9f47
  RCT-Folly: 045d6ecaa59d826c5736dfba0b2f4083ff8d79df
  RCTDeprecation: 3ca8b6c36bfb302e1895b72cfe7db0de0c92cd47
  RCTRequired: 9fc183af555fd0c89a366c34c1ae70b7e03b1dc5
  RCTTypeSafety: db1dd5ad1081a5e160d30bb29ef922693d5ac4b1
  React: 8650d592d90b99097504b8dcfebab883972aed71
  React-callinvoker: 6bb8b399ab8cec59e52458c3a592aa1fca130b68
  React-Codegen: 7014b8564cb45f51d01c950256456e20f679d42e
  React-Core: 119ddf031a18926c2f59849bedcc83c1ba347419
  React-CoreModules: 087c24b785afc79d29d23bffe7b02f79bb00cf76
  React-cxxreact: 67a110c97ed6a53b393be3c90fc3f0b482770bd1
  React-debug: 41175f3e30dfa8af6eab2631261e1eac26307f9f
  React-Fabric: 235d71c7d7973fb5c3f099f2962d6b5362be6107
  React-FabricImage: 44f4ee8c9331688ab5e907a40cbd49010b05e687
  React-featureflags: 5e7e78c607661fe7f72bc38c6f03736e0876753a
  React-graphics: 354adf8693bf849e696bf5096abc8cdc22c78ab4
  React-hermes: 17c369e15cfb535d7bc880d432e0e291c81d10d9
  React-ImageManager: 74e0898e24b12c45c40019b8558a1310d0b2a47c
  React-jserrorhandler: 33cb327f5c6e1571b362f1a9c762ff839a5adb15
  React-jsi: 1e0be0c7526a8fdd3b9e8c086bddcddbad263cd5
  React-jsiexecutor: 04c1e790290e8cc3cd18e59c9cc5bdd18af325ef
  React-jsinspector: 5daae7b6729d84bd61026899a6f664bdcff3ac28
  React-jsitracing: 36a2bbc272300313653d980de5ab700ec86c534a
  React-logger: 03f2f7b955cfe24593a2b8c9705c23e142d1ad24
  React-Mapbuffer: 5e05d78fe6505f4a054b86f415733d4ad02dd314
  react-native-airship: 7b3c7e073ce5c3ffad75114d83e975daf18f3f1e
  react-native-blob-util: 84830d6d2c30836b5b177ce2b96376e73c621837
  react-native-cameraroll: b39afffe89b01a67076b4eb37d606d42766e7f26
  react-native-config: 5ce986133b07fc258828b20b9506de0e683efc1c
  react-native-document-picker: 8532b8af7c2c930f9e202aac484ac785b0f4f809
  react-native-geolocation: 26c709b0b40e7c35ea0611b246e8b1a31ccdeb90
  react-native-image-picker: f8a13ff106bcc7eb00c71ce11fdc36aac2a44440
  react-native-key-command: 3590e297f678952408e949388cfea5f8a6334e5a
  react-native-launch-arguments: 5f41e0abf88a15e3c5309b8875d6fd5ac43df49d
  react-native-netinfo: c6a690d71ddcef41a3f852e50b83b0e442d2b5f7
  react-native-pager-view: 4e6aa953e54d75bd17fe4d4426fc964247cd7085
  react-native-pdf: 14b2da67d900fa6480cc4ea0c50f166a0ea7d985
  react-native-performance: b0fbe5a6f07abba144600ca39c231204be6371e8
  react-native-plaid-link-sdk: edfa882aea6c2da16b5ef483c5523c84227fab35
  react-native-quick-sqlite: 31975de368a0b72ad74af19b43f5b865984c7d4d
  react-native-release-profiler: 0f195f839f5ad37cf92464b2480ac4701de86edd
  react-native-render-html: 96c979fe7452a0a41559685d2f83b12b93edac8c
  react-native-safe-area-context: 0ea7a307c781e1720c37a96647d969e33b06dd86
  react-native-view-shot: 6b7ed61d77d88580fed10954d45fad0eb2d47688
  react-native-webview: 7d3d3247f697c5eeae0a11ef4fb7004ef2e52dd4
  React-nativeconfig: 951ec32f632e81cbd7d40aebb3211313251c092e
  React-NativeModulesApple: 0b3a42ca90069119ef79d8b2327d01441d71abd4
  React-perflogger: 271f1111779fef70f9502d1d38da5132e5585230
  React-RCTActionSheet: 5d6fb9adb11ab1bfbce6695a2b785767e4658c53
  React-RCTAnimation: 86ace32c56e69b3822e7e5184ea83a79d47fc7b9
  React-RCTAppDelegate: 72f997b4e418d9db8715f12b2edc002fd583e9ec
  React-RCTBlob: fb91c62a549f004e251235c65c665c6890a923a3
  React-RCTFabric: 593660526e2b6b59857acf9585de1247660e9b68
  React-RCTImage: b482f07cfdbe8e413edbf9d85953cecdb569472c
  React-RCTLinking: fbd73a66cab34df69b2389c17f200e4722890fd9
  React-RCTNetwork: fbdd716fbd6e53feb6d8e00eeb85e8184ad42ac8
  React-RCTSettings: 11c3051b965593988298a3f5fb39e23bf6f7df9f
  React-RCTText: f240b4d39c36c295204d29e7634a2fac450b6d29
  React-RCTVibration: 1750f80b39e1ad9b4f509f4fdf19a803f7ab0d38
  React-rendererdebug: a89ffa25c7670de8f22e0b322dfdd8333bc0d126
  React-rncore: a3ab9e7271a5c692918e2a483beb900ff0a51169
  React-RuntimeApple: cdc563e811785f675925032d3bc4092a2aaa0b82
  React-RuntimeCore: f4af3a86a6a69d31721067f17196a582da25d2fc
  React-runtimeexecutor: 4471221991b6e518466a0422fbeb2158c07c36e1
  React-RuntimeHermes: 3d9f53ac3330bb71d42f2acb9a3061a0b992be5c
  React-runtimescheduler: 7fe561d179b97cecd0c2bec0bbd08f9fd8581c26
  React-utils: f013537c3371270d2095bff1d594d00d4bc9261b
  ReactCommon: 2cde697fd80bd31da1d6448d25a5803088585219
  RNAppleAuthentication: 0571c08da8c327ae2afc0261b48b4a515b0286a6
  RNCAsyncStorage: f2add1326156dc313df59d855c11f459059e4ffd
  RNCClipboard: c18616039db765751ddb4a85aca6ad4cb1910dd0
  RNCPicker: e84f13a98cbc8977870692948ccae15a389461bb
  RNDeviceInfo: 698f8475f11b2ec301efd27f16e9026d7f1bd724
=======
  Onfido: 342cbecd7a4383e98dfe7f9c35e98aaece599062
  onfido-react-native-sdk: 3e3b0dd70afa97410fb318d54c6a415137968ef2
  Plaid: 7829e84db6d766a751c91a402702946d2977ddcb
  PromisesObjC: f5707f49cb48b9636751c5b2e7d227e43fba9f47
  RCT-Folly: 7169b2b1c44399c76a47b5deaaba715eeeb476c0
  RCTRequired: ab7f915c15569f04a49669e573e6e319a53f9faa
  RCTTypeSafety: 63b97ced7b766865057e7154db0e81ce4ee6cf1e
  React: 1c87497e50fa40ba9c54e5ea5e53483a0f8eecc0
  React-callinvoker: e3a52a9a93e3eb004d7282c26a4fb27003273fe6
  React-Codegen: 05f85e0e087f402978cfe57822a8debc07127a13
  React-Core: d0ecde72894b792cb8922efaa0990199cbe85169
  React-CoreModules: 2ff1684dd517f0c441495d90a704d499f05e9d0a
  React-cxxreact: d9be2fac926741052395da0a6d0bab8d71e2f297
  React-debug: 4678e73a37cb501d784e99ff0f219b4940362a3b
  React-Fabric: 460ee9d4b8b9de3382504a711430bfead1d5be1e
  React-FabricImage: d0a0631bc8ad9143f42bfccf9d3d533a144cc3d6
  React-graphics: f0d5040263a9649e2a70ebe27b3120c49411afef
  React-hermes: b9ac2f7b0c1eeb206eb883583cab7a973d570a6e
  React-ImageManager: 6c4bf9d5ed363ead7b5aaf820a3feab221b7063e
  React-jserrorhandler: 6e7a7e187583e14dc7a0053a2bdd66c252ea3b21
  React-jsi: 380cd24dd81a705dd042c18989fb10b07182210c
  React-jsiexecutor: 8ed7a18b9f119440efdcd424c8257dc7e18067e2
  React-jsinspector: 9ac353eccf6ab54d1e0a33862ba91221d1e88460
  React-jsitracing: e8a2dafb9878dbcad02b6b2b88e66267fb427b74
  React-logger: 0a57b68dd2aec7ff738195f081f0520724b35dab
  React-Mapbuffer: 63913773ed7f96b814a2521e13e6d010282096ad
  react-native-airship: 38e2596999242b68c933959d6145512e77937ac0
  react-native-blob-util: 1ddace5234c62e3e6e4e154d305ad07ef686599b
  react-native-cameraroll: f373bebbe9f6b7c3fd2a6f97c5171cda574cf957
  react-native-config: 5ce986133b07fc258828b20b9506de0e683efc1c
  react-native-document-picker: 8532b8af7c2c930f9e202aac484ac785b0f4f809
  react-native-geolocation: f9e92eb774cb30ac1e099f34b3a94f03b4db7eb3
  react-native-image-picker: f8a13ff106bcc7eb00c71ce11fdc36aac2a44440
  react-native-key-command: 28ccfa09520e7d7e30739480dea4df003493bfe8
  react-native-launch-arguments: 5f41e0abf88a15e3c5309b8875d6fd5ac43df49d
  react-native-netinfo: 02d31de0e08ab043d48f2a1a8baade109d7b6ca5
  react-native-pager-view: ccd4bbf9fc7effaf8f91f8dae43389844d9ef9fa
  react-native-pdf: 762369633665ec02ac227aefe2f4558b92475c23
  react-native-performance: fb21ff0c9bd7a10789c69d948f25b0067d29f7a9
  react-native-plaid-link-sdk: 2a91ef7e257ae16d180a1ca14ba3041ae0836fbf
  react-native-quick-sqlite: e3ab3e0a29d8c705f47a60aaa6ceaa42eb6a9ec1
  react-native-release-profiler: 14ccdc0eeb03bedf625cf68d53d80275a81b19dd
  react-native-render-html: 96c979fe7452a0a41559685d2f83b12b93edac8c
  react-native-safe-area-context: 9d79895b60b8be151fdf6faef9d2d0591eeecc63
  react-native-view-shot: 6b7ed61d77d88580fed10954d45fad0eb2d47688
  react-native-webview: f8ab7a37905b2366a3e849ce5992b9724f6a528d
  React-nativeconfig: d7af5bae6da70fa15ce44f045621cf99ed24087c
  React-NativeModulesApple: 0123905d5699853ac68519607555a9a4f5c7b3ac
  React-perflogger: 8a1e1af5733004bdd91258dcefbde21e0d1faccd
  React-RCTActionSheet: 64bbff3a3963664c2d0146f870fe8e0264aee4c4
  React-RCTAnimation: b698168a7269265a4694727196484342d695f0c1
  React-RCTAppDelegate: a84b4bf99b871d87b41d7a768e7860d207fb4e31
  React-RCTBlob: 47f8c3b2b4b7fa2c5f19c43f0b7f77f57fb9d953
  React-RCTFabric: 6067a32d683d0c2b84d444548bc15a263c64abed
  React-RCTImage: ac0e77a44c290b20db783649b2b9cddc93e3eb99
  React-RCTLinking: e626fd2900913fe5d25922ea1be394b7aafa09c9
  React-RCTNetwork: d3114bce3977dafe8bd06421b29812f5a8527ba0
  React-RCTSettings: a53511f90d8df637a1a11ac729179a4d2f734481
  React-RCTText: f0176f5f5952f9a4a2c7354f5ae71f7c420aaf34
  React-RCTVibration: 8160223c6eda5b187079fec204f80eca8b8f3177
  React-rendererdebug: ed286b4da8648c27d6ed3ae1410d4b21ba890d5a
  React-rncore: 75cbcc46868e809bb7e738d4565ba85f3dbd5cdc
  React-RuntimeApple: f4848a388e4c782d3b8d4ca9c48179163418fe56
  React-RuntimeCore: 272998adc56066404df36b1a3a2be9a56c6ee086
  React-runtimeexecutor: e6ab6bb083dbdbdd489cff426ed0bce0652e6edf
  React-RuntimeHermes: d2c368065ef82d4f8e6daa662352de5a195bdb57
  React-runtimescheduler: ed48e5faac6751e66ee1261c4bd01643b436f112
  React-utils: 6e5ad394416482ae21831050928ae27348f83487
  ReactCommon: 840a955d37b7f3358554d819446bffcf624b2522
  RNAppleAuthentication: 0571c08da8c327ae2afc0261b48b4a515b0286a6
  RNCClipboard: 081418ae3b391b1012c3f41d045e5e39f1beed71
  RNCPicker: a37026a67de0cf1a33ffe8722783527e3b18ea9f
  RNDeviceInfo: 449272e9faf2afe94a3fe2896d169e92277fffa8
>>>>>>> 942cad96
  RNDevMenu: 72807568fe4188bd4c40ce32675d82434b43c45d
  RNFBAnalytics: f76bfa164ac235b00505deb9fc1776634056898c
  RNFBApp: 729c0666395b1953198dc4a1ec6deb8fbe1c302e
  RNFBCrashlytics: 2061ca863e8e2fa1aae9b12477d7dfa8e88ca0f9
  RNFBPerf: 389914cda4000fe0d996a752532a591132cbf3f9
<<<<<<< HEAD
  RNFlashList: 8965598b6b9576cf2c0cb0a3452009a1c31b6b17
  RNFS: 4ac0f0ea233904cb798630b3c077808c06931688
  RNGestureHandler: 9265c3b902cd8408ba4376b1a34d9708a6da4ac3
  RNGoogleSignin: ccaa4a81582cf713eea562c5dd9dc1961a715fd0
  RNLiveMarkdown: 0b9012926a0c790b4422c401fed667b42e85bc4c
  RNLocalize: d4b8af4e442d4bcca54e68fc687a2129b4d71a81
  rnmapbox-maps: bb5b70f6569f0c266f5679a26a023542265a8865
  RNPermissions: 3b49dcd1645a1f9d57ebff7aa891c28f3de72bce
  RNReactNativeHapticFeedback: 616c35bdec7d20d4c524a7949ca9829c09e35f37
  RNReanimated: 8224e5c25e803359c8db7337be6920897d323935
  RNScreens: 63fe8222c172a79f5c30dd1aefaeb369c6eb57b6
  RNShare: 2a4cdfc0626ad56b0ef583d424f2038f772afe58
  RNSound: 6c156f925295bdc83e8e422e7d8b38d33bc71852
  RNSVG: 5b56bd31ff7c33fde6a6558bff52179b29b6f0a4
  SDWebImage: 40b0b4053e36c660a764958bff99eed16610acbb
  SDWebImageAVIFCoder: 00310d246aab3232ce77f1d8f0076f8c4b021d90
=======
  RNFlashList: 76c2fab003330924ab1a140d13aadf3834dc32e0
  RNFS: 4ac0f0ea233904cb798630b3c077808c06931688
  RNGestureHandler: 74b7b3d06d667ba0bbf41da7718f2607ae0dfe8f
  RNGoogleSignin: ccaa4a81582cf713eea562c5dd9dc1961a715fd0
  RNLiveMarkdown: bfabd5938e5af5afc1e60e4e34286b17f8308184
  RNLocalize: d4b8af4e442d4bcca54e68fc687a2129b4d71a81
  rnmapbox-maps: 211f3cb9d33b3b8737d6d21c16bd49e9d97be2f8
  RNPermissions: 0b61d30d21acbeafe25baaa47d9bae40a0c65216
  RNReactNativeHapticFeedback: 616c35bdec7d20d4c524a7949ca9829c09e35f37
  RNReanimated: 51db0fff543694d931bd3b7cab1a3b36bd86c738
  RNScreens: 9ec969a95987a6caae170ef09313138abf3331e1
  RNShare: 2a4cdfc0626ad56b0ef583d424f2038f772afe58
  RNSound: 6c156f925295bdc83e8e422e7d8b38d33bc71852
  RNSVG: 18f1381e046be2f1c30b4724db8d0c966238089f
  SDWebImage: 750adf017a315a280c60fde706ab1e552a3ae4e9
  SDWebImageAVIFCoder: 8348fef6d0ec69e129c66c9fe4d74fbfbf366112
>>>>>>> 942cad96
  SDWebImageSVGCoder: 15a300a97ec1c8ac958f009c02220ac0402e936c
  SDWebImageWebPCoder: e38c0a70396191361d60c092933e22c20d5b1380
  SocketRocket: abac6f5de4d4d62d24e11868d7a2f427e0ef940d
  Turf: 13d1a92d969ca0311bbc26e8356cca178ce95da2
<<<<<<< HEAD
  VisionCamera: 547714c9e14633d475d8055c81a272f8ba3d0af2
  Yoga: 56f906bf6c11c931588191dde1229fd3e4e3d557
=======
  VisionCamera: 1394a316c7add37e619c48d7aa40b38b954bf055
  Yoga: 1b901a6d6eeba4e8a2e8f308f708691cdb5db312
>>>>>>> 942cad96

PODFILE CHECKSUM: cd30a1d49d0a8352ebfc677a91f3d6c2b8cb3fd4

COCOAPODS: 1.13.0<|MERGE_RESOLUTION|>--- conflicted
+++ resolved
@@ -1432,26 +1432,35 @@
     - ReactCommon/turbomodule/core
     - Yoga
   - react-native-quick-sqlite (8.0.6):
-<<<<<<< HEAD
-    - DoubleConversion
-    - glog
-    - hermes-engine
-    - RCT-Folly (= 2024.01.01.00)
-=======
     - glog
     - hermes-engine
     - RCT-Folly (= 2022.05.16.00)
->>>>>>> 942cad96
-    - RCTRequired
-    - RCTTypeSafety
-    - React-Codegen
-    - React-Core
-    - React-debug
-    - React-Fabric
-<<<<<<< HEAD
-    - React-featureflags
-=======
->>>>>>> 942cad96
+    - RCTRequired
+    - RCTTypeSafety
+    - React-Codegen
+    - React-Core
+    - React-debug
+    - React-Fabric
+    - React-graphics
+    - React-ImageManager
+    - React-NativeModulesApple
+    - React-RCTFabric
+    - React-rendererdebug
+    - React-utils
+    - ReactCommon/turbomodule/bridging
+    - ReactCommon/turbomodule/core
+    - Yoga
+  - react-native-release-profiler (0.1.6):
+    - glog
+    - hermes-engine
+    - RCT-Folly (= 2024.01.01.00)
+    - RCTRequired
+    - RCTTypeSafety
+    - React-Codegen
+    - React-Core
+    - React-debug
+    - React-Fabric
+    - React-featureflags
     - React-graphics
     - React-ImageManager
     - React-NativeModulesApple
@@ -1803,33 +1812,7 @@
     - React-utils (= 0.74.0)
   - RNAppleAuthentication (2.2.2):
     - React-Core
-<<<<<<< HEAD
-  - RNCAsyncStorage (1.23.1):
-    - DoubleConversion
-    - glog
-    - hermes-engine
-    - RCT-Folly (= 2024.01.01.00)
-    - RCTRequired
-    - RCTTypeSafety
-    - React-Codegen
-    - React-Core
-    - React-debug
-    - React-Fabric
-    - React-featureflags
-    - React-graphics
-    - React-ImageManager
-    - React-NativeModulesApple
-    - React-RCTFabric
-    - React-rendererdebug
-    - React-utils
-    - ReactCommon/turbomodule/bridging
-    - ReactCommon/turbomodule/core
-    - Yoga
-  - RNCClipboard (1.14.0):
-    - DoubleConversion
-=======
   - RNCClipboard (1.13.2):
->>>>>>> 942cad96
     - glog
     - hermes-engine
     - RCT-Folly (= 2024.01.01.00)
@@ -1958,10 +1941,6 @@
     - GoogleSignIn (~> 7.0)
     - React-Core
   - RNLiveMarkdown (0.1.69):
-<<<<<<< HEAD
-    - DoubleConversion
-=======
->>>>>>> 942cad96
     - glog
     - hermes-engine
     - RCT-Folly (= 2024.01.01.00)
@@ -1983,10 +1962,6 @@
     - RNLiveMarkdown/common (= 0.1.69)
     - Yoga
   - RNLiveMarkdown/common (0.1.69):
-<<<<<<< HEAD
-    - DoubleConversion
-=======
->>>>>>> 942cad96
     - glog
     - hermes-engine
     - RCT-Folly (= 2024.01.01.00)
@@ -2008,16 +1983,6 @@
     - Yoga
   - RNLocalize (2.2.6):
     - React-Core
-<<<<<<< HEAD
-  - rnmapbox-maps (10.1.19):
-    - MapboxMaps (~> 10.16.4)
-    - React
-    - React-Core
-    - rnmapbox-maps/DynamicLibrary (= 10.1.19)
-    - Turf
-  - rnmapbox-maps/DynamicLibrary (10.1.19):
-    - DoubleConversion
-=======
   - rnmapbox-maps (10.1.12):
     - MapboxMaps (~> 10.16.4)
     - React
@@ -2025,7 +1990,6 @@
     - rnmapbox-maps/DynamicLibrary (= 10.1.12)
     - Turf
   - rnmapbox-maps/DynamicLibrary (10.1.12):
->>>>>>> 942cad96
     - hermes-engine
     - MapboxMaps (~> 10.16.4)
     - RCT-Folly
@@ -2637,94 +2601,12 @@
   libavif: 84bbb62fb232c3018d6f1bab79beea87e35de7b7
   libwebp: 1786c9f4ff8a279e4dac1e8f385004d5fc253009
   lottie-ios: 3d98679b41fa6fd6aff2352b3953dbd3df8a397e
-<<<<<<< HEAD
-  lottie-react-native: 042a44995748de42f2e6fcf334fc7545d6d2a840
-=======
   lottie-react-native: d0e530160e1a0116ab567343d843033c496d0d97
->>>>>>> 942cad96
   MapboxCommon: 20466d839cc43381c44df09d19f7f794b55b9a93
   MapboxCoreMaps: c21f433decbb295874f0c2464e492166db813b56
   MapboxMaps: c3b36646b9038706bbceb5de203bcdd0f411e9d0
   MapboxMobileEvents: de50b3a4de180dd129c326e09cd12c8adaaa46d6
   nanopb: a0ba3315591a9ae0a16a309ee504766e90db0c96
-<<<<<<< HEAD
-  Onfido: fae2ed9a82372359a2c1f8fe3cf09a4e6964e19c
-  onfido-react-native-sdk: b7e420d71e0bd36d78b48ec94c2266ff7aa01174
-  Plaid: 7829e84db6d766a751c91a402702946d2977ddcb
-  PromisesObjC: f5707f49cb48b9636751c5b2e7d227e43fba9f47
-  RCT-Folly: 045d6ecaa59d826c5736dfba0b2f4083ff8d79df
-  RCTDeprecation: 3ca8b6c36bfb302e1895b72cfe7db0de0c92cd47
-  RCTRequired: 9fc183af555fd0c89a366c34c1ae70b7e03b1dc5
-  RCTTypeSafety: db1dd5ad1081a5e160d30bb29ef922693d5ac4b1
-  React: 8650d592d90b99097504b8dcfebab883972aed71
-  React-callinvoker: 6bb8b399ab8cec59e52458c3a592aa1fca130b68
-  React-Codegen: 7014b8564cb45f51d01c950256456e20f679d42e
-  React-Core: 119ddf031a18926c2f59849bedcc83c1ba347419
-  React-CoreModules: 087c24b785afc79d29d23bffe7b02f79bb00cf76
-  React-cxxreact: 67a110c97ed6a53b393be3c90fc3f0b482770bd1
-  React-debug: 41175f3e30dfa8af6eab2631261e1eac26307f9f
-  React-Fabric: 235d71c7d7973fb5c3f099f2962d6b5362be6107
-  React-FabricImage: 44f4ee8c9331688ab5e907a40cbd49010b05e687
-  React-featureflags: 5e7e78c607661fe7f72bc38c6f03736e0876753a
-  React-graphics: 354adf8693bf849e696bf5096abc8cdc22c78ab4
-  React-hermes: 17c369e15cfb535d7bc880d432e0e291c81d10d9
-  React-ImageManager: 74e0898e24b12c45c40019b8558a1310d0b2a47c
-  React-jserrorhandler: 33cb327f5c6e1571b362f1a9c762ff839a5adb15
-  React-jsi: 1e0be0c7526a8fdd3b9e8c086bddcddbad263cd5
-  React-jsiexecutor: 04c1e790290e8cc3cd18e59c9cc5bdd18af325ef
-  React-jsinspector: 5daae7b6729d84bd61026899a6f664bdcff3ac28
-  React-jsitracing: 36a2bbc272300313653d980de5ab700ec86c534a
-  React-logger: 03f2f7b955cfe24593a2b8c9705c23e142d1ad24
-  React-Mapbuffer: 5e05d78fe6505f4a054b86f415733d4ad02dd314
-  react-native-airship: 7b3c7e073ce5c3ffad75114d83e975daf18f3f1e
-  react-native-blob-util: 84830d6d2c30836b5b177ce2b96376e73c621837
-  react-native-cameraroll: b39afffe89b01a67076b4eb37d606d42766e7f26
-  react-native-config: 5ce986133b07fc258828b20b9506de0e683efc1c
-  react-native-document-picker: 8532b8af7c2c930f9e202aac484ac785b0f4f809
-  react-native-geolocation: 26c709b0b40e7c35ea0611b246e8b1a31ccdeb90
-  react-native-image-picker: f8a13ff106bcc7eb00c71ce11fdc36aac2a44440
-  react-native-key-command: 3590e297f678952408e949388cfea5f8a6334e5a
-  react-native-launch-arguments: 5f41e0abf88a15e3c5309b8875d6fd5ac43df49d
-  react-native-netinfo: c6a690d71ddcef41a3f852e50b83b0e442d2b5f7
-  react-native-pager-view: 4e6aa953e54d75bd17fe4d4426fc964247cd7085
-  react-native-pdf: 14b2da67d900fa6480cc4ea0c50f166a0ea7d985
-  react-native-performance: b0fbe5a6f07abba144600ca39c231204be6371e8
-  react-native-plaid-link-sdk: edfa882aea6c2da16b5ef483c5523c84227fab35
-  react-native-quick-sqlite: 31975de368a0b72ad74af19b43f5b865984c7d4d
-  react-native-release-profiler: 0f195f839f5ad37cf92464b2480ac4701de86edd
-  react-native-render-html: 96c979fe7452a0a41559685d2f83b12b93edac8c
-  react-native-safe-area-context: 0ea7a307c781e1720c37a96647d969e33b06dd86
-  react-native-view-shot: 6b7ed61d77d88580fed10954d45fad0eb2d47688
-  react-native-webview: 7d3d3247f697c5eeae0a11ef4fb7004ef2e52dd4
-  React-nativeconfig: 951ec32f632e81cbd7d40aebb3211313251c092e
-  React-NativeModulesApple: 0b3a42ca90069119ef79d8b2327d01441d71abd4
-  React-perflogger: 271f1111779fef70f9502d1d38da5132e5585230
-  React-RCTActionSheet: 5d6fb9adb11ab1bfbce6695a2b785767e4658c53
-  React-RCTAnimation: 86ace32c56e69b3822e7e5184ea83a79d47fc7b9
-  React-RCTAppDelegate: 72f997b4e418d9db8715f12b2edc002fd583e9ec
-  React-RCTBlob: fb91c62a549f004e251235c65c665c6890a923a3
-  React-RCTFabric: 593660526e2b6b59857acf9585de1247660e9b68
-  React-RCTImage: b482f07cfdbe8e413edbf9d85953cecdb569472c
-  React-RCTLinking: fbd73a66cab34df69b2389c17f200e4722890fd9
-  React-RCTNetwork: fbdd716fbd6e53feb6d8e00eeb85e8184ad42ac8
-  React-RCTSettings: 11c3051b965593988298a3f5fb39e23bf6f7df9f
-  React-RCTText: f240b4d39c36c295204d29e7634a2fac450b6d29
-  React-RCTVibration: 1750f80b39e1ad9b4f509f4fdf19a803f7ab0d38
-  React-rendererdebug: a89ffa25c7670de8f22e0b322dfdd8333bc0d126
-  React-rncore: a3ab9e7271a5c692918e2a483beb900ff0a51169
-  React-RuntimeApple: cdc563e811785f675925032d3bc4092a2aaa0b82
-  React-RuntimeCore: f4af3a86a6a69d31721067f17196a582da25d2fc
-  React-runtimeexecutor: 4471221991b6e518466a0422fbeb2158c07c36e1
-  React-RuntimeHermes: 3d9f53ac3330bb71d42f2acb9a3061a0b992be5c
-  React-runtimescheduler: 7fe561d179b97cecd0c2bec0bbd08f9fd8581c26
-  React-utils: f013537c3371270d2095bff1d594d00d4bc9261b
-  ReactCommon: 2cde697fd80bd31da1d6448d25a5803088585219
-  RNAppleAuthentication: 0571c08da8c327ae2afc0261b48b4a515b0286a6
-  RNCAsyncStorage: f2add1326156dc313df59d855c11f459059e4ffd
-  RNCClipboard: c18616039db765751ddb4a85aca6ad4cb1910dd0
-  RNCPicker: e84f13a98cbc8977870692948ccae15a389461bb
-  RNDeviceInfo: 698f8475f11b2ec301efd27f16e9026d7f1bd724
-=======
   Onfido: 342cbecd7a4383e98dfe7f9c35e98aaece599062
   onfido-react-native-sdk: 3e3b0dd70afa97410fb318d54c6a415137968ef2
   Plaid: 7829e84db6d766a751c91a402702946d2977ddcb
@@ -2798,30 +2680,11 @@
   RNCClipboard: 081418ae3b391b1012c3f41d045e5e39f1beed71
   RNCPicker: a37026a67de0cf1a33ffe8722783527e3b18ea9f
   RNDeviceInfo: 449272e9faf2afe94a3fe2896d169e92277fffa8
->>>>>>> 942cad96
   RNDevMenu: 72807568fe4188bd4c40ce32675d82434b43c45d
   RNFBAnalytics: f76bfa164ac235b00505deb9fc1776634056898c
   RNFBApp: 729c0666395b1953198dc4a1ec6deb8fbe1c302e
   RNFBCrashlytics: 2061ca863e8e2fa1aae9b12477d7dfa8e88ca0f9
   RNFBPerf: 389914cda4000fe0d996a752532a591132cbf3f9
-<<<<<<< HEAD
-  RNFlashList: 8965598b6b9576cf2c0cb0a3452009a1c31b6b17
-  RNFS: 4ac0f0ea233904cb798630b3c077808c06931688
-  RNGestureHandler: 9265c3b902cd8408ba4376b1a34d9708a6da4ac3
-  RNGoogleSignin: ccaa4a81582cf713eea562c5dd9dc1961a715fd0
-  RNLiveMarkdown: 0b9012926a0c790b4422c401fed667b42e85bc4c
-  RNLocalize: d4b8af4e442d4bcca54e68fc687a2129b4d71a81
-  rnmapbox-maps: bb5b70f6569f0c266f5679a26a023542265a8865
-  RNPermissions: 3b49dcd1645a1f9d57ebff7aa891c28f3de72bce
-  RNReactNativeHapticFeedback: 616c35bdec7d20d4c524a7949ca9829c09e35f37
-  RNReanimated: 8224e5c25e803359c8db7337be6920897d323935
-  RNScreens: 63fe8222c172a79f5c30dd1aefaeb369c6eb57b6
-  RNShare: 2a4cdfc0626ad56b0ef583d424f2038f772afe58
-  RNSound: 6c156f925295bdc83e8e422e7d8b38d33bc71852
-  RNSVG: 5b56bd31ff7c33fde6a6558bff52179b29b6f0a4
-  SDWebImage: 40b0b4053e36c660a764958bff99eed16610acbb
-  SDWebImageAVIFCoder: 00310d246aab3232ce77f1d8f0076f8c4b021d90
-=======
   RNFlashList: 76c2fab003330924ab1a140d13aadf3834dc32e0
   RNFS: 4ac0f0ea233904cb798630b3c077808c06931688
   RNGestureHandler: 74b7b3d06d667ba0bbf41da7718f2607ae0dfe8f
@@ -2838,18 +2701,12 @@
   RNSVG: 18f1381e046be2f1c30b4724db8d0c966238089f
   SDWebImage: 750adf017a315a280c60fde706ab1e552a3ae4e9
   SDWebImageAVIFCoder: 8348fef6d0ec69e129c66c9fe4d74fbfbf366112
->>>>>>> 942cad96
   SDWebImageSVGCoder: 15a300a97ec1c8ac958f009c02220ac0402e936c
   SDWebImageWebPCoder: e38c0a70396191361d60c092933e22c20d5b1380
   SocketRocket: abac6f5de4d4d62d24e11868d7a2f427e0ef940d
   Turf: 13d1a92d969ca0311bbc26e8356cca178ce95da2
-<<<<<<< HEAD
-  VisionCamera: 547714c9e14633d475d8055c81a272f8ba3d0af2
-  Yoga: 56f906bf6c11c931588191dde1229fd3e4e3d557
-=======
   VisionCamera: 1394a316c7add37e619c48d7aa40b38b954bf055
   Yoga: 1b901a6d6eeba4e8a2e8f308f708691cdb5db312
->>>>>>> 942cad96
 
 PODFILE CHECKSUM: cd30a1d49d0a8352ebfc677a91f3d6c2b8cb3fd4
 
