--- conflicted
+++ resolved
@@ -433,7 +433,8 @@
     - RNFBApp
   - RNGestureHandler (1.9.0):
     - React-Core
-<<<<<<< HEAD
+  - RNPermissions (3.0.1):
+    - React-Core
   - RNReanimated (2.1.0):
     - DoubleConversion
     - FBLazyVector
@@ -444,11 +445,6 @@
     - RCTTypeSafety
     - React
     - React-callinvoker
-=======
-  - RNPermissions (3.0.1):
-    - React-Core
-  - RNReanimated (1.13.2):
->>>>>>> 2841b8fe
     - React-Core
     - React-Core/DevSupport
     - React-Core/RCTWebSocket
@@ -768,12 +764,8 @@
   RNFBApp: 7eacc7da7ab19f96c05e434017d44a9f09410da8
   RNFBCrashlytics: 4870c14cf8833053b6b5648911abefe1923854d2
   RNGestureHandler: 9b7e605a741412e20e13c512738a31bd1611759b
-<<<<<<< HEAD
   RNReanimated: 70f662b5232dd5d19ccff581e919a54ea73df51c
-=======
   RNPermissions: eb94f9fdc0a8ecd02fcce0676d56ffb1395d41e1
-  RNReanimated: e03f7425cb7a38dcf1b644d680d1bfc91c3337ad
->>>>>>> 2841b8fe
   RNScreens: b6c9607e6fe47c1b6e2f1910d2acd46dd7ecea3a
   RNSVG: ce9d996113475209013317e48b05c21ee988d42e
   urbanairship-react-native: dfb6dc22b2f41ccaadd636b73d51b448cd1b2bbc
