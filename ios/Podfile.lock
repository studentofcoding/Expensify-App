PODS:
  - Airship (17.7.3):
    - Airship/Automation (= 17.7.3)
    - Airship/Basement (= 17.7.3)
    - Airship/Core (= 17.7.3)
    - Airship/FeatureFlags (= 17.7.3)
    - Airship/MessageCenter (= 17.7.3)
    - Airship/PreferenceCenter (= 17.7.3)
  - Airship/Automation (17.7.3):
    - Airship/Core
  - Airship/Basement (17.7.3)
  - Airship/Core (17.7.3):
    - Airship/Basement
  - Airship/FeatureFlags (17.7.3):
    - Airship/Core
  - Airship/MessageCenter (17.7.3):
    - Airship/Core
  - Airship/PreferenceCenter (17.7.3):
    - Airship/Core
  - AirshipFrameworkProxy (5.1.1):
    - Airship (= 17.7.3)
  - AirshipServiceExtension (18.1.1)
  - AppAuth (1.7.5):
    - AppAuth/Core (= 1.7.5)
    - AppAuth/ExternalUserAgent (= 1.7.5)
  - AppAuth/Core (1.7.5)
  - AppAuth/ExternalUserAgent (1.7.5):
    - AppAuth/Core
  - boost (1.83.0)
  - BVLinearGradient (2.8.1):
    - React-Core
  - DoubleConversion (1.1.6)
  - EXAV (14.0.0):
    - ExpoModulesCore
    - ReactCommon/turbomodule/core
  - EXImageLoader (4.7.0):
    - ExpoModulesCore
    - React-Core
  - Expo (51.0.0-beta.0):
    - ExpoModulesCore
  - ExpoAsset (10.0.0):
    - ExpoModulesCore
  - ExpoImage (1.12.0):
    - ExpoModulesCore
    - SDWebImage (~> 5.19.1)
    - SDWebImageAVIFCoder (~> 0.11.0)
    - SDWebImageSVGCoder (~> 1.7.0)
    - SDWebImageWebPCoder (~> 0.14.6)
  - ExpoImageManipulator (12.0.0):
    - EXImageLoader
    - ExpoModulesCore
  - ExpoModulesCore (1.12.0):
    - DoubleConversion
    - glog
    - hermes-engine
    - RCT-Folly (= 2024.01.01.00)
    - RCTRequired
    - RCTTypeSafety
    - React-Codegen
    - React-Core
    - React-debug
    - React-Fabric
    - React-featureflags
    - React-graphics
    - React-ImageManager
    - React-NativeModulesApple
    - React-RCTAppDelegate
    - React-RCTFabric
    - React-rendererdebug
    - React-utils
    - ReactCommon/turbomodule/bridging
    - ReactCommon/turbomodule/core
    - Yoga
  - FBLazyVector (0.74.0)
  - Firebase/Analytics (8.8.0):
    - Firebase/Core
  - Firebase/Core (8.8.0):
    - Firebase/CoreOnly
    - FirebaseAnalytics (~> 8.8.0)
  - Firebase/CoreOnly (8.8.0):
    - FirebaseCore (= 8.8.0)
  - Firebase/Crashlytics (8.8.0):
    - Firebase/CoreOnly
    - FirebaseCrashlytics (~> 8.8.0)
  - Firebase/Performance (8.8.0):
    - Firebase/CoreOnly
    - FirebasePerformance (~> 8.8.0)
  - FirebaseABTesting (8.15.0):
    - FirebaseCore (~> 8.0)
  - FirebaseAnalytics (8.8.0):
    - FirebaseAnalytics/AdIdSupport (= 8.8.0)
    - FirebaseCore (~> 8.0)
    - FirebaseInstallations (~> 8.0)
    - GoogleUtilities/AppDelegateSwizzler (~> 7.4)
    - GoogleUtilities/MethodSwizzler (~> 7.4)
    - GoogleUtilities/Network (~> 7.4)
    - "GoogleUtilities/NSData+zlib (~> 7.4)"
    - nanopb (~> 2.30908.0)
  - FirebaseAnalytics/AdIdSupport (8.8.0):
    - FirebaseCore (~> 8.0)
    - FirebaseInstallations (~> 8.0)
    - GoogleAppMeasurement (= 8.8.0)
    - GoogleUtilities/AppDelegateSwizzler (~> 7.4)
    - GoogleUtilities/MethodSwizzler (~> 7.4)
    - GoogleUtilities/Network (~> 7.4)
    - "GoogleUtilities/NSData+zlib (~> 7.4)"
    - nanopb (~> 2.30908.0)
  - FirebaseCore (8.8.0):
    - FirebaseCoreDiagnostics (~> 8.0)
    - GoogleUtilities/Environment (~> 7.4)
    - GoogleUtilities/Logger (~> 7.4)
  - FirebaseCoreDiagnostics (8.15.0):
    - GoogleDataTransport (~> 9.1)
    - GoogleUtilities/Environment (~> 7.7)
    - GoogleUtilities/Logger (~> 7.7)
    - nanopb (~> 2.30908.0)
  - FirebaseCrashlytics (8.8.0):
    - FirebaseCore (~> 8.0)
    - FirebaseInstallations (~> 8.0)
    - GoogleDataTransport (~> 9.0)
    - GoogleUtilities/Environment (~> 7.4)
    - nanopb (~> 2.30908.0)
    - PromisesObjC (< 3.0, >= 1.2)
  - FirebaseInstallations (8.15.0):
    - FirebaseCore (~> 8.0)
    - GoogleUtilities/Environment (~> 7.7)
    - GoogleUtilities/UserDefaults (~> 7.7)
    - PromisesObjC (< 3.0, >= 1.2)
  - FirebasePerformance (8.8.0):
    - FirebaseCore (~> 8.0)
    - FirebaseInstallations (~> 8.0)
    - FirebaseRemoteConfig (~> 8.0)
    - GoogleDataTransport (~> 9.0)
    - GoogleUtilities/Environment (~> 7.4)
    - GoogleUtilities/ISASwizzler (~> 7.4)
    - GoogleUtilities/MethodSwizzler (~> 7.4)
    - nanopb (~> 2.30908.0)
  - FirebaseRemoteConfig (8.15.0):
    - FirebaseABTesting (~> 8.0)
    - FirebaseCore (~> 8.0)
    - FirebaseInstallations (~> 8.0)
    - GoogleUtilities/Environment (~> 7.7)
    - "GoogleUtilities/NSData+zlib (~> 7.7)"
<<<<<<< HEAD
  - fmt (9.1.0)
=======
  - fmt (6.2.1)
  - FullStory (1.48.0)
  - fullstory_react-native (1.4.2):
    - FullStory (~> 1.14)
    - glog
    - hermes-engine
    - RCT-Folly (= 2022.05.16.00)
    - RCTRequired
    - RCTTypeSafety
    - React-Codegen
    - React-Core
    - React-debug
    - React-Fabric
    - React-graphics
    - React-ImageManager
    - React-NativeModulesApple
    - React-RCTFabric
    - React-rendererdebug
    - React-utils
    - ReactCommon/turbomodule/bridging
    - ReactCommon/turbomodule/core
    - Yoga
>>>>>>> 5699ae38
  - glog (0.3.5)
  - GoogleAppMeasurement (8.8.0):
    - GoogleAppMeasurement/AdIdSupport (= 8.8.0)
    - GoogleUtilities/AppDelegateSwizzler (~> 7.4)
    - GoogleUtilities/MethodSwizzler (~> 7.4)
    - GoogleUtilities/Network (~> 7.4)
    - "GoogleUtilities/NSData+zlib (~> 7.4)"
    - nanopb (~> 2.30908.0)
  - GoogleAppMeasurement/AdIdSupport (8.8.0):
    - GoogleAppMeasurement/WithoutAdIdSupport (= 8.8.0)
    - GoogleUtilities/AppDelegateSwizzler (~> 7.4)
    - GoogleUtilities/MethodSwizzler (~> 7.4)
    - GoogleUtilities/Network (~> 7.4)
    - "GoogleUtilities/NSData+zlib (~> 7.4)"
    - nanopb (~> 2.30908.0)
  - GoogleAppMeasurement/WithoutAdIdSupport (8.8.0):
    - GoogleUtilities/AppDelegateSwizzler (~> 7.4)
    - GoogleUtilities/MethodSwizzler (~> 7.4)
    - GoogleUtilities/Network (~> 7.4)
    - "GoogleUtilities/NSData+zlib (~> 7.4)"
    - nanopb (~> 2.30908.0)
  - GoogleDataTransport (9.4.1):
    - GoogleUtilities/Environment (~> 7.7)
    - nanopb (< 2.30911.0, >= 2.30908.0)
    - PromisesObjC (< 3.0, >= 1.2)
  - GoogleSignIn (7.1.0):
    - AppAuth (< 2.0, >= 1.7.3)
    - GTMAppAuth (< 5.0, >= 4.1.1)
    - GTMSessionFetcher/Core (~> 3.3)
  - GoogleUtilities/AppDelegateSwizzler (7.13.0):
    - GoogleUtilities/Environment
    - GoogleUtilities/Logger
    - GoogleUtilities/Network
    - GoogleUtilities/Privacy
  - GoogleUtilities/Environment (7.13.0):
    - GoogleUtilities/Privacy
    - PromisesObjC (< 3.0, >= 1.2)
  - GoogleUtilities/ISASwizzler (7.13.0):
    - GoogleUtilities/Privacy
  - GoogleUtilities/Logger (7.13.0):
    - GoogleUtilities/Environment
    - GoogleUtilities/Privacy
  - GoogleUtilities/MethodSwizzler (7.13.0):
    - GoogleUtilities/Logger
    - GoogleUtilities/Privacy
  - GoogleUtilities/Network (7.13.0):
    - GoogleUtilities/Logger
    - "GoogleUtilities/NSData+zlib"
    - GoogleUtilities/Privacy
    - GoogleUtilities/Reachability
  - "GoogleUtilities/NSData+zlib (7.13.0)":
    - GoogleUtilities/Privacy
  - GoogleUtilities/Privacy (7.13.0)
  - GoogleUtilities/Reachability (7.13.0):
    - GoogleUtilities/Logger
    - GoogleUtilities/Privacy
  - GoogleUtilities/UserDefaults (7.13.0):
    - GoogleUtilities/Logger
    - GoogleUtilities/Privacy
  - GTMAppAuth (4.1.1):
    - AppAuth/Core (~> 1.7)
    - GTMSessionFetcher/Core (< 4.0, >= 3.3)
  - GTMSessionFetcher/Core (3.4.1)
  - hermes-engine (0.74.0):
    - hermes-engine/Pre-built (= 0.74.0)
  - hermes-engine/Pre-built (0.74.0)
  - libavif/core (0.11.1)
  - libwebp (1.3.2):
    - libwebp/demux (= 1.3.2)
    - libwebp/mux (= 1.3.2)
    - libwebp/sharpyuv (= 1.3.2)
    - libwebp/webp (= 1.3.2)
  - libwebp/demux (1.3.2):
    - libwebp/webp
  - libwebp/mux (1.3.2):
    - libwebp/demux
  - libwebp/sharpyuv (1.3.2)
  - libwebp/webp (1.3.2):
    - libwebp/sharpyuv
  - lottie-ios (4.3.4)
  - lottie-react-native (6.5.1):
    - DoubleConversion
    - glog
    - hermes-engine
    - lottie-ios (~> 4.3.3)
    - RCT-Folly (= 2024.01.01.00)
    - RCTRequired
    - RCTTypeSafety
    - React-Codegen
    - React-Core
    - React-debug
    - React-Fabric
    - React-featureflags
    - React-graphics
    - React-ImageManager
    - React-NativeModulesApple
    - React-RCTFabric
    - React-rendererdebug
    - React-utils
    - ReactCommon/turbomodule/bridging
    - ReactCommon/turbomodule/core
    - Yoga
  - MapboxCommon (23.9.2)
  - MapboxCoreMaps (10.17.0):
    - MapboxCommon (~> 23.9)
  - MapboxMaps (10.17.0):
    - MapboxCommon (= 23.9.2)
    - MapboxCoreMaps (= 10.17.0)
    - MapboxMobileEvents (= 1.0.10)
    - Turf (= 2.7.0)
  - MapboxMobileEvents (1.0.10)
  - nanopb (2.30908.0):
    - nanopb/decode (= 2.30908.0)
    - nanopb/encode (= 2.30908.0)
  - nanopb/decode (2.30908.0)
  - nanopb/encode (2.30908.0)
  - Onfido (29.9.1)
  - onfido-react-native-sdk (11.1.0):
    - Onfido (~> 29.9.1)
    - React
  - Plaid (5.2.1)
  - PromisesObjC (2.4.0)
  - RCT-Folly (2024.01.01.00):
    - boost
    - DoubleConversion
    - fmt (= 9.1.0)
    - glog
    - RCT-Folly/Default (= 2024.01.01.00)
  - RCT-Folly/Default (2024.01.01.00):
    - boost
    - DoubleConversion
    - fmt (= 9.1.0)
    - glog
  - RCT-Folly/Fabric (2024.01.01.00):
    - boost
    - DoubleConversion
    - fmt (= 9.1.0)
    - glog
  - RCTDeprecation (0.74.0)
  - RCTRequired (0.74.0)
  - RCTTypeSafety (0.74.0):
    - FBLazyVector (= 0.74.0)
    - RCTRequired (= 0.74.0)
    - React-Core (= 0.74.0)
  - React (0.74.0):
    - React-Core (= 0.74.0)
    - React-Core/DevSupport (= 0.74.0)
    - React-Core/RCTWebSocket (= 0.74.0)
    - React-RCTActionSheet (= 0.74.0)
    - React-RCTAnimation (= 0.74.0)
    - React-RCTBlob (= 0.74.0)
    - React-RCTImage (= 0.74.0)
    - React-RCTLinking (= 0.74.0)
    - React-RCTNetwork (= 0.74.0)
    - React-RCTSettings (= 0.74.0)
    - React-RCTText (= 0.74.0)
    - React-RCTVibration (= 0.74.0)
  - React-callinvoker (0.74.0)
  - React-Codegen (0.74.0):
    - DoubleConversion
    - glog
    - hermes-engine
    - RCT-Folly
    - RCTRequired
    - RCTTypeSafety
    - React-Core
    - React-debug
    - React-Fabric
    - React-FabricImage
    - React-featureflags
    - React-graphics
    - React-jsi
    - React-jsiexecutor
    - React-NativeModulesApple
    - React-rendererdebug
    - React-utils
    - ReactCommon/turbomodule/bridging
    - ReactCommon/turbomodule/core
  - React-Core (0.74.0):
    - glog
    - hermes-engine
    - RCT-Folly (= 2024.01.01.00)
    - RCTDeprecation
    - React-Core/Default (= 0.74.0)
    - React-cxxreact
    - React-featureflags
    - React-hermes
    - React-jsi
    - React-jsiexecutor
    - React-jsinspector
    - React-perflogger
    - React-runtimescheduler
    - React-utils
    - SocketRocket (= 0.7.0)
    - Yoga
  - React-Core/CoreModulesHeaders (0.74.0):
    - glog
    - hermes-engine
    - RCT-Folly (= 2024.01.01.00)
    - RCTDeprecation
    - React-Core/Default
    - React-cxxreact
    - React-featureflags
    - React-hermes
    - React-jsi
    - React-jsiexecutor
    - React-jsinspector
    - React-perflogger
    - React-runtimescheduler
    - React-utils
    - SocketRocket (= 0.7.0)
    - Yoga
  - React-Core/Default (0.74.0):
    - glog
    - hermes-engine
    - RCT-Folly (= 2024.01.01.00)
    - RCTDeprecation
    - React-cxxreact
    - React-featureflags
    - React-hermes
    - React-jsi
    - React-jsiexecutor
    - React-jsinspector
    - React-perflogger
    - React-runtimescheduler
    - React-utils
    - SocketRocket (= 0.7.0)
    - Yoga
  - React-Core/DevSupport (0.74.0):
    - glog
    - hermes-engine
    - RCT-Folly (= 2024.01.01.00)
    - RCTDeprecation
    - React-Core/Default (= 0.74.0)
    - React-Core/RCTWebSocket (= 0.74.0)
    - React-cxxreact
    - React-featureflags
    - React-hermes
    - React-jsi
    - React-jsiexecutor
    - React-jsinspector
    - React-perflogger
    - React-runtimescheduler
    - React-utils
    - SocketRocket (= 0.7.0)
    - Yoga
  - React-Core/RCTActionSheetHeaders (0.74.0):
    - glog
    - hermes-engine
    - RCT-Folly (= 2024.01.01.00)
    - RCTDeprecation
    - React-Core/Default
    - React-cxxreact
    - React-featureflags
    - React-hermes
    - React-jsi
    - React-jsiexecutor
    - React-jsinspector
    - React-perflogger
    - React-runtimescheduler
    - React-utils
    - SocketRocket (= 0.7.0)
    - Yoga
  - React-Core/RCTAnimationHeaders (0.74.0):
    - glog
    - hermes-engine
    - RCT-Folly (= 2024.01.01.00)
    - RCTDeprecation
    - React-Core/Default
    - React-cxxreact
    - React-featureflags
    - React-hermes
    - React-jsi
    - React-jsiexecutor
    - React-jsinspector
    - React-perflogger
    - React-runtimescheduler
    - React-utils
    - SocketRocket (= 0.7.0)
    - Yoga
  - React-Core/RCTBlobHeaders (0.74.0):
    - glog
    - hermes-engine
    - RCT-Folly (= 2024.01.01.00)
    - RCTDeprecation
    - React-Core/Default
    - React-cxxreact
    - React-featureflags
    - React-hermes
    - React-jsi
    - React-jsiexecutor
    - React-jsinspector
    - React-perflogger
    - React-runtimescheduler
    - React-utils
    - SocketRocket (= 0.7.0)
    - Yoga
  - React-Core/RCTImageHeaders (0.74.0):
    - glog
    - hermes-engine
    - RCT-Folly (= 2024.01.01.00)
    - RCTDeprecation
    - React-Core/Default
    - React-cxxreact
    - React-featureflags
    - React-hermes
    - React-jsi
    - React-jsiexecutor
    - React-jsinspector
    - React-perflogger
    - React-runtimescheduler
    - React-utils
    - SocketRocket (= 0.7.0)
    - Yoga
  - React-Core/RCTLinkingHeaders (0.74.0):
    - glog
    - hermes-engine
    - RCT-Folly (= 2024.01.01.00)
    - RCTDeprecation
    - React-Core/Default
    - React-cxxreact
    - React-featureflags
    - React-hermes
    - React-jsi
    - React-jsiexecutor
    - React-jsinspector
    - React-perflogger
    - React-runtimescheduler
    - React-utils
    - SocketRocket (= 0.7.0)
    - Yoga
  - React-Core/RCTNetworkHeaders (0.74.0):
    - glog
    - hermes-engine
    - RCT-Folly (= 2024.01.01.00)
    - RCTDeprecation
    - React-Core/Default
    - React-cxxreact
    - React-featureflags
    - React-hermes
    - React-jsi
    - React-jsiexecutor
    - React-jsinspector
    - React-perflogger
    - React-runtimescheduler
    - React-utils
    - SocketRocket (= 0.7.0)
    - Yoga
  - React-Core/RCTSettingsHeaders (0.74.0):
    - glog
    - hermes-engine
    - RCT-Folly (= 2024.01.01.00)
    - RCTDeprecation
    - React-Core/Default
    - React-cxxreact
    - React-featureflags
    - React-hermes
    - React-jsi
    - React-jsiexecutor
    - React-jsinspector
    - React-perflogger
    - React-runtimescheduler
    - React-utils
    - SocketRocket (= 0.7.0)
    - Yoga
  - React-Core/RCTTextHeaders (0.74.0):
    - glog
    - hermes-engine
    - RCT-Folly (= 2024.01.01.00)
    - RCTDeprecation
    - React-Core/Default
    - React-cxxreact
    - React-featureflags
    - React-hermes
    - React-jsi
    - React-jsiexecutor
    - React-jsinspector
    - React-perflogger
    - React-runtimescheduler
    - React-utils
    - SocketRocket (= 0.7.0)
    - Yoga
  - React-Core/RCTVibrationHeaders (0.74.0):
    - glog
    - hermes-engine
    - RCT-Folly (= 2024.01.01.00)
    - RCTDeprecation
    - React-Core/Default
    - React-cxxreact
    - React-featureflags
    - React-hermes
    - React-jsi
    - React-jsiexecutor
    - React-jsinspector
    - React-perflogger
    - React-runtimescheduler
    - React-utils
    - SocketRocket (= 0.7.0)
    - Yoga
  - React-Core/RCTWebSocket (0.74.0):
    - glog
    - hermes-engine
    - RCT-Folly (= 2024.01.01.00)
    - RCTDeprecation
    - React-Core/Default (= 0.74.0)
    - React-cxxreact
    - React-featureflags
    - React-hermes
    - React-jsi
    - React-jsiexecutor
    - React-jsinspector
    - React-perflogger
    - React-runtimescheduler
    - React-utils
    - SocketRocket (= 0.7.0)
    - Yoga
  - React-CoreModules (0.74.0):
    - DoubleConversion
    - fmt (= 9.1.0)
    - RCT-Folly (= 2024.01.01.00)
    - RCTTypeSafety (= 0.74.0)
    - React-Codegen
    - React-Core/CoreModulesHeaders (= 0.74.0)
    - React-jsi (= 0.74.0)
    - React-jsinspector
    - React-NativeModulesApple
    - React-RCTBlob
    - React-RCTImage (= 0.74.0)
    - ReactCommon
    - SocketRocket (= 0.7.0)
  - React-cxxreact (0.74.0):
    - boost (= 1.83.0)
    - DoubleConversion
    - fmt (= 9.1.0)
    - glog
    - hermes-engine
    - RCT-Folly (= 2024.01.01.00)
    - React-callinvoker (= 0.74.0)
    - React-debug (= 0.74.0)
    - React-jsi (= 0.74.0)
    - React-jsinspector
    - React-logger (= 0.74.0)
    - React-perflogger (= 0.74.0)
    - React-runtimeexecutor (= 0.74.0)
  - React-debug (0.74.0)
  - React-Fabric (0.74.0):
    - DoubleConversion
    - fmt (= 9.1.0)
    - glog
    - hermes-engine
    - RCT-Folly/Fabric (= 2024.01.01.00)
    - RCTRequired
    - RCTTypeSafety
    - React-Core
    - React-cxxreact
    - React-debug
    - React-Fabric/animations (= 0.74.0)
    - React-Fabric/attributedstring (= 0.74.0)
    - React-Fabric/componentregistry (= 0.74.0)
    - React-Fabric/componentregistrynative (= 0.74.0)
    - React-Fabric/components (= 0.74.0)
    - React-Fabric/core (= 0.74.0)
    - React-Fabric/imagemanager (= 0.74.0)
    - React-Fabric/leakchecker (= 0.74.0)
    - React-Fabric/mounting (= 0.74.0)
    - React-Fabric/scheduler (= 0.74.0)
    - React-Fabric/telemetry (= 0.74.0)
    - React-Fabric/templateprocessor (= 0.74.0)
    - React-Fabric/textlayoutmanager (= 0.74.0)
    - React-Fabric/uimanager (= 0.74.0)
    - React-graphics
    - React-jsi
    - React-jsiexecutor
    - React-logger
    - React-rendererdebug
    - React-runtimescheduler
    - React-utils
    - ReactCommon/turbomodule/core
  - React-Fabric/animations (0.74.0):
    - DoubleConversion
    - fmt (= 9.1.0)
    - glog
    - hermes-engine
    - RCT-Folly/Fabric (= 2024.01.01.00)
    - RCTRequired
    - RCTTypeSafety
    - React-Core
    - React-cxxreact
    - React-debug
    - React-graphics
    - React-jsi
    - React-jsiexecutor
    - React-logger
    - React-rendererdebug
    - React-runtimescheduler
    - React-utils
    - ReactCommon/turbomodule/core
  - React-Fabric/attributedstring (0.74.0):
    - DoubleConversion
    - fmt (= 9.1.0)
    - glog
    - hermes-engine
    - RCT-Folly/Fabric (= 2024.01.01.00)
    - RCTRequired
    - RCTTypeSafety
    - React-Core
    - React-cxxreact
    - React-debug
    - React-graphics
    - React-jsi
    - React-jsiexecutor
    - React-logger
    - React-rendererdebug
    - React-runtimescheduler
    - React-utils
    - ReactCommon/turbomodule/core
  - React-Fabric/componentregistry (0.74.0):
    - DoubleConversion
    - fmt (= 9.1.0)
    - glog
    - hermes-engine
    - RCT-Folly/Fabric (= 2024.01.01.00)
    - RCTRequired
    - RCTTypeSafety
    - React-Core
    - React-cxxreact
    - React-debug
    - React-graphics
    - React-jsi
    - React-jsiexecutor
    - React-logger
    - React-rendererdebug
    - React-runtimescheduler
    - React-utils
    - ReactCommon/turbomodule/core
  - React-Fabric/componentregistrynative (0.74.0):
    - DoubleConversion
    - fmt (= 9.1.0)
    - glog
    - hermes-engine
    - RCT-Folly/Fabric (= 2024.01.01.00)
    - RCTRequired
    - RCTTypeSafety
    - React-Core
    - React-cxxreact
    - React-debug
    - React-graphics
    - React-jsi
    - React-jsiexecutor
    - React-logger
    - React-rendererdebug
    - React-runtimescheduler
    - React-utils
    - ReactCommon/turbomodule/core
  - React-Fabric/components (0.74.0):
    - DoubleConversion
    - fmt (= 9.1.0)
    - glog
    - hermes-engine
    - RCT-Folly/Fabric (= 2024.01.01.00)
    - RCTRequired
    - RCTTypeSafety
    - React-Core
    - React-cxxreact
    - React-debug
    - React-Fabric/components/inputaccessory (= 0.74.0)
    - React-Fabric/components/legacyviewmanagerinterop (= 0.74.0)
    - React-Fabric/components/modal (= 0.74.0)
    - React-Fabric/components/rncore (= 0.74.0)
    - React-Fabric/components/root (= 0.74.0)
    - React-Fabric/components/safeareaview (= 0.74.0)
    - React-Fabric/components/scrollview (= 0.74.0)
    - React-Fabric/components/text (= 0.74.0)
    - React-Fabric/components/textinput (= 0.74.0)
    - React-Fabric/components/unimplementedview (= 0.74.0)
    - React-Fabric/components/view (= 0.74.0)
    - React-graphics
    - React-jsi
    - React-jsiexecutor
    - React-logger
    - React-rendererdebug
    - React-runtimescheduler
    - React-utils
    - ReactCommon/turbomodule/core
  - React-Fabric/components/inputaccessory (0.74.0):
    - DoubleConversion
    - fmt (= 9.1.0)
    - glog
    - hermes-engine
    - RCT-Folly/Fabric (= 2024.01.01.00)
    - RCTRequired
    - RCTTypeSafety
    - React-Core
    - React-cxxreact
    - React-debug
    - React-graphics
    - React-jsi
    - React-jsiexecutor
    - React-logger
    - React-rendererdebug
    - React-runtimescheduler
    - React-utils
    - ReactCommon/turbomodule/core
  - React-Fabric/components/legacyviewmanagerinterop (0.74.0):
    - DoubleConversion
    - fmt (= 9.1.0)
    - glog
    - hermes-engine
    - RCT-Folly/Fabric (= 2024.01.01.00)
    - RCTRequired
    - RCTTypeSafety
    - React-Core
    - React-cxxreact
    - React-debug
    - React-graphics
    - React-jsi
    - React-jsiexecutor
    - React-logger
    - React-rendererdebug
    - React-runtimescheduler
    - React-utils
    - ReactCommon/turbomodule/core
  - React-Fabric/components/modal (0.74.0):
    - DoubleConversion
    - fmt (= 9.1.0)
    - glog
    - hermes-engine
    - RCT-Folly/Fabric (= 2024.01.01.00)
    - RCTRequired
    - RCTTypeSafety
    - React-Core
    - React-cxxreact
    - React-debug
    - React-graphics
    - React-jsi
    - React-jsiexecutor
    - React-logger
    - React-rendererdebug
    - React-runtimescheduler
    - React-utils
    - ReactCommon/turbomodule/core
  - React-Fabric/components/rncore (0.74.0):
    - DoubleConversion
    - fmt (= 9.1.0)
    - glog
    - hermes-engine
    - RCT-Folly/Fabric (= 2024.01.01.00)
    - RCTRequired
    - RCTTypeSafety
    - React-Core
    - React-cxxreact
    - React-debug
    - React-graphics
    - React-jsi
    - React-jsiexecutor
    - React-logger
    - React-rendererdebug
    - React-runtimescheduler
    - React-utils
    - ReactCommon/turbomodule/core
  - React-Fabric/components/root (0.74.0):
    - DoubleConversion
    - fmt (= 9.1.0)
    - glog
    - hermes-engine
    - RCT-Folly/Fabric (= 2024.01.01.00)
    - RCTRequired
    - RCTTypeSafety
    - React-Core
    - React-cxxreact
    - React-debug
    - React-graphics
    - React-jsi
    - React-jsiexecutor
    - React-logger
    - React-rendererdebug
    - React-runtimescheduler
    - React-utils
    - ReactCommon/turbomodule/core
  - React-Fabric/components/safeareaview (0.74.0):
    - DoubleConversion
    - fmt (= 9.1.0)
    - glog
    - hermes-engine
    - RCT-Folly/Fabric (= 2024.01.01.00)
    - RCTRequired
    - RCTTypeSafety
    - React-Core
    - React-cxxreact
    - React-debug
    - React-graphics
    - React-jsi
    - React-jsiexecutor
    - React-logger
    - React-rendererdebug
    - React-runtimescheduler
    - React-utils
    - ReactCommon/turbomodule/core
  - React-Fabric/components/scrollview (0.74.0):
    - DoubleConversion
    - fmt (= 9.1.0)
    - glog
    - hermes-engine
    - RCT-Folly/Fabric (= 2024.01.01.00)
    - RCTRequired
    - RCTTypeSafety
    - React-Core
    - React-cxxreact
    - React-debug
    - React-graphics
    - React-jsi
    - React-jsiexecutor
    - React-logger
    - React-rendererdebug
    - React-runtimescheduler
    - React-utils
    - ReactCommon/turbomodule/core
  - React-Fabric/components/text (0.74.0):
    - DoubleConversion
    - fmt (= 9.1.0)
    - glog
    - hermes-engine
    - RCT-Folly/Fabric (= 2024.01.01.00)
    - RCTRequired
    - RCTTypeSafety
    - React-Core
    - React-cxxreact
    - React-debug
    - React-graphics
    - React-jsi
    - React-jsiexecutor
    - React-logger
    - React-rendererdebug
    - React-runtimescheduler
    - React-utils
    - ReactCommon/turbomodule/core
  - React-Fabric/components/textinput (0.74.0):
    - DoubleConversion
    - fmt (= 9.1.0)
    - glog
    - hermes-engine
    - RCT-Folly/Fabric (= 2024.01.01.00)
    - RCTRequired
    - RCTTypeSafety
    - React-Core
    - React-cxxreact
    - React-debug
    - React-graphics
    - React-jsi
    - React-jsiexecutor
    - React-logger
    - React-rendererdebug
    - React-runtimescheduler
    - React-utils
    - ReactCommon/turbomodule/core
  - React-Fabric/components/unimplementedview (0.74.0):
    - DoubleConversion
    - fmt (= 9.1.0)
    - glog
    - hermes-engine
    - RCT-Folly/Fabric (= 2024.01.01.00)
    - RCTRequired
    - RCTTypeSafety
    - React-Core
    - React-cxxreact
    - React-debug
    - React-graphics
    - React-jsi
    - React-jsiexecutor
    - React-logger
    - React-rendererdebug
    - React-runtimescheduler
    - React-utils
    - ReactCommon/turbomodule/core
  - React-Fabric/components/view (0.74.0):
    - DoubleConversion
    - fmt (= 9.1.0)
    - glog
    - hermes-engine
    - RCT-Folly/Fabric (= 2024.01.01.00)
    - RCTRequired
    - RCTTypeSafety
    - React-Core
    - React-cxxreact
    - React-debug
    - React-graphics
    - React-jsi
    - React-jsiexecutor
    - React-logger
    - React-rendererdebug
    - React-runtimescheduler
    - React-utils
    - ReactCommon/turbomodule/core
    - Yoga
  - React-Fabric/core (0.74.0):
    - DoubleConversion
    - fmt (= 9.1.0)
    - glog
    - hermes-engine
    - RCT-Folly/Fabric (= 2024.01.01.00)
    - RCTRequired
    - RCTTypeSafety
    - React-Core
    - React-cxxreact
    - React-debug
    - React-graphics
    - React-jsi
    - React-jsiexecutor
    - React-logger
    - React-rendererdebug
    - React-runtimescheduler
    - React-utils
    - ReactCommon/turbomodule/core
  - React-Fabric/imagemanager (0.74.0):
    - DoubleConversion
    - fmt (= 9.1.0)
    - glog
    - hermes-engine
    - RCT-Folly/Fabric (= 2024.01.01.00)
    - RCTRequired
    - RCTTypeSafety
    - React-Core
    - React-cxxreact
    - React-debug
    - React-graphics
    - React-jsi
    - React-jsiexecutor
    - React-logger
    - React-rendererdebug
    - React-runtimescheduler
    - React-utils
    - ReactCommon/turbomodule/core
  - React-Fabric/leakchecker (0.74.0):
    - DoubleConversion
    - fmt (= 9.1.0)
    - glog
    - hermes-engine
    - RCT-Folly/Fabric (= 2024.01.01.00)
    - RCTRequired
    - RCTTypeSafety
    - React-Core
    - React-cxxreact
    - React-debug
    - React-graphics
    - React-jsi
    - React-jsiexecutor
    - React-logger
    - React-rendererdebug
    - React-runtimescheduler
    - React-utils
    - ReactCommon/turbomodule/core
  - React-Fabric/mounting (0.74.0):
    - DoubleConversion
    - fmt (= 9.1.0)
    - glog
    - hermes-engine
    - RCT-Folly/Fabric (= 2024.01.01.00)
    - RCTRequired
    - RCTTypeSafety
    - React-Core
    - React-cxxreact
    - React-debug
    - React-graphics
    - React-jsi
    - React-jsiexecutor
    - React-logger
    - React-rendererdebug
    - React-runtimescheduler
    - React-utils
    - ReactCommon/turbomodule/core
  - React-Fabric/scheduler (0.74.0):
    - DoubleConversion
    - fmt (= 9.1.0)
    - glog
    - hermes-engine
    - RCT-Folly/Fabric (= 2024.01.01.00)
    - RCTRequired
    - RCTTypeSafety
    - React-Core
    - React-cxxreact
    - React-debug
    - React-graphics
    - React-jsi
    - React-jsiexecutor
    - React-logger
    - React-rendererdebug
    - React-runtimescheduler
    - React-utils
    - ReactCommon/turbomodule/core
  - React-Fabric/telemetry (0.74.0):
    - DoubleConversion
    - fmt (= 9.1.0)
    - glog
    - hermes-engine
    - RCT-Folly/Fabric (= 2024.01.01.00)
    - RCTRequired
    - RCTTypeSafety
    - React-Core
    - React-cxxreact
    - React-debug
    - React-graphics
    - React-jsi
    - React-jsiexecutor
    - React-logger
    - React-rendererdebug
    - React-runtimescheduler
    - React-utils
    - ReactCommon/turbomodule/core
  - React-Fabric/templateprocessor (0.74.0):
    - DoubleConversion
    - fmt (= 9.1.0)
    - glog
    - hermes-engine
    - RCT-Folly/Fabric (= 2024.01.01.00)
    - RCTRequired
    - RCTTypeSafety
    - React-Core
    - React-cxxreact
    - React-debug
    - React-graphics
    - React-jsi
    - React-jsiexecutor
    - React-logger
    - React-rendererdebug
    - React-runtimescheduler
    - React-utils
    - ReactCommon/turbomodule/core
  - React-Fabric/textlayoutmanager (0.74.0):
    - DoubleConversion
    - fmt (= 9.1.0)
    - glog
    - hermes-engine
    - RCT-Folly/Fabric (= 2024.01.01.00)
    - RCTRequired
    - RCTTypeSafety
    - React-Core
    - React-cxxreact
    - React-debug
    - React-Fabric/uimanager
    - React-graphics
    - React-jsi
    - React-jsiexecutor
    - React-logger
    - React-rendererdebug
    - React-runtimescheduler
    - React-utils
    - ReactCommon/turbomodule/core
  - React-Fabric/uimanager (0.74.0):
    - DoubleConversion
    - fmt (= 9.1.0)
    - glog
    - hermes-engine
    - RCT-Folly/Fabric (= 2024.01.01.00)
    - RCTRequired
    - RCTTypeSafety
    - React-Core
    - React-cxxreact
    - React-debug
    - React-graphics
    - React-jsi
    - React-jsiexecutor
    - React-logger
    - React-rendererdebug
    - React-runtimescheduler
    - React-utils
    - ReactCommon/turbomodule/core
  - React-FabricImage (0.74.0):
    - DoubleConversion
    - fmt (= 9.1.0)
    - glog
    - hermes-engine
    - RCT-Folly/Fabric (= 2024.01.01.00)
    - RCTRequired (= 0.74.0)
    - RCTTypeSafety (= 0.74.0)
    - React-Fabric
    - React-graphics
    - React-ImageManager
    - React-jsi
    - React-jsiexecutor (= 0.74.0)
    - React-logger
    - React-rendererdebug
    - React-utils
    - ReactCommon
    - Yoga
  - React-featureflags (0.74.0)
  - React-graphics (0.74.0):
    - DoubleConversion
    - fmt (= 9.1.0)
    - glog
    - RCT-Folly/Fabric (= 2024.01.01.00)
    - React-Core/Default (= 0.74.0)
    - React-utils
  - React-hermes (0.74.0):
    - DoubleConversion
    - fmt (= 9.1.0)
    - glog
    - hermes-engine
    - RCT-Folly (= 2024.01.01.00)
    - React-cxxreact (= 0.74.0)
    - React-jsi
    - React-jsiexecutor (= 0.74.0)
    - React-jsinspector
    - React-perflogger (= 0.74.0)
    - React-runtimeexecutor
  - React-ImageManager (0.74.0):
    - glog
    - RCT-Folly/Fabric
    - React-Core/Default
    - React-debug
    - React-Fabric
    - React-graphics
    - React-rendererdebug
    - React-utils
  - React-jserrorhandler (0.74.0):
    - RCT-Folly/Fabric (= 2024.01.01.00)
    - React-debug
    - React-jsi
    - React-Mapbuffer
  - React-jsi (0.74.0):
    - boost (= 1.83.0)
    - DoubleConversion
    - fmt (= 9.1.0)
    - glog
    - hermes-engine
    - RCT-Folly (= 2024.01.01.00)
  - React-jsiexecutor (0.74.0):
    - DoubleConversion
    - fmt (= 9.1.0)
    - glog
    - hermes-engine
    - RCT-Folly (= 2024.01.01.00)
    - React-cxxreact (= 0.74.0)
    - React-jsi (= 0.74.0)
    - React-jsinspector
    - React-perflogger (= 0.74.0)
  - React-jsinspector (0.74.0):
    - DoubleConversion
    - glog
    - hermes-engine
    - RCT-Folly (= 2024.01.01.00)
    - React-featureflags
    - React-jsi
    - React-runtimeexecutor (= 0.74.0)
  - React-jsitracing (0.74.0):
    - React-jsi
  - React-logger (0.74.0):
    - glog
  - React-Mapbuffer (0.74.0):
    - glog
    - React-debug
  - react-native-airship (17.2.1):
    - AirshipFrameworkProxy (= 5.1.1)
    - DoubleConversion
    - glog
    - hermes-engine
    - RCT-Folly (= 2024.01.01.00)
    - RCTRequired
    - RCTTypeSafety
    - React-Codegen
    - React-Core
    - React-debug
    - React-Fabric
    - React-featureflags
    - React-graphics
    - React-ImageManager
    - React-NativeModulesApple
    - React-RCTFabric
    - React-rendererdebug
    - React-utils
    - ReactCommon/turbomodule/bridging
    - ReactCommon/turbomodule/core
    - Yoga
  - react-native-blob-util (0.19.4):
    - DoubleConversion
    - glog
    - hermes-engine
    - RCT-Folly (= 2024.01.01.00)
    - RCTRequired
    - RCTTypeSafety
    - React-Codegen
    - React-Core
    - React-debug
    - React-Fabric
    - React-featureflags
    - React-graphics
    - React-ImageManager
    - React-NativeModulesApple
    - React-RCTFabric
    - React-rendererdebug
    - React-utils
    - ReactCommon/turbomodule/bridging
    - ReactCommon/turbomodule/core
    - Yoga
  - react-native-cameraroll (7.4.0):
    - DoubleConversion
    - glog
    - hermes-engine
    - RCT-Folly (= 2024.01.01.00)
    - RCTRequired
    - RCTTypeSafety
    - React-Codegen
    - React-Core
    - React-debug
    - React-Fabric
    - React-featureflags
    - React-graphics
    - React-ImageManager
    - React-NativeModulesApple
    - React-RCTFabric
    - React-rendererdebug
    - React-utils
    - ReactCommon/turbomodule/bridging
    - ReactCommon/turbomodule/core
    - Yoga
  - react-native-config (1.5.0):
    - react-native-config/App (= 1.5.0)
  - react-native-config/App (1.5.0):
    - RCT-Folly
    - RCTRequired
    - RCTTypeSafety
    - React
    - React-Codegen
    - React-RCTFabric
    - ReactCommon/turbomodule/core
  - react-native-document-picker (9.1.1):
    - RCT-Folly
    - RCTRequired
    - RCTTypeSafety
    - React-Codegen
    - React-Core
    - ReactCommon/turbomodule/core
  - react-native-geolocation (3.2.1):
    - DoubleConversion
    - glog
    - hermes-engine
    - RCT-Folly (= 2024.01.01.00)
    - RCTRequired
    - RCTTypeSafety
    - React-Codegen
    - React-Core
    - React-debug
    - React-Fabric
    - React-featureflags
    - React-graphics
    - React-ImageManager
    - React-NativeModulesApple
    - React-RCTFabric
    - React-rendererdebug
    - React-utils
    - ReactCommon/turbomodule/bridging
    - ReactCommon/turbomodule/core
    - Yoga
  - react-native-image-picker (7.0.3):
    - RCT-Folly
    - RCTRequired
    - RCTTypeSafety
    - React
    - React-Codegen
    - React-RCTFabric
    - ReactCommon/turbomodule/core
  - react-native-key-command (1.0.8):
    - DoubleConversion
    - glog
    - hermes-engine
    - RCT-Folly (= 2024.01.01.00)
    - RCTRequired
    - RCTTypeSafety
    - React-Codegen
    - React-Core
    - React-debug
    - React-Fabric
    - React-featureflags
    - React-graphics
    - React-ImageManager
    - React-NativeModulesApple
    - React-RCTFabric
    - React-rendererdebug
    - React-utils
    - ReactCommon/turbomodule/bridging
    - ReactCommon/turbomodule/core
    - Yoga
  - react-native-launch-arguments (4.0.2):
    - React
  - react-native-netinfo (11.2.1):
    - DoubleConversion
    - glog
    - hermes-engine
    - RCT-Folly (= 2024.01.01.00)
    - RCTRequired
    - RCTTypeSafety
    - React-Codegen
    - React-Core
    - React-debug
    - React-Fabric
    - React-featureflags
    - React-graphics
    - React-ImageManager
    - React-NativeModulesApple
    - React-RCTFabric
    - React-rendererdebug
    - React-utils
    - ReactCommon/turbomodule/bridging
    - ReactCommon/turbomodule/core
    - Yoga
  - react-native-pager-view (6.2.3):
    - DoubleConversion
    - glog
    - hermes-engine
    - RCT-Folly (= 2024.01.01.00)
    - RCTRequired
    - RCTTypeSafety
    - React-Codegen
    - React-Core
    - React-debug
    - React-Fabric
    - React-featureflags
    - React-graphics
    - React-ImageManager
    - React-NativeModulesApple
    - React-RCTFabric
    - React-rendererdebug
    - React-utils
    - ReactCommon/turbomodule/bridging
    - ReactCommon/turbomodule/core
    - Yoga
  - react-native-pdf (6.7.3):
    - DoubleConversion
    - glog
    - hermes-engine
    - RCT-Folly (= 2024.01.01.00)
    - RCTRequired
    - RCTTypeSafety
    - React-Codegen
    - React-Core
    - React-debug
    - React-Fabric
    - React-featureflags
    - React-graphics
    - React-ImageManager
    - React-NativeModulesApple
    - React-RCTFabric
    - React-rendererdebug
    - React-utils
    - ReactCommon/turbomodule/bridging
    - ReactCommon/turbomodule/core
    - Yoga
  - react-native-performance (5.1.0):
    - DoubleConversion
    - glog
    - hermes-engine
    - RCT-Folly (= 2024.01.01.00)
    - RCTRequired
    - RCTTypeSafety
    - React-Codegen
    - React-Core
    - React-debug
    - React-Fabric
    - React-featureflags
    - React-graphics
    - React-ImageManager
    - React-NativeModulesApple
    - React-RCTFabric
    - React-rendererdebug
    - React-utils
    - ReactCommon/turbomodule/bridging
    - ReactCommon/turbomodule/core
    - Yoga
  - react-native-plaid-link-sdk (11.5.0):
    - DoubleConversion
    - glog
    - hermes-engine
    - Plaid (~> 5.2.0)
    - RCT-Folly (= 2024.01.01.00)
    - RCTRequired
    - RCTTypeSafety
    - React-Codegen
    - React-Core
    - React-debug
    - React-Fabric
    - React-featureflags
    - React-graphics
    - React-ImageManager
    - React-NativeModulesApple
    - React-RCTFabric
    - React-rendererdebug
    - React-utils
    - ReactCommon/turbomodule/bridging
    - ReactCommon/turbomodule/core
    - Yoga
  - react-native-quick-sqlite (8.0.6):
    - DoubleConversion
    - glog
    - hermes-engine
    - RCT-Folly (= 2024.01.01.00)
    - RCTRequired
    - RCTTypeSafety
    - React-Codegen
    - React-Core
    - React-debug
    - React-Fabric
    - React-featureflags
    - React-graphics
    - React-ImageManager
    - React-NativeModulesApple
    - React-RCTFabric
    - React-rendererdebug
    - React-utils
    - ReactCommon/turbomodule/bridging
    - ReactCommon/turbomodule/core
    - Yoga
  - react-native-release-profiler (0.1.6):
    - DoubleConversion
    - glog
    - hermes-engine
    - RCT-Folly (= 2024.01.01.00)
    - RCTRequired
    - RCTTypeSafety
    - React-Codegen
    - React-Core
    - React-debug
    - React-Fabric
    - React-featureflags
    - React-graphics
    - React-ImageManager
    - React-NativeModulesApple
    - React-RCTFabric
    - React-rendererdebug
    - React-utils
    - ReactCommon/turbomodule/bridging
    - ReactCommon/turbomodule/core
    - Yoga
  - react-native-render-html (6.3.1):
    - React-Core
  - react-native-safe-area-context (4.10.0-rc.2):
    - DoubleConversion
    - glog
    - hermes-engine
    - RCT-Folly (= 2024.01.01.00)
    - RCTRequired
    - RCTTypeSafety
    - React-Codegen
    - React-Core
    - React-debug
    - React-Fabric
    - React-featureflags
    - React-graphics
    - React-ImageManager
    - react-native-safe-area-context/common (= 4.10.0-rc.2)
    - react-native-safe-area-context/fabric (= 4.10.0-rc.2)
    - React-NativeModulesApple
    - React-RCTFabric
    - React-rendererdebug
    - React-utils
    - ReactCommon/turbomodule/bridging
    - ReactCommon/turbomodule/core
    - Yoga
  - react-native-safe-area-context/common (4.10.0-rc.2):
    - DoubleConversion
    - glog
    - hermes-engine
    - RCT-Folly (= 2024.01.01.00)
    - RCTRequired
    - RCTTypeSafety
    - React-Codegen
    - React-Core
    - React-debug
    - React-Fabric
    - React-featureflags
    - React-graphics
    - React-ImageManager
    - React-NativeModulesApple
    - React-RCTFabric
    - React-rendererdebug
    - React-utils
    - ReactCommon/turbomodule/bridging
    - ReactCommon/turbomodule/core
    - Yoga
  - react-native-safe-area-context/fabric (4.10.0-rc.2):
    - DoubleConversion
    - glog
    - hermes-engine
    - RCT-Folly (= 2024.01.01.00)
    - RCTRequired
    - RCTTypeSafety
    - React-Codegen
    - React-Core
    - React-debug
    - React-Fabric
    - React-featureflags
    - React-graphics
    - React-ImageManager
    - react-native-safe-area-context/common
    - React-NativeModulesApple
    - React-RCTFabric
    - React-rendererdebug
    - React-utils
    - ReactCommon/turbomodule/bridging
    - ReactCommon/turbomodule/core
    - Yoga
  - react-native-view-shot (3.8.0):
    - React-Core
  - react-native-webview (13.8.6):
    - DoubleConversion
    - glog
    - hermes-engine
    - RCT-Folly (= 2024.01.01.00)
    - RCTRequired
    - RCTTypeSafety
    - React-Codegen
    - React-Core
    - React-debug
    - React-Fabric
    - React-featureflags
    - React-graphics
    - React-ImageManager
    - React-NativeModulesApple
    - React-RCTFabric
    - React-rendererdebug
    - React-utils
    - ReactCommon/turbomodule/bridging
    - ReactCommon/turbomodule/core
    - Yoga
  - React-nativeconfig (0.74.0)
  - React-NativeModulesApple (0.74.0):
    - glog
    - hermes-engine
    - React-callinvoker
    - React-Core
    - React-cxxreact
    - React-jsi
    - React-jsinspector
    - React-runtimeexecutor
    - ReactCommon/turbomodule/bridging
    - ReactCommon/turbomodule/core
  - React-perflogger (0.74.0)
  - React-RCTActionSheet (0.74.0):
    - React-Core/RCTActionSheetHeaders (= 0.74.0)
  - React-RCTAnimation (0.74.0):
    - RCT-Folly (= 2024.01.01.00)
    - RCTTypeSafety
    - React-Codegen
    - React-Core/RCTAnimationHeaders
    - React-jsi
    - React-NativeModulesApple
    - ReactCommon
  - React-RCTAppDelegate (0.74.0):
    - RCT-Folly (= 2024.01.01.00)
    - RCTRequired
    - RCTTypeSafety
    - React-Codegen
    - React-Core
    - React-CoreModules
    - React-debug
    - React-Fabric
    - React-graphics
    - React-hermes
    - React-nativeconfig
    - React-NativeModulesApple
    - React-RCTFabric
    - React-RCTImage
    - React-RCTNetwork
    - React-rendererdebug
    - React-RuntimeApple
    - React-RuntimeCore
    - React-RuntimeHermes
    - React-runtimescheduler
    - React-utils
    - ReactCommon
  - React-RCTBlob (0.74.0):
    - DoubleConversion
    - fmt (= 9.1.0)
    - hermes-engine
    - RCT-Folly (= 2024.01.01.00)
    - React-Codegen
    - React-Core/RCTBlobHeaders
    - React-Core/RCTWebSocket
    - React-jsi
    - React-jsinspector
    - React-NativeModulesApple
    - React-RCTNetwork
    - ReactCommon
  - React-RCTFabric (0.74.0):
    - glog
    - hermes-engine
    - RCT-Folly/Fabric (= 2024.01.01.00)
    - React-Core
    - React-debug
    - React-Fabric
    - React-FabricImage
    - React-featureflags
    - React-graphics
    - React-ImageManager
    - React-jsi
    - React-jsinspector
    - React-nativeconfig
    - React-RCTImage
    - React-RCTText
    - React-rendererdebug
    - React-runtimescheduler
    - React-utils
    - Yoga
  - React-RCTImage (0.74.0):
    - RCT-Folly (= 2024.01.01.00)
    - RCTTypeSafety
    - React-Codegen
    - React-Core/RCTImageHeaders
    - React-jsi
    - React-NativeModulesApple
    - React-RCTNetwork
    - ReactCommon
  - React-RCTLinking (0.74.0):
    - React-Codegen
    - React-Core/RCTLinkingHeaders (= 0.74.0)
    - React-jsi (= 0.74.0)
    - React-NativeModulesApple
    - ReactCommon
    - ReactCommon/turbomodule/core (= 0.74.0)
  - React-RCTNetwork (0.74.0):
    - RCT-Folly (= 2024.01.01.00)
    - RCTTypeSafety
    - React-Codegen
    - React-Core/RCTNetworkHeaders
    - React-jsi
    - React-NativeModulesApple
    - ReactCommon
  - React-RCTSettings (0.74.0):
    - RCT-Folly (= 2024.01.01.00)
    - RCTTypeSafety
    - React-Codegen
    - React-Core/RCTSettingsHeaders
    - React-jsi
    - React-NativeModulesApple
    - ReactCommon
  - React-RCTText (0.74.0):
    - React-Core/RCTTextHeaders (= 0.74.0)
    - Yoga
  - React-RCTVibration (0.74.0):
    - RCT-Folly (= 2024.01.01.00)
    - React-Codegen
    - React-Core/RCTVibrationHeaders
    - React-jsi
    - React-NativeModulesApple
    - ReactCommon
  - React-rendererdebug (0.74.0):
    - DoubleConversion
    - fmt (= 9.1.0)
    - RCT-Folly (= 2024.01.01.00)
    - React-debug
  - React-rncore (0.74.0)
  - React-RuntimeApple (0.74.0):
    - hermes-engine
    - RCT-Folly/Fabric (= 2024.01.01.00)
    - React-callinvoker
    - React-Core/Default
    - React-CoreModules
    - React-cxxreact
    - React-jserrorhandler
    - React-jsi
    - React-jsiexecutor
    - React-jsinspector
    - React-Mapbuffer
    - React-NativeModulesApple
    - React-RCTFabric
    - React-RuntimeCore
    - React-runtimeexecutor
    - React-RuntimeHermes
    - React-utils
  - React-RuntimeCore (0.74.0):
    - glog
    - hermes-engine
    - RCT-Folly/Fabric (= 2024.01.01.00)
    - React-cxxreact
    - React-featureflags
    - React-jserrorhandler
    - React-jsi
    - React-jsiexecutor
    - React-jsinspector
    - React-runtimeexecutor
    - React-runtimescheduler
    - React-utils
  - React-runtimeexecutor (0.74.0):
    - React-jsi (= 0.74.0)
  - React-RuntimeHermes (0.74.0):
    - hermes-engine
    - RCT-Folly/Fabric (= 2024.01.01.00)
    - React-featureflags
    - React-hermes
    - React-jsi
    - React-jsinspector
    - React-jsitracing
    - React-nativeconfig
    - React-RuntimeCore
    - React-utils
  - React-runtimescheduler (0.74.0):
    - glog
    - hermes-engine
    - RCT-Folly (= 2024.01.01.00)
    - React-callinvoker
    - React-cxxreact
    - React-debug
    - React-featureflags
    - React-jsi
    - React-rendererdebug
    - React-runtimeexecutor
    - React-utils
  - React-utils (0.74.0):
    - glog
    - hermes-engine
    - RCT-Folly (= 2024.01.01.00)
    - React-debug
    - React-jsi (= 0.74.0)
  - ReactCommon (0.74.0):
    - ReactCommon/turbomodule (= 0.74.0)
  - ReactCommon/turbomodule (0.74.0):
    - DoubleConversion
    - fmt (= 9.1.0)
    - glog
    - hermes-engine
    - RCT-Folly (= 2024.01.01.00)
    - React-callinvoker (= 0.74.0)
    - React-cxxreact (= 0.74.0)
    - React-jsi (= 0.74.0)
    - React-logger (= 0.74.0)
    - React-perflogger (= 0.74.0)
    - ReactCommon/turbomodule/bridging (= 0.74.0)
    - ReactCommon/turbomodule/core (= 0.74.0)
  - ReactCommon/turbomodule/bridging (0.74.0):
    - DoubleConversion
    - fmt (= 9.1.0)
    - glog
    - hermes-engine
    - RCT-Folly (= 2024.01.01.00)
    - React-callinvoker (= 0.74.0)
    - React-cxxreact (= 0.74.0)
    - React-jsi (= 0.74.0)
    - React-logger (= 0.74.0)
    - React-perflogger (= 0.74.0)
  - ReactCommon/turbomodule/core (0.74.0):
    - DoubleConversion
    - fmt (= 9.1.0)
    - glog
    - hermes-engine
    - RCT-Folly (= 2024.01.01.00)
    - React-callinvoker (= 0.74.0)
    - React-cxxreact (= 0.74.0)
    - React-debug (= 0.74.0)
    - React-jsi (= 0.74.0)
    - React-logger (= 0.74.0)
    - React-perflogger (= 0.74.0)
    - React-utils (= 0.74.0)
  - RNAppleAuthentication (2.2.2):
    - React-Core
  - RNCClipboard (1.14.0):
    - DoubleConversion
    - glog
    - hermes-engine
    - RCT-Folly (= 2024.01.01.00)
    - RCTRequired
    - RCTTypeSafety
    - React-Codegen
    - React-Core
    - React-debug
    - React-Fabric
    - React-featureflags
    - React-graphics
    - React-ImageManager
    - React-NativeModulesApple
    - React-RCTFabric
    - React-rendererdebug
    - React-utils
    - ReactCommon/turbomodule/bridging
    - ReactCommon/turbomodule/core
    - Yoga
<<<<<<< HEAD
  - RNCPicker (2.7.5):
    - DoubleConversion
=======
  - RNCPicker (2.7.6):
>>>>>>> 5699ae38
    - glog
    - hermes-engine
    - RCT-Folly (= 2024.01.01.00)
    - RCTRequired
    - RCTTypeSafety
    - React-Codegen
    - React-Core
    - React-debug
    - React-Fabric
    - React-featureflags
    - React-graphics
    - React-ImageManager
    - React-NativeModulesApple
    - React-RCTFabric
    - React-rendererdebug
    - React-utils
    - ReactCommon/turbomodule/bridging
    - ReactCommon/turbomodule/core
    - Yoga
  - RNDeviceInfo (10.3.1):
    - DoubleConversion
    - glog
    - hermes-engine
    - RCT-Folly (= 2024.01.01.00)
    - RCTRequired
    - RCTTypeSafety
    - React-Codegen
    - React-Core
    - React-debug
    - React-Fabric
    - React-featureflags
    - React-graphics
    - React-ImageManager
    - React-NativeModulesApple
    - React-RCTFabric
    - React-rendererdebug
    - React-utils
    - ReactCommon/turbomodule/bridging
    - ReactCommon/turbomodule/core
    - Yoga
  - RNDevMenu (4.1.1):
    - React-Core
    - React-Core/DevSupport
    - React-RCTNetwork
  - RNFBAnalytics (12.9.3):
    - Firebase/Analytics (= 8.8.0)
    - React-Core
    - RNFBApp
  - RNFBApp (12.9.3):
    - Firebase/CoreOnly (= 8.8.0)
    - React-Core
  - RNFBCrashlytics (12.9.3):
    - Firebase/Crashlytics (= 8.8.0)
    - React-Core
    - RNFBApp
  - RNFBPerf (12.9.3):
    - Firebase/Performance (= 8.8.0)
    - React-Core
    - RNFBApp
  - RNFlashList (1.6.3):
    - DoubleConversion
    - glog
    - hermes-engine
    - RCT-Folly (= 2024.01.01.00)
    - RCTRequired
    - RCTTypeSafety
    - React-Codegen
    - React-Core
    - React-debug
    - React-Fabric
    - React-featureflags
    - React-graphics
    - React-ImageManager
    - React-NativeModulesApple
    - React-RCTFabric
    - React-rendererdebug
    - React-utils
    - ReactCommon/turbomodule/bridging
    - ReactCommon/turbomodule/core
    - Yoga
  - RNFS (2.20.0):
    - React-Core
  - RNGestureHandler (2.16.0):
    - DoubleConversion
    - glog
    - hermes-engine
    - RCT-Folly (= 2024.01.01.00)
    - RCTRequired
    - RCTTypeSafety
    - React-Codegen
    - React-Core
    - React-debug
    - React-Fabric
    - React-featureflags
    - React-graphics
    - React-ImageManager
    - React-NativeModulesApple
    - React-RCTFabric
    - React-rendererdebug
    - React-utils
    - ReactCommon/turbomodule/bridging
    - ReactCommon/turbomodule/core
    - Yoga
  - RNGoogleSignin (10.0.1):
    - GoogleSignIn (~> 7.0)
    - React-Core
  - RNLiveMarkdown (0.1.70):
<<<<<<< HEAD
    - DoubleConversion
=======
>>>>>>> 5699ae38
    - glog
    - hermes-engine
    - RCT-Folly (= 2024.01.01.00)
    - RCTRequired
    - RCTTypeSafety
    - React-Codegen
    - React-Core
    - React-debug
    - React-Fabric
    - React-featureflags
    - React-graphics
    - React-ImageManager
    - React-NativeModulesApple
    - React-RCTFabric
    - React-rendererdebug
    - React-utils
    - ReactCommon/turbomodule/bridging
    - ReactCommon/turbomodule/core
    - RNLiveMarkdown/common (= 0.1.70)
    - Yoga
  - RNLiveMarkdown/common (0.1.70):
<<<<<<< HEAD
    - DoubleConversion
=======
>>>>>>> 5699ae38
    - glog
    - hermes-engine
    - RCT-Folly (= 2024.01.01.00)
    - RCTRequired
    - RCTTypeSafety
    - React-Codegen
    - React-Core
    - React-debug
    - React-Fabric
    - React-featureflags
    - React-graphics
    - React-ImageManager
    - React-NativeModulesApple
    - React-RCTFabric
    - React-rendererdebug
    - React-utils
    - ReactCommon/turbomodule/bridging
    - ReactCommon/turbomodule/core
    - Yoga
  - RNLocalize (2.2.6):
    - React-Core
  - rnmapbox-maps (10.1.23):
    - MapboxMaps (~> 10.17.0)
    - React
    - React-Core
    - rnmapbox-maps/DynamicLibrary (= 10.1.23)
    - Turf
  - rnmapbox-maps/DynamicLibrary (10.1.23):
    - DoubleConversion
    - hermes-engine
    - MapboxMaps (~> 10.17.0)
    - RCT-Folly
    - RCTRequired
    - RCTTypeSafety
    - React
    - React-Codegen
    - React-Core
    - React-featureflags
    - React-ImageManager
    - React-NativeModulesApple
    - React-RCTFabric
    - React-rendererdebug
    - ReactCommon/turbomodule/bridging
    - ReactCommon/turbomodule/core
    - Turf
    - Yoga
  - RNPermissions (3.9.3):
    - DoubleConversion
    - glog
    - hermes-engine
    - RCT-Folly (= 2024.01.01.00)
    - RCTRequired
    - RCTTypeSafety
    - React-Codegen
    - React-Core
    - React-debug
    - React-Fabric
    - React-featureflags
    - React-graphics
    - React-ImageManager
    - React-NativeModulesApple
    - React-RCTFabric
    - React-rendererdebug
    - React-utils
    - ReactCommon/turbomodule/bridging
    - ReactCommon/turbomodule/core
    - Yoga
  - RNReactNativeHapticFeedback (2.2.0):
    - RCT-Folly
    - RCTRequired
    - RCTTypeSafety
    - React-Codegen
    - React-Core
    - ReactCommon/turbomodule/core
  - RNReanimated (3.9.0-rc.1):
    - DoubleConversion
    - glog
    - hermes-engine
    - RCT-Folly (= 2024.01.01.00)
    - RCTRequired
    - RCTTypeSafety
    - React-Codegen
    - React-Core
    - React-debug
    - React-Fabric
    - React-featureflags
    - React-graphics
    - React-ImageManager
    - React-NativeModulesApple
    - React-RCTFabric
    - React-rendererdebug
    - React-utils
    - ReactCommon/turbomodule/bridging
    - ReactCommon/turbomodule/core
    - Yoga
  - RNScreens (3.31.1):
    - DoubleConversion
    - glog
    - hermes-engine
    - RCT-Folly (= 2024.01.01.00)
    - RCTRequired
    - RCTTypeSafety
    - React-Codegen
    - React-Core
    - React-debug
    - React-Fabric
    - React-featureflags
    - React-graphics
    - React-ImageManager
    - React-NativeModulesApple
    - React-RCTFabric
    - React-RCTImage
    - React-rendererdebug
    - React-utils
    - ReactCommon/turbomodule/bridging
    - ReactCommon/turbomodule/core
    - RNScreens/common (= 3.31.1)
    - Yoga
  - RNScreens/common (3.31.1):
    - DoubleConversion
    - glog
    - hermes-engine
    - RCT-Folly (= 2024.01.01.00)
    - RCTRequired
    - RCTTypeSafety
    - React-Codegen
    - React-Core
    - React-debug
    - React-Fabric
    - React-featureflags
    - React-graphics
    - React-ImageManager
    - React-NativeModulesApple
    - React-RCTFabric
    - React-RCTImage
    - React-rendererdebug
    - React-utils
    - ReactCommon/turbomodule/bridging
    - ReactCommon/turbomodule/core
    - Yoga
  - RNShare (10.0.2):
    - RCT-Folly
    - RCTRequired
    - RCTTypeSafety
    - React-Codegen
    - React-Core
    - React-RCTFabric
    - ReactCommon/turbomodule/core
  - RNSound (0.11.2):
    - React-Core
    - RNSound/Core (= 0.11.2)
  - RNSound/Core (0.11.2):
    - React-Core
  - RNSVG (14.1.0):
    - DoubleConversion
    - glog
    - hermes-engine
    - RCT-Folly (= 2024.01.01.00)
    - RCTRequired
    - RCTTypeSafety
    - React-Codegen
    - React-Core
    - React-debug
    - React-Fabric
    - React-featureflags
    - React-graphics
    - React-ImageManager
    - React-NativeModulesApple
    - React-RCTFabric
    - React-rendererdebug
    - React-utils
    - ReactCommon/turbomodule/bridging
    - ReactCommon/turbomodule/core
    - RNSVG/common (= 14.1.0)
    - Yoga
  - RNSVG/common (14.1.0):
    - DoubleConversion
    - glog
    - hermes-engine
    - RCT-Folly (= 2024.01.01.00)
    - RCTRequired
    - RCTTypeSafety
    - React-Codegen
    - React-Core
    - React-debug
    - React-Fabric
    - React-featureflags
    - React-graphics
    - React-ImageManager
    - React-NativeModulesApple
    - React-RCTFabric
    - React-rendererdebug
    - React-utils
    - ReactCommon/turbomodule/bridging
    - ReactCommon/turbomodule/core
    - Yoga
  - SDWebImage (5.19.1):
    - SDWebImage/Core (= 5.19.1)
  - SDWebImage/Core (5.19.1)
  - SDWebImageAVIFCoder (0.11.0):
    - libavif/core (>= 0.11.0)
    - SDWebImage (~> 5.10)
  - SDWebImageSVGCoder (1.7.0):
    - SDWebImage/Core (~> 5.6)
  - SDWebImageWebPCoder (0.14.6):
    - libwebp (~> 1.0)
    - SDWebImage/Core (~> 5.17)
  - SocketRocket (0.7.0)
  - Turf (2.7.0)
  - VisionCamera (4.0.0-beta.13):
    - DoubleConversion
    - glog
    - hermes-engine
    - RCT-Folly (= 2024.01.01.00)
    - RCTRequired
    - RCTTypeSafety
    - React-Codegen
    - React-Core
    - React-debug
    - React-Fabric
    - React-featureflags
    - React-graphics
    - React-ImageManager
    - React-NativeModulesApple
    - React-RCTFabric
    - React-rendererdebug
    - React-utils
    - ReactCommon/turbomodule/bridging
    - ReactCommon/turbomodule/core
    - Yoga
  - Yoga (0.0.0)

DEPENDENCIES:
  - AirshipServiceExtension
  - boost (from `../node_modules/react-native/third-party-podspecs/boost.podspec`)
  - BVLinearGradient (from `../node_modules/react-native-linear-gradient`)
  - DoubleConversion (from `../node_modules/react-native/third-party-podspecs/DoubleConversion.podspec`)
  - EXAV (from `../node_modules/expo-av/ios`)
  - EXImageLoader (from `../node_modules/expo-image-loader/ios`)
  - Expo (from `../node_modules/expo`)
  - ExpoAsset (from `../node_modules/expo-asset/ios`)
  - ExpoImage (from `../node_modules/expo-image/ios`)
  - ExpoImageManipulator (from `../node_modules/expo-image-manipulator/ios`)
  - ExpoModulesCore (from `../node_modules/expo-modules-core`)
  - FBLazyVector (from `../node_modules/react-native/Libraries/FBLazyVector`)
<<<<<<< HEAD
  - fmt (from `../node_modules/react-native/third-party-podspecs/fmt.podspec`)
=======
  - "FullStory (from `{:http=>\"https://ios-releases.fullstory.com/fullstory-1.48.0-xcframework.tar.gz\"}`)"
  - "fullstory_react-native (from `../node_modules/@fullstory/react-native`)"
>>>>>>> 5699ae38
  - glog (from `../node_modules/react-native/third-party-podspecs/glog.podspec`)
  - hermes-engine (from `../node_modules/react-native/sdks/hermes-engine/hermes-engine.podspec`)
  - lottie-react-native (from `../node_modules/lottie-react-native`)
  - "onfido-react-native-sdk (from `../node_modules/@onfido/react-native-sdk`)"
  - RCT-Folly (from `../node_modules/react-native/third-party-podspecs/RCT-Folly.podspec`)
  - RCT-Folly/Fabric (from `../node_modules/react-native/third-party-podspecs/RCT-Folly.podspec`)
  - RCTDeprecation (from `../node_modules/react-native/ReactApple/Libraries/RCTFoundation/RCTDeprecation`)
  - RCTRequired (from `../node_modules/react-native/Libraries/Required`)
  - RCTTypeSafety (from `../node_modules/react-native/Libraries/TypeSafety`)
  - React (from `../node_modules/react-native/`)
  - React-callinvoker (from `../node_modules/react-native/ReactCommon/callinvoker`)
  - React-Codegen (from `build/generated/ios`)
  - React-Core (from `../node_modules/react-native/`)
  - React-Core/RCTWebSocket (from `../node_modules/react-native/`)
  - React-CoreModules (from `../node_modules/react-native/React/CoreModules`)
  - React-cxxreact (from `../node_modules/react-native/ReactCommon/cxxreact`)
  - React-debug (from `../node_modules/react-native/ReactCommon/react/debug`)
  - React-Fabric (from `../node_modules/react-native/ReactCommon`)
  - React-FabricImage (from `../node_modules/react-native/ReactCommon`)
  - React-featureflags (from `../node_modules/react-native/ReactCommon/react/featureflags`)
  - React-graphics (from `../node_modules/react-native/ReactCommon/react/renderer/graphics`)
  - React-hermes (from `../node_modules/react-native/ReactCommon/hermes`)
  - React-ImageManager (from `../node_modules/react-native/ReactCommon/react/renderer/imagemanager/platform/ios`)
  - React-jserrorhandler (from `../node_modules/react-native/ReactCommon/jserrorhandler`)
  - React-jsi (from `../node_modules/react-native/ReactCommon/jsi`)
  - React-jsiexecutor (from `../node_modules/react-native/ReactCommon/jsiexecutor`)
  - React-jsinspector (from `../node_modules/react-native/ReactCommon/jsinspector-modern`)
  - React-jsitracing (from `../node_modules/react-native/ReactCommon/hermes/executor/`)
  - React-logger (from `../node_modules/react-native/ReactCommon/logger`)
  - React-Mapbuffer (from `../node_modules/react-native/ReactCommon`)
  - "react-native-airship (from `../node_modules/@ua/react-native-airship`)"
  - react-native-blob-util (from `../node_modules/react-native-blob-util`)
  - "react-native-cameraroll (from `../node_modules/@react-native-camera-roll/camera-roll`)"
  - react-native-config (from `../node_modules/react-native-config`)
  - react-native-document-picker (from `../node_modules/react-native-document-picker`)
  - "react-native-geolocation (from `../node_modules/@react-native-community/geolocation`)"
  - react-native-image-picker (from `../node_modules/react-native-image-picker`)
  - react-native-key-command (from `../node_modules/react-native-key-command`)
  - react-native-launch-arguments (from `../node_modules/react-native-launch-arguments`)
  - "react-native-netinfo (from `../node_modules/@react-native-community/netinfo`)"
  - react-native-pager-view (from `../node_modules/react-native-pager-view`)
  - react-native-pdf (from `../node_modules/react-native-pdf`)
  - react-native-performance (from `../node_modules/react-native-performance`)
  - react-native-plaid-link-sdk (from `../node_modules/react-native-plaid-link-sdk`)
  - react-native-quick-sqlite (from `../node_modules/react-native-quick-sqlite`)
  - react-native-release-profiler (from `../node_modules/react-native-release-profiler`)
  - react-native-render-html (from `../node_modules/react-native-render-html`)
  - react-native-safe-area-context (from `../node_modules/react-native-safe-area-context`)
  - react-native-view-shot (from `../node_modules/react-native-view-shot`)
  - react-native-webview (from `../node_modules/react-native-webview`)
  - React-nativeconfig (from `../node_modules/react-native/ReactCommon`)
  - React-NativeModulesApple (from `../node_modules/react-native/ReactCommon/react/nativemodule/core/platform/ios`)
  - React-perflogger (from `../node_modules/react-native/ReactCommon/reactperflogger`)
  - React-RCTActionSheet (from `../node_modules/react-native/Libraries/ActionSheetIOS`)
  - React-RCTAnimation (from `../node_modules/react-native/Libraries/NativeAnimation`)
  - React-RCTAppDelegate (from `../node_modules/react-native/Libraries/AppDelegate`)
  - React-RCTBlob (from `../node_modules/react-native/Libraries/Blob`)
  - React-RCTFabric (from `../node_modules/react-native/React`)
  - React-RCTImage (from `../node_modules/react-native/Libraries/Image`)
  - React-RCTLinking (from `../node_modules/react-native/Libraries/LinkingIOS`)
  - React-RCTNetwork (from `../node_modules/react-native/Libraries/Network`)
  - React-RCTSettings (from `../node_modules/react-native/Libraries/Settings`)
  - React-RCTText (from `../node_modules/react-native/Libraries/Text`)
  - React-RCTVibration (from `../node_modules/react-native/Libraries/Vibration`)
  - React-rendererdebug (from `../node_modules/react-native/ReactCommon/react/renderer/debug`)
  - React-rncore (from `../node_modules/react-native/ReactCommon`)
  - React-RuntimeApple (from `../node_modules/react-native/ReactCommon/react/runtime/platform/ios`)
  - React-RuntimeCore (from `../node_modules/react-native/ReactCommon/react/runtime`)
  - React-runtimeexecutor (from `../node_modules/react-native/ReactCommon/runtimeexecutor`)
  - React-RuntimeHermes (from `../node_modules/react-native/ReactCommon/react/runtime`)
  - React-runtimescheduler (from `../node_modules/react-native/ReactCommon/react/renderer/runtimescheduler`)
  - React-utils (from `../node_modules/react-native/ReactCommon/react/utils`)
  - ReactCommon/turbomodule/core (from `../node_modules/react-native/ReactCommon`)
  - "RNAppleAuthentication (from `../node_modules/@invertase/react-native-apple-authentication`)"
  - "RNCClipboard (from `../node_modules/@react-native-clipboard/clipboard`)"
  - "RNCPicker (from `../node_modules/@react-native-picker/picker`)"
  - RNDeviceInfo (from `../node_modules/react-native-device-info`)
  - RNDevMenu (from `../node_modules/react-native-dev-menu`)
  - "RNFBAnalytics (from `../node_modules/@react-native-firebase/analytics`)"
  - "RNFBApp (from `../node_modules/@react-native-firebase/app`)"
  - "RNFBCrashlytics (from `../node_modules/@react-native-firebase/crashlytics`)"
  - "RNFBPerf (from `../node_modules/@react-native-firebase/perf`)"
  - "RNFlashList (from `../node_modules/@shopify/flash-list`)"
  - RNFS (from `../node_modules/react-native-fs`)
  - RNGestureHandler (from `../node_modules/react-native-gesture-handler`)
  - "RNGoogleSignin (from `../node_modules/@react-native-google-signin/google-signin`)"
  - "RNLiveMarkdown (from `../node_modules/@expensify/react-native-live-markdown`)"
  - RNLocalize (from `../node_modules/react-native-localize`)
  - "rnmapbox-maps (from `../node_modules/@rnmapbox/maps`)"
  - RNPermissions (from `../node_modules/react-native-permissions`)
  - RNReactNativeHapticFeedback (from `../node_modules/react-native-haptic-feedback`)
  - RNReanimated (from `../node_modules/react-native-reanimated`)
  - RNScreens (from `../node_modules/react-native-screens`)
  - RNShare (from `../node_modules/react-native-share`)
  - RNSound (from `../node_modules/react-native-sound`)
  - RNSVG (from `../node_modules/react-native-svg`)
  - VisionCamera (from `../node_modules/react-native-vision-camera`)
  - Yoga (from `../node_modules/react-native/ReactCommon/yoga`)

SPEC REPOS:
  trunk:
    - Airship
    - AirshipFrameworkProxy
    - AirshipServiceExtension
    - AppAuth
    - Firebase
    - FirebaseABTesting
    - FirebaseAnalytics
    - FirebaseCore
    - FirebaseCoreDiagnostics
    - FirebaseCrashlytics
    - FirebaseInstallations
    - FirebasePerformance
    - FirebaseRemoteConfig
    - GoogleAppMeasurement
    - GoogleDataTransport
    - GoogleSignIn
    - GoogleUtilities
    - GTMAppAuth
    - GTMSessionFetcher
    - libavif
    - libwebp
    - lottie-ios
    - MapboxCommon
    - MapboxCoreMaps
    - MapboxMaps
    - MapboxMobileEvents
    - nanopb
    - Onfido
    - Plaid
    - PromisesObjC
    - SDWebImage
    - SDWebImageAVIFCoder
    - SDWebImageSVGCoder
    - SDWebImageWebPCoder
    - SocketRocket
    - Turf

EXTERNAL SOURCES:
  boost:
    :podspec: "../node_modules/react-native/third-party-podspecs/boost.podspec"
  BVLinearGradient:
    :path: "../node_modules/react-native-linear-gradient"
  DoubleConversion:
    :podspec: "../node_modules/react-native/third-party-podspecs/DoubleConversion.podspec"
  EXAV:
    :path: "../node_modules/expo-av/ios"
  EXImageLoader:
    :path: "../node_modules/expo-image-loader/ios"
  Expo:
    :path: "../node_modules/expo"
  ExpoAsset:
    :path: "../node_modules/expo-asset/ios"
  ExpoImage:
    :path: "../node_modules/expo-image/ios"
  ExpoImageManipulator:
    :path: "../node_modules/expo-image-manipulator/ios"
  ExpoModulesCore:
    :path: "../node_modules/expo-modules-core"
  FBLazyVector:
    :path: "../node_modules/react-native/Libraries/FBLazyVector"
<<<<<<< HEAD
  fmt:
    :podspec: "../node_modules/react-native/third-party-podspecs/fmt.podspec"
=======
  FullStory:
    :http: https://ios-releases.fullstory.com/fullstory-1.48.0-xcframework.tar.gz
  fullstory_react-native:
    :path: "../node_modules/@fullstory/react-native"
>>>>>>> 5699ae38
  glog:
    :podspec: "../node_modules/react-native/third-party-podspecs/glog.podspec"
  hermes-engine:
    :podspec: "../node_modules/react-native/sdks/hermes-engine/hermes-engine.podspec"
    :tag: hermes-2024-02-20-RNv0.74.0-999cfd9979b5f57b1269119679ab8cdf60897de9
  lottie-react-native:
    :path: "../node_modules/lottie-react-native"
  onfido-react-native-sdk:
    :path: "../node_modules/@onfido/react-native-sdk"
  RCT-Folly:
    :podspec: "../node_modules/react-native/third-party-podspecs/RCT-Folly.podspec"
  RCTDeprecation:
    :path: "../node_modules/react-native/ReactApple/Libraries/RCTFoundation/RCTDeprecation"
  RCTRequired:
    :path: "../node_modules/react-native/Libraries/Required"
  RCTTypeSafety:
    :path: "../node_modules/react-native/Libraries/TypeSafety"
  React:
    :path: "../node_modules/react-native/"
  React-callinvoker:
    :path: "../node_modules/react-native/ReactCommon/callinvoker"
  React-Codegen:
    :path: build/generated/ios
  React-Core:
    :path: "../node_modules/react-native/"
  React-CoreModules:
    :path: "../node_modules/react-native/React/CoreModules"
  React-cxxreact:
    :path: "../node_modules/react-native/ReactCommon/cxxreact"
  React-debug:
    :path: "../node_modules/react-native/ReactCommon/react/debug"
  React-Fabric:
    :path: "../node_modules/react-native/ReactCommon"
  React-FabricImage:
    :path: "../node_modules/react-native/ReactCommon"
  React-featureflags:
    :path: "../node_modules/react-native/ReactCommon/react/featureflags"
  React-graphics:
    :path: "../node_modules/react-native/ReactCommon/react/renderer/graphics"
  React-hermes:
    :path: "../node_modules/react-native/ReactCommon/hermes"
  React-ImageManager:
    :path: "../node_modules/react-native/ReactCommon/react/renderer/imagemanager/platform/ios"
  React-jserrorhandler:
    :path: "../node_modules/react-native/ReactCommon/jserrorhandler"
  React-jsi:
    :path: "../node_modules/react-native/ReactCommon/jsi"
  React-jsiexecutor:
    :path: "../node_modules/react-native/ReactCommon/jsiexecutor"
  React-jsinspector:
    :path: "../node_modules/react-native/ReactCommon/jsinspector-modern"
  React-jsitracing:
    :path: "../node_modules/react-native/ReactCommon/hermes/executor/"
  React-logger:
    :path: "../node_modules/react-native/ReactCommon/logger"
  React-Mapbuffer:
    :path: "../node_modules/react-native/ReactCommon"
  react-native-airship:
    :path: "../node_modules/@ua/react-native-airship"
  react-native-blob-util:
    :path: "../node_modules/react-native-blob-util"
  react-native-cameraroll:
    :path: "../node_modules/@react-native-camera-roll/camera-roll"
  react-native-config:
    :path: "../node_modules/react-native-config"
  react-native-document-picker:
    :path: "../node_modules/react-native-document-picker"
  react-native-geolocation:
    :path: "../node_modules/@react-native-community/geolocation"
  react-native-image-picker:
    :path: "../node_modules/react-native-image-picker"
  react-native-key-command:
    :path: "../node_modules/react-native-key-command"
  react-native-launch-arguments:
    :path: "../node_modules/react-native-launch-arguments"
  react-native-netinfo:
    :path: "../node_modules/@react-native-community/netinfo"
  react-native-pager-view:
    :path: "../node_modules/react-native-pager-view"
  react-native-pdf:
    :path: "../node_modules/react-native-pdf"
  react-native-performance:
    :path: "../node_modules/react-native-performance"
  react-native-plaid-link-sdk:
    :path: "../node_modules/react-native-plaid-link-sdk"
  react-native-quick-sqlite:
    :path: "../node_modules/react-native-quick-sqlite"
  react-native-release-profiler:
    :path: "../node_modules/react-native-release-profiler"
  react-native-render-html:
    :path: "../node_modules/react-native-render-html"
  react-native-safe-area-context:
    :path: "../node_modules/react-native-safe-area-context"
  react-native-view-shot:
    :path: "../node_modules/react-native-view-shot"
  react-native-webview:
    :path: "../node_modules/react-native-webview"
  React-nativeconfig:
    :path: "../node_modules/react-native/ReactCommon"
  React-NativeModulesApple:
    :path: "../node_modules/react-native/ReactCommon/react/nativemodule/core/platform/ios"
  React-perflogger:
    :path: "../node_modules/react-native/ReactCommon/reactperflogger"
  React-RCTActionSheet:
    :path: "../node_modules/react-native/Libraries/ActionSheetIOS"
  React-RCTAnimation:
    :path: "../node_modules/react-native/Libraries/NativeAnimation"
  React-RCTAppDelegate:
    :path: "../node_modules/react-native/Libraries/AppDelegate"
  React-RCTBlob:
    :path: "../node_modules/react-native/Libraries/Blob"
  React-RCTFabric:
    :path: "../node_modules/react-native/React"
  React-RCTImage:
    :path: "../node_modules/react-native/Libraries/Image"
  React-RCTLinking:
    :path: "../node_modules/react-native/Libraries/LinkingIOS"
  React-RCTNetwork:
    :path: "../node_modules/react-native/Libraries/Network"
  React-RCTSettings:
    :path: "../node_modules/react-native/Libraries/Settings"
  React-RCTText:
    :path: "../node_modules/react-native/Libraries/Text"
  React-RCTVibration:
    :path: "../node_modules/react-native/Libraries/Vibration"
  React-rendererdebug:
    :path: "../node_modules/react-native/ReactCommon/react/renderer/debug"
  React-rncore:
    :path: "../node_modules/react-native/ReactCommon"
  React-RuntimeApple:
    :path: "../node_modules/react-native/ReactCommon/react/runtime/platform/ios"
  React-RuntimeCore:
    :path: "../node_modules/react-native/ReactCommon/react/runtime"
  React-runtimeexecutor:
    :path: "../node_modules/react-native/ReactCommon/runtimeexecutor"
  React-RuntimeHermes:
    :path: "../node_modules/react-native/ReactCommon/react/runtime"
  React-runtimescheduler:
    :path: "../node_modules/react-native/ReactCommon/react/renderer/runtimescheduler"
  React-utils:
    :path: "../node_modules/react-native/ReactCommon/react/utils"
  ReactCommon:
    :path: "../node_modules/react-native/ReactCommon"
  RNAppleAuthentication:
    :path: "../node_modules/@invertase/react-native-apple-authentication"
  RNCClipboard:
    :path: "../node_modules/@react-native-clipboard/clipboard"
  RNCPicker:
    :path: "../node_modules/@react-native-picker/picker"
  RNDeviceInfo:
    :path: "../node_modules/react-native-device-info"
  RNDevMenu:
    :path: "../node_modules/react-native-dev-menu"
  RNFBAnalytics:
    :path: "../node_modules/@react-native-firebase/analytics"
  RNFBApp:
    :path: "../node_modules/@react-native-firebase/app"
  RNFBCrashlytics:
    :path: "../node_modules/@react-native-firebase/crashlytics"
  RNFBPerf:
    :path: "../node_modules/@react-native-firebase/perf"
  RNFlashList:
    :path: "../node_modules/@shopify/flash-list"
  RNFS:
    :path: "../node_modules/react-native-fs"
  RNGestureHandler:
    :path: "../node_modules/react-native-gesture-handler"
  RNGoogleSignin:
    :path: "../node_modules/@react-native-google-signin/google-signin"
  RNLiveMarkdown:
    :path: "../node_modules/@expensify/react-native-live-markdown"
  RNLocalize:
    :path: "../node_modules/react-native-localize"
  rnmapbox-maps:
    :path: "../node_modules/@rnmapbox/maps"
  RNPermissions:
    :path: "../node_modules/react-native-permissions"
  RNReactNativeHapticFeedback:
    :path: "../node_modules/react-native-haptic-feedback"
  RNReanimated:
    :path: "../node_modules/react-native-reanimated"
  RNScreens:
    :path: "../node_modules/react-native-screens"
  RNShare:
    :path: "../node_modules/react-native-share"
  RNSound:
    :path: "../node_modules/react-native-sound"
  RNSVG:
    :path: "../node_modules/react-native-svg"
  VisionCamera:
    :path: "../node_modules/react-native-vision-camera"
  Yoga:
    :path: "../node_modules/react-native/ReactCommon/yoga"

CHECKOUT OPTIONS:
  FullStory:
    :http: https://ios-releases.fullstory.com/fullstory-1.48.0-xcframework.tar.gz

SPEC CHECKSUMS:
  Airship: 5a6d3f8a982398940b0d48423bb9b8736717c123
  AirshipFrameworkProxy: 7255f4ed9836dc2920f2f1ea5657ced4cee8a35c
  AirshipServiceExtension: 847da258fd111466d6ad9973d9f3ad9f51f0db30
  AppAuth: 501c04eda8a8d11f179dbe8637b7a91bb7e5d2fa
  boost: d3f49c53809116a5d38da093a8aa78bf551aed09
  BVLinearGradient: 421743791a59d259aec53f4c58793aad031da2ca
  DoubleConversion: 76ab83afb40bddeeee456813d9c04f67f78771b5
  EXAV: d88ed45b824d2aa99e5e9aceb5157ae497e89585
  EXImageLoader: ab589d67d6c5f2c33572afea9917304418566334
  Expo: 46a35536252caec1fbc7ad8655d985abf3f3365b
  ExpoAsset: 576cbeffd65bc65360f15d69369653a3d5c714cb
  ExpoImage: 7e5472cca4d546a031d27ea5bc40a77116ae56ec
  ExpoImageManipulator: 0e9feedb937ab92d51238249702090ea423c1761
  ExpoModulesCore: 128dbf2c0c090c6102edd6dcfa601c0e6784924e
  FBLazyVector: 026c8f4ae67b06e088ae01baa2271ef8a26c0e8c
  Firebase: 629510f1a9ddb235f3a7c5c8ceb23ba887f0f814
  FirebaseABTesting: 10cbce8db9985ae2e3847ea44e9947dd18f94e10
  FirebaseAnalytics: 5506ea8b867d8423485a84b4cd612d279f7b0b8a
  FirebaseCore: 98b29e3828f0a53651c363937a7f7d92a19f1ba2
  FirebaseCoreDiagnostics: 92e07a649aeb66352b319d43bdd2ee3942af84cb
  FirebaseCrashlytics: 3660c045c8e45cc4276110562a0ef44cf43c8157
  FirebaseInstallations: 40bd9054049b2eae9a2c38ef1c3dd213df3605cd
  FirebasePerformance: 0c01a7a496657d7cea86d40c0b1725259d164c6c
  FirebaseRemoteConfig: 2d6e2cfdb49af79535c8af8a80a4a5009038ec2b
<<<<<<< HEAD
  fmt: 4c2741a687cc09f0634a2e2c72a838b99f1ff120
=======
  fmt: ff9d55029c625d3757ed641535fd4a75fedc7ce9
  FullStory: 097347c823c21c655ca25fd8d5e6355a9326ec54
  fullstory_react-native: 6cba8a2c054374a24a44dc4310407d9435459cae
>>>>>>> 5699ae38
  glog: c5d68082e772fa1c511173d6b30a9de2c05a69a2
  GoogleAppMeasurement: 5ba1164e3c844ba84272555e916d0a6d3d977e91
  GoogleDataTransport: 6c09b596d841063d76d4288cc2d2f42cc36e1e2a
  GoogleSignIn: d4281ab6cf21542b1cfaff85c191f230b399d2db
  GoogleUtilities: d053d902a8edaa9904e1bd00c37535385b8ed152
  GTMAppAuth: f69bd07d68cd3b766125f7e072c45d7340dea0de
  GTMSessionFetcher: 8000756fc1c19d2e5697b90311f7832d2e33f6cd
  hermes-engine: 6eae7edb2f563ee41d7c1f91f4f2e57c26d8a5c3
  libavif: 84bbb62fb232c3018d6f1bab79beea87e35de7b7
  libwebp: 1786c9f4ff8a279e4dac1e8f385004d5fc253009
  lottie-ios: 3d98679b41fa6fd6aff2352b3953dbd3df8a397e
  lottie-react-native: 042a44995748de42f2e6fcf334fc7545d6d2a840
  MapboxCommon: 768660d6fca8193529ecf82eb6f5f9ae7a5acdf9
  MapboxCoreMaps: be412ff97b16aa7820922c818115a9a0d8211caa
  MapboxMaps: 87ef0003e6db46e45e7a16939f29ae87e38e7ce2
  MapboxMobileEvents: de50b3a4de180dd129c326e09cd12c8adaaa46d6
  nanopb: a0ba3315591a9ae0a16a309ee504766e90db0c96
  Onfido: fae2ed9a82372359a2c1f8fe3cf09a4e6964e19c
  onfido-react-native-sdk: b7e420d71e0bd36d78b48ec94c2266ff7aa01174
  Plaid: 7829e84db6d766a751c91a402702946d2977ddcb
  PromisesObjC: f5707f49cb48b9636751c5b2e7d227e43fba9f47
  RCT-Folly: 045d6ecaa59d826c5736dfba0b2f4083ff8d79df
  RCTDeprecation: 3ca8b6c36bfb302e1895b72cfe7db0de0c92cd47
  RCTRequired: 9fc183af555fd0c89a366c34c1ae70b7e03b1dc5
  RCTTypeSafety: db1dd5ad1081a5e160d30bb29ef922693d5ac4b1
  React: 8650d592d90b99097504b8dcfebab883972aed71
  React-callinvoker: 6bb8b399ab8cec59e52458c3a592aa1fca130b68
  React-Codegen: 7014b8564cb45f51d01c950256456e20f679d42e
  React-Core: 119ddf031a18926c2f59849bedcc83c1ba347419
  React-CoreModules: 087c24b785afc79d29d23bffe7b02f79bb00cf76
  React-cxxreact: 67a110c97ed6a53b393be3c90fc3f0b482770bd1
  React-debug: 41175f3e30dfa8af6eab2631261e1eac26307f9f
  React-Fabric: 235d71c7d7973fb5c3f099f2962d6b5362be6107
  React-FabricImage: 44f4ee8c9331688ab5e907a40cbd49010b05e687
  React-featureflags: 5e7e78c607661fe7f72bc38c6f03736e0876753a
  React-graphics: 354adf8693bf849e696bf5096abc8cdc22c78ab4
  React-hermes: 17c369e15cfb535d7bc880d432e0e291c81d10d9
  React-ImageManager: 74e0898e24b12c45c40019b8558a1310d0b2a47c
  React-jserrorhandler: 33cb327f5c6e1571b362f1a9c762ff839a5adb15
  React-jsi: 1e0be0c7526a8fdd3b9e8c086bddcddbad263cd5
  React-jsiexecutor: 04c1e790290e8cc3cd18e59c9cc5bdd18af325ef
  React-jsinspector: 5daae7b6729d84bd61026899a6f664bdcff3ac28
  React-jsitracing: 36a2bbc272300313653d980de5ab700ec86c534a
  React-logger: 03f2f7b955cfe24593a2b8c9705c23e142d1ad24
  React-Mapbuffer: 5e05d78fe6505f4a054b86f415733d4ad02dd314
  react-native-airship: 7b3c7e073ce5c3ffad75114d83e975daf18f3f1e
  react-native-blob-util: 84830d6d2c30836b5b177ce2b96376e73c621837
  react-native-cameraroll: b39afffe89b01a67076b4eb37d606d42766e7f26
  react-native-config: 5ce986133b07fc258828b20b9506de0e683efc1c
  react-native-document-picker: 8532b8af7c2c930f9e202aac484ac785b0f4f809
  react-native-geolocation: 26c709b0b40e7c35ea0611b246e8b1a31ccdeb90
  react-native-image-picker: f8a13ff106bcc7eb00c71ce11fdc36aac2a44440
  react-native-key-command: 3590e297f678952408e949388cfea5f8a6334e5a
  react-native-launch-arguments: 5f41e0abf88a15e3c5309b8875d6fd5ac43df49d
  react-native-netinfo: c6a690d71ddcef41a3f852e50b83b0e442d2b5f7
  react-native-pager-view: 4e6aa953e54d75bd17fe4d4426fc964247cd7085
  react-native-pdf: 14b2da67d900fa6480cc4ea0c50f166a0ea7d985
  react-native-performance: b0fbe5a6f07abba144600ca39c231204be6371e8
  react-native-plaid-link-sdk: edfa882aea6c2da16b5ef483c5523c84227fab35
  react-native-quick-sqlite: 31975de368a0b72ad74af19b43f5b865984c7d4d
  react-native-release-profiler: 0f195f839f5ad37cf92464b2480ac4701de86edd
  react-native-render-html: 96c979fe7452a0a41559685d2f83b12b93edac8c
  react-native-safe-area-context: 0ea7a307c781e1720c37a96647d969e33b06dd86
  react-native-view-shot: 6b7ed61d77d88580fed10954d45fad0eb2d47688
  react-native-webview: 7d3d3247f697c5eeae0a11ef4fb7004ef2e52dd4
  React-nativeconfig: 951ec32f632e81cbd7d40aebb3211313251c092e
  React-NativeModulesApple: 0b3a42ca90069119ef79d8b2327d01441d71abd4
  React-perflogger: 271f1111779fef70f9502d1d38da5132e5585230
  React-RCTActionSheet: 5d6fb9adb11ab1bfbce6695a2b785767e4658c53
  React-RCTAnimation: 86ace32c56e69b3822e7e5184ea83a79d47fc7b9
  React-RCTAppDelegate: 72f997b4e418d9db8715f12b2edc002fd583e9ec
  React-RCTBlob: fb91c62a549f004e251235c65c665c6890a923a3
  React-RCTFabric: 593660526e2b6b59857acf9585de1247660e9b68
  React-RCTImage: b482f07cfdbe8e413edbf9d85953cecdb569472c
  React-RCTLinking: fbd73a66cab34df69b2389c17f200e4722890fd9
  React-RCTNetwork: fbdd716fbd6e53feb6d8e00eeb85e8184ad42ac8
  React-RCTSettings: 11c3051b965593988298a3f5fb39e23bf6f7df9f
  React-RCTText: f240b4d39c36c295204d29e7634a2fac450b6d29
  React-RCTVibration: 1750f80b39e1ad9b4f509f4fdf19a803f7ab0d38
  React-rendererdebug: a89ffa25c7670de8f22e0b322dfdd8333bc0d126
  React-rncore: a3ab9e7271a5c692918e2a483beb900ff0a51169
  React-RuntimeApple: cdc563e811785f675925032d3bc4092a2aaa0b82
  React-RuntimeCore: f4af3a86a6a69d31721067f17196a582da25d2fc
  React-runtimeexecutor: 4471221991b6e518466a0422fbeb2158c07c36e1
  React-RuntimeHermes: 3d9f53ac3330bb71d42f2acb9a3061a0b992be5c
  React-runtimescheduler: 7fe561d179b97cecd0c2bec0bbd08f9fd8581c26
  React-utils: f013537c3371270d2095bff1d594d00d4bc9261b
  ReactCommon: 2cde697fd80bd31da1d6448d25a5803088585219
  RNAppleAuthentication: 0571c08da8c327ae2afc0261b48b4a515b0286a6
<<<<<<< HEAD
  RNCClipboard: c18616039db765751ddb4a85aca6ad4cb1910dd0
  RNCPicker: e84f13a98cbc8977870692948ccae15a389461bb
  RNDeviceInfo: 698f8475f11b2ec301efd27f16e9026d7f1bd724
=======
  RNCClipboard: 081418ae3b391b1012c3f41d045e5e39f1beed71
  RNCPicker: 106d11a1c159ce937009b2bd52db2bdb1577454f
  RNDeviceInfo: 449272e9faf2afe94a3fe2896d169e92277fffa8
>>>>>>> 5699ae38
  RNDevMenu: 72807568fe4188bd4c40ce32675d82434b43c45d
  RNFBAnalytics: f76bfa164ac235b00505deb9fc1776634056898c
  RNFBApp: 729c0666395b1953198dc4a1ec6deb8fbe1c302e
  RNFBCrashlytics: 2061ca863e8e2fa1aae9b12477d7dfa8e88ca0f9
  RNFBPerf: 389914cda4000fe0d996a752532a591132cbf3f9
  RNFlashList: 8965598b6b9576cf2c0cb0a3452009a1c31b6b17
  RNFS: 4ac0f0ea233904cb798630b3c077808c06931688
  RNGestureHandler: 9265c3b902cd8408ba4376b1a34d9708a6da4ac3
  RNGoogleSignin: ccaa4a81582cf713eea562c5dd9dc1961a715fd0
<<<<<<< HEAD
  RNLiveMarkdown: f243575435f220bcc1bd43ee187fd374486a1c21
=======
  RNLiveMarkdown: 23250f3d64c9d5f82ff36c4733c03544af0222d2
>>>>>>> 5699ae38
  RNLocalize: d4b8af4e442d4bcca54e68fc687a2129b4d71a81
  rnmapbox-maps: 5165c95556507e5424440a5e7319bd9941194b47
  RNPermissions: 3b49dcd1645a1f9d57ebff7aa891c28f3de72bce
  RNReactNativeHapticFeedback: 616c35bdec7d20d4c524a7949ca9829c09e35f37
  RNReanimated: 8224e5c25e803359c8db7337be6920897d323935
  RNScreens: 63fe8222c172a79f5c30dd1aefaeb369c6eb57b6
  RNShare: 2a4cdfc0626ad56b0ef583d424f2038f772afe58
  RNSound: 6c156f925295bdc83e8e422e7d8b38d33bc71852
  RNSVG: 5b56bd31ff7c33fde6a6558bff52179b29b6f0a4
  SDWebImage: 40b0b4053e36c660a764958bff99eed16610acbb
  SDWebImageAVIFCoder: 00310d246aab3232ce77f1d8f0076f8c4b021d90
  SDWebImageSVGCoder: 15a300a97ec1c8ac958f009c02220ac0402e936c
  SDWebImageWebPCoder: e38c0a70396191361d60c092933e22c20d5b1380
  SocketRocket: abac6f5de4d4d62d24e11868d7a2f427e0ef940d
  Turf: 13d1a92d969ca0311bbc26e8356cca178ce95da2
<<<<<<< HEAD
  VisionCamera: 547714c9e14633d475d8055c81a272f8ba3d0af2
  Yoga: 56f906bf6c11c931588191dde1229fd3e4e3d557

PODFILE CHECKSUM: cd30a1d49d0a8352ebfc677a91f3d6c2b8cb3fd4
=======
  VisionCamera: 1394a316c7add37e619c48d7aa40b38b954bf055
  Yoga: 64cd2a583ead952b0315d5135bf39e053ae9be70

PODFILE CHECKSUM: 66a5c97ae1059e4da1993a4ad95abe5d819f555b
>>>>>>> 5699ae38

COCOAPODS: 1.13.0<|MERGE_RESOLUTION|>--- conflicted
+++ resolved
@@ -141,9 +141,6 @@
     - FirebaseInstallations (~> 8.0)
     - GoogleUtilities/Environment (~> 7.7)
     - "GoogleUtilities/NSData+zlib (~> 7.7)"
-<<<<<<< HEAD
-  - fmt (9.1.0)
-=======
   - fmt (6.2.1)
   - FullStory (1.48.0)
   - fullstory_react-native (1.4.2):
@@ -166,7 +163,6 @@
     - ReactCommon/turbomodule/bridging
     - ReactCommon/turbomodule/core
     - Yoga
->>>>>>> 5699ae38
   - glog (0.3.5)
   - GoogleAppMeasurement (8.8.0):
     - GoogleAppMeasurement/AdIdSupport (= 8.8.0)
@@ -1840,12 +1836,7 @@
     - ReactCommon/turbomodule/bridging
     - ReactCommon/turbomodule/core
     - Yoga
-<<<<<<< HEAD
-  - RNCPicker (2.7.5):
-    - DoubleConversion
-=======
   - RNCPicker (2.7.6):
->>>>>>> 5699ae38
     - glog
     - hermes-engine
     - RCT-Folly (= 2024.01.01.00)
@@ -1953,10 +1944,6 @@
     - GoogleSignIn (~> 7.0)
     - React-Core
   - RNLiveMarkdown (0.1.70):
-<<<<<<< HEAD
-    - DoubleConversion
-=======
->>>>>>> 5699ae38
     - glog
     - hermes-engine
     - RCT-Folly (= 2024.01.01.00)
@@ -1978,10 +1965,6 @@
     - RNLiveMarkdown/common (= 0.1.70)
     - Yoga
   - RNLiveMarkdown/common (0.1.70):
-<<<<<<< HEAD
-    - DoubleConversion
-=======
->>>>>>> 5699ae38
     - glog
     - hermes-engine
     - RCT-Folly (= 2024.01.01.00)
@@ -2227,12 +2210,8 @@
   - ExpoImageManipulator (from `../node_modules/expo-image-manipulator/ios`)
   - ExpoModulesCore (from `../node_modules/expo-modules-core`)
   - FBLazyVector (from `../node_modules/react-native/Libraries/FBLazyVector`)
-<<<<<<< HEAD
-  - fmt (from `../node_modules/react-native/third-party-podspecs/fmt.podspec`)
-=======
   - "FullStory (from `{:http=>\"https://ios-releases.fullstory.com/fullstory-1.48.0-xcframework.tar.gz\"}`)"
   - "fullstory_react-native (from `../node_modules/@fullstory/react-native`)"
->>>>>>> 5699ae38
   - glog (from `../node_modules/react-native/third-party-podspecs/glog.podspec`)
   - hermes-engine (from `../node_modules/react-native/sdks/hermes-engine/hermes-engine.podspec`)
   - lottie-react-native (from `../node_modules/lottie-react-native`)
@@ -2394,15 +2373,10 @@
     :path: "../node_modules/expo-modules-core"
   FBLazyVector:
     :path: "../node_modules/react-native/Libraries/FBLazyVector"
-<<<<<<< HEAD
-  fmt:
-    :podspec: "../node_modules/react-native/third-party-podspecs/fmt.podspec"
-=======
   FullStory:
     :http: https://ios-releases.fullstory.com/fullstory-1.48.0-xcframework.tar.gz
   fullstory_react-native:
     :path: "../node_modules/@fullstory/react-native"
->>>>>>> 5699ae38
   glog:
     :podspec: "../node_modules/react-native/third-party-podspecs/glog.podspec"
   hermes-engine:
@@ -2626,13 +2600,9 @@
   FirebaseInstallations: 40bd9054049b2eae9a2c38ef1c3dd213df3605cd
   FirebasePerformance: 0c01a7a496657d7cea86d40c0b1725259d164c6c
   FirebaseRemoteConfig: 2d6e2cfdb49af79535c8af8a80a4a5009038ec2b
-<<<<<<< HEAD
-  fmt: 4c2741a687cc09f0634a2e2c72a838b99f1ff120
-=======
   fmt: ff9d55029c625d3757ed641535fd4a75fedc7ce9
   FullStory: 097347c823c21c655ca25fd8d5e6355a9326ec54
   fullstory_react-native: 6cba8a2c054374a24a44dc4310407d9435459cae
->>>>>>> 5699ae38
   glog: c5d68082e772fa1c511173d6b30a9de2c05a69a2
   GoogleAppMeasurement: 5ba1164e3c844ba84272555e916d0a6d3d977e91
   GoogleDataTransport: 6c09b596d841063d76d4288cc2d2f42cc36e1e2a
@@ -2722,15 +2692,9 @@
   React-utils: f013537c3371270d2095bff1d594d00d4bc9261b
   ReactCommon: 2cde697fd80bd31da1d6448d25a5803088585219
   RNAppleAuthentication: 0571c08da8c327ae2afc0261b48b4a515b0286a6
-<<<<<<< HEAD
-  RNCClipboard: c18616039db765751ddb4a85aca6ad4cb1910dd0
-  RNCPicker: e84f13a98cbc8977870692948ccae15a389461bb
-  RNDeviceInfo: 698f8475f11b2ec301efd27f16e9026d7f1bd724
-=======
   RNCClipboard: 081418ae3b391b1012c3f41d045e5e39f1beed71
   RNCPicker: 106d11a1c159ce937009b2bd52db2bdb1577454f
   RNDeviceInfo: 449272e9faf2afe94a3fe2896d169e92277fffa8
->>>>>>> 5699ae38
   RNDevMenu: 72807568fe4188bd4c40ce32675d82434b43c45d
   RNFBAnalytics: f76bfa164ac235b00505deb9fc1776634056898c
   RNFBApp: 729c0666395b1953198dc4a1ec6deb8fbe1c302e
@@ -2740,11 +2704,7 @@
   RNFS: 4ac0f0ea233904cb798630b3c077808c06931688
   RNGestureHandler: 9265c3b902cd8408ba4376b1a34d9708a6da4ac3
   RNGoogleSignin: ccaa4a81582cf713eea562c5dd9dc1961a715fd0
-<<<<<<< HEAD
-  RNLiveMarkdown: f243575435f220bcc1bd43ee187fd374486a1c21
-=======
   RNLiveMarkdown: 23250f3d64c9d5f82ff36c4733c03544af0222d2
->>>>>>> 5699ae38
   RNLocalize: d4b8af4e442d4bcca54e68fc687a2129b4d71a81
   rnmapbox-maps: 5165c95556507e5424440a5e7319bd9941194b47
   RNPermissions: 3b49dcd1645a1f9d57ebff7aa891c28f3de72bce
@@ -2760,16 +2720,9 @@
   SDWebImageWebPCoder: e38c0a70396191361d60c092933e22c20d5b1380
   SocketRocket: abac6f5de4d4d62d24e11868d7a2f427e0ef940d
   Turf: 13d1a92d969ca0311bbc26e8356cca178ce95da2
-<<<<<<< HEAD
-  VisionCamera: 547714c9e14633d475d8055c81a272f8ba3d0af2
-  Yoga: 56f906bf6c11c931588191dde1229fd3e4e3d557
-
-PODFILE CHECKSUM: cd30a1d49d0a8352ebfc677a91f3d6c2b8cb3fd4
-=======
   VisionCamera: 1394a316c7add37e619c48d7aa40b38b954bf055
   Yoga: 64cd2a583ead952b0315d5135bf39e053ae9be70
 
 PODFILE CHECKSUM: 66a5c97ae1059e4da1993a4ad95abe5d819f555b
->>>>>>> 5699ae38
 
 COCOAPODS: 1.13.0