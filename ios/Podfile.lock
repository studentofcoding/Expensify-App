--- conflicted
+++ resolved
@@ -351,17 +351,9 @@
     - react-native-config/App (= 1.4.1)
   - react-native-config/App (1.4.1):
     - React-Core
-<<<<<<< HEAD
-  - react-native-document-picker (5.0.4):
-    - React-Core
-  - react-native-geolocation-service (5.2.0):
-    - React
+  - react-native-document-picker (5.1.0):
+    - React-Core
   - react-native-image-picker (4.0.3):
-=======
-  - react-native-document-picker (5.1.0):
-    - React-Core
-  - react-native-image-picker (2.3.4):
->>>>>>> a722ceb7
     - React-Core
   - react-native-netinfo (5.9.10):
     - React-Core
@@ -776,14 +768,8 @@
   React-jsiexecutor: 124e8f99992490d0d13e0649d950d3e1aae06fe9
   React-jsinspector: 500a59626037be5b3b3d89c5151bc3baa9abf1a9
   react-native-config: d8b45133fd13d4f23bd2064b72f6e2c08b2763ed
-<<<<<<< HEAD
-  react-native-document-picker: 3690b7d064a1153d4d572ab6a045fdd130cbf14c
-  react-native-geolocation-service: 7c9436da6dfdecd9526c62eac62ea2bc3f0cc8ea
+  react-native-document-picker: 0e3602a4064da040321bafad6848d8b0edcb1d55
   react-native-image-picker: 4089335b89b625d4e34d53fb249c48a7a791b3ea
-=======
-  react-native-document-picker: 0e3602a4064da040321bafad6848d8b0edcb1d55
-  react-native-image-picker: 32d1ad2c0024ca36161ae0d5c2117e2d6c441f11
->>>>>>> a722ceb7
   react-native-netinfo: 52cf0ee8342548a485e28f4b09e56b477567244d
   react-native-pdf: 4b5a9e4465a6a3b399e91dc4838eb44ddf716d1f
   react-native-plaid-link-sdk: 1a6593e2d3d790e8113c29178d883eb883f8c032
