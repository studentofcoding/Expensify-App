PODS:
  - boost-for-react-native (1.63.0)
  - CocoaAsyncSocket (7.6.4)
  - CocoaLibEvent (1.0.0)
  - DoubleConversion (1.1.6)
  - FBLazyVector (0.63.3)
  - FBReactNativeSpec (0.63.3):
    - Folly (= 2020.01.13.00)
    - RCTRequired (= 0.63.3)
    - RCTTypeSafety (= 0.63.3)
    - React-Core (= 0.63.3)
    - React-jsi (= 0.63.3)
    - ReactCommon/turbomodule/core (= 0.63.3)
  - Firebase/Analytics (6.30.0):
    - Firebase/Core
  - Firebase/Core (6.30.0):
    - Firebase/CoreOnly
    - FirebaseAnalytics (= 6.7.2)
  - Firebase/CoreOnly (6.30.0):
    - FirebaseCore (= 6.10.0)
  - Firebase/Crashlytics (6.30.0):
    - Firebase/CoreOnly
    - FirebaseCrashlytics (~> 4.4.0)
  - FirebaseAnalytics (6.7.2):
    - FirebaseCore (~> 6.8)
    - FirebaseInstallations (~> 1.4)
    - GoogleAppMeasurement (= 6.7.2)
    - GoogleUtilities/AppDelegateSwizzler (~> 6.7)
    - GoogleUtilities/MethodSwizzler (~> 6.7)
    - GoogleUtilities/Network (~> 6.7)
    - "GoogleUtilities/NSData+zlib (~> 6.7)"
    - nanopb (~> 1.30905.0)
  - FirebaseCore (6.10.0):
    - FirebaseCoreDiagnostics (~> 1.3)
    - GoogleUtilities/Environment (~> 6.7)
    - GoogleUtilities/Logger (~> 6.7)
  - FirebaseCoreDiagnostics (1.5.0):
    - GoogleDataTransport (~> 7.0)
    - GoogleUtilities/Environment (~> 6.7)
    - GoogleUtilities/Logger (~> 6.7)
    - nanopb (~> 1.30905.0)
  - FirebaseCrashlytics (4.4.0):
    - FirebaseCore (~> 6.10)
    - FirebaseInstallations (~> 1.6)
    - GoogleDataTransport (~> 7.2)
    - nanopb (~> 1.30905.0)
    - PromisesObjC (~> 1.2)
  - FirebaseInstallations (1.7.0):
    - FirebaseCore (~> 6.10)
    - GoogleUtilities/Environment (~> 6.7)
    - GoogleUtilities/UserDefaults (~> 6.7)
    - PromisesObjC (~> 1.2)
  - Flipper (0.54.0):
    - Flipper-Folly (~> 2.2)
    - Flipper-RSocket (~> 1.1)
  - Flipper-DoubleConversion (1.1.7)
  - Flipper-Folly (2.2.0):
    - boost-for-react-native
    - CocoaLibEvent (~> 1.0)
    - Flipper-DoubleConversion
    - Flipper-Glog
    - OpenSSL-Universal (= 1.0.2.19)
  - Flipper-Glog (0.3.6)
  - Flipper-PeerTalk (0.0.4)
  - Flipper-RSocket (1.1.0):
    - Flipper-Folly (~> 2.2)
  - FlipperKit (0.54.0):
    - FlipperKit/Core (= 0.54.0)
  - FlipperKit/Core (0.54.0):
    - Flipper (~> 0.54.0)
    - FlipperKit/CppBridge
    - FlipperKit/FBCxxFollyDynamicConvert
    - FlipperKit/FBDefines
    - FlipperKit/FKPortForwarding
  - FlipperKit/CppBridge (0.54.0):
    - Flipper (~> 0.54.0)
  - FlipperKit/FBCxxFollyDynamicConvert (0.54.0):
    - Flipper-Folly (~> 2.2)
  - FlipperKit/FBDefines (0.54.0)
  - FlipperKit/FKPortForwarding (0.54.0):
    - CocoaAsyncSocket (~> 7.6)
    - Flipper-PeerTalk (~> 0.0.4)
  - FlipperKit/FlipperKitHighlightOverlay (0.54.0)
  - FlipperKit/FlipperKitLayoutPlugin (0.54.0):
    - FlipperKit/Core
    - FlipperKit/FlipperKitHighlightOverlay
    - FlipperKit/FlipperKitLayoutTextSearchable
    - YogaKit (~> 1.18)
  - FlipperKit/FlipperKitLayoutTextSearchable (0.54.0)
  - FlipperKit/FlipperKitNetworkPlugin (0.54.0):
    - FlipperKit/Core
  - FlipperKit/FlipperKitReactPlugin (0.54.0):
    - FlipperKit/Core
  - FlipperKit/FlipperKitUserDefaultsPlugin (0.54.0):
    - FlipperKit/Core
  - FlipperKit/SKIOSNetworkPlugin (0.54.0):
    - FlipperKit/Core
    - FlipperKit/FlipperKitNetworkPlugin
  - Folly (2020.01.13.00):
    - boost-for-react-native
    - DoubleConversion
    - Folly/Default (= 2020.01.13.00)
    - glog
  - Folly/Default (2020.01.13.00):
    - boost-for-react-native
    - DoubleConversion
    - glog
  - glog (0.3.5)
  - GoogleAppMeasurement (6.7.2):
    - GoogleUtilities/AppDelegateSwizzler (~> 6.7)
    - GoogleUtilities/MethodSwizzler (~> 6.7)
    - GoogleUtilities/Network (~> 6.7)
    - "GoogleUtilities/NSData+zlib (~> 6.7)"
    - nanopb (~> 1.30905.0)
  - GoogleDataTransport (7.2.0):
    - nanopb (~> 1.30905.0)
  - GoogleUtilities/AppDelegateSwizzler (6.7.2):
    - GoogleUtilities/Environment
    - GoogleUtilities/Logger
    - GoogleUtilities/Network
  - GoogleUtilities/Environment (6.7.2):
    - PromisesObjC (~> 1.2)
  - GoogleUtilities/Logger (6.7.2):
    - GoogleUtilities/Environment
  - GoogleUtilities/MethodSwizzler (6.7.2):
    - GoogleUtilities/Logger
  - GoogleUtilities/Network (6.7.2):
    - GoogleUtilities/Logger
    - "GoogleUtilities/NSData+zlib"
    - GoogleUtilities/Reachability
  - "GoogleUtilities/NSData+zlib (6.7.2)"
  - GoogleUtilities/Reachability (6.7.2):
    - GoogleUtilities/Logger
  - GoogleUtilities/UserDefaults (6.7.2):
    - GoogleUtilities/Logger
  - nanopb (1.30905.0):
    - nanopb/decode (= 1.30905.0)
    - nanopb/encode (= 1.30905.0)
  - nanopb/decode (1.30905.0)
  - nanopb/encode (1.30905.0)
  - OpenSSL-Universal (1.0.2.19):
    - OpenSSL-Universal/Static (= 1.0.2.19)
  - OpenSSL-Universal/Static (1.0.2.19)
  - PromisesObjC (1.2.11)
  - RCTRequired (0.63.3)
  - RCTTypeSafety (0.63.3):
    - FBLazyVector (= 0.63.3)
    - Folly (= 2020.01.13.00)
    - RCTRequired (= 0.63.3)
    - React-Core (= 0.63.3)
  - React (0.63.3):
    - React-Core (= 0.63.3)
    - React-Core/DevSupport (= 0.63.3)
    - React-Core/RCTWebSocket (= 0.63.3)
    - React-RCTActionSheet (= 0.63.3)
    - React-RCTAnimation (= 0.63.3)
    - React-RCTBlob (= 0.63.3)
    - React-RCTImage (= 0.63.3)
    - React-RCTLinking (= 0.63.3)
    - React-RCTNetwork (= 0.63.3)
    - React-RCTSettings (= 0.63.3)
    - React-RCTText (= 0.63.3)
    - React-RCTVibration (= 0.63.3)
  - React-callinvoker (0.63.3)
  - React-Core (0.63.3):
    - Folly (= 2020.01.13.00)
    - glog
    - React-Core/Default (= 0.63.3)
    - React-cxxreact (= 0.63.3)
    - React-jsi (= 0.63.3)
    - React-jsiexecutor (= 0.63.3)
    - Yoga
  - React-Core/CoreModulesHeaders (0.63.3):
    - Folly (= 2020.01.13.00)
    - glog
    - React-Core/Default
    - React-cxxreact (= 0.63.3)
    - React-jsi (= 0.63.3)
    - React-jsiexecutor (= 0.63.3)
    - Yoga
  - React-Core/Default (0.63.3):
    - Folly (= 2020.01.13.00)
    - glog
    - React-cxxreact (= 0.63.3)
    - React-jsi (= 0.63.3)
    - React-jsiexecutor (= 0.63.3)
    - Yoga
  - React-Core/DevSupport (0.63.3):
    - Folly (= 2020.01.13.00)
    - glog
    - React-Core/Default (= 0.63.3)
    - React-Core/RCTWebSocket (= 0.63.3)
    - React-cxxreact (= 0.63.3)
    - React-jsi (= 0.63.3)
    - React-jsiexecutor (= 0.63.3)
    - React-jsinspector (= 0.63.3)
    - Yoga
  - React-Core/RCTActionSheetHeaders (0.63.3):
    - Folly (= 2020.01.13.00)
    - glog
    - React-Core/Default
    - React-cxxreact (= 0.63.3)
    - React-jsi (= 0.63.3)
    - React-jsiexecutor (= 0.63.3)
    - Yoga
  - React-Core/RCTAnimationHeaders (0.63.3):
    - Folly (= 2020.01.13.00)
    - glog
    - React-Core/Default
    - React-cxxreact (= 0.63.3)
    - React-jsi (= 0.63.3)
    - React-jsiexecutor (= 0.63.3)
    - Yoga
  - React-Core/RCTBlobHeaders (0.63.3):
    - Folly (= 2020.01.13.00)
    - glog
    - React-Core/Default
    - React-cxxreact (= 0.63.3)
    - React-jsi (= 0.63.3)
    - React-jsiexecutor (= 0.63.3)
    - Yoga
  - React-Core/RCTImageHeaders (0.63.3):
    - Folly (= 2020.01.13.00)
    - glog
    - React-Core/Default
    - React-cxxreact (= 0.63.3)
    - React-jsi (= 0.63.3)
    - React-jsiexecutor (= 0.63.3)
    - Yoga
  - React-Core/RCTLinkingHeaders (0.63.3):
    - Folly (= 2020.01.13.00)
    - glog
    - React-Core/Default
    - React-cxxreact (= 0.63.3)
    - React-jsi (= 0.63.3)
    - React-jsiexecutor (= 0.63.3)
    - Yoga
  - React-Core/RCTNetworkHeaders (0.63.3):
    - Folly (= 2020.01.13.00)
    - glog
    - React-Core/Default
    - React-cxxreact (= 0.63.3)
    - React-jsi (= 0.63.3)
    - React-jsiexecutor (= 0.63.3)
    - Yoga
  - React-Core/RCTSettingsHeaders (0.63.3):
    - Folly (= 2020.01.13.00)
    - glog
    - React-Core/Default
    - React-cxxreact (= 0.63.3)
    - React-jsi (= 0.63.3)
    - React-jsiexecutor (= 0.63.3)
    - Yoga
  - React-Core/RCTTextHeaders (0.63.3):
    - Folly (= 2020.01.13.00)
    - glog
    - React-Core/Default
    - React-cxxreact (= 0.63.3)
    - React-jsi (= 0.63.3)
    - React-jsiexecutor (= 0.63.3)
    - Yoga
  - React-Core/RCTVibrationHeaders (0.63.3):
    - Folly (= 2020.01.13.00)
    - glog
    - React-Core/Default
    - React-cxxreact (= 0.63.3)
    - React-jsi (= 0.63.3)
    - React-jsiexecutor (= 0.63.3)
    - Yoga
  - React-Core/RCTWebSocket (0.63.3):
    - Folly (= 2020.01.13.00)
    - glog
    - React-Core/Default (= 0.63.3)
    - React-cxxreact (= 0.63.3)
    - React-jsi (= 0.63.3)
    - React-jsiexecutor (= 0.63.3)
    - Yoga
  - React-CoreModules (0.63.3):
    - FBReactNativeSpec (= 0.63.3)
    - Folly (= 2020.01.13.00)
    - RCTTypeSafety (= 0.63.3)
    - React-Core/CoreModulesHeaders (= 0.63.3)
    - React-jsi (= 0.63.3)
    - React-RCTImage (= 0.63.3)
    - ReactCommon/turbomodule/core (= 0.63.3)
  - React-cxxreact (0.63.3):
    - boost-for-react-native (= 1.63.0)
    - DoubleConversion
    - Folly (= 2020.01.13.00)
    - glog
    - React-callinvoker (= 0.63.3)
    - React-jsinspector (= 0.63.3)
  - React-jsi (0.63.3):
    - boost-for-react-native (= 1.63.0)
    - DoubleConversion
    - Folly (= 2020.01.13.00)
    - glog
    - React-jsi/Default (= 0.63.3)
  - React-jsi/Default (0.63.3):
    - boost-for-react-native (= 1.63.0)
    - DoubleConversion
    - Folly (= 2020.01.13.00)
    - glog
  - React-jsiexecutor (0.63.3):
    - DoubleConversion
    - Folly (= 2020.01.13.00)
    - glog
    - React-cxxreact (= 0.63.3)
    - React-jsi (= 0.63.3)
  - React-jsinspector (0.63.3)
  - react-native-config (1.3.3):
    - react-native-config/App (= 1.3.3)
  - react-native-config/App (1.3.3):
    - React
  - react-native-image-picker (2.3.3):
    - React
  - react-native-netinfo (5.9.6):
    - React
  - react-native-safe-area-context (3.1.4):
    - React
  - react-native-webview (10.6.0):
    - React
  - React-RCTActionSheet (0.63.3):
    - React-Core/RCTActionSheetHeaders (= 0.63.3)
  - React-RCTAnimation (0.63.3):
    - FBReactNativeSpec (= 0.63.3)
    - Folly (= 2020.01.13.00)
    - RCTTypeSafety (= 0.63.3)
    - React-Core/RCTAnimationHeaders (= 0.63.3)
    - React-jsi (= 0.63.3)
    - ReactCommon/turbomodule/core (= 0.63.3)
  - React-RCTBlob (0.63.3):
    - FBReactNativeSpec (= 0.63.3)
    - Folly (= 2020.01.13.00)
    - React-Core/RCTBlobHeaders (= 0.63.3)
    - React-Core/RCTWebSocket (= 0.63.3)
    - React-jsi (= 0.63.3)
    - React-RCTNetwork (= 0.63.3)
    - ReactCommon/turbomodule/core (= 0.63.3)
  - React-RCTImage (0.63.3):
    - FBReactNativeSpec (= 0.63.3)
    - Folly (= 2020.01.13.00)
    - RCTTypeSafety (= 0.63.3)
    - React-Core/RCTImageHeaders (= 0.63.3)
    - React-jsi (= 0.63.3)
    - React-RCTNetwork (= 0.63.3)
    - ReactCommon/turbomodule/core (= 0.63.3)
  - React-RCTLinking (0.63.3):
    - FBReactNativeSpec (= 0.63.3)
    - React-Core/RCTLinkingHeaders (= 0.63.3)
    - React-jsi (= 0.63.3)
    - ReactCommon/turbomodule/core (= 0.63.3)
  - React-RCTNetwork (0.63.3):
    - FBReactNativeSpec (= 0.63.3)
    - Folly (= 2020.01.13.00)
    - RCTTypeSafety (= 0.63.3)
    - React-Core/RCTNetworkHeaders (= 0.63.3)
    - React-jsi (= 0.63.3)
    - ReactCommon/turbomodule/core (= 0.63.3)
  - React-RCTSettings (0.63.3):
    - FBReactNativeSpec (= 0.63.3)
    - Folly (= 2020.01.13.00)
    - RCTTypeSafety (= 0.63.3)
    - React-Core/RCTSettingsHeaders (= 0.63.3)
    - React-jsi (= 0.63.3)
    - ReactCommon/turbomodule/core (= 0.63.3)
  - React-RCTText (0.63.3):
    - React-Core/RCTTextHeaders (= 0.63.3)
  - React-RCTVibration (0.63.3):
    - FBReactNativeSpec (= 0.63.3)
    - Folly (= 2020.01.13.00)
    - React-Core/RCTVibrationHeaders (= 0.63.3)
    - React-jsi (= 0.63.3)
    - ReactCommon/turbomodule/core (= 0.63.3)
  - ReactCommon/turbomodule/core (0.63.3):
    - DoubleConversion
    - Folly (= 2020.01.13.00)
    - glog
    - React-callinvoker (= 0.63.3)
    - React-Core (= 0.63.3)
    - React-cxxreact (= 0.63.3)
    - React-jsi (= 0.63.3)
  - RNCAsyncStorage (1.11.0):
    - React
<<<<<<< HEAD
  - RNFBAnalytics (7.6.7):
    - Firebase/Analytics (~> 6.30.0)
    - React-Core
    - RNFBApp
  - RNFBApp (8.4.5):
    - Firebase/CoreOnly (~> 6.30.0)
    - React-Core
  - RNFBCrashlytics (8.4.9):
    - Firebase/Crashlytics (~> 6.30.0)
    - React-Core
    - RNFBApp
=======
  - RNCPushNotificationIOS (1.5.0):
    - React
>>>>>>> 569d2025
  - Yoga (1.14.0)
  - YogaKit (1.18.1):
    - Yoga (~> 1.14)

DEPENDENCIES:
  - DoubleConversion (from `../node_modules/react-native/third-party-podspecs/DoubleConversion.podspec`)
  - FBLazyVector (from `../node_modules/react-native/Libraries/FBLazyVector`)
  - FBReactNativeSpec (from `../node_modules/react-native/Libraries/FBReactNativeSpec`)
  - Flipper (~> 0.54.0)
  - Flipper-DoubleConversion (= 1.1.7)
  - Flipper-Folly (~> 2.2)
  - Flipper-Glog (= 0.3.6)
  - Flipper-PeerTalk (~> 0.0.4)
  - Flipper-RSocket (~> 1.1)
  - FlipperKit (~> 0.54.0)
  - FlipperKit/Core (~> 0.54.0)
  - FlipperKit/CppBridge (~> 0.54.0)
  - FlipperKit/FBCxxFollyDynamicConvert (~> 0.54.0)
  - FlipperKit/FBDefines (~> 0.54.0)
  - FlipperKit/FKPortForwarding (~> 0.54.0)
  - FlipperKit/FlipperKitHighlightOverlay (~> 0.54.0)
  - FlipperKit/FlipperKitLayoutPlugin (~> 0.54.0)
  - FlipperKit/FlipperKitLayoutTextSearchable (~> 0.54.0)
  - FlipperKit/FlipperKitNetworkPlugin (~> 0.54.0)
  - FlipperKit/FlipperKitReactPlugin (~> 0.54.0)
  - FlipperKit/FlipperKitUserDefaultsPlugin (~> 0.54.0)
  - FlipperKit/SKIOSNetworkPlugin (~> 0.54.0)
  - Folly (from `../node_modules/react-native/third-party-podspecs/Folly.podspec`)
  - glog (from `../node_modules/react-native/third-party-podspecs/glog.podspec`)
  - RCTRequired (from `../node_modules/react-native/Libraries/RCTRequired`)
  - RCTTypeSafety (from `../node_modules/react-native/Libraries/TypeSafety`)
  - React (from `../node_modules/react-native/`)
  - React-callinvoker (from `../node_modules/react-native/ReactCommon/callinvoker`)
  - React-Core (from `../node_modules/react-native/`)
  - React-Core/DevSupport (from `../node_modules/react-native/`)
  - React-Core/RCTWebSocket (from `../node_modules/react-native/`)
  - React-CoreModules (from `../node_modules/react-native/React/CoreModules`)
  - React-cxxreact (from `../node_modules/react-native/ReactCommon/cxxreact`)
  - React-jsi (from `../node_modules/react-native/ReactCommon/jsi`)
  - React-jsiexecutor (from `../node_modules/react-native/ReactCommon/jsiexecutor`)
  - React-jsinspector (from `../node_modules/react-native/ReactCommon/jsinspector`)
  - react-native-config (from `../node_modules/react-native-config`)
  - react-native-image-picker (from `../node_modules/react-native-image-picker`)
  - "react-native-netinfo (from `../node_modules/@react-native-community/netinfo`)"
  - react-native-safe-area-context (from `../node_modules/react-native-safe-area-context`)
  - react-native-webview (from `../node_modules/react-native-webview`)
  - React-RCTActionSheet (from `../node_modules/react-native/Libraries/ActionSheetIOS`)
  - React-RCTAnimation (from `../node_modules/react-native/Libraries/NativeAnimation`)
  - React-RCTBlob (from `../node_modules/react-native/Libraries/Blob`)
  - React-RCTImage (from `../node_modules/react-native/Libraries/Image`)
  - React-RCTLinking (from `../node_modules/react-native/Libraries/LinkingIOS`)
  - React-RCTNetwork (from `../node_modules/react-native/Libraries/Network`)
  - React-RCTSettings (from `../node_modules/react-native/Libraries/Settings`)
  - React-RCTText (from `../node_modules/react-native/Libraries/Text`)
  - React-RCTVibration (from `../node_modules/react-native/Libraries/Vibration`)
  - ReactCommon/turbomodule/core (from `../node_modules/react-native/ReactCommon`)
  - "RNCAsyncStorage (from `../node_modules/@react-native-community/async-storage`)"
<<<<<<< HEAD
  - "RNFBAnalytics (from `../node_modules/@react-native-firebase/analytics`)"
  - "RNFBApp (from `../node_modules/@react-native-firebase/app`)"
  - "RNFBCrashlytics (from `../node_modules/@react-native-firebase/crashlytics`)"
=======
  - "RNCPushNotificationIOS (from `../node_modules/@react-native-community/push-notification-ios`)"
>>>>>>> 569d2025
  - Yoga (from `../node_modules/react-native/ReactCommon/yoga`)

SPEC REPOS:
  trunk:
    - boost-for-react-native
    - CocoaAsyncSocket
    - CocoaLibEvent
    - Firebase
    - FirebaseAnalytics
    - FirebaseCore
    - FirebaseCoreDiagnostics
    - FirebaseCrashlytics
    - FirebaseInstallations
    - Flipper
    - Flipper-DoubleConversion
    - Flipper-Folly
    - Flipper-Glog
    - Flipper-PeerTalk
    - Flipper-RSocket
    - FlipperKit
    - GoogleAppMeasurement
    - GoogleDataTransport
    - GoogleUtilities
    - nanopb
    - OpenSSL-Universal
    - PromisesObjC
    - YogaKit

EXTERNAL SOURCES:
  DoubleConversion:
    :podspec: "../node_modules/react-native/third-party-podspecs/DoubleConversion.podspec"
  FBLazyVector:
    :path: "../node_modules/react-native/Libraries/FBLazyVector"
  FBReactNativeSpec:
    :path: "../node_modules/react-native/Libraries/FBReactNativeSpec"
  Folly:
    :podspec: "../node_modules/react-native/third-party-podspecs/Folly.podspec"
  glog:
    :podspec: "../node_modules/react-native/third-party-podspecs/glog.podspec"
  RCTRequired:
    :path: "../node_modules/react-native/Libraries/RCTRequired"
  RCTTypeSafety:
    :path: "../node_modules/react-native/Libraries/TypeSafety"
  React:
    :path: "../node_modules/react-native/"
  React-callinvoker:
    :path: "../node_modules/react-native/ReactCommon/callinvoker"
  React-Core:
    :path: "../node_modules/react-native/"
  React-CoreModules:
    :path: "../node_modules/react-native/React/CoreModules"
  React-cxxreact:
    :path: "../node_modules/react-native/ReactCommon/cxxreact"
  React-jsi:
    :path: "../node_modules/react-native/ReactCommon/jsi"
  React-jsiexecutor:
    :path: "../node_modules/react-native/ReactCommon/jsiexecutor"
  React-jsinspector:
    :path: "../node_modules/react-native/ReactCommon/jsinspector"
  react-native-config:
    :path: "../node_modules/react-native-config"
  react-native-image-picker:
    :path: "../node_modules/react-native-image-picker"
  react-native-netinfo:
    :path: "../node_modules/@react-native-community/netinfo"
  react-native-safe-area-context:
    :path: "../node_modules/react-native-safe-area-context"
  react-native-webview:
    :path: "../node_modules/react-native-webview"
  React-RCTActionSheet:
    :path: "../node_modules/react-native/Libraries/ActionSheetIOS"
  React-RCTAnimation:
    :path: "../node_modules/react-native/Libraries/NativeAnimation"
  React-RCTBlob:
    :path: "../node_modules/react-native/Libraries/Blob"
  React-RCTImage:
    :path: "../node_modules/react-native/Libraries/Image"
  React-RCTLinking:
    :path: "../node_modules/react-native/Libraries/LinkingIOS"
  React-RCTNetwork:
    :path: "../node_modules/react-native/Libraries/Network"
  React-RCTSettings:
    :path: "../node_modules/react-native/Libraries/Settings"
  React-RCTText:
    :path: "../node_modules/react-native/Libraries/Text"
  React-RCTVibration:
    :path: "../node_modules/react-native/Libraries/Vibration"
  ReactCommon:
    :path: "../node_modules/react-native/ReactCommon"
  RNCAsyncStorage:
    :path: "../node_modules/@react-native-community/async-storage"
<<<<<<< HEAD
  RNFBAnalytics:
    :path: "../node_modules/@react-native-firebase/analytics"
  RNFBApp:
    :path: "../node_modules/@react-native-firebase/app"
  RNFBCrashlytics:
    :path: "../node_modules/@react-native-firebase/crashlytics"
=======
  RNCPushNotificationIOS:
    :path: "../node_modules/@react-native-community/push-notification-ios"
>>>>>>> 569d2025
  Yoga:
    :path: "../node_modules/react-native/ReactCommon/yoga"

SPEC CHECKSUMS:
  boost-for-react-native: 39c7adb57c4e60d6c5479dd8623128eb5b3f0f2c
  CocoaAsyncSocket: 694058e7c0ed05a9e217d1b3c7ded962f4180845
  CocoaLibEvent: 2fab71b8bd46dd33ddb959f7928ec5909f838e3f
  DoubleConversion: cde416483dac037923206447da6e1454df403714
  FBLazyVector: 878b59e31113e289e275165efbe4b54fa614d43d
  FBReactNativeSpec: 7da9338acfb98d4ef9e5536805a0704572d33c2f
  Firebase: 210f41ca352067d83b1ba4fd2e7fb49a0c017397
  FirebaseAnalytics: a299a86ef70fcc6aa011418bc65a7e101fb9636c
  FirebaseCore: 9a41e2de78fef10f63cee30ab10e2945266bc1fc
  FirebaseCoreDiagnostics: 7535fe695737f8c5b350584292a70b7f8ff0357b
  FirebaseCrashlytics: 859918905322e8816d2b5ab7fe54bf5a0c84d21c
  FirebaseInstallations: 466c7b4d1f58fe16707693091da253726a731ed2
  Flipper: be611d4b742d8c87fbae2ca5f44603a02539e365
  Flipper-DoubleConversion: 38631e41ef4f9b12861c67d17cb5518d06badc41
  Flipper-Folly: c12092ea368353b58e992843a990a3225d4533c3
  Flipper-Glog: 1dfd6abf1e922806c52ceb8701a3599a79a200a6
  Flipper-PeerTalk: 116d8f857dc6ef55c7a5a75ea3ceaafe878aadc9
  Flipper-RSocket: 64e7431a55835eb953b0bf984ef3b90ae9fdddd7
  FlipperKit: ab353d41aea8aae2ea6daaf813e67496642f3d7d
  Folly: b73c3869541e86821df3c387eb0af5f65addfab4
  glog: 40a13f7840415b9a77023fbcae0f1e6f43192af3
  GoogleAppMeasurement: 3def7652b1f5b5a576178dc332e2a36a260fbef6
  GoogleDataTransport: 672fb0ce96fe7f7f31d43672fca62ad2c9c86f7b
  GoogleUtilities: 7f2f5a07f888cdb145101d6042bc4422f57e70b3
  nanopb: c43f40fadfe79e8b8db116583945847910cbabc9
  OpenSSL-Universal: 8b48cc0d10c1b2923617dfe5c178aa9ed2689355
  PromisesObjC: 8c196f5a328c2cba3e74624585467a557dcb482f
  RCTRequired: 48884c74035a0b5b76dbb7a998bd93bcfc5f2047
  RCTTypeSafety: edf4b618033c2f1c5b7bc3d90d8e085ed95ba2ab
  React: f36e90f3ceb976546e97df3403e37d226f79d0e3
  React-callinvoker: 18874f621eb96625df7a24a7dc8d6e07391affcd
  React-Core: ac3d816b8e3493970153f4aaf0cff18af0bb95e6
  React-CoreModules: 4016d3a4e518bcfc4f5a51252b5a05692ca6f0e1
  React-cxxreact: ffc9129013b87cb36cf3f30a86695a3c397b0f99
  React-jsi: df07aa95b39c5be3e41199921509bfa929ed2b9d
  React-jsiexecutor: b56c03e61c0dd5f5801255f2160a815f4a53d451
  React-jsinspector: 8e68ffbfe23880d3ee9bafa8be2777f60b25cbe2
  react-native-config: 9a061347e0136fdb32d43a34d60999297d672361
  react-native-image-picker: a6c3d644751a388b0fc8b56822ff7cbd398a3008
  react-native-netinfo: d2c312fa4b151214e1d5c8456ddb5f28ff24a576
  react-native-safe-area-context: 0ed9288ed4409beabb0817b54efc047286fc84da
  react-native-webview: 797f50d16bb271c4270bc742040a64c79ec7147c
  React-RCTActionSheet: 53ea72699698b0b47a6421cb1c8b4ab215a774aa
  React-RCTAnimation: 1befece0b5183c22ae01b966f5583f42e69a83c2
  React-RCTBlob: 0b284339cbe4b15705a05e2313a51c6d8b51fa40
  React-RCTImage: d1756599ebd4dc2cb19d1682fe67c6b976658387
  React-RCTLinking: 9af0a51c6d6a4dd1674daadafffc6d03033a6d18
  React-RCTNetwork: 332c83929cc5eae0b3bbca4add1d668e1fc18bda
  React-RCTSettings: d6953772cfd55f2c68ad72b7ef29efc7ec49f773
  React-RCTText: 65a6de06a7389098ce24340d1d3556015c38f746
  React-RCTVibration: 8e9fb25724a0805107fc1acc9075e26f814df454
  ReactCommon: 4167844018c9ed375cc01a843e9ee564399e53c3
  RNCAsyncStorage: db711e29e5e0500d9bd21aa0c2e397efa45302b1
<<<<<<< HEAD
  RNFBAnalytics: 6fe130045b06fb4173d6f44058894007bb30b9a2
  RNFBApp: 570b136767f588b7eef0ab918284e9fe364d0c3e
  RNFBCrashlytics: 7b60463c742f830255fa76f13a837f95c6581700
=======
  RNCPushNotificationIOS: 8025ff0b610d7b28d29ddc1b619cd55814362e4c
>>>>>>> 569d2025
  Yoga: 7d13633d129fd179e01b8953d38d47be90db185a
  YogaKit: f782866e155069a2cca2517aafea43200b01fd5a

PODFILE CHECKSUM: 7f6bb9c130ea13236f8249f800f75d671c1833fa

COCOAPODS: 1.9.3<|MERGE_RESOLUTION|>--- conflicted
+++ resolved
@@ -382,7 +382,8 @@
     - React-jsi (= 0.63.3)
   - RNCAsyncStorage (1.11.0):
     - React
-<<<<<<< HEAD
+  - RNCPushNotificationIOS (1.5.0):
+    - React
   - RNFBAnalytics (7.6.7):
     - Firebase/Analytics (~> 6.30.0)
     - React-Core
@@ -394,10 +395,6 @@
     - Firebase/Crashlytics (~> 6.30.0)
     - React-Core
     - RNFBApp
-=======
-  - RNCPushNotificationIOS (1.5.0):
-    - React
->>>>>>> 569d2025
   - Yoga (1.14.0)
   - YogaKit (1.18.1):
     - Yoga (~> 1.14)
@@ -455,13 +452,10 @@
   - React-RCTVibration (from `../node_modules/react-native/Libraries/Vibration`)
   - ReactCommon/turbomodule/core (from `../node_modules/react-native/ReactCommon`)
   - "RNCAsyncStorage (from `../node_modules/@react-native-community/async-storage`)"
-<<<<<<< HEAD
+  - "RNCPushNotificationIOS (from `../node_modules/@react-native-community/push-notification-ios`)"
   - "RNFBAnalytics (from `../node_modules/@react-native-firebase/analytics`)"
   - "RNFBApp (from `../node_modules/@react-native-firebase/app`)"
   - "RNFBCrashlytics (from `../node_modules/@react-native-firebase/crashlytics`)"
-=======
-  - "RNCPushNotificationIOS (from `../node_modules/@react-native-community/push-notification-ios`)"
->>>>>>> 569d2025
   - Yoga (from `../node_modules/react-native/ReactCommon/yoga`)
 
 SPEC REPOS:
@@ -553,17 +547,14 @@
     :path: "../node_modules/react-native/ReactCommon"
   RNCAsyncStorage:
     :path: "../node_modules/@react-native-community/async-storage"
-<<<<<<< HEAD
+  RNCPushNotificationIOS:
+    :path: "../node_modules/@react-native-community/push-notification-ios"
   RNFBAnalytics:
     :path: "../node_modules/@react-native-firebase/analytics"
   RNFBApp:
     :path: "../node_modules/@react-native-firebase/app"
   RNFBCrashlytics:
     :path: "../node_modules/@react-native-firebase/crashlytics"
-=======
-  RNCPushNotificationIOS:
-    :path: "../node_modules/@react-native-community/push-notification-ios"
->>>>>>> 569d2025
   Yoga:
     :path: "../node_modules/react-native/ReactCommon/yoga"
 
@@ -621,13 +612,10 @@
   React-RCTVibration: 8e9fb25724a0805107fc1acc9075e26f814df454
   ReactCommon: 4167844018c9ed375cc01a843e9ee564399e53c3
   RNCAsyncStorage: db711e29e5e0500d9bd21aa0c2e397efa45302b1
-<<<<<<< HEAD
+  RNCPushNotificationIOS: 8025ff0b610d7b28d29ddc1b619cd55814362e4c
   RNFBAnalytics: 6fe130045b06fb4173d6f44058894007bb30b9a2
   RNFBApp: 570b136767f588b7eef0ab918284e9fe364d0c3e
   RNFBCrashlytics: 7b60463c742f830255fa76f13a837f95c6581700
-=======
-  RNCPushNotificationIOS: 8025ff0b610d7b28d29ddc1b619cd55814362e4c
->>>>>>> 569d2025
   Yoga: 7d13633d129fd179e01b8953d38d47be90db185a
   YogaKit: f782866e155069a2cca2517aafea43200b01fd5a
 
