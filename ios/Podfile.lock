--- conflicted
+++ resolved
@@ -2362,12 +2362,7 @@
   - RNGoogleSignin (10.0.1):
     - GoogleSignIn (~> 7.0)
     - React-Core
-<<<<<<< HEAD
-  - RNLiveMarkdown (0.1.107):
-    - DoubleConversion
-=======
   - RNLiveMarkdown (0.1.111):
->>>>>>> 55ded555
     - glog
     - hermes-engine
     - RCT-Folly (= 2024.01.01.00)
@@ -2388,12 +2383,7 @@
     - ReactCommon/turbomodule/core
     - RNLiveMarkdown/common (= 0.1.111)
     - Yoga
-<<<<<<< HEAD
-  - RNLiveMarkdown/common (0.1.107):
-    - DoubleConversion
-=======
   - RNLiveMarkdown/common (0.1.111):
->>>>>>> 55ded555
     - glog
     - hermes-engine
     - RCT-Folly (= 2024.01.01.00)
@@ -3186,11 +3176,7 @@
   RNFS: 4ac0f0ea233904cb798630b3c077808c06931688
   RNGestureHandler: 8781e2529230a1bc3ea8d75e5c3cd071b6c6aed7
   RNGoogleSignin: ccaa4a81582cf713eea562c5dd9dc1961a715fd0
-<<<<<<< HEAD
-  RNLiveMarkdown: fb18c4f0c5acc4729a22b619787a4d7cd30320c3
-=======
   RNLiveMarkdown: cf2707e6050a3548bde4f66bd752d721f91e8ab6
->>>>>>> 55ded555
   RNLocalize: d4b8af4e442d4bcca54e68fc687a2129b4d71a81
   rnmapbox-maps: 5ab6bfd249cd67262615153c648f8d809aab781c
   RNPermissions: 0b1429b55af59d1d08b75a8be2459f65a8ac3f28
