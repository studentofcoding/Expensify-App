/* eslint-disable @typescript-eslint/naming-convention */
import type * as Navigation from '@react-navigation/native';
import {render} from '@testing-library/react-native';
import type {ReactElement} from 'react';
import React from 'react';
import ComposeProviders from '@components/ComposeProviders';
import {LocaleContextProvider} from '@components/LocaleContextProvider';
import OnyxProvider from '@components/OnyxProvider';
import {CurrentReportIDContextProvider} from '@components/withCurrentReportID';
import {EnvironmentProvider} from '@components/withEnvironment';
import {ReportIDsContextProvider} from '@hooks/useReportIDs';
import DateUtils from '@libs/DateUtils';
import ReportActionItemSingle from '@pages/home/report/ReportActionItemSingle';
import SidebarLinksData from '@pages/home/sidebar/SidebarLinksData';
import CONST from '@src/CONST';
import type {PersonalDetailsList, Policy, Report, ReportAction} from '@src/types/onyx';
import type {ActionName} from '@src/types/onyx/OriginalMessage';

type MockedReportActionItemSingleProps = {
    /** Determines if the avatar is displayed as a subscript (positioned lower than normal) */
    shouldShowSubscriptAvatar?: boolean;

    /** Report for this action */
    report: Report;

    /** All the data of the action */
    reportAction: ReportAction;
};

type MockedSidebarLinksProps = {
    /** Current report id */
    currentReportID?: string;
};

jest.mock('@react-navigation/native', (): typeof Navigation => {
    const actualNav = jest.requireActual('@react-navigation/native');
    return {
        ...actualNav,
        useRoute: jest.fn(),
        useFocusEffect: jest.fn(),
        useIsFocused: () => true,
        useNavigation: () => ({
            navigate: jest.fn(),
            addListener: jest.fn(),
        }),
        createNavigationContainerRef: jest.fn(),
    } as typeof Navigation;
});

const fakePersonalDetails: PersonalDetailsList = {
    1: {
        accountID: 1,
        login: 'email1@test.com',
        displayName: 'Email One',
        avatar: 'none',
        firstName: 'One',
    },
    2: {
        accountID: 2,
        login: 'email2@test.com',
        displayName: 'Email Two',
        avatar: 'none',
        firstName: 'Two',
    },
    3: {
        accountID: 3,
        login: 'email3@test.com',
        displayName: 'Email Three',
        avatar: 'none',
        firstName: 'Three',
    },
    4: {
        accountID: 4,
        login: 'email4@test.com',
        displayName: 'Email Four',
        avatar: 'none',
        firstName: 'Four',
    },
    5: {
        accountID: 5,
        login: 'email5@test.com',
        displayName: 'Email Five',
        avatar: 'none',
        firstName: 'Five',
    },
    6: {
        accountID: 6,
        login: 'email6@test.com',
        displayName: 'Email Six',
        avatar: 'none',
        firstName: 'Six',
    },
    7: {
        accountID: 7,
        login: 'email7@test.com',
        displayName: 'Email Seven',
        avatar: 'none',
        firstName: 'Seven',
    },
    8: {
        accountID: 8,
        login: 'email8@test.com',
        displayName: 'Email Eight',
        avatar: 'none',
        firstName: 'Eight',
    },
    9: {
        accountID: 9,
        login: 'email9@test.com',
        displayName: 'Email Nine',
        avatar: 'none',
        firstName: 'Nine',
    },
};

let lastFakeReportID = 0;
let lastFakeReportActionID = 0;

/**
 * @param millisecondsInThePast the number of milliseconds in the past for the last message timestamp (to order reports by most recent messages)
 */
function getFakeReport(participantAccountIDs = [1, 2], millisecondsInThePast = 0, isUnread = false): Report {
    const lastVisibleActionCreated = DateUtils.getDBTime(Date.now() - millisecondsInThePast);

    return {
        type: CONST.REPORT.TYPE.CHAT,
        reportID: `${++lastFakeReportID}`,
        reportName: 'Report',
        lastVisibleActionCreated,
        lastReadTime: isUnread ? DateUtils.subtractMillisecondsFromDateTime(lastVisibleActionCreated, 1) : lastVisibleActionCreated,
        participantAccountIDs,
    };
}

/**
 * @param millisecondsInThePast the number of milliseconds in the past for the last message timestamp (to order reports by most recent messages)
 */
function getFakeReportAction(actor = 'email1@test.com', millisecondsInThePast = 0): ReportAction {
    const timestamp = Date.now() - millisecondsInThePast;
    const created = DateUtils.getDBTime(timestamp);
    const previousReportActionID = lastFakeReportActionID;
    const reportActionID = ++lastFakeReportActionID;

    return {
        actor,
        actorAccountID: 1,
        reportActionID: `${reportActionID}`,
        previousReportActionID: `${previousReportActionID}`,
        actionName: CONST.REPORT.ACTIONS.TYPE.CREATED,
        shouldShow: true,
        created,
        timestamp,
        reportActionTimestamp: timestamp,
        person: [
            {
                type: 'TEXT',
                style: 'strong',
                text: 'Email One',
            },
        ],
        whisperedToAccountIDs: [],
        automatic: false,
        message: [
            {
                type: 'COMMENT',
                html: 'hey',
                text: 'hey',
                isEdited: false,
                whisperedTo: [],
                isDeletedParentAction: false,
                reactions: [
                    {
                        emoji: 'heart',
                        users: [
                            {
                                accountID: 1,
                                skinTone: -1,
                            },
                        ],
                    },
                ],
            },
        ],
        originalMessage: {
            childReportID: `${reportActionID}`,
            emojiReactions: {
                heart: {
                    createdAt: '2023-08-28 15:27:52',
                    users: {
                        1: {
                            skinTones: {
                                '-1': '2023-08-28 15:27:52',
                            },
                        },
                    },
                },
            },
            html: 'hey',
            lastModified: '2023-08-28 15:28:12.432',
            reactions: [
                {
                    emoji: 'heart',
                    users: [
                        {
                            accountID: 1,
                            skinTone: -1,
                        },
                    ],
                },
            ],
        },
    };
}

function getAdvancedFakeReport(isArchived: boolean, isUserCreatedPolicyRoom: boolean, hasAddWorkspaceError: boolean, isUnread: boolean, isPinned: boolean): Report {
    return {
        ...getFakeReport([1, 2], 0, isUnread),
        type: CONST.REPORT.TYPE.CHAT,
        chatType: isUserCreatedPolicyRoom ? CONST.REPORT.CHAT_TYPE.POLICY_ROOM : CONST.REPORT.CHAT_TYPE.POLICY_ADMINS,
        statusNum: isArchived ? CONST.REPORT.STATUS_NUM.CLOSED : 0,
        stateNum: isArchived ? CONST.REPORT.STATE_NUM.APPROVED : 0,
        errorFields: hasAddWorkspaceError ? {1708946640843000: {addWorkspaceRoom: 'blah'}} : undefined,
        isPinned,
    };
}

/**
 * @param millisecondsInThePast the number of milliseconds in the past for the last message timestamp (to order reports by most recent messages)
 */
function getFakeReportWithPolicy(participantAccountIDs = [1, 2], millisecondsInThePast = 0, isUnread = false): Report {
    return {
        ...getFakeReport(participantAccountIDs, millisecondsInThePast, isUnread),
        type: CONST.REPORT.TYPE.CHAT,
        chatType: CONST.REPORT.CHAT_TYPE.POLICY_EXPENSE_CHAT,
        policyID: '08CE60F05A5D86E1',
        oldPolicyName: '',
        isOwnPolicyExpenseChat: false,
        ownerAccountID: participantAccountIDs[0],
    };
}

function getFakePolicy(id = '1', name = 'Workspace-Test-001'): Policy {
    return {
        id,
        name,
        isFromFullPolicy: false,
        role: 'admin',
        type: 'free',
        owner: 'myuser@gmail.com',
        outputCurrency: 'BRL',
        avatar: '',
        employeeList: [],
        isPolicyExpenseChatEnabled: true,
        lastModified: '1697323926777105',
        autoReporting: true,
        autoReportingFrequency: 'immediate',
        harvesting: {
            enabled: true,
        },
        autoReportingOffset: 1,
        preventSelfApproval: true,
        submitsTo: 123456,
        defaultBillable: false,
        disabledFields: {defaultBillable: true, reimbursable: false},
        approvalMode: 'BASIC',
    };
}

/**
 * @param millisecondsInThePast the number of milliseconds in the past for the last message timestamp (to order reports by most recent messages)
 */
function getFakeAdvancedReportAction(actionName: ActionName = 'IOU', actor = 'email1@test.com', millisecondsInThePast = 0): ReportAction {
    return {
        ...getFakeReportAction(actor, millisecondsInThePast),
        actionName,
    } as ReportAction;
}

function MockedSidebarLinks({currentReportID = ''}: MockedSidebarLinksProps) {
    return (
        <ComposeProviders components={[OnyxProvider, LocaleContextProvider, EnvironmentProvider, CurrentReportIDContextProvider]}>
<<<<<<< HEAD
            {/*
             * Only required to make unit tests work, since we
             * explicitly pass the currentReportID in LHNTestUtils
             * to SidebarLinksData, so this context doesn't have an
             * access to currentReportID in that case.
             *
             * So this is a work around to have currentReportID available
             * only in testing environment.
             *  */}
            <ReportIDsContextProvider currentReportIDForTests={currentReportID}>
                <SidebarLinksData
                    // @ts-expect-error TODO: Remove this once SidebarLinksData (https://github.com/Expensify/App/issues/25220) is migrated to TypeScript.
                    onLinkClick={() => {}}
                    insets={{
                        top: 0,
                        left: 0,
                        right: 0,
                        bottom: 0,
                    }}
                    isSmallScreenWidth={false}
                    currentReportID={currentReportID}
                />
            </ReportIDsContextProvider>
=======
            <SidebarLinksData
                onLinkClick={() => {}}
                insets={{
                    top: 0,
                    left: 0,
                    right: 0,
                    bottom: 0,
                }}
                // @ts-expect-error - we need this prop to be able to test the component but normally its provided by HOC
                currentReportID={currentReportID}
            />
>>>>>>> eef5fde8
        </ComposeProviders>
    );
}

function getDefaultRenderedSidebarLinks(currentReportID = '') {
    // A try-catch block needs to be added to the rendering so that any errors that happen while the component
    // renders are caught and logged to the console. Without the try-catch block, Jest might only report the error
    // as "The above error occurred in your component", without providing specific details. By using a try-catch block,
    // any errors are caught and logged, allowing you to identify the exact error that might be causing a rendering issue
    // when developing tests.

    try {
        // Wrap the SideBarLinks inside of LocaleContextProvider so that all the locale props
        // are passed to the component. If this is not done, then all the locale props are missing
        // and there are a lot of render warnings. It needs to be done like this because normally in
        // our app (App.js) is when the react application is wrapped in the context providers
        render(<MockedSidebarLinks currentReportID={currentReportID} />);
    } catch (error) {
        console.error(error);
    }
}

function internalRender(component: ReactElement) {
    // A try-catch block needs to be added to the rendering so that any errors that happen while the component
    // renders are caught and logged to the console. Without the try-catch block, Jest might only report the error
    // as "The above error occurred in your component", without providing specific details. By using a try-catch block,
    // any errors are caught and logged, allowing you to identify the exact error that might be causing a rendering issue
    // when developing tests.

    try {
        render(component);
    } catch (error) {
        console.error(error);
    }
}

function MockedReportActionItemSingle({shouldShowSubscriptAvatar = true, report, reportAction}: MockedReportActionItemSingleProps) {
    return (
        <ComposeProviders components={[OnyxProvider, LocaleContextProvider, EnvironmentProvider, CurrentReportIDContextProvider]}>
            <ReportActionItemSingle
                action={reportAction}
                report={report}
                showHeader
                shouldShowSubscriptAvatar={shouldShowSubscriptAvatar}
                hasBeenFlagged={false}
                iouReport={undefined}
                isHovered={false}
            />
        </ComposeProviders>
    );
}

function getDefaultRenderedReportActionItemSingle(shouldShowSubscriptAvatar = true, report?: Report, reportAction?: ReportAction) {
    const currentReport = report ?? getFakeReport();
    const currentReportAction = reportAction ?? getFakeAdvancedReportAction();

    internalRender(
        <MockedReportActionItemSingle
            shouldShowSubscriptAvatar={shouldShowSubscriptAvatar}
            report={currentReport}
            reportAction={currentReportAction}
        />,
    );
}

export {
    fakePersonalDetails,
    getDefaultRenderedSidebarLinks,
    getAdvancedFakeReport,
    getFakeReport,
    getFakeReportAction,
    MockedSidebarLinks,
    getDefaultRenderedReportActionItemSingle,
    MockedReportActionItemSingle,
    getFakeReportWithPolicy,
    getFakePolicy,
    getFakeAdvancedReportAction,
};<|MERGE_RESOLUTION|>--- conflicted
+++ resolved
@@ -279,7 +279,6 @@
 function MockedSidebarLinks({currentReportID = ''}: MockedSidebarLinksProps) {
     return (
         <ComposeProviders components={[OnyxProvider, LocaleContextProvider, EnvironmentProvider, CurrentReportIDContextProvider]}>
-<<<<<<< HEAD
             {/*
              * Only required to make unit tests work, since we
              * explicitly pass the currentReportID in LHNTestUtils
@@ -291,7 +290,6 @@
              *  */}
             <ReportIDsContextProvider currentReportIDForTests={currentReportID}>
                 <SidebarLinksData
-                    // @ts-expect-error TODO: Remove this once SidebarLinksData (https://github.com/Expensify/App/issues/25220) is migrated to TypeScript.
                     onLinkClick={() => {}}
                     insets={{
                         top: 0,
@@ -299,23 +297,9 @@
                         right: 0,
                         bottom: 0,
                     }}
-                    isSmallScreenWidth={false}
                     currentReportID={currentReportID}
                 />
             </ReportIDsContextProvider>
-=======
-            <SidebarLinksData
-                onLinkClick={() => {}}
-                insets={{
-                    top: 0,
-                    left: 0,
-                    right: 0,
-                    bottom: 0,
-                }}
-                // @ts-expect-error - we need this prop to be able to test the component but normally its provided by HOC
-                currentReportID={currentReportID}
-            />
->>>>>>> eef5fde8
         </ComposeProviders>
     );
 }
