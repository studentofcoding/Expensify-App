// The cards_ object keys don't follow normal naming convention, so to test this reliably we have to disable liner

/* eslint-disable @typescript-eslint/naming-convention */
import type {LocaleContextProps} from '@components/LocaleContextProvider';
// eslint-disable-next-line no-restricted-syntax
import * as PolicyUtils from '@libs/PolicyUtils';
<<<<<<< HEAD
import {buildCardFeedsData, buildIndividualCardsData} from '@pages/Search/SearchAdvancedFiltersPage/SearchFiltersCardPage';
import type IllustrationsType from '@styles/theme/illustrations/types';
=======
import {buildCardFeedsData, buildCardsData} from '@pages/Search/SearchAdvancedFiltersPage/SearchFiltersCardPage';
>>>>>>> 0b6d1a0c
import type {CardList, Policy, WorkspaceCardsList} from '@src/types/onyx';

// Use jest.spyOn to mock the implementation
jest.spyOn(PolicyUtils, 'getPolicy').mockImplementation((policyID?: string): Policy => {
    switch (policyID) {
        case '1':
            return {name: ''} as Policy;
        case '2':
            return {name: 'test1'} as Policy;
        case '3':
            return {name: 'test2'} as Policy;
        default:
            return {name: ''} as Policy;
    }
});

const workspaceCardFeeds = {
    cards_18680694_vcf: {
        '21593492': {
            accountID: 1,
            bank: 'vcf',
            cardID: 21593492,
            cardName: '480801XXXXXX9411',
            domainName: 'expensify-policy1.exfy',
            lastFourPAN: '9411',
        },
        '21604933': {
            accountID: 1,
            bank: 'vcf',
            cardID: 21604933,
            cardName: '480801XXXXXX1601',
            domainName: 'expensify-policy1.exfy',
            lastFourPAN: '1601',
        },
        '21638320': {
            accountID: 1,
            bank: 'vcf',
            cardID: 21638320,
            cardName: '480801XXXXXX2617',
            domainName: 'expensify-policy1.exfy',
            lastFourPAN: '2617',
        },
        '21638598': {
            accountID: 1,
            bank: 'vcf',
            cardID: 21638598,
            cardName: '480801XXXXXX2111',
            domainName: 'expensify-policy1.exfy',
            lastFourPAN: '2111',
        },
        cardList: {
            test: '231:1111111',
        },
    },
    'cards_18755165_Expensify Card': {
        '21588678': {
            accountID: 1,
            bank: 'Expensify Card',
            cardID: 21588678,
            cardName: '455594XXXXXX1138',
            domainName: 'expensify-policy2.exfy',
            lastFourPAN: '1138',
        },
        '21588684': {
            accountID: 1,
            bank: 'Expensify Card',
            cardID: 21588684,
            cardName: '',
            domainName: 'expensify-policy2.exfy',
            lastFourPAN: '',
        },
    },
    'cards_11111_Expensify Card': {
        '21589168': {
            accountID: 1,
            bank: 'Expensify Card',
            cardID: 21589168,
            cardName: '455594XXXXXX4163',
            domainName: 'expensify-policy3.exfy',
            lastFourPAN: '4163',
        },
        '21589182': {
            accountID: 1,
            bank: 'Expensify Card',
            cardID: 21589182,
            cardName: '',
            domainName: 'expensify-policy3.exfy',
            lastFourPAN: '',
        },
        '21589202': {
            accountID: 1,
            bank: 'Expensify Card',
            cardID: 21589202,
            cardName: '455594XXXXXX6232',
            domainName: 'expensify-policy3.exfy',
            lastFourPAN: '6232',
        },
        '21638322': {
            accountID: 1,
            bank: 'Expensify Card',
            cardID: 21638322,
            cardName: '',
            domainName: 'expensify-policy3.exfy',
            lastFourPAN: '',
        },
    },
};

const cardList = {
    '21588678': {
        accountID: 1,
        bank: 'Expensify Card',
        cardID: 21588678,
        cardName: '455594XXXXXX1138',
        domainName: 'expensify-policy2.exfy',
        lastFourPAN: '1138',
    },
    '21588684': {
        accountID: 1,
        bank: 'Expensify Card',
        cardID: 21588684,
        cardName: '',
        domainName: 'expensify-policy2.exfy',
        lastFourPAN: '',
    },
    '21589202': {
        accountID: 1,
        bank: 'Expensify Card',
        cardID: 21589202,
        cardName: '455594XXXXXX6232',
        domainName: 'expensify-policy3.exfy',
        lastFourPAN: '6232',
    },
    '21604933': {
        accountID: 1,
        bank: 'vcf',
        cardID: 21604933,
        cardName: '480801XXXXXX1601',
        domainName: 'expensify-policy1.exfy',
        lastFourPAN: '1601',
    },
    '11111111': {
        accountID: 1,
        bank: 'Expensify Card',
        cardID: 11111111,
        cardName: '455594XXXXXX1138',
        domainName: 'testDomain',
        lastFourPAN: '1138',
    },
};

const workspaceCardFeedsHiddenOnSearch = {
    'cards_11111_Expensify Card': {
        '21534278': {
            accountID: 1,
            bank: 'Expensify Card',
            cardID: 21534278,
            domainName: 'expensify-policy1.exfy',
            nameValuePairs: {cardTitle: 'Not Issued card'},
            isVirtual: false,
            lastFourPAN: '',
            state: 2, // STATE_NOT_ISSUED
        },
        '21539025': {
            accountID: 1,
            bank: 'Expensify Card',
            cardID: 21539025,
            domainName: 'expensify-policy1.exfy',
            nameValuePairs: {cardTitle: 'Not activated card'},
            isVirtual: false,
            lastFourPAN: '',
            state: 4, // NOT_ACTIVATED
        },
    },
};

const cardListHiddenOnSearch = {
    '21534538': {
        accountID: 1,
        bank: 'Expensify Card',
        cardID: 21534538,
        domainName: 'expensify-policy1.exfy',
        nameValuePairs: {cardTitle: 'Not Issued card'},
        isVirtual: false,
        lastFourPAN: '',
        state: 2, // STATE_NOT_ISSUED
    },
    '21534525': {
        accountID: 1,
        bank: 'Expensify Card',
        cardID: 21534525,
        domainName: 'expensify-policy1.exfy',
        nameValuePairs: {cardTitle: 'Not activated card'},
        isVirtual: false,
        lastFourPAN: '',
        state: 4, // NOT_ACTIVATED
    },
};

const workspaceCardFeedsClosed = {
    'cards_11111_Expensify Card': {
        '21534278': {
            accountID: 1,
            bank: 'Expensify Card',
            cardID: 21534278,
            domainName: 'expensify-policy1.exfy',
            nameValuePairs: {cardTitle: 'Not Issued card'},
            isVirtual: false,
            lastFourPAN: '1234',
            state: 6, // CLOSED
        },
        '21539012': {
            accountID: 1,
            bank: 'Expensify Card',
            cardID: 21539012,
            domainName: 'expensify-policy1.exfy',
            nameValuePairs: {cardTitle: 'Not activated card'},
            isVirtual: false,
            lastFourPAN: '3211',
            state: 6, // CLOSED
        },
        '21539027': {
            accountID: 1,
            bank: 'Expensify Card',
            cardID: 21539027,
            domainName: 'expensify-policy1.exfy',
            nameValuePairs: {cardTitle: 'Not activated card'},
            isVirtual: false,
            lastFourPAN: '',
            state: 3, // OPEN
        },
    },
};

const cardListClosed = {
    '21534538': {
        accountID: 1,
        bank: 'Expensify Card',
        cardID: 21534538,
        domainName: 'expensify-policy1.exfy',
        nameValuePairs: {cardTitle: 'Not Issued card'},
        isVirtual: false,
        lastFourPAN: '',
        state: 6, // CLOSED
    },
    '21534525': {
        accountID: 1,
        bank: 'Expensify Card',
        cardID: 21534525,
        domainName: 'expensify-policy1.exfy',
        nameValuePairs: {cardTitle: 'Not activated card'},
        isVirtual: false,
        lastFourPAN: '',
        state: 6, // CLOSED
    },
    '21534526': {
        accountID: 1,
        bank: 'Expensify Card',
        cardID: 21534526,
        domainName: 'expensify-policy1.exfy',
        nameValuePairs: {cardTitle: 'Not activated card'},
        isVirtual: false,
        lastFourPAN: '',
        state: 3, // OPEN
    },
};

const domainFeedDataMock = {testDomain: {domainName: 'testDomain', bank: 'Expensify Card', correspondingCardIDs: ['11111111']}};

const translateMock = jest.fn();

<<<<<<< HEAD
const illustrationsMock = {
    EmptyStateBackgroundImage: jest.fn(),
    ExampleCheckES: jest.fn(),
    ExampleCheckEN: jest.fn(),
    WorkspaceProfile: jest.fn(),
    ExpensifyApprovedLogo: jest.fn(),
    GenericCompanyCard: jest.fn(),
    GenericCompanyCardLarge: jest.fn(),
    GenericCSVCompanyCardLarge: jest.fn(),
};

describe('buildIndividualCardsData', () => {
    it("Builds all individual cards and doesn't generate duplicates", () => {
        const result = buildIndividualCardsData(
            workspaceCardFeeds as unknown as Record<string, WorkspaceCardsList | undefined>,
            cardList as unknown as CardList,
            {},
            ['21588678'],
            illustrationsMock as IllustrationsType,
        );
=======
describe('buildCardsData individual cards', () => {
    it("Builds all individual cards and doesn't generate duplicates", () => {
        const result = buildCardsData(workspaceCardFeeds as unknown as Record<string, WorkspaceCardsList | undefined>, cardList as unknown as CardList, {}, ['21588678']);
>>>>>>> 0b6d1a0c

        expect(result.unselected.length + result.selected.length).toEqual(11);

        // Check if Expensify card was built correctly
        const expensifyCard = result.selected.find((card) => card.keyForList === '21588678');
        expect(expensifyCard).toMatchObject({
            lastFourPAN: '1138',
            isSelected: true,
        });

        // Check if company card was built correctly
        const companyCard = result.unselected.find((card) => card.keyForList === '21604933');
        expect(companyCard).toMatchObject({
            lastFourPAN: '1601',
            isSelected: false,
        });
    });
    it("Doesn't include physical cards that haven't been issued or haven't been activated", () => {
<<<<<<< HEAD
        const result = buildIndividualCardsData(
            workspaceCardFeedsHiddenOnSearch as unknown as Record<string, WorkspaceCardsList | undefined>,
            cardListHiddenOnSearch as unknown as CardList,
            {},
            [],
            illustrationsMock as IllustrationsType,
        );
=======
        const result = buildCardsData(workspaceCardFeedsHiddenOnSearch as unknown as Record<string, WorkspaceCardsList | undefined>, cardListHiddenOnSearch as unknown as CardList, {}, []);
>>>>>>> 0b6d1a0c
        expect(result.unselected.length + result.selected.length).toEqual(0);
    });
});

describe('buildCardsData closed cards', () => {
    it("Builds all closed cards and doesn't generate duplicates", () => {
        const result = buildCardsData(workspaceCardFeedsClosed as unknown as Record<string, WorkspaceCardsList | undefined>, cardListClosed as unknown as CardList, {}, ['21539012'], true);
        expect(result.unselected.length + result.selected.length).toEqual(4);

        // Check if Expensify card was built correctly
        const expensifyCard = result.selected.find((card) => card.keyForList === '21539012');
        expect(expensifyCard).toMatchObject({
            lastFourPAN: '3211',
            isSelected: true,
        });

        // Check if company card was built correctly
        const companyCard = result.unselected.find((card) => card.keyForList === '21534525');
        expect(companyCard).toMatchObject({
            lastFourPAN: '',
            isSelected: false,
        });
    });
});

describe('buildCardsData with empty argument objects', () => {
    it('Returns empty array when cardList and workspaceCardFeeds are empty', () => {
<<<<<<< HEAD
        const result = buildIndividualCardsData({}, {}, {}, [], illustrationsMock as IllustrationsType);
=======
        const result = buildCardsData({}, {}, {}, []);
>>>>>>> 0b6d1a0c
        expect(result).toEqual({selected: [], unselected: []});
    });
});

describe('buildCardFeedsData', () => {
    const result = buildCardFeedsData(
        workspaceCardFeeds as unknown as Record<string, WorkspaceCardsList | undefined>,
        domainFeedDataMock,
        [],
        translateMock as LocaleContextProps['translate'],
        illustrationsMock as IllustrationsType,
    );

    it('Buids domain card feed properly', () => {
        // Check if domain card feed was built properly
        expect(result.unselected.at(0)).toMatchObject({
            isCardFeed: true,
            correspondingCards: ['11111111'],
        });
        expect(translateMock).toHaveBeenCalledWith('search.filters.card.cardFeedName', {cardFeedBankName: undefined, cardFeedLabel: 'testDomain'});
        // Check if workspace card feed that comes from company cards was built properly.
        expect(result.unselected.at(1)).toMatchObject({
            isCardFeed: true,
            correspondingCards: ['21593492', '21604933', '21638320', '21638598'],
        });
        expect(translateMock).toHaveBeenCalledWith('search.filters.card.cardFeedName', {cardFeedBankName: 'Visa', cardFeedLabel: undefined});
        // Check if workspace card feed that comes from expensify cards was built properly
        expect(result.unselected.at(2)).toMatchObject({
            isCardFeed: true,
            correspondingCards: ['21588678', '21588684'],
        });
        expect(translateMock).toHaveBeenCalledWith('search.filters.card.cardFeedName', {cardFeedBankName: undefined, cardFeedLabel: 'test1'});

        // Check if workspace card feed that comes from expensify cards was built properly.
        expect(result.unselected.at(3)).toMatchObject({
            isCardFeed: true,
            correspondingCards: ['21589168', '21589182', '21589202', '21638322'],
        });
        expect(translateMock).toHaveBeenCalledWith('search.filters.card.cardFeedName', {cardFeedBankName: undefined, cardFeedLabel: 'test2'});
    });
});

describe('buildIndividualCardsData with empty argument objects', () => {
    it('Return empty array when domainCardFeeds and workspaceCardFeeds are empty', () => {
        const result = buildCardFeedsData({}, {}, [], translateMock as LocaleContextProps['translate'], illustrationsMock as IllustrationsType);
        expect(result).toEqual({selected: [], unselected: []});
    });
});<|MERGE_RESOLUTION|>--- conflicted
+++ resolved
@@ -4,12 +4,8 @@
 import type {LocaleContextProps} from '@components/LocaleContextProvider';
 // eslint-disable-next-line no-restricted-syntax
 import * as PolicyUtils from '@libs/PolicyUtils';
-<<<<<<< HEAD
-import {buildCardFeedsData, buildIndividualCardsData} from '@pages/Search/SearchAdvancedFiltersPage/SearchFiltersCardPage';
+import {buildCardFeedsData, buildCardsData} from '@pages/Search/SearchAdvancedFiltersPage/SearchFiltersCardPage';
 import type IllustrationsType from '@styles/theme/illustrations/types';
-=======
-import {buildCardFeedsData, buildCardsData} from '@pages/Search/SearchAdvancedFiltersPage/SearchFiltersCardPage';
->>>>>>> 0b6d1a0c
 import type {CardList, Policy, WorkspaceCardsList} from '@src/types/onyx';
 
 // Use jest.spyOn to mock the implementation
@@ -281,7 +277,6 @@
 
 const translateMock = jest.fn();
 
-<<<<<<< HEAD
 const illustrationsMock = {
     EmptyStateBackgroundImage: jest.fn(),
     ExampleCheckES: jest.fn(),
@@ -295,18 +290,13 @@
 
 describe('buildIndividualCardsData', () => {
     it("Builds all individual cards and doesn't generate duplicates", () => {
-        const result = buildIndividualCardsData(
+        const result = buildCardsData(
             workspaceCardFeeds as unknown as Record<string, WorkspaceCardsList | undefined>,
             cardList as unknown as CardList,
             {},
             ['21588678'],
             illustrationsMock as IllustrationsType,
         );
-=======
-describe('buildCardsData individual cards', () => {
-    it("Builds all individual cards and doesn't generate duplicates", () => {
-        const result = buildCardsData(workspaceCardFeeds as unknown as Record<string, WorkspaceCardsList | undefined>, cardList as unknown as CardList, {}, ['21588678']);
->>>>>>> 0b6d1a0c
 
         expect(result.unselected.length + result.selected.length).toEqual(11);
 
@@ -325,24 +315,27 @@
         });
     });
     it("Doesn't include physical cards that haven't been issued or haven't been activated", () => {
-<<<<<<< HEAD
-        const result = buildIndividualCardsData(
+        const result = buildCardsData(
             workspaceCardFeedsHiddenOnSearch as unknown as Record<string, WorkspaceCardsList | undefined>,
             cardListHiddenOnSearch as unknown as CardList,
             {},
             [],
             illustrationsMock as IllustrationsType,
         );
-=======
-        const result = buildCardsData(workspaceCardFeedsHiddenOnSearch as unknown as Record<string, WorkspaceCardsList | undefined>, cardListHiddenOnSearch as unknown as CardList, {}, []);
->>>>>>> 0b6d1a0c
         expect(result.unselected.length + result.selected.length).toEqual(0);
     });
 });
 
 describe('buildCardsData closed cards', () => {
     it("Builds all closed cards and doesn't generate duplicates", () => {
-        const result = buildCardsData(workspaceCardFeedsClosed as unknown as Record<string, WorkspaceCardsList | undefined>, cardListClosed as unknown as CardList, {}, ['21539012'], true);
+        const result = buildCardsData(
+            workspaceCardFeedsClosed as unknown as Record<string, WorkspaceCardsList | undefined>,
+            cardListClosed as unknown as CardList,
+            {},
+            ['21539012'],
+            illustrationsMock as IllustrationsType,
+            true,
+        );
         expect(result.unselected.length + result.selected.length).toEqual(4);
 
         // Check if Expensify card was built correctly
@@ -363,11 +356,7 @@
 
 describe('buildCardsData with empty argument objects', () => {
     it('Returns empty array when cardList and workspaceCardFeeds are empty', () => {
-<<<<<<< HEAD
-        const result = buildIndividualCardsData({}, {}, {}, [], illustrationsMock as IllustrationsType);
-=======
-        const result = buildCardsData({}, {}, {}, []);
->>>>>>> 0b6d1a0c
+        const result = buildCardsData({}, {}, {}, [], illustrationsMock as IllustrationsType);
         expect(result).toEqual({selected: [], unselected: []});
     });
 });
