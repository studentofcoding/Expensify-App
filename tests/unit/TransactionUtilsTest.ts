--- conflicted
+++ resolved
@@ -242,7 +242,6 @@
         });
     });
 
-<<<<<<< HEAD
     describe('shouldShowRTERViolationMessage', () => {
         it('should return true if transaction is receipt being scanned', () => {
             const transaction = generateTransaction({
@@ -251,7 +250,9 @@
                 },
             });
             expect(TransactionUtils.shouldShowRTERViolationMessage([transaction])).toBe(true);
-=======
+        });
+    });
+
     describe('calculateTaxAmount', () => {
         it('returns 0 for undefined percentage', () => {
             const result = TransactionUtils.calculateTaxAmount(undefined, 10000, 'USD');
@@ -276,7 +277,6 @@
         it('returns correct tax amount for valid percentage and amount', () => {
             const result = TransactionUtils.calculateTaxAmount('10%', 10000, 'USD');
             expect(result).toBe(9.09);
->>>>>>> 08856a82
         });
     });
 });