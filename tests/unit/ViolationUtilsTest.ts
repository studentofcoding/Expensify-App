import {beforeEach} from '@jest/globals';
import Onyx from 'react-native-onyx';
import {convertAmountToDisplayString} from '@libs/CurrencyUtils';
import ViolationsUtils from '@libs/Violations/ViolationsUtils';
import CONST from '@src/CONST';
import ONYXKEYS from '@src/ONYXKEYS';
import type {Policy, PolicyCategories, PolicyTagLists, Transaction, TransactionViolation} from '@src/types/onyx';
<<<<<<< HEAD
import type {TransactionCollectionDataSet} from '@src/types/onyx/Transaction';
=======
>>>>>>> 6000b2a2

const categoryOutOfPolicyViolation = {
    name: CONST.VIOLATIONS.CATEGORY_OUT_OF_POLICY,
    type: CONST.VIOLATION_TYPES.VIOLATION,
};

const missingCategoryViolation = {
    name: CONST.VIOLATIONS.MISSING_CATEGORY,
    type: CONST.VIOLATION_TYPES.VIOLATION,
    showInReview: true,
};

const futureDateViolation = {
    name: CONST.VIOLATIONS.FUTURE_DATE,
    type: CONST.VIOLATION_TYPES.VIOLATION,
    showInReview: true,
};

const receiptRequiredViolation = {
    name: CONST.VIOLATIONS.RECEIPT_REQUIRED,
    type: CONST.VIOLATION_TYPES.VIOLATION,
    showInReview: true,
    data: {
        formattedLimit: convertAmountToDisplayString(CONST.POLICY.DEFAULT_MAX_AMOUNT_NO_RECEIPT),
    },
};

const overLimitViolation = {
    name: CONST.VIOLATIONS.OVER_LIMIT,
    type: CONST.VIOLATION_TYPES.VIOLATION,
    showInReview: true,
    data: {
        formattedLimit: convertAmountToDisplayString(CONST.POLICY.DEFAULT_MAX_EXPENSE_AMOUNT),
    },
};

const customUnitOutOfPolicyViolation = {
    name: CONST.VIOLATIONS.CUSTOM_UNIT_OUT_OF_POLICY,
    type: CONST.VIOLATION_TYPES.VIOLATION,
};

const missingTagViolation = {
    name: CONST.VIOLATIONS.MISSING_TAG,
    type: CONST.VIOLATION_TYPES.VIOLATION,
};

const tagOutOfPolicyViolation = {
    name: CONST.VIOLATIONS.TAG_OUT_OF_POLICY,
    type: CONST.VIOLATION_TYPES.VIOLATION,
};

describe('getViolationsOnyxData', () => {
    let transaction: Transaction;
    let transactionViolations: TransactionViolation[];
    let policy: Policy;
    let policyTags: PolicyTagLists;
    let policyCategories: PolicyCategories;

    beforeEach(() => {
        transaction = {
            transactionID: '123',
            attendees: [{email: 'text@expensify.com'}],
            reportID: '1234',
            amount: 100,
            comment: {},
            created: '2023-07-24 13:46:20',
            merchant: 'United Airlines',
            currency: 'USD',
        };
        transactionViolations = [];
        policy = {requiresTag: false, requiresCategory: false} as Policy;
        policyTags = {};
        policyCategories = {};
    });

    it('should return an object with correct shape and with empty transactionViolations array', () => {
        const result = ViolationsUtils.getViolationsOnyxData(transaction, transactionViolations, policy, policyTags, policyCategories, false, false);

        expect(result).toEqual({
            onyxMethod: Onyx.METHOD.SET,
            key: `${ONYXKEYS.COLLECTION.TRANSACTION_VIOLATIONS}${transaction.transactionID}`,
            value: transactionViolations,
        });
    });

    it('should handle multiple violations', () => {
        policy.type = 'corporate';
        policy.maxExpenseAmountNoReceipt = 25;
        transaction.amount = 100;
        transactionViolations = [
            {name: 'duplicatedTransaction', type: CONST.VIOLATION_TYPES.VIOLATION},
            {name: 'receiptRequired', type: CONST.VIOLATION_TYPES.VIOLATION},
        ];
        const result = ViolationsUtils.getViolationsOnyxData(transaction, transactionViolations, policy, policyTags, policyCategories, false, false);
        expect(result.value).toEqual(expect.arrayContaining(transactionViolations));
    });

    describe('distance rate was modified', () => {
        beforeEach(() => {
            transactionViolations = [customUnitOutOfPolicyViolation];

            const customUnitRateID = 'rate_id';
            transaction.comment = {
                ...transaction.comment,
                customUnit: {
                    ...(transaction?.comment?.customUnit ?? {}),
                    customUnitRateID,
                },
            };
            policy.customUnits = {
                unitId: {
                    attributes: {unit: 'mi'},
                    customUnitID: 'unitId',
                    defaultCategory: 'Car',
                    enabled: true,
                    name: 'Distance',
                    rates: {
                        [customUnitRateID]: {
                            currency: 'USD',
                            customUnitRateID,
                            enabled: true,
                            name: 'Default Rate',
                            rate: 65.5,
                        },
                    },
                },
            };
        });

        it('should remove the customUnitOutOfPolicy violation if the modified one belongs to the policy', () => {
            const result = ViolationsUtils.getViolationsOnyxData(transaction, transactionViolations, policy, policyTags, policyCategories, false, false);

            expect(result.value).not.toContainEqual(customUnitOutOfPolicyViolation);
        });
    });

    describe('controlPolicyViolations', () => {
        beforeEach(() => {
            policy.type = 'corporate';
        });

        it('should not add futureDate violation if the policy is not corporate', () => {
            transaction.created = '9999-12-31T23:59:59Z';
            policy.type = 'personal';
            const result = ViolationsUtils.getViolationsOnyxData(transaction, transactionViolations, policy, policyTags, policyCategories, false, false);
            expect(result.value).toEqual(transactionViolations);
        });

        it('should add futureDate violation if the transaction has a future date and policy is corporate', () => {
            transaction.created = '9999-12-31T23:59:59Z';
            const result = ViolationsUtils.getViolationsOnyxData(transaction, transactionViolations, policy, policyTags, policyCategories, false, false);
            expect(result.value).toEqual(expect.arrayContaining([futureDateViolation, ...transactionViolations]));
        });

        it('should remove futureDate violation if the policy is downgraded', () => {
            transaction.created = '9999-12-31T23:59:59Z';
            policy.type = 'personal';
            transactionViolations = [futureDateViolation];
            const result = ViolationsUtils.getViolationsOnyxData(transaction, transactionViolations, policy, policyTags, policyCategories, false, false);
            expect(result.value).not.toContainEqual(futureDateViolation);
        });

        it('should add receiptRequired violation if the transaction has no receipt', () => {
            transaction.amount = 1000000;
            policy.maxExpenseAmountNoReceipt = 2500;
            const result = ViolationsUtils.getViolationsOnyxData(transaction, transactionViolations, policy, policyTags, policyCategories, false, false);
            expect(result.value).toEqual(expect.arrayContaining([receiptRequiredViolation, ...transactionViolations]));
        });

        it('should add overLimit violation if the transaction amount is over the policy limit', () => {
            transaction.amount = 1000000;
            policy.maxExpenseAmount = 200000;
            const result = ViolationsUtils.getViolationsOnyxData(transaction, transactionViolations, policy, policyTags, policyCategories, false, false);
            expect(result.value).toEqual(expect.arrayContaining([overLimitViolation, ...transactionViolations]));
        });
    });

    describe('policyRequiresCategories', () => {
        beforeEach(() => {
            policy.requiresCategory = true;
            policyCategories = {Food: {name: 'Food', unencodedName: '', enabled: true, areCommentsRequired: false, externalID: '1234', origin: '12345'}};
            transaction.category = 'Food';
            transaction.amount = 100;
        });

        it('should add missingCategory violation if no category is included', () => {
            transaction.category = undefined;
            const result = ViolationsUtils.getViolationsOnyxData(transaction, transactionViolations, policy, policyTags, policyCategories, false, false);
            expect(result.value).toEqual(expect.arrayContaining([missingCategoryViolation, ...transactionViolations]));
        });

        it('should add categoryOutOfPolicy violation when category is not in policy', () => {
            transaction.category = 'Bananas';
            const result = ViolationsUtils.getViolationsOnyxData(transaction, transactionViolations, policy, policyTags, policyCategories, false, false);
            expect(result.value).toEqual(expect.arrayContaining([categoryOutOfPolicyViolation, ...transactionViolations]));
        });

        it('should not include a categoryOutOfPolicy violation when category is in policy', () => {
            const result = ViolationsUtils.getViolationsOnyxData(transaction, transactionViolations, policy, policyTags, policyCategories, false, false);
            expect(result.value).not.toContainEqual(categoryOutOfPolicyViolation);
        });

        it('should not add a category violation when the transaction is partial', () => {
            const partialTransaction = {...transaction, amount: 0, merchant: CONST.TRANSACTION.PARTIAL_TRANSACTION_MERCHANT, category: undefined};
            const result = ViolationsUtils.getViolationsOnyxData(partialTransaction, transactionViolations, policy, policyTags, policyCategories, false, false);
            expect(result.value).not.toContainEqual(missingCategoryViolation);
        });

        it('should add categoryOutOfPolicy violation to existing violations if they exist', () => {
            transaction.category = 'Bananas';
            transaction.amount = 1000000;
            transactionViolations = [{name: 'duplicatedTransaction', type: CONST.VIOLATION_TYPES.VIOLATION}];

            const result = ViolationsUtils.getViolationsOnyxData(transaction, transactionViolations, policy, policyTags, policyCategories, false, false);

            expect(result.value).toEqual(expect.arrayContaining([categoryOutOfPolicyViolation, ...transactionViolations]));
        });

        it('should add missingCategory violation to existing violations if they exist', () => {
            transaction.category = undefined;
            transaction.amount = 1000000;
            transactionViolations = [{name: 'duplicatedTransaction', type: CONST.VIOLATION_TYPES.VIOLATION}];

            const result = ViolationsUtils.getViolationsOnyxData(transaction, transactionViolations, policy, policyTags, policyCategories, false, false);

            expect(result.value).toEqual(expect.arrayContaining([missingCategoryViolation, ...transactionViolations]));
        });
    });

    describe('policy does not require Categories', () => {
        beforeEach(() => {
            policy.requiresCategory = false;
        });

        it('should not add any violations when categories are not required', () => {
            const result = ViolationsUtils.getViolationsOnyxData(transaction, transactionViolations, policy, policyTags, policyCategories, false, false);

            expect(result.value).not.toContainEqual(categoryOutOfPolicyViolation);
            expect(result.value).not.toContainEqual(missingCategoryViolation);
        });
    });

    describe('policyRequiresTags', () => {
        beforeEach(() => {
            policy.requiresTag = true;
            policyTags = {
                Meals: {
                    name: 'Meals',
                    required: true,
                    tags: {
                        Lunch: {name: 'Lunch', enabled: true},
                        Dinner: {name: 'Dinner', enabled: true},
                    },
                    orderWeight: 1,
                },
            };
            transaction.tag = 'Lunch';
        });

        it("shouldn't update the transactionViolations if the policy requires tags and the transaction has a tag from the policy", () => {
            const result = ViolationsUtils.getViolationsOnyxData(transaction, transactionViolations, policy, policyTags, policyCategories, false, false);

            expect(result.value).toEqual(transactionViolations);
        });

        it('should add a missingTag violation if none is provided and policy requires tags', () => {
            transaction.tag = undefined;

            const result = ViolationsUtils.getViolationsOnyxData(transaction, transactionViolations, policy, policyTags, policyCategories, false, false);

            expect(result.value).toEqual(expect.arrayContaining([{...missingTagViolation}]));
        });

        it('should add a tagOutOfPolicy violation when policy requires tags and tag is not in the policy', () => {
            policyTags = {};

            const result = ViolationsUtils.getViolationsOnyxData(transaction, transactionViolations, policy, policyTags, policyCategories, false, false);

            expect(result.value).toEqual([]);
        });

        it('should not add a tag violation when the transaction is partial', () => {
            const partialTransaction = {...transaction, amount: 0, merchant: CONST.TRANSACTION.PARTIAL_TRANSACTION_MERCHANT, tag: undefined};
            const result = ViolationsUtils.getViolationsOnyxData(partialTransaction, transactionViolations, policy, policyTags, policyCategories, false, false);
            expect(result.value).not.toContainEqual(missingTagViolation);
        });

        it('should add tagOutOfPolicy violation to existing violations if transaction has tag that is not in the policy', () => {
            transaction.tag = 'Bananas';
            transactionViolations = [{name: 'duplicatedTransaction', type: CONST.VIOLATION_TYPES.VIOLATION}];

            const result = ViolationsUtils.getViolationsOnyxData(transaction, transactionViolations, policy, policyTags, policyCategories, false, false);

            expect(result.value).toEqual(expect.arrayContaining([{...tagOutOfPolicyViolation}, ...transactionViolations]));
        });

        it('should add missingTag violation to existing violations if transaction does not have a tag', () => {
            transaction.tag = undefined;
            transactionViolations = [{name: 'duplicatedTransaction', type: CONST.VIOLATION_TYPES.VIOLATION}];

            const result = ViolationsUtils.getViolationsOnyxData(transaction, transactionViolations, policy, policyTags, policyCategories, false, false);

            expect(result.value).toEqual(expect.arrayContaining([{...missingTagViolation}, ...transactionViolations]));
        });
    });

    describe('policy does not require Tags', () => {
        beforeEach(() => {
            policy.requiresTag = false;
        });

        it('should not add any violations when tags are not required', () => {
            const result = ViolationsUtils.getViolationsOnyxData(transaction, transactionViolations, policy, policyTags, policyCategories, false, false);

            expect(result.value).not.toContainEqual(tagOutOfPolicyViolation);
            expect(result.value).not.toContainEqual(missingTagViolation);
        });
    });

    describe('policy has multi level tags', () => {
        beforeEach(() => {
            policy.requiresTag = true;
            policyTags = {
                Department: {
                    name: 'Department',
                    tags: {
                        Accounting: {
                            name: 'Accounting',
                            enabled: true,
                        },
                    },
                    required: true,
                    orderWeight: 2,
                },
                Region: {
                    name: 'Region',
                    tags: {
                        Africa: {
                            name: 'Africa',
                            enabled: true,
                        },
                    },
                    required: true,
                    orderWeight: 1,
                },
                Project: {
                    name: 'Project',
                    tags: {
                        Project1: {
                            name: 'Project1',
                            enabled: true,
                        },
                    },
                    required: true,
                    orderWeight: 3,
                },
            };
        });
        it('should return someTagLevelsRequired when a required tag is missing', () => {
            const someTagLevelsRequiredViolation = {
                name: 'someTagLevelsRequired',
                type: CONST.VIOLATION_TYPES.VIOLATION,
                data: {
                    errorIndexes: [0, 1, 2],
                },
            };

            // Test case where transaction has no tags
            let result = ViolationsUtils.getViolationsOnyxData(transaction, transactionViolations, policy, policyTags, policyCategories, false, false);
            expect(result.value).toEqual([someTagLevelsRequiredViolation]);

            // Test case where transaction has 1 tag
            transaction.tag = 'Africa';
            someTagLevelsRequiredViolation.data = {errorIndexes: [1, 2]};
            result = ViolationsUtils.getViolationsOnyxData(transaction, transactionViolations, policy, policyTags, policyCategories, false, false);
            expect(result.value).toEqual([someTagLevelsRequiredViolation]);

            // Test case where transaction has 2 tags
            transaction.tag = 'Africa::Project1';
            someTagLevelsRequiredViolation.data = {errorIndexes: [1]};
            result = ViolationsUtils.getViolationsOnyxData(transaction, transactionViolations, policy, policyTags, policyCategories, false, false);
            expect(result.value).toEqual([someTagLevelsRequiredViolation]);

            // Test case where transaction has all tags
            transaction.tag = 'Africa:Accounting:Project1';
            result = ViolationsUtils.getViolationsOnyxData(transaction, transactionViolations, policy, policyTags, policyCategories, false, false);
            expect(result.value).toEqual([]);
        });
        it('should return tagOutOfPolicy when a tag is not enabled in the policy but is set in the transaction', () => {
            policyTags.Department.tags.Accounting.enabled = false;
            transaction.tag = 'Africa:Accounting:Project1';
            const result = ViolationsUtils.getViolationsOnyxData(transaction, transactionViolations, policy, policyTags, policyCategories, false, false);
            const violation = {...tagOutOfPolicyViolation, data: {tagName: 'Department'}};
            expect(result.value).toEqual([violation]);
        });
        it('should return missingTag when all dependent tags are enabled in the policy but are not set in the transaction', () => {
            const missingDepartmentTag = {...missingTagViolation, data: {tagName: 'Department'}};
            const missingRegionTag = {...missingTagViolation, data: {tagName: 'Region'}};
            const missingProjectTag = {...missingTagViolation, data: {tagName: 'Project'}};
            transaction.tag = undefined;
            const result = ViolationsUtils.getViolationsOnyxData(transaction, transactionViolations, policy, policyTags, policyCategories, true, false);
            expect(result.value).toEqual(expect.arrayContaining([missingDepartmentTag, missingRegionTag, missingProjectTag]));
        });
    });
<<<<<<< HEAD
});

const getFakeTransaction = (transactionID: string, comment?: Transaction['comment']) => ({
    transactionID,
    attendees: [{email: 'text@expensify.com'}],
    reportID: '1234',
    amount: 100,
    comment: comment ?? {},
    created: '2023-07-24 13:46:20',
    merchant: 'United Airlines',
    currency: 'USD',
});

const CARLOS_EMAIL = 'cmartins@expensifail.com';
const CARLOS_ACCOUNT_ID = 1;

describe('getViolations', () => {
    beforeAll(() => {
        Onyx.init({
            keys: ONYXKEYS,
            initialKeyStates: {
                [ONYXKEYS.SESSION]: {
                    email: CARLOS_EMAIL,
                    accountID: CARLOS_ACCOUNT_ID,
                },
            },
        });
    });

    afterEach(() => Onyx.clear());

    it('should check if violation is dismissed or not', async () => {
        const transaction = getFakeTransaction('123', {
            dismissedViolations: {smartscanFailed: {[CARLOS_EMAIL]: CARLOS_ACCOUNT_ID.toString()}},
        });

        const transactionCollectionDataSet: TransactionCollectionDataSet = {
            [`${ONYXKEYS.COLLECTION.TRANSACTION}${transaction.transactionID}`]: transaction,
        };

        await Onyx.multiSet({...transactionCollectionDataSet});

        const isSmartScanDismissed = isViolationDismissed(transaction, smartScanFailedViolation);
        const isDuplicateViolationDismissed = isViolationDismissed(transaction, duplicatedTransactionViolation);

        expect(isSmartScanDismissed).toBeTruthy();
        expect(isDuplicateViolationDismissed).toBeFalsy();
    });

    it('should return filtered out dismissed violations', async () => {
        const transaction = getFakeTransaction('123', {
            dismissedViolations: {smartscanFailed: {[CARLOS_EMAIL]: CARLOS_ACCOUNT_ID.toString()}},
        });

        const transactionCollectionDataSet: TransactionCollectionDataSet = {
            [`${ONYXKEYS.COLLECTION.TRANSACTION}${transaction.transactionID}`]: transaction,
        };

        const transactionViolationsCollection = {
            [`${ONYXKEYS.COLLECTION.TRANSACTION_VIOLATIONS}${transaction.transactionID}`]: [duplicatedTransactionViolation, smartScanFailedViolation, tagOutOfPolicyViolation],
        };

        await Onyx.multiSet({...transactionCollectionDataSet});

        // Should filter out the smartScanFailedViolation
        const filteredViolations = getTransactionViolations(transaction.transactionID, transactionViolationsCollection);
        expect(filteredViolations).toEqual([duplicatedTransactionViolation, tagOutOfPolicyViolation]);
    });

    it('checks if transaction has warning type violation after filtering dismissed violations', async () => {
        const transaction = getFakeTransaction('123', {
            dismissedViolations: {smartscanFailed: {[CARLOS_EMAIL]: CARLOS_ACCOUNT_ID.toString()}},
        });

        const transactionCollectionDataSet: TransactionCollectionDataSet = {
            [`${ONYXKEYS.COLLECTION.TRANSACTION}${transaction.transactionID}`]: transaction,
        };

        const transactionViolationsCollection = {
            [`${ONYXKEYS.COLLECTION.TRANSACTION_VIOLATIONS}${transaction.transactionID}`]: [duplicatedTransactionViolation, smartScanFailedViolation, tagOutOfPolicyViolation],
        };

        await Onyx.multiSet({...transactionCollectionDataSet});

        // Should filter out the smartScanFailedViolation and return true, duplicatedTransactionViolation is a warning type violation but it's not considered in hasWarningTypeViolation
        const hasWarningTypeViolationRes = hasWarningTypeViolation(transaction.transactionID, transactionViolationsCollection);
        expect(hasWarningTypeViolationRes).toBeFalsy();
    });
=======
>>>>>>> 6000b2a2
});<|MERGE_RESOLUTION|>--- conflicted
+++ resolved
@@ -5,10 +5,8 @@
 import CONST from '@src/CONST';
 import ONYXKEYS from '@src/ONYXKEYS';
 import type {Policy, PolicyCategories, PolicyTagLists, Transaction, TransactionViolation} from '@src/types/onyx';
-<<<<<<< HEAD
 import type {TransactionCollectionDataSet} from '@src/types/onyx/Transaction';
-=======
->>>>>>> 6000b2a2
+
 
 const categoryOutOfPolicyViolation = {
     name: CONST.VIOLATIONS.CATEGORY_OUT_OF_POLICY,
@@ -413,7 +411,6 @@
             expect(result.value).toEqual(expect.arrayContaining([missingDepartmentTag, missingRegionTag, missingProjectTag]));
         });
     });
-<<<<<<< HEAD
 });
 
 const getFakeTransaction = (transactionID: string, comment?: Transaction['comment']) => ({
@@ -502,6 +499,4 @@
         const hasWarningTypeViolationRes = hasWarningTypeViolation(transaction.transactionID, transactionViolationsCollection);
         expect(hasWarningTypeViolationRes).toBeFalsy();
     });
-=======
->>>>>>> 6000b2a2
-});+});
