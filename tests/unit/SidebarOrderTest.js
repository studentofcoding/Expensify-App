import Onyx from 'react-native-onyx';
import {cleanup, screen} from '@testing-library/react-native';
import lodashGet from 'lodash/get';
import waitForPromisesToResolve from '../utils/waitForPromisesToResolve';
import * as LHNTestUtils from '../utils/LHNTestUtils';
import CONST from '../../src/CONST';
import DateUtils from '../../src/libs/DateUtils';
import * as Localize from '../../src/libs/Localize';

// Be sure to include the mocked Permissions and Expensicons libraries or else the beta tests won't work
jest.mock('../../src/libs/Permissions');
jest.mock('../../src/components/Icon/Expensicons');

const ONYXKEYS = {
    PERSONAL_DETAILS_LIST: 'personalDetailsList',
    NVP_PRIORITY_MODE: 'nvp_priorityMode',
    SESSION: 'session',
    BETAS: 'betas',
    COLLECTION: {
        REPORT: 'report_',
        REPORT_ACTIONS: 'reportActions_',
    },
    NETWORK: 'network',
};

describe('Sidebar', () => {
    beforeAll(() =>
        Onyx.init({
            keys: ONYXKEYS,
            registerStorageEventListener: () => {},
        }),
    );

    // Initialize the network key for OfflineWithFeedback
    beforeEach(() => Onyx.merge(ONYXKEYS.NETWORK, {isOffline: false}));

    // Clear out Onyx after each test so that each test starts with a clean slate
    afterEach(() => {
        cleanup();
        Onyx.clear();
    });

    describe('in default mode', () => {
        it('is not rendered when there are no props passed to it', () => {
            // Given all the default props are passed to SidebarLinks
            // When it is rendered
            LHNTestUtils.getDefaultRenderedSidebarLinks();

            // Then it should render nothing and be null
            // This is expected because there is an early return when there are no personal details
            expect(screen.toJSON()).toBe(null);
        });

        it('is rendered with an empty list when personal details exist', () => {
            // Given the sidebar is rendered with default props
            LHNTestUtils.getDefaultRenderedSidebarLinks();

            return (
                waitForPromisesToResolve()
                    // When Onyx is updated with some personal details
                    .then(() =>
                        Onyx.multiSet({
                            [ONYXKEYS.PERSONAL_DETAILS_LIST]: LHNTestUtils.fakePersonalDetails,
                        }),
                    )

                    // Then the component should be rendered with an empty list since it will get past the early return
                    .then(() => {
                        expect(screen.toJSON()).not.toBe(null);
                        const navigatesToChatHintText = Localize.translateLocal('accessibilityHints.navigatesToChat');
                        expect(screen.queryAllByAccessibilityHint(navigatesToChatHintText)).toHaveLength(0);
                    })
            );
        });

        it('contains one report when a report is in Onyx', () => {
            // Given a single report
            const report = LHNTestUtils.getFakeReport([1, 2]);
            LHNTestUtils.getDefaultRenderedSidebarLinks(report.reportID);

            return (
                waitForPromisesToResolve()
                    // When Onyx is updated with the data and the sidebar re-renders
                    .then(() =>
                        Onyx.multiSet({
                            [ONYXKEYS.NVP_PRIORITY_MODE]: CONST.PRIORITY_MODE.DEFAULT,
                            [ONYXKEYS.PERSONAL_DETAILS_LIST]: LHNTestUtils.fakePersonalDetails,
                            [`${ONYXKEYS.COLLECTION.REPORT}${report.reportID}`]: report,
                        }),
                    )

                    // Then the component should be rendered with an item for the report
                    .then(() => {
                        expect(screen.queryAllByText('One, Two')).toHaveLength(1);
                    })
            );
        });

        it('orders items with most recently updated on top', () => {
            LHNTestUtils.getDefaultRenderedSidebarLinks();

            // Given three unread reports in the recently updated order of 3, 2, 1
            const report1 = {
                ...LHNTestUtils.getFakeReport([1, 2], 3),
                lastMessageHtml: 'unread message from report 1',
            };
            const report2 = {
                ...LHNTestUtils.getFakeReport([3, 4], 2),
                lastMessageHtml: 'unread message from report 2',
            };
            const report3 = {
                ...LHNTestUtils.getFakeReport([5, 6], 1),
                lastMessageHtml: 'unread message from report 3',
            };

            return (
                waitForPromisesToResolve()
                    // When Onyx is updated with the data and the sidebar re-renders
                    .then(() =>
                        Onyx.multiSet({
                            [ONYXKEYS.NVP_PRIORITY_MODE]: CONST.PRIORITY_MODE.DEFAULT,
                            [ONYXKEYS.PERSONAL_DETAILS_LIST]: LHNTestUtils.fakePersonalDetails,
                            [`${ONYXKEYS.COLLECTION.REPORT}${report1.reportID}`]: report1,
                            [`${ONYXKEYS.COLLECTION.REPORT}${report2.reportID}`]: report2,
                            [`${ONYXKEYS.COLLECTION.REPORT}${report3.reportID}`]: report3,
                        }),
                    )

                    // Then the component should be rendered with the mostly recently updated report first
                    .then(() => {
                        const hintText = Localize.translateLocal('accessibilityHints.chatUserDisplayNames');
                        const displayNames = screen.queryAllByLabelText(hintText);
                        expect(displayNames).toHaveLength(3);
                        expect(lodashGet(displayNames, [0, 'props', 'children'])).toBe('Five, Six');
                        expect(lodashGet(displayNames, [1, 'props', 'children'])).toBe('Three, Four');
                        expect(lodashGet(displayNames, [2, 'props', 'children'])).toBe('One, Two');
                    })
            );
        });

        it('changes the order when adding a draft to the active report', () => {
            // Given three reports in the recently updated order of 3, 2, 1
            // And the first report has a draft
            // And the currently viewed report is the first report
            const report1 = {
                ...LHNTestUtils.getFakeReport([1, 2], 3),
                lastMessageHtml: 'unread message from report 1',
                hasDraft: true,
            };
<<<<<<< HEAD
            const report2 = {
                ...LHNTestUtils.getFakeReport([3, 4], 2),
                lastMessageHtml: 'unread message from report 2',
            };
            const report3 = {
                ...LHNTestUtils.getFakeReport([5, 6], 1),
                lastMessageHtml: 'unread message from report 3',
            };
            const reportIDFromRoute = report1.reportID;
            LHNTestUtils.getDefaultRenderedSidebarLinks(reportIDFromRoute);
=======
            const report2 = LHNTestUtils.getFakeReport([3, 4], 2);
            const report3 = LHNTestUtils.getFakeReport([5, 6], 1);
            const currentReportId = report1.reportID;
            LHNTestUtils.getDefaultRenderedSidebarLinks(currentReportId);
>>>>>>> 48d41878
            return (
                waitForPromisesToResolve()
                    // When Onyx is updated with the data and the sidebar re-renders
                    .then(() =>
                        Onyx.multiSet({
                            [ONYXKEYS.NVP_PRIORITY_MODE]: CONST.PRIORITY_MODE.DEFAULT,
                            [ONYXKEYS.PERSONAL_DETAILS_LIST]: LHNTestUtils.fakePersonalDetails,
                            [`${ONYXKEYS.COLLECTION.REPORT}${report1.reportID}`]: report1,
                            [`${ONYXKEYS.COLLECTION.REPORT}${report2.reportID}`]: report2,
                            [`${ONYXKEYS.COLLECTION.REPORT}${report3.reportID}`]: report3,
                        }),
                    )

                    // Then there should be a pencil icon and report one should be the first one because putting a draft on the active report should change its location
                    // in the ordered list
                    .then(() => {
                        const pencilIcon = screen.queryAllByTestId('Pencil Icon');
                        expect(pencilIcon).toHaveLength(1);

                        const hintText = Localize.translateLocal('accessibilityHints.chatUserDisplayNames');
                        const displayNames = screen.queryAllByLabelText(hintText);
                        expect(displayNames).toHaveLength(3);
                        expect(lodashGet(displayNames, [0, 'props', 'children'])).toBe('One, Two'); // this has `hasDraft` flag enabled so it will be on top
                        expect(lodashGet(displayNames, [1, 'props', 'children'])).toBe('Five, Six');
                        expect(lodashGet(displayNames, [2, 'props', 'children'])).toBe('Three, Four');
                    })
            );
        });

        it('reorders the reports to always have the most recently updated one on top', () => {
            LHNTestUtils.getDefaultRenderedSidebarLinks();

            // Given three reports in the recently updated order of 3, 2, 1
            const report1 = {
                ...LHNTestUtils.getFakeReport([1, 2], 3),
                lastMessageHtml: 'unread message from report 1',
            };
            const report2 = {
                ...LHNTestUtils.getFakeReport([3, 4], 2),
                lastMessageHtml: 'unread message from report 2',
            };
            const report3 = {
                ...LHNTestUtils.getFakeReport([5, 6], 1),
                lastMessageHtml: 'unread message from report 3',
            };

            return (
                waitForPromisesToResolve()
                    // When Onyx is updated with the data and the sidebar re-renders
                    .then(() =>
                        Onyx.multiSet({
                            [ONYXKEYS.NVP_PRIORITY_MODE]: CONST.PRIORITY_MODE.DEFAULT,
                            [ONYXKEYS.PERSONAL_DETAILS_LIST]: LHNTestUtils.fakePersonalDetails,
                            [`${ONYXKEYS.COLLECTION.REPORT}${report1.reportID}`]: report1,
                            [`${ONYXKEYS.COLLECTION.REPORT}${report2.reportID}`]: report2,
                            [`${ONYXKEYS.COLLECTION.REPORT}${report3.reportID}`]: report3,
                        }),
                    )

                    // When a new comment is added to report 1 (eg. it's lastVisibleActionCreated is updated)
                    .then(() =>
                        Onyx.merge(`${ONYXKEYS.COLLECTION.REPORT}${report1.reportID}`, {
                            lastVisibleActionCreated: DateUtils.getDBTime(),
                        }),
                    )

                    // Then the order of the reports should be 1 > 3 > 2
                    //                                         ^--- (1 goes to the front and pushes other two down)
                    .then(() => {
                        const hintText = Localize.translateLocal('accessibilityHints.chatUserDisplayNames');
                        const displayNames = screen.queryAllByLabelText(hintText);
                        expect(displayNames).toHaveLength(3);
                        expect(lodashGet(displayNames, [0, 'props', 'children'])).toBe('One, Two');
                        expect(lodashGet(displayNames, [1, 'props', 'children'])).toBe('Five, Six');
                        expect(lodashGet(displayNames, [2, 'props', 'children'])).toBe('Three, Four');
                    })
            );
        });

        it('reorders the reports to keep draft reports on top', () => {
            // Given three reports in the recently updated order of 3, 2, 1
            // And the second report has a draft
            // And the currently viewed report is the second report
            const report1 = {
                ...LHNTestUtils.getFakeReport([1, 2], 3),
                lastMessageHtml: 'unread message from report 1'
            };
            const report2 = {
                ...LHNTestUtils.getFakeReport([3, 4], 2),
                lastMessageHtml: 'unread message from report 2',
                hasDraft: true,
            };
<<<<<<< HEAD
            const report3 = {
                ...LHNTestUtils.getFakeReport([5, 6], 1),
                lastMessageHtml: 'unread message from report 3',
            };
            const reportIDFromRoute = report2.reportID;
            LHNTestUtils.getDefaultRenderedSidebarLinks(reportIDFromRoute);
=======
            const report3 = LHNTestUtils.getFakeReport([5, 6], 1);
            const currentReportId = report2.reportID;
            LHNTestUtils.getDefaultRenderedSidebarLinks(currentReportId);
>>>>>>> 48d41878

            return (
                waitForPromisesToResolve()
                    // When Onyx is updated with the data and the sidebar re-renders
                    .then(() =>
                        Onyx.multiSet({
                            [ONYXKEYS.NVP_PRIORITY_MODE]: CONST.PRIORITY_MODE.DEFAULT,
                            [ONYXKEYS.PERSONAL_DETAILS_LIST]: LHNTestUtils.fakePersonalDetails,
                            [`${ONYXKEYS.COLLECTION.REPORT}${report1.reportID}`]: report1,
                            [`${ONYXKEYS.COLLECTION.REPORT}${report2.reportID}`]: report2,
                            [`${ONYXKEYS.COLLECTION.REPORT}${report3.reportID}`]: report3,
                        }),
                    )

                    // When the currently active chat is switched to report 1 (the one on the bottom)
                    .then(() => {
                        // The changing of a route itself will re-render the component in the App, but since we are not performing this test
                        // inside the navigator and it has no access to the routes we need to trigger an update to the SidebarLinks manually.
                        LHNTestUtils.getDefaultRenderedSidebarLinks('1');
                        return waitForPromisesToResolve();
                    })

                    // Then the order of the reports should be 2 > 3 > 1
                    //                                         ^--- (2 goes to the front and pushes 3 down)
                    .then(() => {
                        const hintText = Localize.translateLocal('accessibilityHints.chatUserDisplayNames');
                        const displayNames = screen.queryAllByLabelText(hintText);
                        expect(displayNames).toHaveLength(3);
                        expect(lodashGet(displayNames, [0, 'props', 'children'])).toBe('Three, Four');
                        expect(lodashGet(displayNames, [1, 'props', 'children'])).toBe('Five, Six');
                        expect(lodashGet(displayNames, [2, 'props', 'children'])).toBe('One, Two');
                    })
            );
        });

        it('removes the pencil icon when draft is removed', () => {
            LHNTestUtils.getDefaultRenderedSidebarLinks();

            // Given a single report
            // And the report has a draft
            const report = {
                ...LHNTestUtils.getFakeReport([1, 2]),
                hasDraft: true,
            };

            return (
                waitForPromisesToResolve()
                    // When Onyx is updated with the data and the sidebar re-renders
                    .then(() =>
                        Onyx.multiSet({
                            [ONYXKEYS.NVP_PRIORITY_MODE]: CONST.PRIORITY_MODE.DEFAULT,
                            [ONYXKEYS.PERSONAL_DETAILS_LIST]: LHNTestUtils.fakePersonalDetails,
                            [`${ONYXKEYS.COLLECTION.REPORT}${report.reportID}`]: report,
                        }),
                    )

                    // Then there should be a pencil icon showing
                    .then(() => {
                        expect(screen.queryAllByTestId('Pencil Icon')).toHaveLength(1);
                    })

                    // When the draft is removed
                    .then(() => Onyx.merge(`${ONYXKEYS.COLLECTION.REPORT}${report.reportID}`, {hasDraft: null}))

                    // Then the pencil icon goes away
                    .then(() => {
                        expect(screen.queryAllByTestId('Pencil Icon')).toHaveLength(0);
                    })
            );
        });

        it('removes the pin icon when chat is unpinned', () => {
            LHNTestUtils.getDefaultRenderedSidebarLinks();

            // Given a single report
            // And the report is pinned
            const report = {
                ...LHNTestUtils.getFakeReport([1, 2]),
                isPinned: true,
            };

            return (
                waitForPromisesToResolve()
                    // When Onyx is updated with the data and the sidebar re-renders
                    .then(() =>
                        Onyx.multiSet({
                            [ONYXKEYS.NVP_PRIORITY_MODE]: CONST.PRIORITY_MODE.DEFAULT,
                            [ONYXKEYS.PERSONAL_DETAILS_LIST]: LHNTestUtils.fakePersonalDetails,
                            [`${ONYXKEYS.COLLECTION.REPORT}${report.reportID}`]: report,
                        }),
                    )

                    // Then there should be a pencil icon showing
                    .then(() => {
                        expect(screen.queryAllByTestId('Pin Icon')).toHaveLength(1);
                    })

                    // When the draft is removed
                    .then(() => Onyx.merge(`${ONYXKEYS.COLLECTION.REPORT}${report.reportID}`, {isPinned: false}))

                    // Then the pencil icon goes away
                    .then(() => {
                        expect(screen.queryAllByTestId('Pin Icon')).toHaveLength(0);
                    })
            );
        });

        it('sorts chats by pinned > IOU > draft', () => {
            // Given three reports in the recently updated order of 3, 2, 1
            // with the current user set to email9@ (someone not participating in any of the chats)
            // with a report that has a draft, a report that is pinned, and
            //    an outstanding IOU report that doesn't belong to the current user
            const report1 = {
                ...LHNTestUtils.getFakeReport([1, 2], 3),
                isPinned: true,
            };
            const report2 = {
                ...LHNTestUtils.getFakeReport([3, 4], 2),
                hasDraft: true,
            };
            const report3 = {
                ...LHNTestUtils.getFakeReport([5, 6], 1),
                hasOutstandingIOU: true,

                // This has to be added after the IOU report is generated
                iouReportID: null,
            };
            const iouReport = {
                ...LHNTestUtils.getFakeReport([7, 8]),
                type: CONST.REPORT.TYPE.IOU,
                ownerAccountID: 2,
                managerID: 2,
                hasOutstandingIOU: true,
                total: 10000,
                currency: 'USD',
                chatReportID: report3.reportID,
            };
            report3.iouReportID = iouReport.reportID;
            const currentReportId = report2.reportID;
            const currentlyLoggedInUserAccountID = 9;
            LHNTestUtils.getDefaultRenderedSidebarLinks(currentReportId);

            return (
                waitForPromisesToResolve()
                    // When Onyx is updated with the data and the sidebar re-renders
                    .then(() =>
                        Onyx.multiSet({
                            [ONYXKEYS.NVP_PRIORITY_MODE]: CONST.PRIORITY_MODE.DEFAULT,
                            [ONYXKEYS.PERSONAL_DETAILS_LIST]: LHNTestUtils.fakePersonalDetails,
                            [ONYXKEYS.SESSION]: {accountID: currentlyLoggedInUserAccountID},
                            [`${ONYXKEYS.COLLECTION.REPORT}${report1.reportID}`]: report1,
                            [`${ONYXKEYS.COLLECTION.REPORT}${report2.reportID}`]: report2,
                            [`${ONYXKEYS.COLLECTION.REPORT}${report3.reportID}`]: report3,
                            [`${ONYXKEYS.COLLECTION.REPORT}${iouReport.reportID}`]: iouReport,
                        }),
                    )

                    // Then the reports are ordered by Pinned > IOU > Draft
                    // there is a pencil icon
                    // there is a pinned icon
                    .then(() => {
                        const hintText = Localize.translateLocal('accessibilityHints.chatUserDisplayNames');
                        const displayNames = screen.queryAllByLabelText(hintText);
                        expect(displayNames).toHaveLength(4);
                        expect(screen.queryAllByTestId('Pin Icon')).toHaveLength(1);
                        expect(screen.queryAllByTestId('Pencil Icon')).toHaveLength(1);
                        expect(lodashGet(displayNames, [0, 'props', 'children'])).toBe('One, Two');
                        expect(lodashGet(displayNames, [1, 'props', 'children'])).toBe('Email Two owes $100.00');
                        expect(lodashGet(displayNames, [2, 'props', 'children'])).toBe('Five, Six');
                        expect(lodashGet(displayNames, [3, 'props', 'children'])).toBe('Three, Four');
                    })
            );
        });

        it('alphabetizes all the chats that are pinned', () => {
            // Given three reports in the recently updated order of 3, 2, 1
            // and they are all pinned
            const report1 = {
                ...LHNTestUtils.getFakeReport([1, 2], 3),
                isPinned: true,
            };
            const report2 = {
                ...LHNTestUtils.getFakeReport([3, 4], 2),
                isPinned: true,
            };
            const report3 = {
                ...LHNTestUtils.getFakeReport([5, 6], 1),
                isPinned: true,
            };
            const report4 = {
                ...LHNTestUtils.getFakeReport([7, 8], 0),
                isPinned: true,
            };
            LHNTestUtils.getDefaultRenderedSidebarLinks('0');
            return (
                waitForPromisesToResolve()
                    // When Onyx is updated with the data and the sidebar re-renders
                    .then(() =>
                        Onyx.multiSet({
                            [ONYXKEYS.NVP_PRIORITY_MODE]: CONST.PRIORITY_MODE.DEFAULT,
                            [ONYXKEYS.PERSONAL_DETAILS_LIST]: LHNTestUtils.fakePersonalDetails,
                            [`${ONYXKEYS.COLLECTION.REPORT}${report1.reportID}`]: report1,
                            [`${ONYXKEYS.COLLECTION.REPORT}${report2.reportID}`]: report2,
                            [`${ONYXKEYS.COLLECTION.REPORT}${report3.reportID}`]: report3,
                        }),
                    )

                    // Then the reports are in alphabetical order
                    .then(() => {
                        const hintText = Localize.translateLocal('accessibilityHints.chatUserDisplayNames');
                        const displayNames = screen.queryAllByLabelText(hintText);
                        expect(displayNames).toHaveLength(3);
                        expect(lodashGet(displayNames, [0, 'props', 'children'])).toBe('Five, Six');
                        expect(lodashGet(displayNames, [1, 'props', 'children'])).toBe('One, Two');
                        expect(lodashGet(displayNames, [2, 'props', 'children'])).toBe('Three, Four');
                    })

                    // When a new report is added
                    .then(() => Onyx.merge(`${ONYXKEYS.COLLECTION.REPORT}${report4.reportID}`, report4))

                    // Then they are still in alphabetical order
                    .then(() => {
                        const hintText = Localize.translateLocal('accessibilityHints.chatUserDisplayNames');
                        const displayNames = screen.queryAllByLabelText(hintText);
                        expect(displayNames).toHaveLength(4);
                        expect(lodashGet(displayNames, [0, 'props', 'children'])).toBe('Five, Six');
                        expect(lodashGet(displayNames, [1, 'props', 'children'])).toBe('One, Two');
                        expect(lodashGet(displayNames, [2, 'props', 'children'])).toBe('Seven, Eight');
                        expect(lodashGet(displayNames, [3, 'props', 'children'])).toBe('Three, Four');
                    })
            );
        });

        it('alphabetizes all the chats that have drafts', () => {
            // Given three reports in the recently updated order of 3, 2, 1
            // and they all have drafts
            const report1 = {
                ...LHNTestUtils.getFakeReport([1, 2], 3),
                hasDraft: true,
            };
            const report2 = {
                ...LHNTestUtils.getFakeReport([3, 4], 2),
                hasDraft: true,
            };
            const report3 = {
                ...LHNTestUtils.getFakeReport([5, 6], 1),
                hasDraft: true,
            };
            const report4 = {
                ...LHNTestUtils.getFakeReport([7, 8], 0),
                hasDraft: true,
            };
            LHNTestUtils.getDefaultRenderedSidebarLinks('0');
            return (
                waitForPromisesToResolve()
                    // When Onyx is updated with the data and the sidebar re-renders
                    .then(() =>
                        Onyx.multiSet({
                            [ONYXKEYS.NVP_PRIORITY_MODE]: CONST.PRIORITY_MODE.DEFAULT,
                            [ONYXKEYS.PERSONAL_DETAILS_LIST]: LHNTestUtils.fakePersonalDetails,
                            [`${ONYXKEYS.COLLECTION.REPORT}${report1.reportID}`]: report1,
                            [`${ONYXKEYS.COLLECTION.REPORT}${report2.reportID}`]: report2,
                            [`${ONYXKEYS.COLLECTION.REPORT}${report3.reportID}`]: report3,
                        }),
                    )

                    // Then the reports are in alphabetical order
                    .then(() => {
                        const hintText = Localize.translateLocal('accessibilityHints.chatUserDisplayNames');
                        const displayNames = screen.queryAllByLabelText(hintText);
                        expect(displayNames).toHaveLength(3);
                        expect(lodashGet(displayNames, [0, 'props', 'children'])).toBe('Five, Six');
                        expect(lodashGet(displayNames, [1, 'props', 'children'])).toBe('One, Two');
                        expect(lodashGet(displayNames, [2, 'props', 'children'])).toBe('Three, Four');
                    })

                    // When a new report is added
                    .then(() => Onyx.merge(`${ONYXKEYS.COLLECTION.REPORT}${report4.reportID}`, report4))

                    // Then they are still in alphabetical order
                    .then(() => {
                        const hintText = Localize.translateLocal('accessibilityHints.chatUserDisplayNames');
                        const displayNames = screen.queryAllByLabelText(hintText);
                        expect(displayNames).toHaveLength(4);
                        expect(lodashGet(displayNames, [0, 'props', 'children'])).toBe('Five, Six');
                        expect(lodashGet(displayNames, [1, 'props', 'children'])).toBe('One, Two');
                        expect(lodashGet(displayNames, [2, 'props', 'children'])).toBe('Seven, Eight');
                        expect(lodashGet(displayNames, [3, 'props', 'children'])).toBe('Three, Four');
                    })
            );
        });

        it('puts archived chats last', () => {
            // Given three reports, with the first report being archived
            const report1 = {
                ...LHNTestUtils.getFakeReport([1, 2]),
                lastMessageHtml: 'message from report 1',
                chatType: CONST.REPORT.CHAT_TYPE.POLICY_ROOM,
                statusNum: CONST.REPORT.STATUS.CLOSED,
                stateNum: CONST.REPORT.STATE_NUM.SUBMITTED,
            };
            const report2 = {
                ...LHNTestUtils.getFakeReport([3, 4]),
                lastMessageHtml: 'message from report 2'
            };
            const report3 = {
                ...LHNTestUtils.getFakeReport([5, 6]),
                lastMessageHtml: 'message from report 3'
            };

            // Given the user is in all betas
            const betas = [CONST.BETAS.DEFAULT_ROOMS, CONST.BETAS.POLICY_ROOMS, CONST.BETAS.POLICY_EXPENSE_CHAT];
            LHNTestUtils.getDefaultRenderedSidebarLinks('0');
            return (
                waitForPromisesToResolve()
                    // When Onyx is updated with the data and the sidebar re-renders
                    .then(() =>
                        Onyx.multiSet({
                            [ONYXKEYS.BETAS]: betas,
                            [ONYXKEYS.NVP_PRIORITY_MODE]: CONST.PRIORITY_MODE.DEFAULT,
                            [ONYXKEYS.PERSONAL_DETAILS_LIST]: LHNTestUtils.fakePersonalDetails,
                            [`${ONYXKEYS.COLLECTION.REPORT}${report1.reportID}`]: report1,
                            [`${ONYXKEYS.COLLECTION.REPORT}${report2.reportID}`]: report2,
                            [`${ONYXKEYS.COLLECTION.REPORT}${report3.reportID}`]: report3,
                        }),
                    )

                    // Then the first report is in last position
                    .then(() => {
                        const hintText = Localize.translateLocal('accessibilityHints.chatUserDisplayNames');
                        const displayNames = screen.queryAllByLabelText(hintText);
                        expect(displayNames).toHaveLength(3);
                        expect(lodashGet(displayNames, [0, 'props', 'children'])).toBe('Five, Six');
                        expect(lodashGet(displayNames, [1, 'props', 'children'])).toBe('Three, Four');
                        expect(lodashGet(displayNames, [2, 'props', 'children'])).toBe('Report (archived)');
                    })
            );
        });
    });

    describe('in #focus mode', () => {
        it('alphabetizes chats', () => {
            LHNTestUtils.getDefaultRenderedSidebarLinks();

            const report1 = LHNTestUtils.getFakeReport([1, 2], 3, true);
            const report2 = LHNTestUtils.getFakeReport([3, 4], 2, true);
            const report3 = LHNTestUtils.getFakeReport([5, 6], 1, true);
            const report4 = LHNTestUtils.getFakeReport([7, 8], 0, true);

            return (
                waitForPromisesToResolve()
                    // Given the sidebar is rendered in #focus mode (hides read chats)
                    // with all reports having unread comments
                    .then(() =>
                        Onyx.multiSet({
                            [ONYXKEYS.NVP_PRIORITY_MODE]: CONST.PRIORITY_MODE.GSD,
                            [ONYXKEYS.PERSONAL_DETAILS_LIST]: LHNTestUtils.fakePersonalDetails,
                            [`${ONYXKEYS.COLLECTION.REPORT}${report1.reportID}`]: report1,
                            [`${ONYXKEYS.COLLECTION.REPORT}${report2.reportID}`]: report2,
                            [`${ONYXKEYS.COLLECTION.REPORT}${report3.reportID}`]: report3,
                        }),
                    )

                    // Then the reports are in alphabetical order
                    .then(() => {
                        const hintText = Localize.translateLocal('accessibilityHints.chatUserDisplayNames');
                        const displayNames = screen.queryAllByLabelText(hintText);
                        expect(displayNames).toHaveLength(3);
                        expect(lodashGet(displayNames, [0, 'props', 'children'])).toBe('Five, Six');
                        expect(lodashGet(displayNames, [1, 'props', 'children'])).toBe('One, Two');
                        expect(lodashGet(displayNames, [2, 'props', 'children'])).toBe('Three, Four');
                    })

                    // When a new report is added
                    .then(() => Onyx.merge(`${ONYXKEYS.COLLECTION.REPORT}${report4.reportID}`, report4))

                    // Then they are still in alphabetical order
                    .then(() => {
                        const hintText = Localize.translateLocal('accessibilityHints.chatUserDisplayNames');
                        const displayNames = screen.queryAllByLabelText(hintText);
                        expect(displayNames).toHaveLength(4);
                        expect(lodashGet(displayNames, [0, 'props', 'children'])).toBe('Five, Six');
                        expect(lodashGet(displayNames, [1, 'props', 'children'])).toBe('One, Two');
                        expect(lodashGet(displayNames, [2, 'props', 'children'])).toBe('Seven, Eight');
                        expect(lodashGet(displayNames, [3, 'props', 'children'])).toBe('Three, Four');
                    })
            );
        });

        it('puts archived chats last', () => {
            // Given three unread reports, with the first report being archived
            const report1 = {
                ...LHNTestUtils.getFakeReport([1, 2], 3, true),
                chatType: CONST.REPORT.CHAT_TYPE.POLICY_ROOM,
                statusNum: CONST.REPORT.STATUS.CLOSED,
                stateNum: CONST.REPORT.STATE_NUM.SUBMITTED,
            };
            const report2 = LHNTestUtils.getFakeReport([3, 4], 2, true);
            const report3 = LHNTestUtils.getFakeReport([5, 6], 1, true);

            // Given the user is in all betas
            const betas = [CONST.BETAS.DEFAULT_ROOMS, CONST.BETAS.POLICY_ROOMS, CONST.BETAS.POLICY_EXPENSE_CHAT];
            LHNTestUtils.getDefaultRenderedSidebarLinks('0');
            return (
                waitForPromisesToResolve()
                    // When Onyx is updated with the data and the sidebar re-renders
                    .then(() =>
                        Onyx.multiSet({
                            [ONYXKEYS.BETAS]: betas,
                            [ONYXKEYS.NVP_PRIORITY_MODE]: CONST.PRIORITY_MODE.GSD,
                            [ONYXKEYS.PERSONAL_DETAILS_LIST]: LHNTestUtils.fakePersonalDetails,
                            [`${ONYXKEYS.COLLECTION.REPORT}${report1.reportID}`]: report1,
                            [`${ONYXKEYS.COLLECTION.REPORT}${report2.reportID}`]: report2,
                            [`${ONYXKEYS.COLLECTION.REPORT}${report3.reportID}`]: report3,
                        }),
                    )

                    // Then the first report is in last position
                    .then(() => {
                        const hintText = Localize.translateLocal('accessibilityHints.chatUserDisplayNames');
                        const displayNames = screen.queryAllByLabelText(hintText);
                        expect(displayNames).toHaveLength(3);
                        expect(lodashGet(displayNames, [0, 'props', 'children'])).toBe('Five, Six');
                        expect(lodashGet(displayNames, [1, 'props', 'children'])).toBe('Three, Four');
                        expect(lodashGet(displayNames, [2, 'props', 'children'])).toBe('Report (archived)');
                    })
            );
        });

        it('orders IOU reports by displayName if amounts are the same', () => {
            // Given three IOU reports containing the same IOU amounts
            const report1 = {
                ...LHNTestUtils.getFakeReport([1, 2]),
                hasOutstandingIOU: true,

                // This has to be added after the IOU report is generated
                iouReportID: null,
            };
            const report2 = {
                ...LHNTestUtils.getFakeReport([3, 4]),
                hasOutstandingIOU: true,

                // This has to be added after the IOU report is generated
                iouReportID: null,
            };
            const report3 = {
                ...LHNTestUtils.getFakeReport([5, 6]),
                hasOutstandingIOU: true,

                // This has to be added after the IOU report is generated
                iouReportID: null,
            };
            const iouReport1 = {
                ...LHNTestUtils.getFakeReport([7, 8]),
                type: CONST.REPORT.TYPE.IOU,
                ownerAccountID: 2,
                managerID: 2,
                hasOutstandingIOU: true,
                total: 10000,
                currency: 'USD',
                chatReportID: report3.reportID,
            };
            const iouReport2 = {
                ...LHNTestUtils.getFakeReport([9, 10]),
                type: CONST.REPORT.TYPE.IOU,
                ownerAccountID: 2,
                managerID: 2,
                hasOutstandingIOU: true,
                total: 10000,
                currency: 'USD',
                chatReportID: report3.reportID,
            };
            const iouReport3 = {
                ...LHNTestUtils.getFakeReport([11, 12]),
                type: CONST.REPORT.TYPE.IOU,
                ownerAccountID: 2,
                managerID: 2,
                hasOutstandingIOU: true,
                total: 10000,
                currency: 'USD',
                chatReportID: report3.reportID,
            };

            report1.iouReportID = iouReport1.reportID;
            report2.iouReportID = iouReport2.reportID;
            report3.iouReportID = iouReport3.reportID;

            const currentlyLoggedInUserAccountID = 13;
            LHNTestUtils.getDefaultRenderedSidebarLinks('0');
            return (
                waitForPromisesToResolve()
                    // When Onyx is updated with the data and the sidebar re-renders
                    .then(() =>
                        Onyx.multiSet({
                            [ONYXKEYS.NVP_PRIORITY_MODE]: CONST.PRIORITY_MODE.DEFAULT,
                            [ONYXKEYS.PERSONAL_DETAILS_LIST]: LHNTestUtils.fakePersonalDetails,
                            [ONYXKEYS.SESSION]: {accountID: currentlyLoggedInUserAccountID},
                            [`${ONYXKEYS.COLLECTION.REPORT}${report1.reportID}`]: report1,
                            [`${ONYXKEYS.COLLECTION.REPORT}${report2.reportID}`]: report2,
                            [`${ONYXKEYS.COLLECTION.REPORT}${report3.reportID}`]: report3,
                            [`${ONYXKEYS.COLLECTION.REPORT}${iouReport1.reportID}`]: iouReport1,
                            [`${ONYXKEYS.COLLECTION.REPORT}${iouReport2.reportID}`]: iouReport2,
                            [`${ONYXKEYS.COLLECTION.REPORT}${iouReport3.reportID}`]: iouReport3,
                        }),
                    )

                    // Then the reports are ordered alphabetically since their amounts are the same
                    .then(() => {
                        const hintText = Localize.translateLocal('accessibilityHints.chatUserDisplayNames');
                        const displayNames = screen.queryAllByLabelText(hintText);
                        expect(displayNames).toHaveLength(5);
                        expect(lodashGet(displayNames, [0, 'props', 'children'])).toBe('Email Two owes $100.00');
                        expect(lodashGet(displayNames, [1, 'props', 'children'])).toBe('Email Two owes $100.00');
                        expect(lodashGet(displayNames, [2, 'props', 'children'])).toBe('Email Two owes $100.00');
                        expect(lodashGet(displayNames, [3, 'props', 'children'])).toBe('Five, Six');
                        expect(lodashGet(displayNames, [4, 'props', 'children'])).toBe('One, Two');
                    })
            );
        });

        it('orders nonArchived reports by displayName if created timestamps are the same', () => {
            // Given three nonArchived reports created at the same time
            const lastVisibleActionCreated = DateUtils.getDBTime();
            const report1 = {
                ...LHNTestUtils.getFakeReport([1, 2]),
                lastMessageHtml: 'message from report 1',
                lastVisibleActionCreated,
            };
            const report2 = {
                ...LHNTestUtils.getFakeReport([3, 4]),
                lastMessageHtml: 'message from report 2',
                lastVisibleActionCreated,
            };
            const report3 = {
                ...LHNTestUtils.getFakeReport([5, 6]),
                lastMessageHtml: 'message from report 3',
                lastVisibleActionCreated,
            };

            LHNTestUtils.getDefaultRenderedSidebarLinks('0');
            return (
                waitForPromisesToResolve()
                    // When Onyx is updated with the data and the sidebar re-renders
                    .then(() =>
                        Onyx.multiSet({
                            [ONYXKEYS.NVP_PRIORITY_MODE]: CONST.PRIORITY_MODE.DEFAULT,
                            [ONYXKEYS.PERSONAL_DETAILS_LIST]: LHNTestUtils.fakePersonalDetails,
                            [`${ONYXKEYS.COLLECTION.REPORT}${report1.reportID}`]: report1,
                            [`${ONYXKEYS.COLLECTION.REPORT}${report2.reportID}`]: report2,
                            [`${ONYXKEYS.COLLECTION.REPORT}${report3.reportID}`]: report3,
                        }),
                    )

                    // Then the reports are ordered alphabetically since their lastVisibleActionCreated are the same
                    .then(() => {
                        const hintText = Localize.translateLocal('accessibilityHints.chatUserDisplayNames');
                        const displayNames = screen.queryAllByLabelText(hintText);
                        expect(displayNames).toHaveLength(3);
                        expect(lodashGet(displayNames, [0, 'props', 'children'])).toBe('Five, Six');
                        expect(lodashGet(displayNames, [1, 'props', 'children'])).toBe('One, Two');
                        expect(lodashGet(displayNames, [2, 'props', 'children'])).toBe('Three, Four');
                    })
            );
        });
    });
});<|MERGE_RESOLUTION|>--- conflicted
+++ resolved
@@ -147,7 +147,6 @@
                 lastMessageHtml: 'unread message from report 1',
                 hasDraft: true,
             };
-<<<<<<< HEAD
             const report2 = {
                 ...LHNTestUtils.getFakeReport([3, 4], 2),
                 lastMessageHtml: 'unread message from report 2',
@@ -156,14 +155,9 @@
                 ...LHNTestUtils.getFakeReport([5, 6], 1),
                 lastMessageHtml: 'unread message from report 3',
             };
-            const reportIDFromRoute = report1.reportID;
-            LHNTestUtils.getDefaultRenderedSidebarLinks(reportIDFromRoute);
-=======
-            const report2 = LHNTestUtils.getFakeReport([3, 4], 2);
-            const report3 = LHNTestUtils.getFakeReport([5, 6], 1);
             const currentReportId = report1.reportID;
             LHNTestUtils.getDefaultRenderedSidebarLinks(currentReportId);
->>>>>>> 48d41878
+
             return (
                 waitForPromisesToResolve()
                     // When Onyx is updated with the data and the sidebar re-renders
@@ -256,18 +250,12 @@
                 lastMessageHtml: 'unread message from report 2',
                 hasDraft: true,
             };
-<<<<<<< HEAD
             const report3 = {
                 ...LHNTestUtils.getFakeReport([5, 6], 1),
                 lastMessageHtml: 'unread message from report 3',
             };
-            const reportIDFromRoute = report2.reportID;
-            LHNTestUtils.getDefaultRenderedSidebarLinks(reportIDFromRoute);
-=======
-            const report3 = LHNTestUtils.getFakeReport([5, 6], 1);
             const currentReportId = report2.reportID;
             LHNTestUtils.getDefaultRenderedSidebarLinks(currentReportId);
->>>>>>> 48d41878
 
             return (
                 waitForPromisesToResolve()
