import Onyx from 'react-native-onyx';
import _ from 'underscore';
import CONST from '../../src/CONST';
import ONYXKEYS from '../../src/ONYXKEYS';
import * as ReportUtils from '../../src/libs/ReportUtils';
import waitForPromisesToResolve from '../utils/waitForPromisesToResolve';
import * as LHNTestUtils from '../utils/LHNTestUtils';

// Be sure to include the mocked permissions library or else the beta tests won't work
jest.mock('../../src/libs/Permissions');

const currentUserEmail = 'bjorn@vikings.net';
const currentUserAccountID = 5;
const participantsPersonalDetails = {
    1: {
        accountID: 1,
        displayName: 'Ragnar Lothbrok',
        firstName: 'Ragnar',
        login: 'ragnar@vikings.net',
    },
    2: {
        accountID: 2,
        login: 'floki@vikings.net',
        displayName: 'floki@vikings.net',
    },
    3: {
        accountID: 3,
        displayName: 'Lagertha Lothbrok',
        firstName: 'Lagertha',
        login: 'lagertha@vikings.net',
        pronouns: 'She/her',
    },
    4: {
        accountID: 4,
        login: '+18332403627@expensify.sms',
        displayName: '(833) 240-3627',
    },
};
const policy = {
    policyID: 1,
    name: 'Vikings Policy',
};

Onyx.init({keys: ONYXKEYS});

describe('ReportUtils', () => {
    beforeAll(() => {
        Onyx.multiSet({
            [ONYXKEYS.PERSONAL_DETAILS_LIST]: participantsPersonalDetails,
            [ONYXKEYS.SESSION]: {email: currentUserEmail, accountID: currentUserAccountID},
            [ONYXKEYS.COUNTRY_CODE]: 1,
            [`${ONYXKEYS.COLLECTION.POLICY}${policy.policyID}`]: policy,
        });
        return waitForPromisesToResolve();
    });
    beforeEach(() => Onyx.set(ONYXKEYS.NVP_PREFERRED_LOCALE, CONST.LOCALES.DEFAULT).then(waitForPromisesToResolve));

    describe('getDisplayNamesWithTooltips', () => {
        test('withSingleParticipantReport', () => {
            expect(ReportUtils.getDisplayNamesWithTooltips(participantsPersonalDetails, false)).toStrictEqual([
                {
                    displayName: 'Ragnar Lothbrok',
                    login: 'ragnar@vikings.net',
                    avatar: {
                        testUri: '../../../assets/images/avatars/user/default-avatar_2.svg',
                    },
                    accountID: 1,
                    pronouns: undefined,
                },
                {
                    displayName: 'floki@vikings.net',
                    avatar: {
                        testUri: '../../../assets/images/avatars/user/default-avatar_3.svg',
                    },
                    login: 'floki@vikings.net',
                    accountID: 2,
                    pronouns: undefined,
                },
                {
                    displayName: 'Lagertha Lothbrok',
                    avatar: {
                        testUri: '../../../assets/images/avatars/user/default-avatar_4.svg',
                    },
                    login: 'lagertha@vikings.net',
                    accountID: 3,
                    pronouns: 'She/her',
                },
                {
                    displayName: '(833) 240-3627',
                    avatar: {
                        testUri: '../../../assets/images/avatars/user/default-avatar_5.svg',
                    },
                    login: '+18332403627@expensify.sms',
                    accountID: 4,
                    pronouns: undefined,
                },
            ]);
        });

        test('withMultiParticipantReport', () => {
            expect(ReportUtils.getDisplayNamesWithTooltips(participantsPersonalDetails, true)).toStrictEqual([
                {
                    displayName: 'Ragnar',
                    login: 'ragnar@vikings.net',
                    avatar: {
                        testUri: '../../../assets/images/avatars/user/default-avatar_2.svg',
                    },
                    accountID: 1,
                    pronouns: undefined,
                },
                {
                    displayName: 'floki@vikings.net',
                    avatar: {
                        testUri: '../../../assets/images/avatars/user/default-avatar_3.svg',
                    },
                    login: 'floki@vikings.net',
                    accountID: 2,
                    pronouns: undefined,
                },
                {
                    displayName: 'Lagertha',
                    avatar: {
                        testUri: '../../../assets/images/avatars/user/default-avatar_4.svg',
                    },
                    login: 'lagertha@vikings.net',
                    accountID: 3,
                    pronouns: 'She/her',
                },
                {
                    displayName: '(833) 240-3627',
                    avatar: {
                        testUri: '../../../assets/images/avatars/user/default-avatar_5.svg',
                    },
                    login: '+18332403627@expensify.sms',
                    accountID: 4,
                    pronouns: undefined,
                },
            ]);
        });
    });

    describe('getReportName', () => {
        describe('1:1 DM', () => {
            test('with displayName', () => {
                expect(
                    ReportUtils.getReportName({
                        participantAccountIDs: [currentUserAccountID, 1],
                    }),
                ).toBe('Ragnar Lothbrok');
            });

            test('no displayName', () => {
                expect(
                    ReportUtils.getReportName({
                        participantAccountIDs: [currentUserAccountID, 2],
                    }),
                ).toBe('floki@vikings.net');
            });

            test('SMS', () => {
                expect(
                    ReportUtils.getReportName({
                        participantAccountIDs: [currentUserAccountID, 4],
                    }),
                ).toBe('(833) 240-3627');
            });
        });

        test('Group DM', () => {
            expect(
                ReportUtils.getReportName({
                    participantAccountIDs: [currentUserAccountID, 1, 2, 3, 4],
                }),
            ).toBe('Ragnar, floki@vikings.net, Lagertha, (833) 240-3627');
        });

        describe('Default Policy Room', () => {
            const baseAdminsRoom = {
                chatType: CONST.REPORT.CHAT_TYPE.POLICY_ADMINS,
                reportName: '#admins',
            };

            test('Active', () => {
                expect(ReportUtils.getReportName(baseAdminsRoom)).toBe('#admins');
            });

            test('Archived', () => {
                const archivedAdminsRoom = {
                    ...baseAdminsRoom,
                    statusNum: CONST.REPORT.STATUS.CLOSED,
                    stateNum: CONST.REPORT.STATE_NUM.SUBMITTED,
                };

                expect(ReportUtils.getReportName(archivedAdminsRoom)).toBe('#admins (archived)');

                return Onyx.set(ONYXKEYS.NVP_PREFERRED_LOCALE, CONST.LOCALES.ES).then(() => expect(ReportUtils.getReportName(archivedAdminsRoom)).toBe('#admins (archivado)'));
            });
        });

        describe('User-Created Policy Room', () => {
            const baseUserCreatedRoom = {
                chatType: CONST.REPORT.CHAT_TYPE.POLICY_ROOM,
                reportName: '#VikingsChat',
            };

            test('Active', () => {
                expect(ReportUtils.getReportName(baseUserCreatedRoom)).toBe('#VikingsChat');
            });

            test('Archived', () => {
                const archivedPolicyRoom = {
                    ...baseUserCreatedRoom,
                    statusNum: CONST.REPORT.STATUS.CLOSED,
                    stateNum: CONST.REPORT.STATE_NUM.SUBMITTED,
                };

                expect(ReportUtils.getReportName(archivedPolicyRoom)).toBe('#VikingsChat (archived)');

                return Onyx.set(ONYXKEYS.NVP_PREFERRED_LOCALE, CONST.LOCALES.ES).then(() => expect(ReportUtils.getReportName(archivedPolicyRoom)).toBe('#VikingsChat (archivado)'));
            });
        });

        describe('PolicyExpenseChat', () => {
            describe('Active', () => {
                test('as member', () => {
                    expect(
                        ReportUtils.getReportName({
                            chatType: CONST.REPORT.CHAT_TYPE.POLICY_EXPENSE_CHAT,
                            policyID: policy.policyID,
                            isOwnPolicyExpenseChat: true,
                            ownerAccountID: 1,
                        }),
                    ).toBe('Vikings Policy');
                });

                test('as admin', () => {
                    expect(
                        ReportUtils.getReportName({
                            chatType: CONST.REPORT.CHAT_TYPE.POLICY_EXPENSE_CHAT,
                            policyID: policy.policyID,
                            isOwnPolicyExpenseChat: false,
                            ownerAccountID: 1,
                        }),
                    ).toBe('Ragnar Lothbrok');
                });
            });

            describe('Archived', () => {
                const baseArchivedPolicyExpenseChat = {
                    chatType: CONST.REPORT.CHAT_TYPE.POLICY_EXPENSE_CHAT,
                    ownerAccountID: 1,
                    policyID: policy.policyID,
                    oldPolicyName: policy.name,
                    statusNum: CONST.REPORT.STATUS.CLOSED,
                    stateNum: CONST.REPORT.STATE_NUM.SUBMITTED,
                };

                test('as member', () => {
                    const memberArchivedPolicyExpenseChat = {
                        ...baseArchivedPolicyExpenseChat,
                        isOwnPolicyExpenseChat: true,
                    };

                    expect(ReportUtils.getReportName(memberArchivedPolicyExpenseChat)).toBe('Vikings Policy (archived)');

                    return Onyx.set(ONYXKEYS.NVP_PREFERRED_LOCALE, CONST.LOCALES.ES).then(() =>
                        expect(ReportUtils.getReportName(memberArchivedPolicyExpenseChat)).toBe('Vikings Policy (archivado)'),
                    );
                });

                test('as admin', () => {
                    const adminArchivedPolicyExpenseChat = {
                        ...baseArchivedPolicyExpenseChat,
                        isOwnPolicyExpenseChat: false,
                    };

                    expect(ReportUtils.getReportName(adminArchivedPolicyExpenseChat)).toBe('Ragnar Lothbrok (archived)');

                    return Onyx.set(ONYXKEYS.NVP_PREFERRED_LOCALE, CONST.LOCALES.ES).then(() =>
                        expect(ReportUtils.getReportName(adminArchivedPolicyExpenseChat)).toBe('Ragnar Lothbrok (archivado)'),
                    );
                });
            });
        });
    });

    describe('isWaitingForIOUActionFromCurrentUser', () => {
        it('returns false when there is no report', () => {
            expect(ReportUtils.isWaitingForIOUActionFromCurrentUser()).toBe(false);
        });
        it('returns false when the matched IOU report does not have an owner accountID', () => {
            const report = {
                ...LHNTestUtils.getFakeReport(),
                ownerAccountID: undefined,
                hasOutstandingIOU: true,
            };
            expect(ReportUtils.isWaitingForIOUActionFromCurrentUser(report)).toBe(false);
        });
        it('returns false when the linked iou report has an oustanding IOU', () => {
            const report = {
                ...LHNTestUtils.getFakeReport(),
                iouReportID: '1',
            };
            Onyx.merge(`${ONYXKEYS.COLLECTION.REPORT}1`, {
                reportID: '1',
                ownerAccountID: 99,
                hasOutstandingIOU: true,
            }).then(() => {
                expect(ReportUtils.isWaitingForIOUActionFromCurrentUser(report)).toBe(false);
            });
        });
        it('returns true when the report has no oustanding IOU but is waiting for a bank account and the logged user is the report owner', () => {
            const report = {
                ...LHNTestUtils.getFakeReport(),
                hasOutstandingIOU: false,
                ownerAccountID: currentUserAccountID,
                isWaitingOnBankAccount: true,
            };
            expect(ReportUtils.isWaitingForIOUActionFromCurrentUser(report)).toBe(true);
        });
        it('returns true when the report has no oustanding IOU but is waiting for a bank account and the logged user is not the report owner', () => {
            const report = {
                ...LHNTestUtils.getFakeReport(),
                hasOutstandingIOU: false,
                ownerAccountID: 97,
                isWaitingOnBankAccount: true,
            };
            expect(ReportUtils.isWaitingForIOUActionFromCurrentUser(report)).toBe(false);
        });
<<<<<<< HEAD
=======
        it('returns true when the report has oustanding IOU', () => {
            const report = {
                ...LHNTestUtils.getFakeReport(),
                ownerAccountID: 99,
                hasOutstandingIOU: true,
                isWaitingOnBankAccount: false,
            };
            expect(ReportUtils.isWaitingForIOUActionFromCurrentUser(report)).toBe(true);
        });
>>>>>>> 7f13cdd9
    });

    describe('getMoneyRequestOptions', () => {
        const participantsAccountIDs = _.keys(participantsPersonalDetails);

        beforeAll(() => {
            Onyx.merge(ONYXKEYS.PERSONAL_DETAILS_LIST, {
                [currentUserAccountID]: {
                    accountID: currentUserAccountID,
                    login: currentUserEmail,
                },
            });
        });

        afterAll(() => Onyx.clear());

        describe('return empty iou options if', () => {
            it('participants contains excluded iou emails', () => {
                const allEmpty = _.every(CONST.EXPENSIFY_ACCOUNT_IDS, (accountID) => {
                    const moneyRequestOptions = ReportUtils.getMoneyRequestOptions({}, [currentUserAccountID, accountID], []);
                    return moneyRequestOptions.length === 0;
                });
                expect(allEmpty).toBe(true);
            });

            it('no participants except self', () => {
                const moneyRequestOptions = ReportUtils.getMoneyRequestOptions({}, [currentUserAccountID], []);
                expect(moneyRequestOptions.length).toBe(0);
            });
        });

        describe('return only iou split option if', () => {
            it('a chat room', () => {
                const onlyHaveSplitOption = _.every(
                    [CONST.REPORT.CHAT_TYPE.POLICY_ADMINS, CONST.REPORT.CHAT_TYPE.POLICY_ANNOUNCE, CONST.REPORT.CHAT_TYPE.DOMAIN_ALL, CONST.REPORT.CHAT_TYPE.POLICY_ROOM],
                    (chatType) => {
                        const report = {
                            ...LHNTestUtils.getFakeReport(),
                            chatType,
                        };
                        const moneyRequestOptions = ReportUtils.getMoneyRequestOptions(report, [currentUserAccountID, participantsAccountIDs[0]], []);
                        return moneyRequestOptions.length === 1 && moneyRequestOptions.includes(CONST.IOU.MONEY_REQUEST_TYPE.SPLIT);
                    },
                );
                expect(onlyHaveSplitOption).toBe(true);
            });

            it('has multiple participants exclude self', () => {
                const moneyRequestOptions = ReportUtils.getMoneyRequestOptions({}, [currentUserAccountID, ...participantsAccountIDs], []);
                expect(moneyRequestOptions.length).toBe(1);
                expect(moneyRequestOptions.includes(CONST.IOU.MONEY_REQUEST_TYPE.SPLIT)).toBe(true);
            });

            it(' does not have iou send permission', () => {
                const moneyRequestOptions = ReportUtils.getMoneyRequestOptions({}, [currentUserAccountID, ...participantsAccountIDs], []);
                expect(moneyRequestOptions.length).toBe(1);
                expect(moneyRequestOptions.includes(CONST.IOU.MONEY_REQUEST_TYPE.SPLIT)).toBe(true);
            });
        });

        describe('return only iou request option if', () => {
            it('a policy expense chat', () => {
                const report = {
                    ...LHNTestUtils.getFakeReport(),
                    chatType: CONST.REPORT.CHAT_TYPE.POLICY_EXPENSE_CHAT,
                    isOwnPolicyExpenseChat: true,
                };
                const moneyRequestOptions = ReportUtils.getMoneyRequestOptions(report, [currentUserAccountID, ...participantsAccountIDs], [CONST.BETAS.IOU_SEND]);
                expect(moneyRequestOptions.length).toBe(1);
                expect(moneyRequestOptions.includes(CONST.IOU.MONEY_REQUEST_TYPE.REQUEST)).toBe(true);
            });
        });

        it('return both iou send and request money in DM', () => {
            const moneyRequestOptions = ReportUtils.getMoneyRequestOptions({type: 'chat'}, [currentUserAccountID, participantsAccountIDs[0]], [CONST.BETAS.IOU_SEND]);
            expect(moneyRequestOptions.length).toBe(2);
            expect(moneyRequestOptions.includes(CONST.IOU.MONEY_REQUEST_TYPE.REQUEST)).toBe(true);
            expect(moneyRequestOptions.includes(CONST.IOU.MONEY_REQUEST_TYPE.SEND)).toBe(true);
        });
    });

    describe('getReportIDFromLink', () => {
        it('should get the correct reportID from a deep link', () => {
            expect(ReportUtils.getReportIDFromLink('new-expensify://r/75431276')).toBe('75431276');
            expect(ReportUtils.getReportIDFromLink('https://www.expensify.cash/r/75431276')).toBe('75431276');
            expect(ReportUtils.getReportIDFromLink('https://staging.new.expensify.com/r/75431276')).toBe('75431276');
            expect(ReportUtils.getReportIDFromLink('http://localhost/r/75431276')).toBe('75431276');
            expect(ReportUtils.getReportIDFromLink('http://localhost:8080/r/75431276')).toBe('75431276');
            expect(ReportUtils.getReportIDFromLink('https://staging.expensify.cash/r/75431276')).toBe('75431276');
            expect(ReportUtils.getReportIDFromLink('https://new.expensify.com/r/75431276')).toBe('75431276');
        });

        it("shouldn't get the correct reportID from a deep link", () => {
            expect(ReportUtils.getReportIDFromLink('new-expensify-not-valid://r/75431276')).toBe('');
            expect(ReportUtils.getReportIDFromLink('new-expensify://settings')).toBe('');
        });
    });

    describe('sortReportsByLastRead', () => {
        it('should filter out report without reportID & lastReadTime and sort lastReadTime in ascending order', () => {
            const reports = {
                1: {reportID: 1, lastReadTime: '2023-07-08 07:15:44.030'},
                2: {reportID: 2, lastReadTime: null},
                3: {reportID: 3, lastReadTime: '2023-07-06 07:15:44.030'},
                4: {reportID: 4, lastReadTime: '2023-07-07 07:15:44.030', type: CONST.REPORT.TYPE.IOU},
                5: {lastReadTime: '2023-07-09 07:15:44.030'},
                6: {reportID: 6},
                7: {},
            };
            const sortedReports = [
                {reportID: 3, lastReadTime: '2023-07-06 07:15:44.030'},
                {reportID: 4, lastReadTime: '2023-07-07 07:15:44.030', type: CONST.REPORT.TYPE.IOU},
                {reportID: 1, lastReadTime: '2023-07-08 07:15:44.030'},
            ];
            expect(ReportUtils.sortReportsByLastRead(reports)).toEqual(sortedReports);
        });
    });
});<|MERGE_RESOLUTION|>--- conflicted
+++ resolved
@@ -309,16 +309,25 @@
                 expect(ReportUtils.isWaitingForIOUActionFromCurrentUser(report)).toBe(false);
             });
         });
-        it('returns true when the report has no oustanding IOU but is waiting for a bank account and the logged user is the report owner', () => {
+        it('returns false when the report has no oustanding IOU but is waiting for a bank account and the logged user is the report owner', () => {
             const report = {
                 ...LHNTestUtils.getFakeReport(),
                 hasOutstandingIOU: false,
                 ownerAccountID: currentUserAccountID,
                 isWaitingOnBankAccount: true,
             };
+            expect(ReportUtils.isWaitingForIOUActionFromCurrentUser(report)).toBe(false);
+        });
+        it('returns true when the report has oustanding IOU and is waiting for a bank account and the logged user is the report owner', () => {
+            const report = {
+                ...LHNTestUtils.getFakeReport(),
+                hasOutstandingIOU: true,
+                ownerAccountID: currentUserAccountID,
+                isWaitingOnBankAccount: true,
+            };
             expect(ReportUtils.isWaitingForIOUActionFromCurrentUser(report)).toBe(true);
         });
-        it('returns true when the report has no oustanding IOU but is waiting for a bank account and the logged user is not the report owner', () => {
+        it('returns false when the report has no oustanding IOU but is waiting for a bank account and the logged user is not the report owner', () => {
             const report = {
                 ...LHNTestUtils.getFakeReport(),
                 hasOutstandingIOU: false,
@@ -327,8 +336,6 @@
             };
             expect(ReportUtils.isWaitingForIOUActionFromCurrentUser(report)).toBe(false);
         });
-<<<<<<< HEAD
-=======
         it('returns true when the report has oustanding IOU', () => {
             const report = {
                 ...LHNTestUtils.getFakeReport(),
@@ -338,7 +345,6 @@
             };
             expect(ReportUtils.isWaitingForIOUActionFromCurrentUser(report)).toBe(true);
         });
->>>>>>> 7f13cdd9
     });
 
     describe('getMoneyRequestOptions', () => {
