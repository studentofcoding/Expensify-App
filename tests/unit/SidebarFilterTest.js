import {cleanup, screen} from '@testing-library/react-native';
import Onyx from 'react-native-onyx';
import lodashGet from 'lodash/get';
import * as LHNTestUtils from '../utils/LHNTestUtils';
import waitForPromisesToResolve from '../utils/waitForPromisesToResolve';
import CONST from '../../src/CONST';
import DateUtils from '../../src/libs/DateUtils';
import * as Localize from '../../src/libs/Localize';

// Be sure to include the mocked permissions library or else the beta tests won't work
jest.mock('../../src/libs/Permissions');

const ONYXKEYS = {
    PERSONAL_DETAILS: 'personalDetails',
    NVP_PRIORITY_MODE: 'nvp_priorityMode',
    SESSION: 'session',
    BETAS: 'betas',
    COLLECTION: {
        REPORT: 'report_',
        REPORT_ACTIONS: 'reportActions_',
        POLICY: 'policy_',
    },
    NETWORK: 'network',
};

describe('Sidebar', () => {
    beforeAll(() =>
        Onyx.init({
            keys: ONYXKEYS,
            registerStorageEventListener: () => {},
        }),
    );

    // Initialize the network key for OfflineWithFeedback
    beforeEach(() => Onyx.merge(ONYXKEYS.NETWORK, {isOffline: false}));

    // Cleanup (ie. unmount) all rendered components and clear out Onyx after each test so that each test starts with a clean slate
    afterEach(() => {
        cleanup();
        Onyx.clear();
    });

    describe('in default (most recent) mode', () => {
        it('excludes a report with no participants', () => {
            LHNTestUtils.getDefaultRenderedSidebarLinks();

            // Given a report with no participants
            const report = LHNTestUtils.getFakeReport([]);

            return (
                waitForPromisesToResolve()
                    // When Onyx is updated to contain that report
                    .then(() =>
                        Onyx.multiSet({
                            [`${ONYXKEYS.COLLECTION.REPORT}${report.reportID}`]: report,
                        }),
                    )

                    // Then no reports are rendered in the LHN
                    .then(() => {
                        const hintText = Localize.translateLocal('accessibilityHints.navigatesToChat');
                        const optionRows = screen.queryAllByAccessibilityHint(hintText);
                        expect(optionRows).toHaveLength(0);
                    })
            );
        });

        it('includes or excludes policy expense chats depending on the beta', () => {
            LHNTestUtils.getDefaultRenderedSidebarLinks();

            // Given a policy expense report
            // and the user not being in any betas
            const report = {
                ...LHNTestUtils.getFakeReport(),
                chatType: CONST.REPORT.CHAT_TYPE.POLICY_EXPENSE_CHAT,
            };

            return (
                waitForPromisesToResolve()
                    // When Onyx is updated to contain that data and the sidebar re-renders
                    .then(() =>
                        Onyx.multiSet({
                            [ONYXKEYS.BETAS]: [],
                            [ONYXKEYS.PERSONAL_DETAILS]: LHNTestUtils.fakePersonalDetails,
                            [`${ONYXKEYS.COLLECTION.REPORT}${report.reportID}`]: report,
                        }),
                    )

                    // Then no reports are rendered in the LHN
                    .then(() => {
                        const hintText = Localize.translateLocal('accessibilityHints.navigatesToChat');
                        const optionRows = screen.queryAllByAccessibilityHint(hintText);
                        expect(optionRows).toHaveLength(0);
                    })

                    // When the user is added to the policy expense beta and the sidebar re-renders
                    .then(() =>
                        Onyx.multiSet({
                            [ONYXKEYS.BETAS]: [CONST.BETAS.POLICY_EXPENSE_CHAT],
                        }),
                    )

                    // Then there is one report rendered in the LHN
                    .then(() => {
                        const hintText = Localize.translateLocal('accessibilityHints.navigatesToChat');
                        const optionRows = screen.queryAllByAccessibilityHint(hintText);
                        expect(optionRows).toHaveLength(1);
                    })
            );
        });

        it('includes or excludes user created policy rooms depending on the beta', () => {
            LHNTestUtils.getDefaultRenderedSidebarLinks();

            // Given a user created policy room report
            // and the user not being in any betas
            const report = {
                ...LHNTestUtils.getFakeReport(),
                chatType: CONST.REPORT.CHAT_TYPE.POLICY_ROOM,
            };

            return (
                waitForPromisesToResolve()
                    // When Onyx is updated to contain that data and the sidebar re-renders
                    .then(() =>
                        Onyx.multiSet({
                            [ONYXKEYS.BETAS]: [],
                            [ONYXKEYS.PERSONAL_DETAILS]: LHNTestUtils.fakePersonalDetails,
                            [`${ONYXKEYS.COLLECTION.REPORT}${report.reportID}`]: report,
                        }),
                    )

                    // Then no reports are rendered in the LHN
                    .then(() => {
                        const hintText = Localize.translateLocal('accessibilityHints.navigatesToChat');
                        const optionRows = screen.queryAllByAccessibilityHint(hintText);
                        expect(optionRows).toHaveLength(0);
                    })

                    // When the user is added to the policy rooms beta and the sidebar re-renders
                    .then(() =>
                        Onyx.multiSet({
                            [ONYXKEYS.BETAS]: [CONST.BETAS.POLICY_ROOMS],
                        }),
                    )

                    // Then there is one report rendered in the LHN
                    .then(() => {
                        const hintText = Localize.translateLocal('accessibilityHints.navigatesToChat');
                        const optionRows = screen.queryAllByAccessibilityHint(hintText);
                        expect(optionRows).toHaveLength(1);
                    })
            );
        });

        it('includes or excludes default policy rooms depending on the beta', () => {
            LHNTestUtils.getDefaultRenderedSidebarLinks();

            // Given three reports with the three different types of default policy rooms
            // and the user not being in any betas
            const report1 = {
                ...LHNTestUtils.getFakeReport(),
                chatType: CONST.REPORT.CHAT_TYPE.POLICY_ADMINS,
            };
            const report2 = {
                ...LHNTestUtils.getFakeReport(['email3@test.com', 'email4@test.com']),
                chatType: CONST.REPORT.CHAT_TYPE.POLICY_ANNOUNCE,
            };
            const report3 = {
                ...LHNTestUtils.getFakeReport(['email5@test.com', 'email6@test.com']),
                chatType: CONST.REPORT.CHAT_TYPE.DOMAIN_ALL,
            };

            return (
                waitForPromisesToResolve()
                    // When Onyx is updated to contain that data and the sidebar re-renders
                    .then(() =>
                        Onyx.multiSet({
                            [ONYXKEYS.BETAS]: [],
                            [ONYXKEYS.PERSONAL_DETAILS]: LHNTestUtils.fakePersonalDetails,
                            [`${ONYXKEYS.COLLECTION.REPORT}${report1.reportID}`]: report1,
                            [`${ONYXKEYS.COLLECTION.REPORT}${report2.reportID}`]: report2,
                            [`${ONYXKEYS.COLLECTION.REPORT}${report3.reportID}`]: report3,
                        }),
                    )

<<<<<<< HEAD
                    // Then no reports are rendered in the LHN
                    .then(() => {
                        const hintText = Localize.translateLocal('accessibilityHints.navigatesToChat');
                        const optionRows = screen.queryAllByAccessibilityHint(hintText);
                        expect(optionRows).toHaveLength(0);
=======
                    // Then all non-domain rooms are rendered in the LHN
                    .then(() => {
                        const hintText = Localize.translateLocal('accessibilityHints.navigatesToChat');
                        const optionRows = screen.queryAllByAccessibilityHint(hintText);
                        expect(optionRows).toHaveLength(2);
>>>>>>> 6d17cc80
                    })

                    // When the user is added to the default policy rooms beta and the sidebar re-renders
                    .then(() =>
                        Onyx.multiSet({
                            [ONYXKEYS.BETAS]: [CONST.BETAS.DEFAULT_ROOMS],
                        }),
                    )

                    // Then all three reports are showing in the LHN
                    .then(() => {
                        const hintText = Localize.translateLocal('accessibilityHints.navigatesToChat');
                        const optionRows = screen.queryAllByAccessibilityHint(hintText);
                        expect(optionRows).toHaveLength(3);
                    })
            );
        });

        it('includes default policy rooms for free policies, regardless of the beta', () => {
            LHNTestUtils.getDefaultRenderedSidebarLinks();

            // Given a default policy room report on a free policy
            // and the user not being in any betas
            const policy = {
                policyID: '1',
                type: CONST.POLICY.TYPE.FREE,
            };
            const report = {
                ...LHNTestUtils.getFakeReport(),
                chatType: CONST.REPORT.CHAT_TYPE.POLICY_ADMINS,
                policyID: policy.policyID,
            };

            return (
                waitForPromisesToResolve()
                    // When Onyx is updated to contain that data and the sidebar re-renders
                    .then(() =>
                        Onyx.multiSet({
                            [ONYXKEYS.BETAS]: [],
                            [ONYXKEYS.PERSONAL_DETAILS]: LHNTestUtils.fakePersonalDetails,
                            [`${ONYXKEYS.COLLECTION.REPORT}${report.reportID}`]: report,
                            [`${ONYXKEYS.COLLECTION.POLICY}${policy.policyID}`]: policy,
                        }),
                    )

                    // Then the report is rendered in the LHN
                    .then(() => {
                        const hintText = Localize.translateLocal('accessibilityHints.navigatesToChat');
                        const optionRows = screen.queryAllByAccessibilityHint(hintText);
                        expect(optionRows).toHaveLength(1);
                    })

                    // When the policy is a paid policy
                    .then(() => Onyx.merge(`${ONYXKEYS.COLLECTION.POLICY}${policy.policyID}`, {type: CONST.POLICY.TYPE.CORPORATE}))

<<<<<<< HEAD
                    // Then the report is not rendered in the LHN
                    .then(() => {
                        const hintText = Localize.translateLocal('accessibilityHints.navigatesToChat');
                        const optionRows = screen.queryAllByAccessibilityHint(hintText);
                        expect(optionRows).toHaveLength(0);
=======
                    // Then the report is still rendered in the LHN
                    .then(() => {
                        const hintText = Localize.translateLocal('accessibilityHints.navigatesToChat');
                        const optionRows = screen.queryAllByAccessibilityHint(hintText);
                        expect(optionRows).toHaveLength(1);
>>>>>>> 6d17cc80
                    })
            );
        });

        describe('all combinations of isArchived, isUserCreatedPolicyRoom, hasAddWorkspaceError, isUnread, isPinned, hasDraft', () => {
            // Given a report that is the active report and doesn't change
            const report1 = LHNTestUtils.getFakeReport(['email3@test.com', 'email4@test.com']);

            // Given a free policy that doesn't change
            const policy = {
                name: 'Policy One',
                policyID: '1',
                type: CONST.POLICY.TYPE.FREE,
            };

            // Given the user is in all betas
            const betas = [CONST.BETAS.DEFAULT_ROOMS, CONST.BETAS.POLICY_ROOMS, CONST.BETAS.POLICY_EXPENSE_CHAT];

            // Given there are 6 boolean variables tested in the filtering logic:
            // 1. isArchived
            // 2. isUserCreatedPolicyRoom
            // 3. hasAddWorkspaceError
            // 4. isUnread
            // 5. isPinned
            // 6. hasDraft
            // There is one setting not represented here, which is hasOutstandingIOU. In order to test that setting, there must be
            // additional reports in Onyx, so it's being left out for now. It's identical to the logic for hasDraft and isPinned though.

            // Given these combinations of booleans which result in the report being filtered out (not shown).
            const booleansWhichRemovesActiveReport = [
                JSON.stringify([false, false, false, false, false, false]),
                JSON.stringify([false, true, false, false, false, false]),
                JSON.stringify([true, false, false, false, false, false]),
                JSON.stringify([true, true, false, false, false, false]),
            ];

            // When every single combination of those booleans is tested

            // Taken from https://stackoverflow.com/a/39734979/9114791 to generate all possible boolean combinations
            const AMOUNT_OF_VARIABLES = 6;
            // eslint-disable-next-line no-bitwise
            for (let i = 0; i < 1 << AMOUNT_OF_VARIABLES; i++) {
                const boolArr = [];
                for (let j = AMOUNT_OF_VARIABLES - 1; j >= 0; j--) {
                    // eslint-disable-next-line no-bitwise
                    boolArr.push(Boolean(i & (1 << j)));
                }

                // To test a failing set of conditions, comment out the for loop above and then use a hardcoded array
                // for the specific case that's failing. You can then debug the code to see why the test is not passing.
                // const boolArr = [false, false, true, false, false, false];

                it(`the booleans ${JSON.stringify(boolArr)}`, () => {
                    const report2 = {
                        ...LHNTestUtils.getAdvancedFakeReport(...boolArr),
                        policyID: policy.policyID,
                    };
                    LHNTestUtils.getDefaultRenderedSidebarLinks(report1.reportID);

                    return (
                        waitForPromisesToResolve()
                            // When Onyx is updated to contain that data and the sidebar re-renders
                            .then(() =>
                                Onyx.multiSet({
                                    [ONYXKEYS.NVP_PRIORITY_MODE]: CONST.PRIORITY_MODE.GSD,
                                    [ONYXKEYS.BETAS]: betas,
                                    [ONYXKEYS.PERSONAL_DETAILS]: LHNTestUtils.fakePersonalDetails,
                                    [`${ONYXKEYS.COLLECTION.REPORT}${report1.reportID}`]: report1,
                                    [`${ONYXKEYS.COLLECTION.REPORT}${report2.reportID}`]: report2,
                                    [`${ONYXKEYS.COLLECTION.POLICY}${policy.policyID}`]: policy,
                                }),
                            )

                            // Then depending on the outcome, either one or two reports are visible
                            .then(() => {
                                if (booleansWhichRemovesActiveReport.indexOf(JSON.stringify(boolArr)) > -1) {
                                    // Only one report visible
                                    const displayNamesHintText = Localize.translateLocal('accessibilityHints.chatUserDisplayNames');
                                    const displayNames = screen.queryAllByLabelText(displayNamesHintText);
                                    const navigatesToChatHintText = Localize.translateLocal('accessibilityHints.navigatesToChat');
                                    expect(screen.queryAllByAccessibilityHint(navigatesToChatHintText)).toHaveLength(1);
                                    expect(displayNames).toHaveLength(1);
                                    expect(lodashGet(displayNames, [0, 'props', 'children'])).toBe('Three, Four');
                                } else {
                                    // Both reports visible
                                    const navigatesToChatHintText = Localize.translateLocal('accessibilityHints.navigatesToChat');
                                    expect(screen.queryAllByAccessibilityHint(navigatesToChatHintText)).toHaveLength(2);
                                }
                            })
                    );
                });
            }
        });
    });

    describe('in #focus mode', () => {
        it('hides unread chats', () => {
            // Given the sidebar is rendered in #focus mode (hides read chats)
            // with report 1 and 2 having unread actions
            const report1 = LHNTestUtils.getFakeReport(['email1@test.com', 'email2@test.com'], 0, true);
            const report2 = LHNTestUtils.getFakeReport(['email3@test.com', 'email4@test.com'], 0, true);
            const report3 = LHNTestUtils.getFakeReport(['email5@test.com', 'email6@test.com']);
            LHNTestUtils.getDefaultRenderedSidebarLinks(report1.reportID);

            return (
                waitForPromisesToResolve()
                    // When Onyx is updated to contain that data and the sidebar re-renders
                    .then(() =>
                        Onyx.multiSet({
                            [ONYXKEYS.NVP_PRIORITY_MODE]: CONST.PRIORITY_MODE.GSD,
                            [ONYXKEYS.PERSONAL_DETAILS]: LHNTestUtils.fakePersonalDetails,
                            [`${ONYXKEYS.COLLECTION.REPORT}${report1.reportID}`]: report1,
                            [`${ONYXKEYS.COLLECTION.REPORT}${report2.reportID}`]: report2,
                            [`${ONYXKEYS.COLLECTION.REPORT}${report3.reportID}`]: report3,
                        }),
                    )

                    // Then the reports 1 and 2 are shown and 3 is not
                    .then(() => {
                        const hintText = Localize.translateLocal('accessibilityHints.chatUserDisplayNames');
                        const displayNames = screen.queryAllByLabelText(hintText);
                        expect(displayNames).toHaveLength(2);
                        expect(lodashGet(displayNames, [0, 'props', 'children'])).toBe('One, Two');
                        expect(lodashGet(displayNames, [1, 'props', 'children'])).toBe('Three, Four');
                    })

                    // When report3 becomes unread
                    .then(() => {
                        jest.advanceTimersByTime(10);
                        return Onyx.merge(`${ONYXKEYS.COLLECTION.REPORT}${report3.reportID}`, {lastVisibleActionCreated: DateUtils.getDBTime()});
                    })

                    // Then all three chats are showing
                    .then(() => {
                        const navigatesToChatHintText = Localize.translateLocal('accessibilityHints.navigatesToChat');
                        expect(screen.queryAllByAccessibilityHint(navigatesToChatHintText)).toHaveLength(3);
                    })

                    // When report 1 becomes read (it's the active report)
                    .then(() => Onyx.merge(`${ONYXKEYS.COLLECTION.REPORT}${report1.reportID}`, {lastReadTime: DateUtils.getDBTime()}))

                    // Then all three chats are still showing
                    .then(() => {
                        const navigatesToChatHintText = Localize.translateLocal('accessibilityHints.navigatesToChat');
                        expect(screen.queryAllByAccessibilityHint(navigatesToChatHintText)).toHaveLength(3);
                    })

                    // When report 2 becomes the active report
                    .then(() => {
                        LHNTestUtils.getDefaultRenderedSidebarLinks(report2.reportID);
                        return waitForPromisesToResolve();
                    })

                    // Then report 1 should now disappear
                    .then(() => {
                        const navigatesToChatHintText = Localize.translateLocal('accessibilityHints.navigatesToChat');
                        expect(screen.queryAllByAccessibilityHint(navigatesToChatHintText)).toHaveLength(2);
                        expect(screen.queryAllByText(/One, Two/)).toHaveLength(0);
                    })
            );
        });

        it('always shows pinned and draft chats', () => {
            // Given a draft report and a pinned report
            const draftReport = {
                ...LHNTestUtils.getFakeReport(['email1@test.com', 'email2@test.com']),
                hasDraft: true,
            };
            const pinnedReport = {
                ...LHNTestUtils.getFakeReport(['email3@test.com', 'email4@test.com']),
                isPinned: true,
            };
            LHNTestUtils.getDefaultRenderedSidebarLinks(draftReport.reportID);

            return (
                waitForPromisesToResolve()
                    // When Onyx is updated to contain that data and the sidebar re-renders
                    .then(() =>
                        Onyx.multiSet({
                            [ONYXKEYS.NVP_PRIORITY_MODE]: CONST.PRIORITY_MODE.GSD,
                            [ONYXKEYS.PERSONAL_DETAILS]: LHNTestUtils.fakePersonalDetails,
                            [`${ONYXKEYS.COLLECTION.REPORT}${draftReport.reportID}`]: draftReport,
                            [`${ONYXKEYS.COLLECTION.REPORT}${pinnedReport.reportID}`]: pinnedReport,
                        }),
                    )

                    // Then both reports are visible
                    .then(() => {
                        const hintText = Localize.translateLocal('accessibilityHints.chatUserDisplayNames');
                        const displayNames = screen.queryAllByLabelText(hintText);
                        expect(displayNames).toHaveLength(2);
                        expect(lodashGet(displayNames, [0, 'props', 'children'])).toBe('Three, Four');
                        expect(lodashGet(displayNames, [1, 'props', 'children'])).toBe('One, Two');
                    })
            );
        });

        it('archived rooms are displayed only when they have unread messages', () => {
            // Given an archived chat report, an archived default policy room, and an archived user created policy room
            const archivedReport = {
                ...LHNTestUtils.getFakeReport(['email1@test.com', 'email2@test.com']),
                statusNum: CONST.REPORT.STATUS.CLOSED,
                stateNum: CONST.REPORT.STATE_NUM.SUBMITTED,
            };
            const archivedPolicyRoomReport = {
                ...LHNTestUtils.getFakeReport(['email1@test.com', 'email2@test.com']),
                chatType: CONST.REPORT.CHAT_TYPE.POLICY_ANNOUNCE,
                statusNum: CONST.REPORT.STATUS.CLOSED,
                stateNum: CONST.REPORT.STATE_NUM.SUBMITTED,
            };
            const archivedUserCreatedPolicyRoomReport = {
                ...LHNTestUtils.getFakeReport(['email1@test.com', 'email2@test.com']),
                chatType: CONST.REPORT.CHAT_TYPE.POLICY_ROOM,
                statusNum: CONST.REPORT.STATUS.CLOSED,
                stateNum: CONST.REPORT.STATE_NUM.SUBMITTED,
            };
            LHNTestUtils.getDefaultRenderedSidebarLinks();

            const betas = [CONST.BETAS.DEFAULT_ROOMS, CONST.BETAS.POLICY_ROOMS, CONST.BETAS.POLICY_EXPENSE_CHAT];

            return (
                waitForPromisesToResolve()
                    // When Onyx is updated to contain that data and the sidebar re-renders
                    .then(() =>
                        Onyx.multiSet({
                            [ONYXKEYS.NVP_PRIORITY_MODE]: CONST.PRIORITY_MODE.GSD,
                            [ONYXKEYS.BETAS]: betas,
                            [ONYXKEYS.PERSONAL_DETAILS]: LHNTestUtils.fakePersonalDetails,
                            [`${ONYXKEYS.COLLECTION.REPORT}${archivedReport.reportID}`]: archivedReport,
                            [`${ONYXKEYS.COLLECTION.REPORT}${archivedPolicyRoomReport.reportID}`]: archivedPolicyRoomReport,
                            [`${ONYXKEYS.COLLECTION.REPORT}${archivedUserCreatedPolicyRoomReport.reportID}`]: archivedUserCreatedPolicyRoomReport,
                        }),
                    )

                    // Then neither reports are visible
                    .then(() => {
                        const hintText = Localize.translateLocal('accessibilityHints.chatUserDisplayNames');
                        const displayNames = screen.queryAllByLabelText(hintText);
                        expect(displayNames).toHaveLength(0);
                    })

                    // When they have unread messages
                    .then(() => {
                        jest.advanceTimersByTime(10);
                        return Onyx.merge(`${ONYXKEYS.COLLECTION.REPORT}${archivedReport.reportID}`, {
                            lastVisibleActionCreated: DateUtils.getDBTime(),
                        });
                    })
                    .then(() =>
                        Onyx.merge(`${ONYXKEYS.COLLECTION.REPORT}${archivedPolicyRoomReport.reportID}`, {
                            lastVisibleActionCreated: DateUtils.getDBTime(),
                        }),
                    )
                    .then(() =>
                        Onyx.merge(`${ONYXKEYS.COLLECTION.REPORT}${archivedUserCreatedPolicyRoomReport.reportID}`, {
                            lastVisibleActionCreated: DateUtils.getDBTime(),
                        }),
                    )

                    // Then they are all visible
                    .then(() => {
                        const hintText = Localize.translateLocal('accessibilityHints.chatUserDisplayNames');
                        const displayNames = screen.queryAllByLabelText(hintText);
                        expect(displayNames).toHaveLength(3);
                    })
            );
        });

        it('policy rooms are displayed only when they have unread messages', () => {
            // Given a default policy room and user created policy room
            const policyRoomReport = {
                ...LHNTestUtils.getFakeReport(['email1@test.com', 'email2@test.com']),
                chatType: CONST.REPORT.CHAT_TYPE.POLICY_ANNOUNCE,
            };
            const userCreatedPolicyRoomReport = {
                ...LHNTestUtils.getFakeReport(['email1@test.com', 'email2@test.com']),
                chatType: CONST.REPORT.CHAT_TYPE.POLICY_ROOM,
            };
            LHNTestUtils.getDefaultRenderedSidebarLinks();

            const betas = [CONST.BETAS.DEFAULT_ROOMS, CONST.BETAS.POLICY_ROOMS, CONST.BETAS.POLICY_EXPENSE_CHAT];

            return (
                waitForPromisesToResolve()
                    // When Onyx is updated to contain that data and the sidebar re-renders
                    .then(() =>
                        Onyx.multiSet({
                            [ONYXKEYS.NVP_PRIORITY_MODE]: CONST.PRIORITY_MODE.GSD,
                            [ONYXKEYS.BETAS]: betas,
                            [ONYXKEYS.PERSONAL_DETAILS]: LHNTestUtils.fakePersonalDetails,
                            [`${ONYXKEYS.COLLECTION.REPORT}${policyRoomReport.reportID}`]: policyRoomReport,
                            [`${ONYXKEYS.COLLECTION.REPORT}${userCreatedPolicyRoomReport.reportID}`]: userCreatedPolicyRoomReport,
                        }),
                    )

                    // Then neither reports are visible
                    .then(() => {
                        const hintText = Localize.translateLocal('accessibilityHints.chatUserDisplayNames');
                        const displayNames = screen.queryAllByLabelText(hintText);
                        expect(displayNames).toHaveLength(0);
                    })

                    // When they both have unread messages
                    .then(() => {
                        jest.advanceTimersByTime(10);
                        return Onyx.merge(`${ONYXKEYS.COLLECTION.REPORT}${policyRoomReport.reportID}`, {
                            lastVisibleActionCreated: DateUtils.getDBTime(),
                        });
                    })
                    .then(() =>
                        Onyx.merge(`${ONYXKEYS.COLLECTION.REPORT}${userCreatedPolicyRoomReport.reportID}`, {
                            lastVisibleActionCreated: DateUtils.getDBTime(),
                        }),
                    )

                    // Then both rooms are visible
                    .then(() => {
                        const hintText = Localize.translateLocal('accessibilityHints.chatUserDisplayNames');
                        const displayNames = screen.queryAllByLabelText(hintText);
                        expect(displayNames).toHaveLength(2);
                    })
            );
        });
    });

    describe('all combinations of isArchived, isUserCreatedPolicyRoom, hasAddWorkspaceError, isUnread, isPinned, hasDraft', () => {
        // Given a report that is the active report and doesn't change
        const report1 = LHNTestUtils.getFakeReport(['email3@test.com', 'email4@test.com']);

        // Given a free policy that doesn't change
        const policy = {
            name: 'Policy One',
            policyID: '1',
            type: CONST.POLICY.TYPE.FREE,
        };

        // Given the user is in all betas
        const betas = [CONST.BETAS.DEFAULT_ROOMS, CONST.BETAS.POLICY_ROOMS, CONST.BETAS.POLICY_EXPENSE_CHAT];

        // Given there are 6 boolean variables tested in the filtering logic:
        // 1. isArchived
        // 2. isUserCreatedPolicyRoom
        // 3. hasAddWorkspaceError
        // 4. isUnread
        // 5. isPinned
        // 6. hasDraft
        // There is one setting not represented here, which is hasOutstandingIOU. In order to test that setting, there must be
        // additional reports in Onyx, so it's being left out for now. It's identical to the logic for hasDraft and isPinned though.

        // Given these combinations of booleans which result in the report being filtered out (not shown).
        const booleansWhichRemovesActiveReport = [
            JSON.stringify([false, false, false, false, false, false]),
            JSON.stringify([false, true, false, false, false, false]),
            JSON.stringify([true, false, false, false, false, false]),
            JSON.stringify([true, true, false, false, false, false]),
        ];

        // When every single combination of those booleans is tested

        // Taken from https://stackoverflow.com/a/39734979/9114791 to generate all possible boolean combinations
        const AMOUNT_OF_VARIABLES = 6;
        // eslint-disable-next-line no-bitwise
        for (let i = 0; i < 1 << AMOUNT_OF_VARIABLES; i++) {
            const boolArr = [];
            for (let j = AMOUNT_OF_VARIABLES - 1; j >= 0; j--) {
                // eslint-disable-next-line no-bitwise
                boolArr.push(Boolean(i & (1 << j)));
            }

            // To test a failing set of conditions, comment out the for loop above and then use a hardcoded array
            // for the specific case that's failing. You can then debug the code to see why the test is not passing.
            // const boolArr = [false, false, false, true, false, false, false];

            it(`the booleans ${JSON.stringify(boolArr)}`, () => {
                const report2 = {
                    ...LHNTestUtils.getAdvancedFakeReport(...boolArr),
                    policyID: policy.policyID,
                };
                LHNTestUtils.getDefaultRenderedSidebarLinks(report1.reportID);

                return (
                    waitForPromisesToResolve()
                        // When Onyx is updated to contain that data and the sidebar re-renders
                        .then(() =>
                            Onyx.multiSet({
                                [ONYXKEYS.NVP_PRIORITY_MODE]: CONST.PRIORITY_MODE.GSD,
                                [ONYXKEYS.BETAS]: betas,
                                [ONYXKEYS.PERSONAL_DETAILS]: LHNTestUtils.fakePersonalDetails,
                                [`${ONYXKEYS.COLLECTION.REPORT}${report1.reportID}`]: report1,
                                [`${ONYXKEYS.COLLECTION.REPORT}${report2.reportID}`]: report2,
                                [`${ONYXKEYS.COLLECTION.POLICY}${policy.policyID}`]: policy,
                            }),
                        )

                        // Then depending on the outcome, either one or two reports are visible
                        .then(() => {
                            if (booleansWhichRemovesActiveReport.indexOf(JSON.stringify(boolArr)) > -1) {
                                // Only one report visible
                                const displayNamesHintText = Localize.translateLocal('accessibilityHints.chatUserDisplayNames');
                                const displayNames = screen.queryAllByLabelText(displayNamesHintText);
                                const navigatesToChatHintText = Localize.translateLocal('accessibilityHints.navigatesToChat');
                                expect(screen.queryAllByAccessibilityHint(navigatesToChatHintText)).toHaveLength(1);
                                expect(displayNames).toHaveLength(1);
                                expect(lodashGet(displayNames, [0, 'props', 'children'])).toBe('Three, Four');
                            } else {
                                // Both reports visible
                                const navigatesToChatHintText = Localize.translateLocal('accessibilityHints.navigatesToChat');
                                expect(screen.queryAllByAccessibilityHint(navigatesToChatHintText)).toHaveLength(2);
                            }
                        })
                );
            });
        }
    });

    describe('Archived chat', () => {
        describe('in default (most recent) mode', () => {
            it('is shown regardless if it has comments or not', () => {
                LHNTestUtils.getDefaultRenderedSidebarLinks();

                // Given an archived report with no comments
                const report = {
                    ...LHNTestUtils.getFakeReport(),
                    lastVisibleActionCreated: '2022-11-22 03:48:27.267',
                    statusNum: CONST.REPORT.STATUS.CLOSED,
                    stateNum: CONST.REPORT.STATE_NUM.SUBMITTED,
                };

                // Given the user is in all betas
                const betas = [CONST.BETAS.DEFAULT_ROOMS, CONST.BETAS.POLICY_ROOMS, CONST.BETAS.POLICY_EXPENSE_CHAT];

                return (
                    waitForPromisesToResolve()
                        // When Onyx is updated to contain that data and the sidebar re-renders
                        .then(() =>
                            Onyx.multiSet({
                                [ONYXKEYS.NVP_PRIORITY_MODE]: CONST.PRIORITY_MODE.DEFAULT,
                                [ONYXKEYS.BETAS]: betas,
                                [ONYXKEYS.PERSONAL_DETAILS]: LHNTestUtils.fakePersonalDetails,
                                [`${ONYXKEYS.COLLECTION.REPORT}${report.reportID}`]: report,
                            }),
                        )

                        // Then the report is rendered in the LHN
                        .then(() => {
                            const hintText = Localize.translateLocal('accessibilityHints.navigatesToChat');
                            const optionRows = screen.queryAllByAccessibilityHint(hintText);
                            expect(optionRows).toHaveLength(1);
                        })

                        // When the report has comments
                        .then(() =>
                            Onyx.merge(`${ONYXKEYS.COLLECTION.REPORT}${report.reportID}`, {
                                lastVisibleActionCreated: DateUtils.getDBTime(),
                            }),
                        )

                        // Then the report is rendered in the LHN
                        .then(() => {
                            const hintText = Localize.translateLocal('accessibilityHints.navigatesToChat');
                            const optionRows = screen.queryAllByAccessibilityHint(hintText);
                            expect(optionRows).toHaveLength(1);
                        })
                );
            });
        });

        describe('in GSD (focus) mode', () => {
            it('is shown when it is unread', () => {
                LHNTestUtils.getDefaultRenderedSidebarLinks();

                // Given an archived report that has all comments read
                const report = {
                    ...LHNTestUtils.getFakeReport(),
                    statusNum: CONST.REPORT.STATUS.CLOSED,
                    stateNum: CONST.REPORT.STATE_NUM.SUBMITTED,
                };

                // Given the user is in all betas
                const betas = [CONST.BETAS.DEFAULT_ROOMS, CONST.BETAS.POLICY_ROOMS, CONST.BETAS.POLICY_EXPENSE_CHAT];

                return (
                    waitForPromisesToResolve()
                        // When Onyx is updated to contain that data and the sidebar re-renders
                        .then(() =>
                            Onyx.multiSet({
                                [ONYXKEYS.NVP_PRIORITY_MODE]: CONST.PRIORITY_MODE.GSD,
                                [ONYXKEYS.BETAS]: betas,
                                [ONYXKEYS.PERSONAL_DETAILS]: LHNTestUtils.fakePersonalDetails,
                                [`${ONYXKEYS.COLLECTION.REPORT}${report.reportID}`]: report,
                            }),
                        )

                        // Then the report is not rendered in the LHN
                        .then(() => {
                            const hintText = Localize.translateLocal('accessibilityHints.navigatesToChat');
                            const optionRows = screen.queryAllByAccessibilityHint(hintText);
                            expect(optionRows).toHaveLength(0);
                        })

                        // When the report has a new comment and is now unread
                        .then(() => {
                            jest.advanceTimersByTime(10);
                            return Onyx.merge(`${ONYXKEYS.COLLECTION.REPORT}${report.reportID}`, {lastVisibleActionCreated: DateUtils.getDBTime()});
                        })

                        // Then the report is rendered in the LHN
                        .then(() => {
                            const hintText = Localize.translateLocal('accessibilityHints.navigatesToChat');
                            const optionRows = screen.queryAllByAccessibilityHint(hintText);
                            expect(optionRows).toHaveLength(1);
                        })
                );
            });

            it('is shown when it is pinned', () => {
                LHNTestUtils.getDefaultRenderedSidebarLinks();

                // Given an archived report that is not pinned
                const report = {
                    ...LHNTestUtils.getFakeReport(),
                    isPinned: false,
                    statusNum: CONST.REPORT.STATUS.CLOSED,
                    stateNum: CONST.REPORT.STATE_NUM.SUBMITTED,
                };

                // Given the user is in all betas
                const betas = [CONST.BETAS.DEFAULT_ROOMS, CONST.BETAS.POLICY_ROOMS, CONST.BETAS.POLICY_EXPENSE_CHAT];

                return (
                    waitForPromisesToResolve()
                        // When Onyx is updated to contain that data and the sidebar re-renders
                        .then(() =>
                            Onyx.multiSet({
                                [ONYXKEYS.NVP_PRIORITY_MODE]: CONST.PRIORITY_MODE.GSD,
                                [ONYXKEYS.BETAS]: betas,
                                [ONYXKEYS.PERSONAL_DETAILS]: LHNTestUtils.fakePersonalDetails,
                                [`${ONYXKEYS.COLLECTION.REPORT}${report.reportID}`]: report,
                            }),
                        )

                        // Then the report is not rendered in the LHN
                        .then(() => {
                            const hintText = Localize.translateLocal('accessibilityHints.navigatesToChat');
                            const optionRows = screen.queryAllByAccessibilityHint(hintText);
                            expect(optionRows).toHaveLength(0);
                        })

                        // When the report is pinned
                        .then(() => Onyx.merge(`${ONYXKEYS.COLLECTION.REPORT}${report.reportID}`, {isPinned: true}))

                        // Then the report is rendered in the LHN
                        .then(() => {
                            const hintText = Localize.translateLocal('accessibilityHints.navigatesToChat');
                            const optionRows = screen.queryAllByAccessibilityHint(hintText);
                            expect(optionRows).toHaveLength(1);
                        })
                );
            });

            it('is shown when it is the active report', () => {
                LHNTestUtils.getDefaultRenderedSidebarLinks();

                // Given an archived report that is not the active report
                const report = {
                    ...LHNTestUtils.getFakeReport(),
                    statusNum: CONST.REPORT.STATUS.CLOSED,
                    stateNum: CONST.REPORT.STATE_NUM.SUBMITTED,
                };

                // Given the user is in all betas
                const betas = [CONST.BETAS.DEFAULT_ROOMS, CONST.BETAS.POLICY_ROOMS, CONST.BETAS.POLICY_EXPENSE_CHAT];

                return (
                    waitForPromisesToResolve()
                        // When Onyx is updated to contain that data and the sidebar re-renders
                        .then(() =>
                            Onyx.multiSet({
                                [ONYXKEYS.NVP_PRIORITY_MODE]: CONST.PRIORITY_MODE.GSD,
                                [ONYXKEYS.BETAS]: betas,
                                [ONYXKEYS.PERSONAL_DETAILS]: LHNTestUtils.fakePersonalDetails,
                                [`${ONYXKEYS.COLLECTION.REPORT}${report.reportID}`]: report,
                            }),
                        )

                        // Then the report is not rendered in the LHN
                        .then(() => {
                            const hintText = Localize.translateLocal('accessibilityHints.navigatesToChat');
                            const optionRows = screen.queryAllByAccessibilityHint(hintText);
                            expect(optionRows).toHaveLength(0);
                        })

                        // When sidebar is rendered with the active report ID matching the archived report in Onyx
                        .then(() => {
                            LHNTestUtils.getDefaultRenderedSidebarLinks(report.reportID);
                            return waitForPromisesToResolve();
                        })

                        // Then the report is rendered in the LHN
                        .then(() => {
                            const hintText = Localize.translateLocal('accessibilityHints.navigatesToChat');
                            const optionRows = screen.queryAllByAccessibilityHint(hintText);
                            expect(optionRows).toHaveLength(1);
                        })
                );
            });
        });
    });
});<|MERGE_RESOLUTION|>--- conflicted
+++ resolved
@@ -184,19 +184,11 @@
                         }),
                     )
 
-<<<<<<< HEAD
-                    // Then no reports are rendered in the LHN
-                    .then(() => {
-                        const hintText = Localize.translateLocal('accessibilityHints.navigatesToChat');
-                        const optionRows = screen.queryAllByAccessibilityHint(hintText);
-                        expect(optionRows).toHaveLength(0);
-=======
                     // Then all non-domain rooms are rendered in the LHN
                     .then(() => {
                         const hintText = Localize.translateLocal('accessibilityHints.navigatesToChat');
                         const optionRows = screen.queryAllByAccessibilityHint(hintText);
                         expect(optionRows).toHaveLength(2);
->>>>>>> 6d17cc80
                     })
 
                     // When the user is added to the default policy rooms beta and the sidebar re-renders
@@ -252,19 +244,11 @@
                     // When the policy is a paid policy
                     .then(() => Onyx.merge(`${ONYXKEYS.COLLECTION.POLICY}${policy.policyID}`, {type: CONST.POLICY.TYPE.CORPORATE}))
 
-<<<<<<< HEAD
-                    // Then the report is not rendered in the LHN
-                    .then(() => {
-                        const hintText = Localize.translateLocal('accessibilityHints.navigatesToChat');
-                        const optionRows = screen.queryAllByAccessibilityHint(hintText);
-                        expect(optionRows).toHaveLength(0);
-=======
                     // Then the report is still rendered in the LHN
                     .then(() => {
                         const hintText = Localize.translateLocal('accessibilityHints.navigatesToChat');
                         const optionRows = screen.queryAllByAccessibilityHint(hintText);
                         expect(optionRows).toHaveLength(1);
->>>>>>> 6d17cc80
                     })
             );
         });
