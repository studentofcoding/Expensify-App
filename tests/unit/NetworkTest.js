--- conflicted
+++ resolved
@@ -91,7 +91,7 @@
                     expect(isOffline).toBe(false);
 
                     // Advance the network request queue by 1 second so that it can realize it's back online
-                    jest.advanceTimersByTime(1000);
+                    jest.advanceTimersByTime(CONST.NETWORK.PROCESS_REQUEST_DELAY_MS);
                     return waitForPromisesToResolve();
                 })
                 .then(() => {
@@ -273,7 +273,38 @@
     });
 });
 
-<<<<<<< HEAD
+test('retry network request if connection is lost while request is running', () => {
+    // Given a xhr mock that will fail as if network connection dropped
+    const xhr = jest.spyOn(HttpUtils, 'xhr')
+        .mockImplementationOnce(() => {
+            Onyx.merge(ONYXKEYS.NETWORK, {isOffline: true});
+            return Promise.reject(new Error('Network request failed'));
+        })
+        .mockResolvedValue({jsonCode: 200, fromRetriedResult: true});
+
+    // Given a regular "retriable" request (that is bound to fail)
+    const promise = Network.post('Get');
+
+    return waitForPromisesToResolve()
+        .then(() => {
+            // When network connection is recovered
+            Onyx.merge(ONYXKEYS.NETWORK, {isOffline: false});
+            return waitForPromisesToResolve();
+        })
+        .then(() => {
+            // Advance the network request queue by 1 second so that it can realize it's back online
+            jest.advanceTimersByTime(CONST.NETWORK.PROCESS_REQUEST_DELAY_MS);
+            return waitForPromisesToResolve();
+        })
+        .then(() => {
+            // Then the request should be attempted again
+            expect(xhr).toHaveBeenCalledTimes(2);
+
+            // And the promise should be resolved with the 2nd call that succeeded
+            return expect(promise).resolves.toEqual({jsonCode: 200, fromRetriedResult: true});
+        });
+});
+
 test('requests should be persisted while offline', () => {
     // We don't expect calls `xhr` so we make the test fail if such call is made
     const xhr = jest.spyOn(HttpUtils, 'xhr').mockRejectedValue(new Error('Unexpected xhr call'));
@@ -410,36 +441,5 @@
                     expect.arrayContaining(['mock command', expect.objectContaining({param1: 'value1', persist: true})]),
                 );
             });
-=======
-test('retry network request if connection is lost while request is running', () => {
-    // Given a xhr mock that will fail as if network connection dropped
-    const xhr = jest.spyOn(HttpUtils, 'xhr')
-        .mockImplementationOnce(() => {
-            Onyx.merge(ONYXKEYS.NETWORK, {isOffline: true});
-            return Promise.reject(new Error('Network request failed'));
-        })
-        .mockResolvedValue({jsonCode: 200, fromRetriedResult: true});
-
-    // Given a regular "retriable" request (that is bound to fail)
-    const promise = Network.post('Get');
-
-    return waitForPromisesToResolve()
-        .then(() => {
-            // When network connection is recovered
-            Onyx.merge(ONYXKEYS.NETWORK, {isOffline: false});
-            return waitForPromisesToResolve();
-        })
-        .then(() => {
-            // Advance the network request queue by 1 second so that it can realize it's back online
-            jest.advanceTimersByTime(1000);
-            return waitForPromisesToResolve();
-        })
-        .then(() => {
-            // Then the request should be attempted again
-            expect(xhr).toHaveBeenCalledTimes(2);
-
-            // And the promise should be resolved with the 2nd call that succeeded
-            return expect(promise).resolves.toEqual({jsonCode: 200, fromRetriedResult: true});
->>>>>>> 2cdb7c30
         });
 });