/* eslint-disable @typescript-eslint/naming-convention */
import type {OnyxCollection} from 'react-native-onyx';
import Onyx from 'react-native-onyx';
import type {SelectedTagOption} from '@components/TagPicker';
import CONST from '@src/CONST';
import * as OptionsListUtils from '@src/libs/OptionsListUtils';
import * as ReportUtils from '@src/libs/ReportUtils';
import ONYXKEYS from '@src/ONYXKEYS';
import type {PersonalDetails, Policy, PolicyCategories, Report, TaxRatesWithDefault, Transaction} from '@src/types/onyx';
import waitForBatchedUpdates from '../utils/waitForBatchedUpdates';

type PersonalDetailsList = Record<string, PersonalDetails & ReportUtils.OptionData>;

describe('OptionsListUtils', () => {
    // Given a set of reports with both single participants and multiple participants some pinned and some not
    const REPORTS: OnyxCollection<Report> = {
        '1': {
            lastReadTime: '2021-01-14 11:25:39.295',
            lastVisibleActionCreated: '2022-11-22 03:26:02.015',
            isPinned: false,
            reportID: '1',
            participantAccountIDs: [2, 1],
            visibleChatMemberAccountIDs: [2, 1],
            participants: {
                2: {},
                1: {},
            },
            reportName: 'Iron Man, Mister Fantastic',
            type: CONST.REPORT.TYPE.CHAT,
        },
        '2': {
            lastReadTime: '2021-01-14 11:25:39.296',
            lastVisibleActionCreated: '2022-11-22 03:26:02.016',
            isPinned: false,
            reportID: '2',
            participantAccountIDs: [3],
            visibleChatMemberAccountIDs: [3],
            participants: {
                3: {},
            },
            reportName: 'Spider-Man',
            type: CONST.REPORT.TYPE.CHAT,
        },

        // This is the only report we are pinning in this test
        '3': {
            lastReadTime: '2021-01-14 11:25:39.297',
            lastVisibleActionCreated: '2022-11-22 03:26:02.170',
            isPinned: true,
            reportID: '3',
            participantAccountIDs: [1],
            visibleChatMemberAccountIDs: [1],
            participants: {
                1: {},
            },
            reportName: 'Mister Fantastic',
            type: CONST.REPORT.TYPE.CHAT,
        },
        '4': {
            lastReadTime: '2021-01-14 11:25:39.298',
            lastVisibleActionCreated: '2022-11-22 03:26:02.180',
            isPinned: false,
            reportID: '4',
            participantAccountIDs: [4],
            visibleChatMemberAccountIDs: [4],
            participants: {
                4: {},
            },
            reportName: 'Black Panther',
            type: CONST.REPORT.TYPE.CHAT,
        },
        '5': {
            lastReadTime: '2021-01-14 11:25:39.299',
            lastVisibleActionCreated: '2022-11-22 03:26:02.019',
            isPinned: false,
            reportID: '5',
            participantAccountIDs: [5],
            visibleChatMemberAccountIDs: [5],
            participants: {
                5: {},
            },
            reportName: 'Invisible Woman',
            type: CONST.REPORT.TYPE.CHAT,
        },
        '6': {
            lastReadTime: '2021-01-14 11:25:39.300',
            lastVisibleActionCreated: '2022-11-22 03:26:02.020',
            isPinned: false,
            reportID: '6',
            participantAccountIDs: [6],
            visibleChatMemberAccountIDs: [6],
            participants: {
                6: {},
            },
            reportName: 'Thor',
            type: CONST.REPORT.TYPE.CHAT,
        },

        // Note: This report has the largest lastVisibleActionCreated
        '7': {
            lastReadTime: '2021-01-14 11:25:39.301',
            lastVisibleActionCreated: '2022-11-22 03:26:03.999',
            isPinned: false,
            reportID: '7',
            participantAccountIDs: [7],
            visibleChatMemberAccountIDs: [7],
            participants: {
                7: {},
            },
            reportName: 'Captain America',
            type: CONST.REPORT.TYPE.CHAT,
        },

        // Note: This report has no lastVisibleActionCreated
        '8': {
            lastReadTime: '2021-01-14 11:25:39.301',
            lastVisibleActionCreated: '2022-11-22 03:26:02.000',
            isPinned: false,
            reportID: '8',
            participantAccountIDs: [12],
            visibleChatMemberAccountIDs: [12],
            participants: {
                12: {},
            },
            reportName: 'Silver Surfer',
            type: CONST.REPORT.TYPE.CHAT,
        },

        // Note: This report has an IOU
        '9': {
            lastReadTime: '2021-01-14 11:25:39.302',
            lastVisibleActionCreated: '2022-11-22 03:26:02.998',
            isPinned: false,
            reportID: '9',
            participantAccountIDs: [8],
            visibleChatMemberAccountIDs: [8],
            participants: {
                8: {},
            },
            reportName: 'Mister Sinister',
            iouReportID: '100',
            type: CONST.REPORT.TYPE.CHAT,
        },

        // This report is an archived room – it does not have a name and instead falls back on oldPolicyName
        '10': {
            lastReadTime: '2021-01-14 11:25:39.200',
            lastVisibleActionCreated: '2022-11-22 03:26:02.001',
            reportID: '10',
            isPinned: false,
            participantAccountIDs: [2, 7],
            visibleChatMemberAccountIDs: [2, 7],
            participants: {
                2: {},
                7: {},
            },
            reportName: '',
            oldPolicyName: "SHIELD's workspace",
            chatType: CONST.REPORT.CHAT_TYPE.POLICY_EXPENSE_CHAT,
            isOwnPolicyExpenseChat: true,
            type: CONST.REPORT.TYPE.CHAT,

            // This indicates that the report is archived
            stateNum: 2,
            statusNum: 2,
        },
    };

    // And a set of personalDetails some with existing reports and some without
    const PERSONAL_DETAILS: PersonalDetailsList = {
        // These exist in our reports
        '1': {
            accountID: 1,
            displayName: 'Mister Fantastic',
            login: 'reedrichards@expensify.com',
            isSelected: true,
            reportID: '1',
        },
        '2': {
            accountID: 2,
            displayName: 'Iron Man',
            login: 'tonystark@expensify.com',
            reportID: '1',
        },
        '3': {
            accountID: 3,
            displayName: 'Spider-Man',
            login: 'peterparker@expensify.com',
            reportID: '1',
        },
        '4': {
            accountID: 4,
            displayName: 'Black Panther',
            login: 'tchalla@expensify.com',
            reportID: '1',
        },
        '5': {
            accountID: 5,
            displayName: 'Invisible Woman',
            login: 'suestorm@expensify.com',
            reportID: '1',
        },
        '6': {
            accountID: 6,
            displayName: 'Thor',
            login: 'thor@expensify.com',
            reportID: '1',
        },
        '7': {
            accountID: 7,
            displayName: 'Captain America',
            login: 'steverogers@expensify.com',
            reportID: '1',
        },
        '8': {
            accountID: 8,
            displayName: 'Mr Sinister',
            login: 'mistersinister@marauders.com',
            reportID: '1',
        },

        // These do not exist in reports at all
        '9': {
            accountID: 9,
            displayName: 'Black Widow',
            login: 'natasharomanoff@expensify.com',
            reportID: '',
        },
        '10': {
            accountID: 10,
            displayName: 'The Incredible Hulk',
            login: 'brucebanner@expensify.com',
            reportID: '',
        },
    };

    const REPORTS_WITH_CONCIERGE: OnyxCollection<Report> = {
        ...REPORTS,

        '11': {
            lastReadTime: '2021-01-14 11:25:39.302',
            lastVisibleActionCreated: '2022-11-22 03:26:02.022',
            isPinned: false,
            reportID: '11',
            participantAccountIDs: [999],
            visibleChatMemberAccountIDs: [999],
            participants: {
                999: {},
            },
            reportName: 'Concierge',
            type: CONST.REPORT.TYPE.CHAT,
        },
    };

    const REPORTS_WITH_CHRONOS: OnyxCollection<Report> = {
        ...REPORTS,
        '12': {
            lastReadTime: '2021-01-14 11:25:39.302',
            lastVisibleActionCreated: '2022-11-22 03:26:02.022',
            isPinned: false,
            reportID: '12',
            participantAccountIDs: [1000],
            visibleChatMemberAccountIDs: [1000],
            participants: {
                1000: {},
            },
            reportName: 'Chronos',
            type: CONST.REPORT.TYPE.CHAT,
        },
    };

    const REPORTS_WITH_RECEIPTS: OnyxCollection<Report> = {
        ...REPORTS,
        '13': {
            lastReadTime: '2021-01-14 11:25:39.302',
            lastVisibleActionCreated: '2022-11-22 03:26:02.022',
            isPinned: false,
            reportID: '13',
            participantAccountIDs: [1001],
            visibleChatMemberAccountIDs: [1001],
            participants: {
                1001: {},
            },
            reportName: 'Receipts',
            type: CONST.REPORT.TYPE.CHAT,
        },
    };

    const REPORTS_WITH_WORKSPACE_ROOMS: OnyxCollection<Report> = {
        ...REPORTS,
        '14': {
            lastReadTime: '2021-01-14 11:25:39.302',
            lastVisibleActionCreated: '2022-11-22 03:26:02.022',
            isPinned: false,
            reportID: '14',
            participantAccountIDs: [1, 10, 3],
            visibleChatMemberAccountIDs: [1, 10, 3],
            participants: {
                1: {},
                10: {},
                3: {},
            },
            reportName: '',
            oldPolicyName: 'Avengers Room',
            chatType: CONST.REPORT.CHAT_TYPE.POLICY_ADMINS,
            isOwnPolicyExpenseChat: true,
            type: CONST.REPORT.TYPE.CHAT,
        },
    };

    const REPORTS_WITH_WORKSPACE: OnyxCollection<Report> = {
        ...REPORTS,
        '15': {
            lastReadTime: '2021-01-14 11:25:39.295',
            lastVisibleActionCreated: '2022-11-22 03:26:02.015',
            isPinned: false,
            isChatRoom: false,
            reportID: '15',
            participantAccountIDs: [2, 1],
            visibleChatMemberAccountIDs: [2, 1],
            participants: {
                1: {},
                2: {},
            },
            reportName: 'Test Workspace',
            type: CONST.REPORT.TYPE.CHAT,
            chatType: CONST.REPORT.CHAT_TYPE.POLICY_EXPENSE_CHAT,
        },
    };

    const REPORTS_WITH_CHAT_ROOM = {
        ...REPORTS,
        15: {
            lastReadTime: '2021-01-14 11:25:39.301',
            lastVisibleActionCreated: '2022-11-22 03:26:02.000',
            isPinned: false,
            reportID: '15',
            participantAccountIDs: [3, 4],
            visibleChatMemberAccountIDs: [3, 4],
            participants: {
                3: {},
                4: {},
            },
            reportName: 'Spider-Man, Black Panther',
            type: CONST.REPORT.TYPE.CHAT,
            chatType: CONST.REPORT.CHAT_TYPE.DOMAIN_ALL,
        },
    };

    const PERSONAL_DETAILS_WITH_CONCIERGE: PersonalDetailsList = {
        ...PERSONAL_DETAILS,
        '999': {
            accountID: 999,
            displayName: 'Concierge',
            login: 'concierge@expensify.com',
            reportID: '',
        },
    };

    const PERSONAL_DETAILS_WITH_CHRONOS: PersonalDetailsList = {
        ...PERSONAL_DETAILS,

        '1000': {
            accountID: 1000,
            displayName: 'Chronos',
            login: 'chronos@expensify.com',
            reportID: '',
        },
    };

    const PERSONAL_DETAILS_WITH_RECEIPTS: PersonalDetailsList = {
        ...PERSONAL_DETAILS,

        '1001': {
            accountID: 1001,
            displayName: 'Receipts',
            login: 'receipts@expensify.com',
            reportID: '',
        },
    };

    const PERSONAL_DETAILS_WITH_PERIODS: PersonalDetailsList = {
        ...PERSONAL_DETAILS,

        '1002': {
            accountID: 1002,
            displayName: 'The Flash',
            login: 'barry.allen@expensify.com',
            reportID: '',
        },
    };

    const policyID = 'ABC123';

    const POLICY: Policy = {
        id: policyID,
        name: 'Hero Policy',
        role: 'user',
        type: 'free',
        owner: '',
        outputCurrency: '',
        isPolicyExpenseChatEnabled: false,
    };

    // Set the currently logged in user, report data, and personal details
    beforeAll(() => {
        Onyx.init({
            keys: ONYXKEYS,
            initialKeyStates: {
                [ONYXKEYS.SESSION]: {accountID: 2, email: 'tonystark@expensify.com'},
                [`${ONYXKEYS.COLLECTION.REPORT}100` as const]: {
                    reportID: '',
                    ownerAccountID: 8,
                    total: 1000,
                },
                [`${ONYXKEYS.COLLECTION.POLICY}${policyID}` as const]: POLICY,
            },
        });
        Onyx.registerLogger(() => {});
        return waitForBatchedUpdates().then(() => Onyx.set(ONYXKEYS.PERSONAL_DETAILS_LIST, PERSONAL_DETAILS));
    });

    let OPTIONS: OptionsListUtils.OptionList;
    let OPTIONS_WITH_CONCIERGE: OptionsListUtils.OptionList;
    let OPTIONS_WITH_CHRONOS: OptionsListUtils.OptionList;
    let OPTIONS_WITH_RECEIPTS: OptionsListUtils.OptionList;
    let OPTIONS_WITH_WORKSPACE_ROOM: OptionsListUtils.OptionList;
    let OPTIONS_WITH_WORKSPACE: OptionsListUtils.OptionList;

    beforeEach(() => {
        OPTIONS = OptionsListUtils.createOptionList(PERSONAL_DETAILS, REPORTS);
        OPTIONS_WITH_CONCIERGE = OptionsListUtils.createOptionList(PERSONAL_DETAILS_WITH_CONCIERGE, REPORTS_WITH_CONCIERGE);
        OPTIONS_WITH_CHRONOS = OptionsListUtils.createOptionList(PERSONAL_DETAILS_WITH_CHRONOS, REPORTS_WITH_CHRONOS);
        OPTIONS_WITH_RECEIPTS = OptionsListUtils.createOptionList(PERSONAL_DETAILS_WITH_RECEIPTS, REPORTS_WITH_RECEIPTS);
        OPTIONS_WITH_WORKSPACE_ROOM = OptionsListUtils.createOptionList(PERSONAL_DETAILS, REPORTS_WITH_WORKSPACE_ROOMS);
        OPTIONS_WITH_WORKSPACE = OptionsListUtils.createOptionList(PERSONAL_DETAILS, REPORTS_WITH_WORKSPACE);
    });

    it('getSearchOptions()', () => {
        // When we filter in the Search view without providing a searchValue
        let results = OptionsListUtils.getSearchOptions(OPTIONS, '', [CONST.BETAS.ALL]);
        // Then the 2 personalDetails that don't have reports should be returned
        expect(results.personalDetails.length).toBe(2);

        // Then all of the reports should be shown including the archived rooms.
        expect(results.recentReports.length).toBe(Object.values(OPTIONS.reports).length);

        // When we filter again but provide a searchValue
        results = OptionsListUtils.getSearchOptions(OPTIONS, 'spider');

        // Then only one option should be returned and it's the one matching the search value
        expect(results.recentReports.length).toBe(1);
        expect(results.recentReports[0].login).toBe('peterparker@expensify.com');

        // When we filter again but provide a searchValue that should match multiple times
        results = OptionsListUtils.getSearchOptions(OPTIONS, 'fantastic');

        // Value with latest lastVisibleActionCreated should be at the top.
        expect(results.recentReports.length).toBe(2);
        expect(results.recentReports[0].text).toBe('Mister Fantastic');
        expect(results.recentReports[1].text).toBe('Mister Fantastic');

        return waitForBatchedUpdates()
            .then(() => Onyx.set(ONYXKEYS.PERSONAL_DETAILS_LIST, PERSONAL_DETAILS_WITH_PERIODS))
            .then(() => {
                const OPTIONS_WITH_PERIODS = OptionsListUtils.createOptionList(PERSONAL_DETAILS_WITH_PERIODS, REPORTS);
                // When we filter again but provide a searchValue that should match with periods
                results = OptionsListUtils.getSearchOptions(OPTIONS_WITH_PERIODS, 'barry.allen@expensify.com');
                // Then we expect to have the personal detail with period filtered
                expect(results.recentReports.length).toBe(1);
                expect(results.recentReports[0].text).toBe('The Flash');
            });
    });

    it('getFilteredOptions()', () => {
        // maxRecentReportsToShow in src/libs/OptionsListUtils.js
        const MAX_RECENT_REPORTS = 5;

        // When we call getFilteredOptions() with no search value
        let results = OptionsListUtils.getFilteredOptions(OPTIONS.reports, OPTIONS.personalDetails, [], '');

        // We should expect maximimum of 5 recent reports to be returned
        expect(results.recentReports.length).toBe(MAX_RECENT_REPORTS);

        // We should expect all personalDetails to be returned,
        // minus the currently logged in user and recent reports count
        expect(results.personalDetails.length).toBe(Object.values(OPTIONS.personalDetails).length - 1 - MAX_RECENT_REPORTS);

        // We should expect personal details sorted alphabetically
        expect(results.personalDetails[0].text).toBe('Black Widow');
        expect(results.personalDetails[1].text).toBe('Invisible Woman');
        expect(results.personalDetails[2].text).toBe('Spider-Man');
        expect(results.personalDetails[3].text).toBe('The Incredible Hulk');

        // Then the result which has an existing report should also have the reportID attached
        const personalDetailWithExistingReport = results.personalDetails.find((personalDetail) => personalDetail.login === 'peterparker@expensify.com');
        expect(personalDetailWithExistingReport?.reportID).toBe('2');

        // When we only pass personal details
        results = OptionsListUtils.getFilteredOptions([], OPTIONS.personalDetails, [], '');

        // We should expect personal details sorted alphabetically
        expect(results.personalDetails[0].text).toBe('Black Panther');
        expect(results.personalDetails[1].text).toBe('Black Widow');
        expect(results.personalDetails[2].text).toBe('Captain America');
        expect(results.personalDetails[3].text).toBe('Invisible Woman');

        // When we don't include personal detail to the result
        results = OptionsListUtils.getFilteredOptions(
            [],
            OPTIONS.personalDetails,
            [],
            '',
            undefined,
            undefined,
            undefined,
            undefined,
            undefined,
            undefined,
            undefined,
            undefined,
            undefined,
            undefined,
            undefined,
            undefined,
            undefined,
            0,
            undefined,
            undefined,
            undefined,
            undefined,
            undefined,
            false,
        );

        // Then no personal detail options will be returned
        expect(results.personalDetails.length).toBe(0);

        // When we provide a search value that does not match any personal details
        results = OptionsListUtils.getFilteredOptions(OPTIONS.reports, OPTIONS.personalDetails, [], 'magneto');

        // Then no options will be returned
        expect(results.personalDetails.length).toBe(0);

        // When we provide a search value that matches an email
        results = OptionsListUtils.getFilteredOptions(OPTIONS.reports, OPTIONS.personalDetails, [], 'peterparker@expensify.com');

        // Then one recentReports will be returned and it will be the correct option
        // personalDetails should be empty array
        expect(results.recentReports.length).toBe(1);
        expect(results.recentReports[0].text).toBe('Spider-Man');
        expect(results.personalDetails.length).toBe(0);

        // When we provide a search value that matches a partial display name or email
        results = OptionsListUtils.getFilteredOptions(OPTIONS.reports, OPTIONS.personalDetails, [], '.com');

        // Then several options will be returned and they will be each have the search string in their email or name
        // even though the currently logged in user matches they should not show.
        // Should be ordered by lastVisibleActionCreated values.
        expect(results.personalDetails.length).toBe(4);
        expect(results.recentReports.length).toBe(5);
        expect(results.personalDetails[0].login).toBe('natasharomanoff@expensify.com');
        expect(results.recentReports[0].text).toBe('Captain America');
        expect(results.recentReports[1].text).toBe('Mr Sinister');
        expect(results.recentReports[2].text).toBe('Black Panther');

        // Test for Concierge's existence in chat options

        results = OptionsListUtils.getFilteredOptions(OPTIONS_WITH_CONCIERGE.reports, OPTIONS_WITH_CONCIERGE.personalDetails);

        // Concierge is included in the results by default. We should expect all the personalDetails to show
        // (minus the 5 that are already showing and the currently logged in user)
        expect(results.personalDetails.length).toBe(Object.values(OPTIONS_WITH_CONCIERGE.personalDetails).length - 1 - MAX_RECENT_REPORTS);
        expect(results.recentReports).toEqual(expect.arrayContaining([expect.objectContaining({login: 'concierge@expensify.com'})]));

        // Test by excluding Concierge from the results
        results = OptionsListUtils.getFilteredOptions(OPTIONS_WITH_CONCIERGE.reports, OPTIONS_WITH_CONCIERGE.personalDetails, [], '', [], [CONST.EMAIL.CONCIERGE]);

        // All the personalDetails should be returned minus the currently logged in user and Concierge
        expect(results.personalDetails.length).toBe(Object.values(OPTIONS_WITH_CONCIERGE.personalDetails).length - 2 - MAX_RECENT_REPORTS);
        expect(results.personalDetails).not.toEqual(expect.arrayContaining([expect.objectContaining({login: 'concierge@expensify.com'})]));

        // Test by excluding Chronos from the results
        results = OptionsListUtils.getFilteredOptions(OPTIONS_WITH_CHRONOS.reports, OPTIONS_WITH_CHRONOS.personalDetails, [], '', [], [CONST.EMAIL.CHRONOS]);

        // All the personalDetails should be returned minus the currently logged in user and Concierge
        expect(results.personalDetails.length).toBe(Object.values(OPTIONS_WITH_CHRONOS.personalDetails).length - 2 - MAX_RECENT_REPORTS);
        expect(results.personalDetails).not.toEqual(expect.arrayContaining([expect.objectContaining({login: 'chronos@expensify.com'})]));

        // Test by excluding Receipts from the results
        results = OptionsListUtils.getFilteredOptions(OPTIONS_WITH_RECEIPTS.reports, OPTIONS_WITH_RECEIPTS.personalDetails, [], '', [], [CONST.EMAIL.RECEIPTS]);

        // All the personalDetails should be returned minus the currently logged in user and Concierge
        expect(results.personalDetails.length).toBe(Object.values(OPTIONS_WITH_RECEIPTS.personalDetails).length - 2 - MAX_RECENT_REPORTS);
        expect(results.personalDetails).not.toEqual(expect.arrayContaining([expect.objectContaining({login: 'receipts@expensify.com'})]));
    });

    it('getFilteredOptions() for group Chat', () => {
        // When we call getFilteredOptions() with no search value
        let results = OptionsListUtils.getFilteredOptions(OPTIONS.reports, OPTIONS.personalDetails, [], '');

        // Then we should expect only a maxmimum of 5 recent reports to be returned
        expect(results.recentReports.length).toBe(5);

        // And we should expect all the personalDetails to show (minus the 5 that are already
        // showing and the currently logged in user)
        expect(results.personalDetails.length).toBe(Object.values(OPTIONS.personalDetails).length - 6);

        // We should expect personal details sorted alphabetically
        expect(results.personalDetails[0].text).toBe('Black Widow');
        expect(results.personalDetails[1].text).toBe('Invisible Woman');
        expect(results.personalDetails[2].text).toBe('Spider-Man');
        expect(results.personalDetails[3].text).toBe('The Incredible Hulk');

        // And none of our personalDetails should include any of the users with recent reports
        const reportLogins = results.recentReports.map((reportOption) => reportOption.login);
        const personalDetailsOverlapWithReports = results.personalDetails.every((personalDetailOption) => reportLogins.includes(personalDetailOption.login));
        expect(personalDetailsOverlapWithReports).toBe(false);

        // When we search for an option that is only in a personalDetail with no existing report
        results = OptionsListUtils.getFilteredOptions(OPTIONS.reports, OPTIONS.personalDetails, [], 'hulk');

        // Then reports should return no results
        expect(results.recentReports.length).toBe(0);

        // And personalDetails should show just one option and it will be the one we expect
        expect(results.personalDetails.length).toBe(1);
        expect(results.personalDetails[0].login).toBe('brucebanner@expensify.com');

        // When we search for an option that matches things in both personalDetails and reports
        results = OptionsListUtils.getFilteredOptions(OPTIONS.reports, OPTIONS.personalDetails, [], '.com');

        // Then all single participant reports that match will show up in the recentReports array, Recently used contact should be at the top
        expect(results.recentReports.length).toBe(5);
        expect(results.recentReports[0].text).toBe('Captain America');

        // And logins with no single participant reports will show up in personalDetails
        expect(results.personalDetails.length).toBe(4);
        expect(results.personalDetails[0].login).toBe('natasharomanoff@expensify.com');

        // When we provide no selected options to getFilteredOptions()
        results = OptionsListUtils.getFilteredOptions(OPTIONS.reports, OPTIONS.personalDetails, [], '', []);

        // Then one of our older report options (not in our five most recent) should appear in the personalDetails
        // but not in recentReports
        expect(results.recentReports.every((option) => option.login !== 'peterparker@expensify.com')).toBe(true);
        expect(results.personalDetails.every((option) => option.login !== 'peterparker@expensify.com')).toBe(false);

        // When we provide a "selected" option to getFilteredOptions()
        results = OptionsListUtils.getFilteredOptions(OPTIONS.reports, OPTIONS.personalDetails, [], '', [{login: 'peterparker@expensify.com'}]);

        // Then the option should not appear anywhere in either list
        expect(results.recentReports.every((option) => option.login !== 'peterparker@expensify.com')).toBe(true);
        expect(results.personalDetails.every((option) => option.login !== 'peterparker@expensify.com')).toBe(true);

        // When we add a search term for which no options exist and the searchValue itself
        // is not a potential email or phone
        results = OptionsListUtils.getFilteredOptions(OPTIONS.reports, OPTIONS.personalDetails, [], 'marc@expensify');

        // Then we should have no options or personal details at all and also that there is no userToInvite
        expect(results.recentReports.length).toBe(0);
        expect(results.personalDetails.length).toBe(0);
        expect(results.userToInvite).toBe(null);

        // When we add a search term for which no options exist and the searchValue itself
        // is a potential email
        results = OptionsListUtils.getFilteredOptions(OPTIONS.reports, OPTIONS.personalDetails, [], 'marc@expensify.com');

        // Then we should have no options or personal details at all but there should be a userToInvite
        expect(results.recentReports.length).toBe(0);
        expect(results.personalDetails.length).toBe(0);
        expect(results.userToInvite).not.toBe(null);

        // When we add a search term with a period, with options for it that don't contain the period
        results = OptionsListUtils.getFilteredOptions(OPTIONS.reports, OPTIONS.personalDetails, [], 'peter.parker@expensify.com');

        // Then we should have no options at all but there should be a userToInvite
        expect(results.recentReports.length).toBe(0);
        expect(results.userToInvite).not.toBe(null);

        // When we add a search term for which no options exist and the searchValue itself
        // is a potential phone number without country code added
        results = OptionsListUtils.getFilteredOptions(OPTIONS.reports, OPTIONS.personalDetails, [], '5005550006');

        // Then we should have no options or personal details at all but there should be a userToInvite and the login
        // should have the country code included
        expect(results.recentReports.length).toBe(0);
        expect(results.personalDetails.length).toBe(0);
        expect(results.userToInvite).not.toBe(null);
        expect(results.userToInvite?.login).toBe('+15005550006');

        // When we add a search term for which no options exist and the searchValue itself
        // is a potential phone number with country code added
        results = OptionsListUtils.getFilteredOptions(OPTIONS.reports, OPTIONS.personalDetails, [], '+15005550006');

        // Then we should have no options or personal details at all but there should be a userToInvite and the login
        // should have the country code included
        expect(results.recentReports.length).toBe(0);
        expect(results.personalDetails.length).toBe(0);
        expect(results.userToInvite).not.toBe(null);
        expect(results.userToInvite?.login).toBe('+15005550006');

        // When we add a search term for which no options exist and the searchValue itself
        // is a potential phone number with special characters added
        results = OptionsListUtils.getFilteredOptions(OPTIONS.reports, OPTIONS.personalDetails, [], '+1 (800)324-3233');

        // Then we should have no options or personal details at all but there should be a userToInvite and the login
        // should have the country code included
        expect(results.recentReports.length).toBe(0);
        expect(results.personalDetails.length).toBe(0);
        expect(results.userToInvite).not.toBe(null);
        expect(results.userToInvite?.login).toBe('+18003243233');

        // When we use a search term for contact number that contains alphabet characters
        results = OptionsListUtils.getFilteredOptions(OPTIONS.reports, OPTIONS.personalDetails, [], '998243aaaa');

        // Then we shouldn't have any results or user to invite
        expect(results.recentReports.length).toBe(0);
        expect(results.personalDetails.length).toBe(0);
        expect(results.userToInvite).toBe(null);

        // Test Concierge's existence in new group options
        results = OptionsListUtils.getFilteredOptions(OPTIONS_WITH_CONCIERGE.reports, OPTIONS_WITH_CONCIERGE.personalDetails);

        // Concierge is included in the results by default. We should expect all the personalDetails to show
        // (minus the 5 that are already showing and the currently logged in user)
        expect(results.personalDetails.length).toBe(Object.values(OPTIONS_WITH_CONCIERGE.personalDetails).length - 6);
        expect(results.recentReports).toEqual(expect.arrayContaining([expect.objectContaining({login: 'concierge@expensify.com'})]));

        // Test by excluding Concierge from the results
        results = OptionsListUtils.getFilteredOptions(OPTIONS_WITH_CONCIERGE.reports, OPTIONS_WITH_CONCIERGE.personalDetails, [], '', [], [CONST.EMAIL.CONCIERGE]);

        // We should expect all the personalDetails to show (minus the 5 that are already showing,
        // the currently logged in user and Concierge)
        expect(results.personalDetails.length).toBe(Object.values(OPTIONS_WITH_CONCIERGE.personalDetails).length - 7);
        expect(results.personalDetails).not.toEqual(expect.arrayContaining([expect.objectContaining({login: 'concierge@expensify.com'})]));
        expect(results.recentReports).not.toEqual(expect.arrayContaining([expect.objectContaining({login: 'concierge@expensify.com'})]));

        // Test by excluding Chronos from the results
        results = OptionsListUtils.getFilteredOptions(OPTIONS_WITH_CHRONOS.reports, OPTIONS_WITH_CHRONOS.personalDetails, [], '', [], [CONST.EMAIL.CHRONOS]);

        // We should expect all the personalDetails to show (minus the 5 that are already showing,
        // the currently logged in user and Concierge)
        expect(results.personalDetails.length).toBe(Object.values(OPTIONS_WITH_CHRONOS.personalDetails).length - 7);
        expect(results.personalDetails).not.toEqual(expect.arrayContaining([expect.objectContaining({login: 'chronos@expensify.com'})]));
        expect(results.recentReports).not.toEqual(expect.arrayContaining([expect.objectContaining({login: 'chronos@expensify.com'})]));

        // Test by excluding Receipts from the results
        results = OptionsListUtils.getFilteredOptions(OPTIONS_WITH_RECEIPTS.reports, OPTIONS_WITH_RECEIPTS.personalDetails, [], '', [], [CONST.EMAIL.RECEIPTS]);

        // We should expect all the personalDetails to show (minus the 5 that are already showing,
        // the currently logged in user and Concierge)
        expect(results.personalDetails.length).toBe(Object.values(OPTIONS_WITH_RECEIPTS.personalDetails).length - 7);
        expect(results.personalDetails).not.toEqual(expect.arrayContaining([expect.objectContaining({login: 'receipts@expensify.com'})]));
        expect(results.recentReports).not.toEqual(expect.arrayContaining([expect.objectContaining({login: 'receipts@expensify.com'})]));
    });

    it('getShareDestinationsOptions()', () => {
        // Filter current REPORTS as we do in the component, before getting share destination options
        const filteredReports = Object.values(OPTIONS.reports).reduce<OptionsListUtils.OptionList['reports']>((filtered, option) => {
            const report = option.item;
            if (ReportUtils.canUserPerformWriteAction(report) && ReportUtils.canCreateTaskInReport(report) && !ReportUtils.isCanceledTaskReport(report)) {
                filtered.push(option);
            }
            return filtered;
        }, []);

        // When we pass an empty search value
        let results = OptionsListUtils.getShareDestinationOptions(filteredReports, OPTIONS.personalDetails, [], '');

        // Then we should expect all the recent reports to show but exclude the archived rooms
        expect(results.recentReports.length).toBe(Object.values(OPTIONS.reports).length - 1);

        // When we pass a search value that doesn't match the group chat name
        results = OptionsListUtils.getShareDestinationOptions(filteredReports, OPTIONS.personalDetails, [], 'mutants');

        // Then we should expect no recent reports to show
        expect(results.recentReports.length).toBe(0);

        // When we pass a search value that matches the group chat name
        results = OptionsListUtils.getShareDestinationOptions(filteredReports, OPTIONS.personalDetails, [], 'Iron Man, Fantastic');

        // Then we should expect the group chat to show along with the contacts matching the search
        expect(results.recentReports.length).toBe(1);

        // Filter current REPORTS_WITH_WORKSPACE_ROOMS as we do in the component, before getting share destination options
        const filteredReportsWithWorkspaceRooms = Object.values(OPTIONS_WITH_WORKSPACE_ROOM.reports).reduce<OptionsListUtils.OptionList['reports']>((filtered, option) => {
            const report = option.item;
            // eslint-disable-next-line @typescript-eslint/prefer-nullish-coalescing
            if (ReportUtils.canUserPerformWriteAction(report) || ReportUtils.isExpensifyOnlyParticipantInReport(report)) {
                filtered.push(option);
            }
            return filtered;
        }, []);

        // When we also have a policy to return rooms in the results
        results = OptionsListUtils.getShareDestinationOptions(filteredReportsWithWorkspaceRooms, OPTIONS.personalDetails, [], '');
        // Then we should expect the DMS, the group chats and the workspace room to show
        // We should expect all the recent reports to show, excluding the archived rooms
        expect(results.recentReports.length).toBe(Object.values(OPTIONS_WITH_WORKSPACE_ROOM.reports).length - 1);

        // When we search for a workspace room
        results = OptionsListUtils.getShareDestinationOptions(filteredReportsWithWorkspaceRooms, OPTIONS.personalDetails, [], 'Avengers Room');

        // Then we should expect only the workspace room to show
        expect(results.recentReports.length).toBe(1);

        // When we search for a workspace room that doesn't exist
        results = OptionsListUtils.getShareDestinationOptions(filteredReportsWithWorkspaceRooms, OPTIONS.personalDetails, [], 'Mutants Lair');

        // Then we should expect no results to show
        expect(results.recentReports.length).toBe(0);
    });

    it('getMemberInviteOptions()', () => {
        // When we only pass personal details
        let results = OptionsListUtils.getMemberInviteOptions(OPTIONS.personalDetails, [], '');

        // We should expect personal details to be sorted alphabetically
        expect(results.personalDetails[0].text).toBe('Black Panther');
        expect(results.personalDetails[1].text).toBe('Black Widow');
        expect(results.personalDetails[2].text).toBe('Captain America');
        expect(results.personalDetails[3].text).toBe('Invisible Woman');

        // When we provide a search value that does not match any personal details
        results = OptionsListUtils.getMemberInviteOptions(OPTIONS.personalDetails, [], 'magneto');

        // Then no options will be returned
        expect(results.personalDetails.length).toBe(0);

        // When we provide a search value that matches an email
        results = OptionsListUtils.getMemberInviteOptions(OPTIONS.personalDetails, [], 'peterparker@expensify.com');

        // Then one personal should be in personalDetails list
        expect(results.personalDetails.length).toBe(1);
        expect(results.personalDetails[0].text).toBe('Spider-Man');
    });

    it('getFilteredOptions() for categories', () => {
        const search = 'Food';
        const emptySearch = '';
        const wrongSearch = 'bla bla';
        const recentlyUsedCategories = ['Taxi', 'Restaurant'];
        const selectedOptions: Array<Partial<ReportUtils.OptionData>> = [
            {
                name: 'Medical',
                enabled: true,
            },
        ];
        const smallCategoriesList: PolicyCategories = {
            Taxi: {
                enabled: false,
                name: 'Taxi',
                unencodedName: 'Taxi',
                areCommentsRequired: false,
                'GL Code': '',
                externalID: '',
                origin: '',
            },
            Restaurant: {
                enabled: true,
                name: 'Restaurant',
                unencodedName: 'Restaurant',
                areCommentsRequired: false,
                'GL Code': '',
                externalID: '',
                origin: '',
            },
            Food: {
                enabled: true,
                name: 'Food',
                unencodedName: 'Food',
                areCommentsRequired: false,
                'GL Code': '',
                externalID: '',
                origin: '',
            },
            'Food: Meat': {
                enabled: true,
                name: 'Food: Meat',
                unencodedName: 'Food: Meat',
                areCommentsRequired: false,
                'GL Code': '',
                externalID: '',
                origin: '',
            },
        };
        const smallResultList: OptionsListUtils.CategoryTreeSection[] = [
            {
                title: '',
                shouldShow: false,
                data: [
                    {
                        text: 'Food',
                        keyForList: 'Food',
                        searchText: 'Food',
                        tooltipText: 'Food',
                        isDisabled: false,
                        isSelected: false,
                    },
                    {
                        text: '    Meat',
                        keyForList: 'Food: Meat',
                        searchText: 'Food: Meat',
                        tooltipText: 'Meat',
                        isDisabled: false,
                        isSelected: false,
                    },
                    {
                        text: 'Restaurant',
                        keyForList: 'Restaurant',
                        searchText: 'Restaurant',
                        tooltipText: 'Restaurant',
                        isDisabled: false,
                        isSelected: false,
                    },
                ],
                indexOffset: 3,
            },
        ];
        const smallSearchResultList: OptionsListUtils.CategoryTreeSection[] = [
            {
                title: '',
                shouldShow: true,
                indexOffset: 2,
                data: [
                    {
                        text: 'Food',
                        keyForList: 'Food',
                        searchText: 'Food',
                        tooltipText: 'Food',
                        isDisabled: false,
                        isSelected: false,
                    },
                    {
                        text: 'Food: Meat',
                        keyForList: 'Food: Meat',
                        searchText: 'Food: Meat',
                        tooltipText: 'Food: Meat',
                        isDisabled: false,
                        isSelected: false,
                    },
                ],
            },
        ];
        const smallWrongSearchResultList: OptionsListUtils.CategoryTreeSection[] = [
            {
                title: '',
                shouldShow: true,
                indexOffset: 0,
                data: [],
            },
        ];
        const largeCategoriesList: PolicyCategories = {
            Taxi: {
                enabled: false,
                name: 'Taxi',
                unencodedName: 'Taxi',
                areCommentsRequired: false,
                'GL Code': '',
                externalID: '',
                origin: '',
            },
            Restaurant: {
                enabled: true,
                name: 'Restaurant',
                unencodedName: 'Restaurant',
                areCommentsRequired: false,
                'GL Code': '',
                externalID: '',
                origin: '',
            },
            Food: {
                enabled: true,
                name: 'Food',
                unencodedName: 'Food',
                areCommentsRequired: false,
                'GL Code': '',
                externalID: '',
                origin: '',
            },
            'Food: Meat': {
                enabled: true,
                name: 'Food: Meat',
                unencodedName: 'Food: Meat',
                areCommentsRequired: false,
                'GL Code': '',
                externalID: '',
                origin: '',
            },
            'Food: Milk': {
                enabled: true,
                name: 'Food: Milk',
                unencodedName: 'Food: Milk',
                areCommentsRequired: false,
                'GL Code': '',
                externalID: '',
                origin: '',
            },
            'Food: Vegetables': {
                enabled: false,
                name: 'Food: Vegetables',
                unencodedName: 'Food: Vegetables',
                areCommentsRequired: false,
                'GL Code': '',
                externalID: '',
                origin: '',
            },
            'Cars: Audi': {
                enabled: true,
                name: 'Cars: Audi',
                unencodedName: 'Cars: Audi',
                areCommentsRequired: false,
                'GL Code': '',
                externalID: '',
                origin: '',
            },
            'Cars: BMW': {
                enabled: false,
                name: 'Cars: BMW',
                unencodedName: 'Cars: BMW',
                areCommentsRequired: false,
                'GL Code': '',
                externalID: '',
                origin: '',
            },
            'Cars: Mercedes-Benz': {
                enabled: true,
                name: 'Cars: Mercedes-Benz',
                unencodedName: 'Cars: Mercedes-Benz',
                areCommentsRequired: false,
                'GL Code': '',
                externalID: '',
                origin: '',
            },
            Medical: {
                enabled: false,
                name: 'Medical',
                unencodedName: 'Medical',
                areCommentsRequired: false,
                'GL Code': '',
                externalID: '',
                origin: '',
            },
            'Travel: Meals': {
                enabled: true,
                name: 'Travel: Meals',
                unencodedName: 'Travel: Meals',
                areCommentsRequired: false,
                'GL Code': '',
                externalID: '',
                origin: '',
            },
            'Travel: Meals: Breakfast': {
                enabled: true,
                name: 'Travel: Meals: Breakfast',
                unencodedName: 'Travel: Meals: Breakfast',
                areCommentsRequired: false,
                'GL Code': '',
                externalID: '',
                origin: '',
            },
            'Travel: Meals: Dinner': {
                enabled: false,
                name: 'Travel: Meals: Dinner',
                unencodedName: 'Travel: Meals: Dinner',
                areCommentsRequired: false,
                'GL Code': '',
                externalID: '',
                origin: '',
            },
            'Travel: Meals: Lunch': {
                enabled: true,
                name: 'Travel: Meals: Lunch',
                unencodedName: 'Travel: Meals: Lunch',
                areCommentsRequired: false,
                'GL Code': '',
                externalID: '',
                origin: '',
            },
        };
        const largeResultList: OptionsListUtils.CategoryTreeSection[] = [
            {
                title: '',
                shouldShow: false,
                indexOffset: 1,
                data: [
                    {
                        text: 'Medical',
                        keyForList: 'Medical',
                        searchText: 'Medical',
                        tooltipText: 'Medical',
                        isDisabled: true,
                        isSelected: true,
                    },
                ],
            },
            {
                title: 'Recent',
                shouldShow: true,
                indexOffset: 1,
                data: [
                    {
                        text: 'Restaurant',
                        keyForList: 'Restaurant',
                        searchText: 'Restaurant',
                        tooltipText: 'Restaurant',
                        isDisabled: false,
                        isSelected: false,
                    },
                ],
            },
            {
                title: 'All',
                shouldShow: true,
                indexOffset: 11,
                data: [
                    {
                        text: 'Cars',
                        keyForList: 'Cars',
                        searchText: 'Cars',
                        tooltipText: 'Cars',
                        isDisabled: true,
                        isSelected: false,
                    },
                    {
                        text: '    Audi',
                        keyForList: 'Cars: Audi',
                        searchText: 'Cars: Audi',
                        tooltipText: 'Audi',
                        isDisabled: false,
                        isSelected: false,
                    },
                    {
                        text: '    Mercedes-Benz',
                        keyForList: 'Cars: Mercedes-Benz',
                        searchText: 'Cars: Mercedes-Benz',
                        tooltipText: 'Mercedes-Benz',
                        isDisabled: false,
                        isSelected: false,
                    },
                    {
                        text: 'Food',
                        keyForList: 'Food',
                        searchText: 'Food',
                        tooltipText: 'Food',
                        isDisabled: false,
                        isSelected: false,
                    },
                    {
                        text: '    Meat',
                        keyForList: 'Food: Meat',
                        searchText: 'Food: Meat',
                        tooltipText: 'Meat',
                        isDisabled: false,
                        isSelected: false,
                    },
                    {
                        text: '    Milk',
                        keyForList: 'Food: Milk',
                        searchText: 'Food: Milk',
                        tooltipText: 'Milk',
                        isDisabled: false,
                        isSelected: false,
                    },
                    {
                        text: 'Restaurant',
                        keyForList: 'Restaurant',
                        searchText: 'Restaurant',
                        tooltipText: 'Restaurant',
                        isDisabled: false,
                        isSelected: false,
                    },
                    {
                        text: 'Travel',
                        keyForList: 'Travel',
                        searchText: 'Travel',
                        tooltipText: 'Travel',
                        isDisabled: true,
                        isSelected: false,
                    },
                    {
                        text: '    Meals',
                        keyForList: 'Travel: Meals',
                        searchText: 'Travel: Meals',
                        tooltipText: 'Meals',
                        isDisabled: false,
                        isSelected: false,
                    },
                    {
                        text: '        Breakfast',
                        keyForList: 'Travel: Meals: Breakfast',
                        searchText: 'Travel: Meals: Breakfast',
                        tooltipText: 'Breakfast',
                        isDisabled: false,
                        isSelected: false,
                    },
                    {
                        text: '        Lunch',
                        keyForList: 'Travel: Meals: Lunch',
                        searchText: 'Travel: Meals: Lunch',
                        tooltipText: 'Lunch',
                        isDisabled: false,
                        isSelected: false,
                    },
                ],
            },
        ];
        const largeSearchResultList: OptionsListUtils.CategoryTreeSection[] = [
            {
                title: '',
                shouldShow: true,
                indexOffset: 3,
                data: [
                    {
                        text: 'Food',
                        keyForList: 'Food',
                        searchText: 'Food',
                        tooltipText: 'Food',
                        isDisabled: false,
                        isSelected: false,
                    },
                    {
                        text: 'Food: Meat',
                        keyForList: 'Food: Meat',
                        searchText: 'Food: Meat',
                        tooltipText: 'Food: Meat',
                        isDisabled: false,
                        isSelected: false,
                    },
                    {
                        text: 'Food: Milk',
                        keyForList: 'Food: Milk',
                        searchText: 'Food: Milk',
                        tooltipText: 'Food: Milk',
                        isDisabled: false,
                        isSelected: false,
                    },
                ],
            },
        ];
        const largeWrongSearchResultList: OptionsListUtils.CategoryTreeSection[] = [
            {
                title: '',
                shouldShow: true,
                indexOffset: 0,
                data: [],
            },
        ];
        const emptyCategoriesList = {};
        const emptySelectedResultList: OptionsListUtils.CategoryTreeSection[] = [
            {
                title: '',
                shouldShow: false,
                indexOffset: 1,
                data: [
                    {
                        text: 'Medical',
                        keyForList: 'Medical',
                        searchText: 'Medical',
                        tooltipText: 'Medical',
                        isDisabled: true,
                        isSelected: true,
                    },
                ],
            },
        ];

        const smallResult = OptionsListUtils.getFilteredOptions(OPTIONS.reports, OPTIONS.personalDetails, [], emptySearch, [], [], false, false, true, smallCategoriesList);
        expect(smallResult.categoryOptions).toStrictEqual(smallResultList);

        const smallSearchResult = OptionsListUtils.getFilteredOptions(OPTIONS.reports, OPTIONS.personalDetails, [], search, [], [], false, false, true, smallCategoriesList);
        expect(smallSearchResult.categoryOptions).toStrictEqual(smallSearchResultList);

        const smallWrongSearchResult = OptionsListUtils.getFilteredOptions(OPTIONS.reports, OPTIONS.personalDetails, [], wrongSearch, [], [], false, false, true, smallCategoriesList);
        expect(smallWrongSearchResult.categoryOptions).toStrictEqual(smallWrongSearchResultList);

        const largeResult = OptionsListUtils.getFilteredOptions(
            OPTIONS.reports,
            OPTIONS.personalDetails,
            [],
            emptySearch,
            selectedOptions,
            [],
            false,
            false,
            true,
            largeCategoriesList,
            recentlyUsedCategories,
        );
        expect(largeResult.categoryOptions).toStrictEqual(largeResultList);

        const largeSearchResult = OptionsListUtils.getFilteredOptions(
            OPTIONS.reports,
            OPTIONS.personalDetails,
            [],
            search,
            selectedOptions,
            [],
            false,
            false,
            true,
            largeCategoriesList,
            recentlyUsedCategories,
        );
        expect(largeSearchResult.categoryOptions).toStrictEqual(largeSearchResultList);

        const largeWrongSearchResult = OptionsListUtils.getFilteredOptions(
            OPTIONS.reports,
            OPTIONS.personalDetails,
            [],
            wrongSearch,
            selectedOptions,
            [],
            false,
            false,
            true,
            largeCategoriesList,
            recentlyUsedCategories,
        );
        expect(largeWrongSearchResult.categoryOptions).toStrictEqual(largeWrongSearchResultList);

        const emptyResult = OptionsListUtils.getFilteredOptions(OPTIONS.reports, OPTIONS.personalDetails, [], search, selectedOptions, [], false, false, true, emptyCategoriesList);
        expect(emptyResult.categoryOptions).toStrictEqual(emptySelectedResultList);
    });

    it('getFilteredOptions() for tags', () => {
        const search = 'ing';
        const emptySearch = '';
        const wrongSearch = 'bla bla';
        const recentlyUsedTags = ['Engineering', 'HR'];

        const selectedOptions = [
            {
                name: 'Medical',
            },
        ];
        const smallTagsList: Record<string, SelectedTagOption> = {
            Engineering: {
                enabled: false,
                name: 'Engineering',
                accountID: undefined,
            },
            Medical: {
                enabled: true,
                name: 'Medical',
                accountID: undefined,
            },
            Accounting: {
                enabled: true,
                name: 'Accounting',
                accountID: undefined,
            },
            HR: {
                enabled: true,
                name: 'HR',
                accountID: undefined,
            },
        };
        const smallResultList: OptionsListUtils.CategorySection[] = [
            {
                title: '',
                shouldShow: false,
                // data sorted alphabetically by name
                data: [
                    {
                        text: 'Accounting',
                        keyForList: 'Accounting',
                        searchText: 'Accounting',
                        tooltipText: 'Accounting',
                        isDisabled: false,
                        isSelected: false,
                    },
                    {
                        text: 'HR',
                        keyForList: 'HR',
                        searchText: 'HR',
                        tooltipText: 'HR',
                        isDisabled: false,
                        isSelected: false,
                    },
                    {
                        text: 'Medical',
                        keyForList: 'Medical',
                        searchText: 'Medical',
                        tooltipText: 'Medical',
                        isDisabled: false,
                        isSelected: false,
                    },
                ],
            },
        ];
        const smallSearchResultList: OptionsListUtils.CategorySection[] = [
            {
                title: '',
                shouldShow: true,
                data: [
                    {
                        text: 'Accounting',
                        keyForList: 'Accounting',
                        searchText: 'Accounting',
                        tooltipText: 'Accounting',
                        isDisabled: false,
                        isSelected: false,
                    },
                ],
            },
        ];
        const smallWrongSearchResultList: OptionsListUtils.CategoryTreeSection[] = [
            {
                title: '',
                shouldShow: true,
                data: [],
            },
        ];
        const largeTagsList: Record<string, SelectedTagOption> = {
            Engineering: {
                enabled: false,
                name: 'Engineering',
                accountID: undefined,
            },
            Medical: {
                enabled: true,
                name: 'Medical',
                accountID: undefined,
            },
            Accounting: {
                enabled: true,
                name: 'Accounting',
                accountID: undefined,
            },
            HR: {
                enabled: true,
                name: 'HR',
                accountID: undefined,
            },
            Food: {
                enabled: true,
                name: 'Food',
                accountID: undefined,
            },
            Traveling: {
                enabled: false,
                name: 'Traveling',
                accountID: undefined,
            },
            Cleaning: {
                enabled: true,
                name: 'Cleaning',
                accountID: undefined,
            },
            Software: {
                enabled: true,
                name: 'Software',
                accountID: undefined,
            },
            OfficeSupplies: {
                enabled: false,
                name: 'Office Supplies',
                accountID: undefined,
            },
            Taxes: {
                enabled: true,
                name: 'Taxes',
                accountID: undefined,
            },
            Benefits: {
                enabled: true,
                name: 'Benefits',
                accountID: undefined,
            },
        };
        const largeResultList: OptionsListUtils.CategorySection[] = [
            {
                title: '',
                shouldShow: true,
                data: [
                    {
                        text: 'Medical',
                        keyForList: 'Medical',
                        searchText: 'Medical',
                        tooltipText: 'Medical',
                        isDisabled: false,
                        isSelected: true,
                    },
                ],
            },
            {
                title: 'Recent',
                shouldShow: true,
                data: [
                    {
                        text: 'HR',
                        keyForList: 'HR',
                        searchText: 'HR',
                        tooltipText: 'HR',
                        isDisabled: false,
                        isSelected: false,
                    },
                ],
            },
            {
                title: 'All',
                shouldShow: true,
                // data sorted alphabetically by name
                data: [
                    {
                        text: 'Accounting',
                        keyForList: 'Accounting',
                        searchText: 'Accounting',
                        tooltipText: 'Accounting',
                        isDisabled: false,
                        isSelected: false,
                    },
                    {
                        text: 'Benefits',
                        keyForList: 'Benefits',
                        searchText: 'Benefits',
                        tooltipText: 'Benefits',
                        isDisabled: false,
                        isSelected: false,
                    },
                    {
                        text: 'Cleaning',
                        keyForList: 'Cleaning',
                        searchText: 'Cleaning',
                        tooltipText: 'Cleaning',
                        isDisabled: false,
                        isSelected: false,
                    },
                    {
                        text: 'Food',
                        keyForList: 'Food',
                        searchText: 'Food',
                        tooltipText: 'Food',
                        isDisabled: false,
                        isSelected: false,
                    },
                    {
                        text: 'HR',
                        keyForList: 'HR',
                        searchText: 'HR',
                        tooltipText: 'HR',
                        isDisabled: false,
                        isSelected: false,
                    },
                    {
                        text: 'Software',
                        keyForList: 'Software',
                        searchText: 'Software',
                        tooltipText: 'Software',
                        isDisabled: false,
                        isSelected: false,
                    },
                    {
                        text: 'Taxes',
                        keyForList: 'Taxes',
                        searchText: 'Taxes',
                        tooltipText: 'Taxes',
                        isDisabled: false,
                        isSelected: false,
                    },
                ],
            },
        ];
        const largeSearchResultList: OptionsListUtils.CategorySection[] = [
            {
                title: '',
                shouldShow: true,
                data: [
                    {
                        text: 'Accounting',
                        keyForList: 'Accounting',
                        searchText: 'Accounting',
                        tooltipText: 'Accounting',
                        isDisabled: false,
                        isSelected: false,
                    },
                    {
                        text: 'Cleaning',
                        keyForList: 'Cleaning',
                        searchText: 'Cleaning',
                        tooltipText: 'Cleaning',
                        isDisabled: false,
                        isSelected: false,
                    },
                ],
            },
        ];
        const largeWrongSearchResultList: OptionsListUtils.CategoryTreeSection[] = [
            {
                title: '',
                shouldShow: true,
                data: [],
            },
        ];

        const smallResult = OptionsListUtils.getFilteredOptions(OPTIONS.reports, OPTIONS.personalDetails, [], emptySearch, [], [], false, false, false, {}, [], true, smallTagsList);
        expect(smallResult.tagOptions).toStrictEqual(smallResultList);

        const smallSearchResult = OptionsListUtils.getFilteredOptions(OPTIONS.reports, OPTIONS.personalDetails, [], search, [], [], false, false, false, {}, [], true, smallTagsList);
        expect(smallSearchResult.tagOptions).toStrictEqual(smallSearchResultList);

        const smallWrongSearchResult = OptionsListUtils.getFilteredOptions(
            OPTIONS.reports,
            OPTIONS.personalDetails,
            [],
            wrongSearch,
            [],
            [],
            false,
            false,
            false,
            {},
            [],
            true,
            smallTagsList,
        );
        expect(smallWrongSearchResult.tagOptions).toStrictEqual(smallWrongSearchResultList);

        const largeResult = OptionsListUtils.getFilteredOptions(
            OPTIONS.reports,
            OPTIONS.personalDetails,
            [],
            emptySearch,
            selectedOptions,
            [],
            false,
            false,
            false,
            {},
            [],
            true,
            largeTagsList,
            recentlyUsedTags,
        );
        expect(largeResult.tagOptions).toStrictEqual(largeResultList);

        const largeSearchResult = OptionsListUtils.getFilteredOptions(
            OPTIONS.reports,
            OPTIONS.personalDetails,
            [],
            search,
            selectedOptions,
            [],
            false,
            false,
            false,
            {},
            [],
            true,
            largeTagsList,
            recentlyUsedTags,
        );
        expect(largeSearchResult.tagOptions).toStrictEqual(largeSearchResultList);

        const largeWrongSearchResult = OptionsListUtils.getFilteredOptions(
            OPTIONS.reports,
            OPTIONS.personalDetails,
            [],
            wrongSearch,
            selectedOptions,
            [],
            false,
            false,
            false,
            {},
            [],
            true,
            largeTagsList,
            recentlyUsedTags,
        );
        expect(largeWrongSearchResult.tagOptions).toStrictEqual(largeWrongSearchResultList);
    });

    it('getCategoryOptionTree()', () => {
        const categories = {
            Meals: {
                enabled: true,
                name: 'Meals',
            },
            Restaurant: {
                enabled: true,
                name: 'Restaurant',
            },
            Food: {
                enabled: true,
                name: 'Food',
            },
            'Food: Meat': {
                enabled: true,
                name: 'Food: Meat',
            },
            'Food: Milk': {
                enabled: true,
                name: 'Food: Milk',
            },
            'Cars: Audi': {
                enabled: true,
                name: 'Cars: Audi',
            },
            'Cars: Mercedes-Benz': {
                enabled: true,
                name: 'Cars: Mercedes-Benz',
            },
            'Travel: Meals': {
                enabled: true,
                name: 'Travel: Meals',
            },
            'Travel: Meals: Breakfast': {
                enabled: true,
                name: 'Travel: Meals: Breakfast',
            },
            'Travel: Meals: Lunch': {
                enabled: true,
                name: 'Travel: Meals: Lunch',
            },
            Plain: {
                enabled: true,
                name: 'Plain',
            },
            Audi: {
                enabled: true,
                name: 'Audi',
            },
            Health: {
                enabled: true,
                name: 'Health',
            },
            'A: B: C': {
                enabled: true,
                name: 'A: B: C',
            },
            'A: B: C: D: E': {
                enabled: true,
                name: 'A: B: C: D: E',
            },
        };
        const result = [
            {
                text: 'Meals',
                keyForList: 'Meals',
                searchText: 'Meals',
                tooltipText: 'Meals',
                isDisabled: false,
                isSelected: false,
            },
            {
                text: 'Restaurant',
                keyForList: 'Restaurant',
                searchText: 'Restaurant',
                tooltipText: 'Restaurant',
                isDisabled: false,
                isSelected: false,
            },
            {
                text: 'Food',
                keyForList: 'Food',
                searchText: 'Food',
                tooltipText: 'Food',
                isDisabled: false,
                isSelected: false,
            },
            {
                text: '    Meat',
                keyForList: 'Food: Meat',
                searchText: 'Food: Meat',
                tooltipText: 'Meat',
                isDisabled: false,
                isSelected: false,
            },
            {
                text: '    Milk',
                keyForList: 'Food: Milk',
                searchText: 'Food: Milk',
                tooltipText: 'Milk',
                isDisabled: false,
                isSelected: false,
            },
            {
                text: 'Cars',
                keyForList: 'Cars',
                searchText: 'Cars',
                tooltipText: 'Cars',
                isDisabled: true,
                isSelected: false,
            },
            {
                text: '    Audi',
                keyForList: 'Cars: Audi',
                searchText: 'Cars: Audi',
                tooltipText: 'Audi',
                isDisabled: false,
                isSelected: false,
            },
            {
                text: '    Mercedes-Benz',
                keyForList: 'Cars: Mercedes-Benz',
                searchText: 'Cars: Mercedes-Benz',
                tooltipText: 'Mercedes-Benz',
                isDisabled: false,
                isSelected: false,
            },
            {
                text: 'Travel',
                keyForList: 'Travel',
                searchText: 'Travel',
                tooltipText: 'Travel',
                isDisabled: true,
                isSelected: false,
            },
            {
                text: '    Meals',
                keyForList: 'Travel: Meals',
                searchText: 'Travel: Meals',
                tooltipText: 'Meals',
                isDisabled: false,
                isSelected: false,
            },
            {
                text: '        Breakfast',
                keyForList: 'Travel: Meals: Breakfast',
                searchText: 'Travel: Meals: Breakfast',
                tooltipText: 'Breakfast',
                isDisabled: false,
                isSelected: false,
            },
            {
                text: '        Lunch',
                keyForList: 'Travel: Meals: Lunch',
                searchText: 'Travel: Meals: Lunch',
                tooltipText: 'Lunch',
                isDisabled: false,
                isSelected: false,
            },
            {
                text: 'Plain',
                keyForList: 'Plain',
                searchText: 'Plain',
                tooltipText: 'Plain',
                isDisabled: false,
                isSelected: false,
            },
            {
                text: 'Audi',
                keyForList: 'Audi',
                searchText: 'Audi',
                tooltipText: 'Audi',
                isDisabled: false,
                isSelected: false,
            },
            {
                text: 'Health',
                keyForList: 'Health',
                searchText: 'Health',
                tooltipText: 'Health',
                isDisabled: false,
                isSelected: false,
            },
            {
                text: 'A',
                keyForList: 'A',
                searchText: 'A',
                tooltipText: 'A',
                isDisabled: true,
                isSelected: false,
            },
            {
                text: '    B',
                keyForList: 'A: B',
                searchText: 'A: B',
                tooltipText: 'B',
                isDisabled: true,
                isSelected: false,
            },
            {
                text: '        C',
                keyForList: 'A: B: C',
                searchText: 'A: B: C',
                tooltipText: 'C',
                isDisabled: false,
                isSelected: false,
            },
            {
                text: '            D',
                keyForList: 'A: B: C: D',
                searchText: 'A: B: C: D',
                tooltipText: 'D',
                isDisabled: true,
                isSelected: false,
            },
            {
                text: '                E',
                keyForList: 'A: B: C: D: E',
                searchText: 'A: B: C: D: E',
                tooltipText: 'E',
                isDisabled: false,
                isSelected: false,
            },
        ];
        const resultOneLine = [
            {
                text: 'Meals',
                keyForList: 'Meals',
                searchText: 'Meals',
                tooltipText: 'Meals',
                isDisabled: false,
                isSelected: false,
            },
            {
                text: 'Restaurant',
                keyForList: 'Restaurant',
                searchText: 'Restaurant',
                tooltipText: 'Restaurant',
                isDisabled: false,
                isSelected: false,
            },
            {
                text: 'Food',
                keyForList: 'Food',
                searchText: 'Food',
                tooltipText: 'Food',
                isDisabled: false,
                isSelected: false,
            },
            {
                text: 'Food: Meat',
                keyForList: 'Food: Meat',
                searchText: 'Food: Meat',
                tooltipText: 'Food: Meat',
                isDisabled: false,
                isSelected: false,
            },
            {
                text: 'Food: Milk',
                keyForList: 'Food: Milk',
                searchText: 'Food: Milk',
                tooltipText: 'Food: Milk',
                isDisabled: false,
                isSelected: false,
            },
            {
                text: 'Cars: Audi',
                keyForList: 'Cars: Audi',
                searchText: 'Cars: Audi',
                tooltipText: 'Cars: Audi',
                isDisabled: false,
                isSelected: false,
            },
            {
                text: 'Cars: Mercedes-Benz',
                keyForList: 'Cars: Mercedes-Benz',
                searchText: 'Cars: Mercedes-Benz',
                tooltipText: 'Cars: Mercedes-Benz',
                isDisabled: false,
                isSelected: false,
            },
            {
                text: 'Travel: Meals',
                keyForList: 'Travel: Meals',
                searchText: 'Travel: Meals',
                tooltipText: 'Travel: Meals',
                isDisabled: false,
                isSelected: false,
            },
            {
                text: 'Travel: Meals: Breakfast',
                keyForList: 'Travel: Meals: Breakfast',
                searchText: 'Travel: Meals: Breakfast',
                tooltipText: 'Travel: Meals: Breakfast',
                isDisabled: false,
                isSelected: false,
            },
            {
                text: 'Travel: Meals: Lunch',
                keyForList: 'Travel: Meals: Lunch',
                searchText: 'Travel: Meals: Lunch',
                tooltipText: 'Travel: Meals: Lunch',
                isDisabled: false,
                isSelected: false,
            },
            {
                text: 'Plain',
                keyForList: 'Plain',
                searchText: 'Plain',
                tooltipText: 'Plain',
                isDisabled: false,
                isSelected: false,
            },
            {
                text: 'Audi',
                keyForList: 'Audi',
                searchText: 'Audi',
                tooltipText: 'Audi',
                isDisabled: false,
                isSelected: false,
            },
            {
                text: 'Health',
                keyForList: 'Health',
                searchText: 'Health',
                tooltipText: 'Health',
                isDisabled: false,
                isSelected: false,
            },
            {
                text: 'A: B: C',
                keyForList: 'A: B: C',
                searchText: 'A: B: C',
                tooltipText: 'A: B: C',
                isDisabled: false,
                isSelected: false,
            },
            {
                text: 'A: B: C: D: E',
                keyForList: 'A: B: C: D: E',
                searchText: 'A: B: C: D: E',
                tooltipText: 'A: B: C: D: E',
                isDisabled: false,
                isSelected: false,
            },
        ];

        expect(OptionsListUtils.getCategoryOptionTree(categories)).toStrictEqual(result);
        expect(OptionsListUtils.getCategoryOptionTree(categories, true)).toStrictEqual(resultOneLine);
    });

    it('sortCategories', () => {
        const categoriesIncorrectOrdering = {
            Taxi: {
                name: 'Taxi',
                enabled: false,
            },
            'Test1: Subtest2': {
                name: 'Test1: Subtest2',
                enabled: true,
            },
            'Test: Test1: Subtest4': {
                name: 'Test: Test1: Subtest4',
                enabled: true,
            },
            Taxes: {
                name: 'Taxes',
                enabled: true,
            },
            Test: {
                name: 'Test',
                enabled: true,
            },
            Test1: {
                name: 'Test1',
                enabled: true,
            },
            'Travel: Nested-Travel': {
                name: 'Travel: Nested-Travel',
                enabled: true,
            },
            'Test1: Subtest1': {
                name: 'Test1: Subtest1',
                enabled: true,
            },
            'Test: Test1': {
                name: 'Test: Test1',
                enabled: true,
            },
            'Test: Test1: Subtest1': {
                name: 'Test: Test1: Subtest1',
                enabled: true,
            },
            'Test: Test1: Subtest3': {
                name: 'Test: Test1: Subtest3',
                enabled: false,
            },
            'Test: Test1: Subtest2': {
                name: 'Test: Test1: Subtest2',
                enabled: true,
            },
            'Test: Test2': {
                name: 'Test: Test2',
                enabled: true,
            },
            Travel: {
                name: 'Travel',
                enabled: true,
            },
            Utilities: {
                name: 'Utilities',
                enabled: true,
            },
            'Test: Test3: Subtest1': {
                name: 'Test: Test3: Subtest1',
                enabled: true,
            },
            'Test1: Subtest3': {
                name: 'Test1: Subtest3',
                enabled: true,
            },
        };
        const result = [
            {
                name: 'Taxes',
                enabled: true,
            },
            {
                name: 'Taxi',
                enabled: false,
            },
            {
                name: 'Test',
                enabled: true,
            },
            {
                name: 'Test: Test1',
                enabled: true,
            },
            {
                name: 'Test: Test1: Subtest1',
                enabled: true,
            },
            {
                name: 'Test: Test1: Subtest2',
                enabled: true,
            },
            {
                name: 'Test: Test1: Subtest3',
                enabled: false,
            },
            {
                name: 'Test: Test1: Subtest4',
                enabled: true,
            },
            {
                name: 'Test: Test2',
                enabled: true,
            },
            {
                name: 'Test: Test3: Subtest1',
                enabled: true,
            },
            {
                name: 'Test1',
                enabled: true,
            },
            {
                name: 'Test1: Subtest1',
                enabled: true,
            },
            {
                name: 'Test1: Subtest2',
                enabled: true,
            },
            {
                name: 'Test1: Subtest3',
                enabled: true,
            },
            {
                name: 'Travel',
                enabled: true,
            },
            {
                name: 'Travel: Nested-Travel',
                enabled: true,
            },
            {
                name: 'Utilities',
                enabled: true,
            },
        ];
        const categoriesIncorrectOrdering2 = {
            'Cars: BMW': {
                enabled: false,
                name: 'Cars: BMW',
            },
            Medical: {
                enabled: false,
                name: 'Medical',
            },
            'Travel: Meals: Lunch': {
                enabled: true,
                name: 'Travel: Meals: Lunch',
            },
            'Cars: Mercedes-Benz': {
                enabled: true,
                name: 'Cars: Mercedes-Benz',
            },
            Food: {
                enabled: true,
                name: 'Food',
            },
            'Food: Meat': {
                enabled: true,
                name: 'Food: Meat',
            },
            'Travel: Meals: Dinner': {
                enabled: false,
                name: 'Travel: Meals: Dinner',
            },
            'Food: Vegetables': {
                enabled: false,
                name: 'Food: Vegetables',
            },
            Restaurant: {
                enabled: true,
                name: 'Restaurant',
            },
            Taxi: {
                enabled: false,
                name: 'Taxi',
            },
            'Food: Milk': {
                enabled: true,
                name: 'Food: Milk',
            },
            'Travel: Meals': {
                enabled: true,
                name: 'Travel: Meals',
            },
            'Travel: Meals: Breakfast': {
                enabled: true,
                name: 'Travel: Meals: Breakfast',
            },
            'Cars: Audi': {
                enabled: true,
                name: 'Cars: Audi',
            },
        };
        const result2 = [
            {
                enabled: true,
                name: 'Cars: Audi',
            },
            {
                enabled: false,
                name: 'Cars: BMW',
            },
            {
                enabled: true,
                name: 'Cars: Mercedes-Benz',
            },
            {
                enabled: true,
                name: 'Food',
            },
            {
                enabled: true,
                name: 'Food: Meat',
            },
            {
                enabled: true,
                name: 'Food: Milk',
            },
            {
                enabled: false,
                name: 'Food: Vegetables',
            },
            {
                enabled: false,
                name: 'Medical',
            },
            {
                enabled: true,
                name: 'Restaurant',
            },
            {
                enabled: false,
                name: 'Taxi',
            },
            {
                enabled: true,
                name: 'Travel: Meals',
            },
            {
                enabled: true,
                name: 'Travel: Meals: Breakfast',
            },
            {
                enabled: false,
                name: 'Travel: Meals: Dinner',
            },
            {
                enabled: true,
                name: 'Travel: Meals: Lunch',
            },
        ];
        const categoriesIncorrectOrdering3 = {
            'Movies: Mr. Nobody': {
                enabled: true,
                name: 'Movies: Mr. Nobody',
            },
            Movies: {
                enabled: true,
                name: 'Movies',
            },
            'House, M.D.': {
                enabled: true,
                name: 'House, M.D.',
            },
            'Dr. House': {
                enabled: true,
                name: 'Dr. House',
            },
            'Many.dots.on.the.way.': {
                enabled: true,
                name: 'Many.dots.on.the.way.',
            },
            'More.Many.dots.on.the.way.': {
                enabled: false,
                name: 'More.Many.dots.on.the.way.',
            },
        };
        const result3 = [
            {
                enabled: true,
                name: 'Dr. House',
            },
            {
                enabled: true,
                name: 'House, M.D.',
            },
            {
                enabled: true,
                name: 'Many.dots.on.the.way.',
            },
            {
                enabled: false,
                name: 'More.Many.dots.on.the.way.',
            },
            {
                enabled: true,
                name: 'Movies',
            },
            {
                enabled: true,
                name: 'Movies: Mr. Nobody',
            },
        ];

        expect(OptionsListUtils.sortCategories(categoriesIncorrectOrdering)).toStrictEqual(result);
        expect(OptionsListUtils.sortCategories(categoriesIncorrectOrdering2)).toStrictEqual(result2);
        expect(OptionsListUtils.sortCategories(categoriesIncorrectOrdering3)).toStrictEqual(result3);
    });

    it('sortTags', () => {
        const createTagObjects = (names: string[]) => names.map((name) => ({name, enabled: true}));

        const unorderedTagNames = ['10bc', 'b', '0a', '1', '中国', 'b10', '!', '2', '0', '@', 'a1', 'a', '3', 'b1', '日本', '$', '20', '20a', '#', 'a20', 'c', '10'];
        const expectedOrderNames = ['!', '#', '$', '0', '0a', '1', '10', '10bc', '2', '20', '20a', '3', '@', 'a', 'a1', 'a20', 'b', 'b1', 'b10', 'c', '中国', '日本'];
        const unorderedTags = createTagObjects(unorderedTagNames);
        const expectedOrder = createTagObjects(expectedOrderNames);
        expect(OptionsListUtils.sortTags(unorderedTags)).toStrictEqual(expectedOrder);

        const unorderedTagNames2 = ['0', 'a1', '1', 'b1', '3', '10', 'b10', 'a', '2', 'c', '20', 'a20', 'b'];
        const expectedOrderNames2 = ['0', '1', '10', '2', '20', '3', 'a', 'a1', 'a20', 'b', 'b1', 'b10', 'c'];
        const unorderedTags2 = createTagObjects(unorderedTagNames2);
        const expectedOrder2 = createTagObjects(expectedOrderNames2);
        expect(OptionsListUtils.sortTags(unorderedTags2)).toStrictEqual(expectedOrder2);

        const unorderedTagNames3 = [
            '61',
            '39',
            '97',
            '93',
            '77',
            '71',
            '22',
            '27',
            '30',
            '64',
            '91',
            '24',
            '33',
            '60',
            '21',
            '85',
            '59',
            '76',
            '42',
            '67',
            '13',
            '96',
            '84',
            '44',
            '68',
            '31',
            '62',
            '87',
            '50',
            '4',
            '100',
            '12',
            '28',
            '49',
            '53',
            '5',
            '45',
            '14',
            '55',
            '78',
            '11',
            '35',
            '75',
            '18',
            '9',
            '80',
            '54',
            '2',
            '34',
            '48',
            '81',
            '6',
            '73',
            '15',
            '98',
            '25',
            '8',
            '99',
            '17',
            '90',
            '47',
            '1',
            '10',
            '38',
            '66',
            '57',
            '23',
            '86',
            '29',
            '3',
            '65',
            '74',
            '19',
            '56',
            '63',
            '20',
            '7',
            '32',
            '46',
            '70',
            '26',
            '16',
            '83',
            '37',
            '58',
            '43',
            '36',
            '69',
            '79',
            '72',
            '41',
            '94',
            '95',
            '82',
            '51',
            '52',
            '89',
            '88',
            '40',
            '92',
        ];
        const expectedOrderNames3 = [
            '1',
            '10',
            '100',
            '11',
            '12',
            '13',
            '14',
            '15',
            '16',
            '17',
            '18',
            '19',
            '2',
            '20',
            '21',
            '22',
            '23',
            '24',
            '25',
            '26',
            '27',
            '28',
            '29',
            '3',
            '30',
            '31',
            '32',
            '33',
            '34',
            '35',
            '36',
            '37',
            '38',
            '39',
            '4',
            '40',
            '41',
            '42',
            '43',
            '44',
            '45',
            '46',
            '47',
            '48',
            '49',
            '5',
            '50',
            '51',
            '52',
            '53',
            '54',
            '55',
            '56',
            '57',
            '58',
            '59',
            '6',
            '60',
            '61',
            '62',
            '63',
            '64',
            '65',
            '66',
            '67',
            '68',
            '69',
            '7',
            '70',
            '71',
            '72',
            '73',
            '74',
            '75',
            '76',
            '77',
            '78',
            '79',
            '8',
            '80',
            '81',
            '82',
            '83',
            '84',
            '85',
            '86',
            '87',
            '88',
            '89',
            '9',
            '90',
            '91',
            '92',
            '93',
            '94',
            '95',
            '96',
            '97',
            '98',
            '99',
        ];
        const unorderedTags3 = createTagObjects(unorderedTagNames3);
        const expectedOrder3 = createTagObjects(expectedOrderNames3);
        expect(OptionsListUtils.sortTags(unorderedTags3)).toStrictEqual(expectedOrder3);
    });

    it('getFilteredOptions() for taxRate', () => {
        const search = 'rate';
        const emptySearch = '';
        const wrongSearch = 'bla bla';

        const taxRatesWithDefault: TaxRatesWithDefault = {
            name: 'Tax',
            defaultExternalID: 'CODE1',
            defaultValue: '0%',
            foreignTaxDefault: 'CODE1',
            taxes: {
                CODE2: {
                    name: 'Tax rate 2',
                    value: '3%',
                    code: 'CODE2',
                    modifiedName: 'Tax rate 2 (3%)',
                },
                CODE3: {
                    name: 'Tax option 3',
                    value: '5%',
                    code: 'CODE3',
                    modifiedName: 'Tax option 3 (5%)',
                },
                CODE1: {
                    name: 'Tax exempt 1',
                    value: '0%',
                    code: 'CODE1',
                    modifiedName: 'Tax exempt 1 (0%) • Default',
                },
            },
        };
        const policy = {
            taxRates: taxRatesWithDefault,
        } as Policy;

        const transaction = {
            taxCode: 'CODE1',
        } as Transaction;

        const resultList: OptionsListUtils.CategorySection[] = [
            {
                data: [
                    {
                        code: 'CODE1',
                        isDisabled: undefined,
                        isSelected: undefined,
                        keyForList: 'Tax exempt 1 (0%) • Default',
                        searchText: 'Tax exempt 1 (0%) • Default',
                        text: 'Tax exempt 1 (0%) • Default',
                        tooltipText: 'Tax exempt 1 (0%) • Default',
                    },
                    {
                        code: 'CODE3',
                        isDisabled: undefined,
                        isSelected: undefined,
                        keyForList: 'Tax option 3 (5%)',
                        searchText: 'Tax option 3 (5%)',
                        text: 'Tax option 3 (5%)',
                        tooltipText: 'Tax option 3 (5%)',
                    },
                    {
                        code: 'CODE2',
                        isDisabled: undefined,
                        isSelected: undefined,
                        keyForList: 'Tax rate 2 (3%)',
                        searchText: 'Tax rate 2 (3%)',
                        text: 'Tax rate 2 (3%)',
                        tooltipText: 'Tax rate 2 (3%)',
                    },
                ],
                shouldShow: false,
                title: '',
            },
        ];

        const searchResultList: OptionsListUtils.CategorySection[] = [
            {
                data: [
                    {
                        code: 'CODE2',
                        isDisabled: undefined,
                        isSelected: undefined,
                        keyForList: 'Tax rate 2 (3%)',
                        searchText: 'Tax rate 2 (3%)',
                        text: 'Tax rate 2 (3%)',
                        tooltipText: 'Tax rate 2 (3%)',
                    },
                ],
                shouldShow: true,
                title: '',
            },
        ];

        const wrongSearchResultList: OptionsListUtils.CategorySection[] = [
            {
                data: [],
                shouldShow: true,
                title: '',
            },
        ];

<<<<<<< HEAD
        const result = OptionsListUtils.getFilteredOptions([], [], [], emptySearch, [], [], false, false, false, {}, [], false, {}, [], false, false, true, 5, taxRatesWithDefault);
=======
        const result = OptionsListUtils.getTaxRatesSection(policy, [], emptySearch, transaction);
>>>>>>> 2e6e8ca5

        expect(result).toStrictEqual(resultList);

<<<<<<< HEAD
        const searchResult = OptionsListUtils.getFilteredOptions([], [], [], search, [], [], false, false, false, {}, [], false, {}, [], false, false, true, 5, taxRatesWithDefault);
        expect(searchResult.taxRatesOptions).toStrictEqual(searchResultList);

        const wrongSearchResult = OptionsListUtils.getFilteredOptions(
            [],
            [],
            [],
            wrongSearch,
            [],
            [],
            false,
            false,
            false,
            {},
            [],
            false,
            {},
            [],
            false,
            false,
            true,
            5,
            taxRatesWithDefault,
        );
        expect(wrongSearchResult.taxRatesOptions).toStrictEqual(wrongSearchResultList);
=======
        const searchResult = OptionsListUtils.getTaxRatesSection(policy, [], search, transaction);
        expect(searchResult).toStrictEqual(searchResultList);

        const wrongSearchResult = OptionsListUtils.getTaxRatesSection(policy, [], wrongSearch, transaction);
        expect(wrongSearchResult).toStrictEqual(wrongSearchResultList);
>>>>>>> 2e6e8ca5
    });

    it('formatMemberForList()', () => {
        const formattedMembers = Object.values(PERSONAL_DETAILS).map((personalDetail) => OptionsListUtils.formatMemberForList(personalDetail));

        // We're only formatting items inside the array, so the order should be the same as the original PERSONAL_DETAILS array
        expect(formattedMembers[0].text).toBe('Mister Fantastic');
        expect(formattedMembers[1].text).toBe('Iron Man');
        expect(formattedMembers[2].text).toBe('Spider-Man');

        // We should expect only the first item to be selected
        expect(formattedMembers[0].isSelected).toBe(true);

        // And all the others to be unselected
        expect(formattedMembers.slice(1).every((personalDetail) => !personalDetail.isSelected)).toBe(true);

        // `isDisabled` is always false
        expect(formattedMembers.every((personalDetail) => !personalDetail.isDisabled)).toBe(true);
    });

    describe('filterOptions', () => {
        it('should return all options when search is empty', () => {
            const options = OptionsListUtils.getSearchOptions(OPTIONS, '', [CONST.BETAS.ALL]);
            const filteredOptions = OptionsListUtils.filterOptions(options, '');

            expect(options.recentReports.length + options.personalDetails.length).toBe(filteredOptions.recentReports.length + filteredOptions.personalDetails.length);
        });

        it('should return filtered options in correct order', () => {
            const searchText = 'man';
            const options = OptionsListUtils.getSearchOptions(OPTIONS, '', [CONST.BETAS.ALL]);

            const filteredOptions = OptionsListUtils.filterOptions(options, searchText, {sortByReportTypeInSearch: true});
            expect(filteredOptions.recentReports.length).toBe(5);
            expect(filteredOptions.recentReports[0].text).toBe('Invisible Woman');
            expect(filteredOptions.recentReports[1].text).toBe('Spider-Man');
            expect(filteredOptions.recentReports[2].text).toBe('Black Widow');
            expect(filteredOptions.recentReports[3].text).toBe('Mister Fantastic');
            expect(filteredOptions.recentReports[4].text).toBe("SHIELD's workspace (archived)");
        });

        it('should filter users by email', () => {
            const searchText = 'mistersinister@marauders.com';
            const options = OptionsListUtils.getSearchOptions(OPTIONS, '', [CONST.BETAS.ALL]);

            const filteredOptions = OptionsListUtils.filterOptions(options, searchText);

            expect(filteredOptions.recentReports.length).toBe(1);
            expect(filteredOptions.recentReports[0].text).toBe('Mr Sinister');
        });

        it('should find archived chats', () => {
            const searchText = 'Archived';
            const options = OptionsListUtils.getSearchOptions(OPTIONS, '', [CONST.BETAS.ALL]);
            const filteredOptions = OptionsListUtils.filterOptions(options, searchText);

            expect(filteredOptions.recentReports.length).toBe(1);
            expect(filteredOptions.recentReports[0].isArchivedRoom).toBe(true);
        });

        it('should filter options by email if dot is skipped in the email', () => {
            const searchText = 'barryallen';
            const OPTIONS_WITH_PERIODS = OptionsListUtils.createOptionList(PERSONAL_DETAILS_WITH_PERIODS, REPORTS);
            const options = OptionsListUtils.getSearchOptions(OPTIONS_WITH_PERIODS, '', [CONST.BETAS.ALL]);

            const filteredOptions = OptionsListUtils.filterOptions(options, searchText, {sortByReportTypeInSearch: true});

            expect(filteredOptions.recentReports.length).toBe(1);
            expect(filteredOptions.recentReports[0].login).toBe('barry.allen@expensify.com');
        });

        it('should include workspace rooms in the search results', () => {
            const searchText = 'avengers';
            const options = OptionsListUtils.getSearchOptions(OPTIONS_WITH_WORKSPACE_ROOM, '', [CONST.BETAS.ALL]);

            const filteredOptions = OptionsListUtils.filterOptions(options, searchText);

            expect(filteredOptions.recentReports.length).toBe(1);
            expect(filteredOptions.recentReports[0].subtitle).toBe('Avengers Room');
        });

        it('should put exact match by login on the top of the list', () => {
            const searchText = 'reedrichards@expensify.com';
            const options = OptionsListUtils.getSearchOptions(OPTIONS, '', [CONST.BETAS.ALL]);

            const filteredOptions = OptionsListUtils.filterOptions(options, searchText);

            expect(filteredOptions.recentReports.length).toBe(2);
            expect(filteredOptions.recentReports[0].login).toBe(searchText);
        });

        it('should prioritize options with matching display name over chatrooms', () => {
            const searchText = 'spider';
            const OPTIONS_WITH_CHATROOMS = OptionsListUtils.createOptionList(PERSONAL_DETAILS, REPORTS_WITH_CHAT_ROOM);
            const options = OptionsListUtils.getSearchOptions(OPTIONS_WITH_CHATROOMS, '', [CONST.BETAS.ALL]);

            const filterOptions = OptionsListUtils.filterOptions(options, searchText);

            expect(filterOptions.recentReports.length).toBe(2);
            expect(filterOptions.recentReports[1].isChatRoom).toBe(true);
        });

        it('should put the item with latest lastVisibleActionCreated on top when search value match multiple items', () => {
            const searchText = 'fantastic';

            const options = OptionsListUtils.getSearchOptions(OPTIONS, '');
            const filteredOptions = OptionsListUtils.filterOptions(options, searchText);

            expect(filteredOptions.recentReports.length).toBe(2);
            expect(filteredOptions.recentReports[0].text).toBe('Mister Fantastic');
            expect(filteredOptions.recentReports[1].text).toBe('Mister Fantastic');
        });

        it('should return the user to invite when the search value is a valid, non-existent email', () => {
            const searchText = 'test@email.com';

            const options = OptionsListUtils.getSearchOptions(OPTIONS, '');
            const filteredOptions = OptionsListUtils.filterOptions(options, searchText);

            expect(filteredOptions.userToInvite?.login).toBe(searchText);
        });

        it('should not return any results if the search value is on an exluded logins list', () => {
            const searchText = 'admin@expensify.com';

            const options = OptionsListUtils.getFilteredOptions(OPTIONS.reports, OPTIONS.personalDetails, [], searchText, [], CONST.EXPENSIFY_EMAILS);
            const filterOptions = OptionsListUtils.filterOptions(options, searchText, {excludeLogins: CONST.EXPENSIFY_EMAILS});
            expect(filterOptions.recentReports.length).toBe(0);
        });

        it('should return the user to invite when the search value is a valid, non-existent email and the user is not excluded', () => {
            const searchText = 'test@email.com';

            const options = OptionsListUtils.getSearchOptions(OPTIONS, '');
            const filteredOptions = OptionsListUtils.filterOptions(options, searchText, {excludeLogins: CONST.EXPENSIFY_EMAILS});

            expect(filteredOptions.userToInvite?.login).toBe(searchText);
        });

        it('should return the workspaces that match the participant login', () => {
            const searchText = 'reedrichards@expensify.com';

            const options = OptionsListUtils.getSearchOptions(OPTIONS_WITH_WORKSPACE, '');
            const filteredOptions = OptionsListUtils.filterOptions(options, searchText);

            const recentReportsNames = filteredOptions.recentReports.map((option) => option.text);

            expect(recentReportsNames).toContain('Test Workspace');
        });

        it('should return limited amount of recent reports if the limit is set', () => {
            const searchText = '';

            const options = OptionsListUtils.getSearchOptions(OPTIONS, '');
            const filteredOptions = OptionsListUtils.filterOptions(options, searchText, {maxRecentReportsToShow: 2});

            expect(filteredOptions.recentReports.length).toBe(2);
        });
    });

    describe('canCreateOptimisticPersonalDetailOption', () => {
        const VALID_EMAIL = 'valid@email.com';
        it('should allow to create optimistic personal detail option if email is valid', () => {
            const canCreate = OptionsListUtils.canCreateOptimisticPersonalDetailOption({
                searchValue: VALID_EMAIL,
                recentReportOptions: OPTIONS.reports,
                personalDetailsOptions: OPTIONS.personalDetails,
                currentUserOption: null,
                excludeUnknownUsers: false,
            });

            expect(canCreate).toBe(true);
        });

        it('should not allow to create option if email is an email of current user', () => {
            const currentUserEmail = 'tonystark@expensify.com';
            const canCreate = OptionsListUtils.canCreateOptimisticPersonalDetailOption({
                searchValue: currentUserEmail,
                recentReportOptions: OPTIONS.reports,
                personalDetailsOptions: OPTIONS.personalDetails,
                currentUserOption: null,
                excludeUnknownUsers: false,
            });

            expect(canCreate).toBe(false);
        });
    });
});<|MERGE_RESOLUTION|>--- conflicted
+++ resolved
@@ -2665,47 +2665,15 @@
             },
         ];
 
-<<<<<<< HEAD
-        const result = OptionsListUtils.getFilteredOptions([], [], [], emptySearch, [], [], false, false, false, {}, [], false, {}, [], false, false, true, 5, taxRatesWithDefault);
-=======
         const result = OptionsListUtils.getTaxRatesSection(policy, [], emptySearch, transaction);
->>>>>>> 2e6e8ca5
 
         expect(result).toStrictEqual(resultList);
 
-<<<<<<< HEAD
-        const searchResult = OptionsListUtils.getFilteredOptions([], [], [], search, [], [], false, false, false, {}, [], false, {}, [], false, false, true, 5, taxRatesWithDefault);
-        expect(searchResult.taxRatesOptions).toStrictEqual(searchResultList);
-
-        const wrongSearchResult = OptionsListUtils.getFilteredOptions(
-            [],
-            [],
-            [],
-            wrongSearch,
-            [],
-            [],
-            false,
-            false,
-            false,
-            {},
-            [],
-            false,
-            {},
-            [],
-            false,
-            false,
-            true,
-            5,
-            taxRatesWithDefault,
-        );
-        expect(wrongSearchResult.taxRatesOptions).toStrictEqual(wrongSearchResultList);
-=======
         const searchResult = OptionsListUtils.getTaxRatesSection(policy, [], search, transaction);
         expect(searchResult).toStrictEqual(searchResultList);
 
         const wrongSearchResult = OptionsListUtils.getTaxRatesSection(policy, [], wrongSearch, transaction);
         expect(wrongSearchResult).toStrictEqual(wrongSearchResultList);
->>>>>>> 2e6e8ca5
     });
 
     it('formatMemberForList()', () => {
