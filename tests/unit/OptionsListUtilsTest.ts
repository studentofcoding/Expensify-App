/* eslint-disable @typescript-eslint/naming-convention */
import type {OnyxCollection} from 'react-native-onyx';
import Onyx from 'react-native-onyx';
import DateUtils from '@libs/DateUtils';
import {canCreateTaskInReport, canUserPerformWriteAction, isCanceledTaskReport, isExpensifyOnlyParticipantInReport} from '@libs/ReportUtils';
import type {OptionData} from '@libs/ReportUtils';
import CONST from '@src/CONST';
import {
    canCreateOptimisticPersonalDetailOption,
    createOptionList,
    filterAndOrderOptions,
    filterReports,
    filterSelfDMChat,
    filterWorkspaceChats,
    formatMemberForList,
    getLastActorDisplayName,
    getMemberInviteOptions,
    getSearchOptions,
    getShareDestinationOptions,
    getShareLogOptions,
    getValidOptions,
    orderOptions,
    orderWorkspaceOptions,
} from '@src/libs/OptionsListUtils';
import type {OptionList, Options, SearchOption} from '@src/libs/OptionsListUtils';
import ONYXKEYS from '@src/ONYXKEYS';
import type {PersonalDetails, Policy, Report} from '@src/types/onyx';
import waitForBatchedUpdates from '../utils/waitForBatchedUpdates';

type PersonalDetailsList = Record<string, PersonalDetails & OptionData>;

describe('OptionsListUtils', () => {
    const policyID = 'ABC123';

    const POLICY: Policy = {
        id: policyID,
        name: 'Hero Policy',
        role: 'user',
        type: CONST.POLICY.TYPE.TEAM,
        owner: 'reedrichards@expensify.com',
        outputCurrency: '',
        isPolicyExpenseChatEnabled: false,
        approvalMode: CONST.POLICY.APPROVAL_MODE.OPTIONAL,
    };

    // Given a set of reports with both single participants and multiple participants some pinned and some not
    const REPORTS: OnyxCollection<Report> = {
        '1': {
            lastReadTime: '2021-01-14 11:25:39.295',
            lastVisibleActionCreated: '2022-11-22 03:26:02.015',
            isPinned: false,
            reportID: '1',
            participants: {
                2: {notificationPreference: CONST.REPORT.NOTIFICATION_PREFERENCE.ALWAYS},
                1: {notificationPreference: CONST.REPORT.NOTIFICATION_PREFERENCE.ALWAYS},
                5: {notificationPreference: CONST.REPORT.NOTIFICATION_PREFERENCE.ALWAYS},
            },
            reportName: 'Iron Man, Mister Fantastic, Invisible Woman',
            type: CONST.REPORT.TYPE.CHAT,
        },
        '2': {
            lastReadTime: '2021-01-14 11:25:39.296',
            lastVisibleActionCreated: '2022-11-22 03:26:02.016',
            isPinned: false,
            reportID: '2',
            participants: {
                2: {notificationPreference: CONST.REPORT.NOTIFICATION_PREFERENCE.ALWAYS},
                3: {notificationPreference: CONST.REPORT.NOTIFICATION_PREFERENCE.ALWAYS},
            },
            reportName: 'Spider-Man',
            type: CONST.REPORT.TYPE.CHAT,
        },

        // This is the only report we are pinning in this test
        '3': {
            lastReadTime: '2021-01-14 11:25:39.297',
            lastVisibleActionCreated: '2022-11-22 03:26:02.170',
            isPinned: true,
            reportID: '3',
            participants: {
                2: {notificationPreference: CONST.REPORT.NOTIFICATION_PREFERENCE.ALWAYS},
                1: {notificationPreference: CONST.REPORT.NOTIFICATION_PREFERENCE.ALWAYS},
            },
            reportName: 'Mister Fantastic',
            type: CONST.REPORT.TYPE.CHAT,
        },
        '4': {
            lastReadTime: '2021-01-14 11:25:39.298',
            lastVisibleActionCreated: '2022-11-22 03:26:02.180',
            isPinned: false,
            reportID: '4',
            participants: {
                2: {notificationPreference: CONST.REPORT.NOTIFICATION_PREFERENCE.ALWAYS},
                4: {notificationPreference: CONST.REPORT.NOTIFICATION_PREFERENCE.ALWAYS},
            },
            reportName: 'Black Panther',
            type: CONST.REPORT.TYPE.CHAT,
        },
        '5': {
            lastReadTime: '2021-01-14 11:25:39.299',
            lastVisibleActionCreated: '2022-11-22 03:26:02.019',
            isPinned: false,
            reportID: '5',
            participants: {
                2: {notificationPreference: CONST.REPORT.NOTIFICATION_PREFERENCE.ALWAYS},
                5: {notificationPreference: CONST.REPORT.NOTIFICATION_PREFERENCE.ALWAYS},
            },
            reportName: 'Invisible Woman',
            type: CONST.REPORT.TYPE.CHAT,
        },
        '6': {
            lastReadTime: '2021-01-14 11:25:39.300',
            lastVisibleActionCreated: '2022-11-22 03:26:02.020',
            isPinned: false,
            reportID: '6',
            participants: {
                2: {notificationPreference: CONST.REPORT.NOTIFICATION_PREFERENCE.ALWAYS},
                6: {notificationPreference: CONST.REPORT.NOTIFICATION_PREFERENCE.ALWAYS},
            },
            reportName: 'Thor',
            type: CONST.REPORT.TYPE.CHAT,
        },

        // Note: This report has the largest lastVisibleActionCreated
        '7': {
            lastReadTime: '2021-01-14 11:25:39.301',
            lastVisibleActionCreated: '2022-11-22 03:26:03.999',
            isPinned: false,
            reportID: '7',
            participants: {
                2: {notificationPreference: CONST.REPORT.NOTIFICATION_PREFERENCE.ALWAYS},
                7: {notificationPreference: CONST.REPORT.NOTIFICATION_PREFERENCE.ALWAYS},
            },
            reportName: 'Captain America',
            type: CONST.REPORT.TYPE.CHAT,
        },

        // Note: This report has no lastVisibleActionCreated
        '8': {
            lastReadTime: '2021-01-14 11:25:39.301',
            lastVisibleActionCreated: '2022-11-22 03:26:02.000',
            isPinned: false,
            reportID: '8',
            participants: {
                2: {notificationPreference: CONST.REPORT.NOTIFICATION_PREFERENCE.ALWAYS},
                12: {notificationPreference: CONST.REPORT.NOTIFICATION_PREFERENCE.ALWAYS},
            },
            reportName: 'Silver Surfer',
            type: CONST.REPORT.TYPE.CHAT,
        },

        // Note: This report has an IOU
        '9': {
            lastReadTime: '2021-01-14 11:25:39.302',
            lastVisibleActionCreated: '2022-11-22 03:26:02.998',
            isPinned: false,
            reportID: '9',
            participants: {
                2: {notificationPreference: CONST.REPORT.NOTIFICATION_PREFERENCE.ALWAYS},
                8: {notificationPreference: CONST.REPORT.NOTIFICATION_PREFERENCE.ALWAYS},
            },
            reportName: 'Mister Sinister',
            iouReportID: '100',
            type: CONST.REPORT.TYPE.CHAT,
        },

        // This report is an archived room – it does not have a name and instead falls back on oldPolicyName
        '10': {
            lastReadTime: '2021-01-14 11:25:39.200',
            lastVisibleActionCreated: '2022-11-22 03:26:02.001',
            reportID: '10',
            isPinned: false,
            participants: {
                2: {notificationPreference: CONST.REPORT.NOTIFICATION_PREFERENCE.ALWAYS},
                7: {notificationPreference: CONST.REPORT.NOTIFICATION_PREFERENCE.ALWAYS},
            },
            reportName: '',
            oldPolicyName: "SHIELD's workspace",
            chatType: CONST.REPORT.CHAT_TYPE.POLICY_EXPENSE_CHAT,
            isOwnPolicyExpenseChat: true,
            type: CONST.REPORT.TYPE.CHAT,
        },
        '11': {
            lastReadTime: '2021-01-14 11:25:39.200',
            lastVisibleActionCreated: '2022-11-22 03:26:02.001',
            reportID: '11',
            isPinned: false,
            participants: {
                10: {notificationPreference: CONST.REPORT.NOTIFICATION_PREFERENCE.HIDDEN},
            },
            reportName: '',
            chatType: CONST.REPORT.CHAT_TYPE.POLICY_EXPENSE_CHAT,
            isOwnPolicyExpenseChat: true,
            type: CONST.REPORT.TYPE.CHAT,
            policyID,
            policyName: POLICY.name,
        },

        // Thread report with notification preference = hidden
        '12': {
            lastReadTime: '2021-01-14 11:25:39.200',
            lastVisibleActionCreated: '2022-11-22 03:26:02.001',
            reportID: '11',
            isPinned: false,
            participants: {
                10: {notificationPreference: CONST.REPORT.NOTIFICATION_PREFERENCE.HIDDEN},
            },
            reportName: '',
            chatType: CONST.REPORT.CHAT_TYPE.POLICY_EXPENSE_CHAT,
            isOwnPolicyExpenseChat: true,
            type: CONST.REPORT.TYPE.CHAT,
            policyID,
            policyName: POLICY.name,
            parentReportActionID: '123',
            parentReportID: '123',
        },
    };

    const activePolicyID = 'DEF456';

    const WORKSPACE_CHATS: OptionData[] = [
        {
            reportID: '1',
            text: 'Google Workspace',
            policyID: '11',
            isPolicyExpenseChat: true,
        },
        {
            reportID: '2',
            text: 'Google Drive Workspace',
            policyID: '22',
            isPolicyExpenseChat: false,
        },
        {
            reportID: '3',
            text: 'Slack Team Workspace',
            policyID: '33',
            isPolicyExpenseChat: false,
        },
        {
            reportID: '4',
            text: 'Slack Development Workspace',
            policyID: '44',
            isPolicyExpenseChat: true,
        },
        {
            reportID: '5',
            text: 'Microsoft Teams Workspace',
            policyID: '55',
            isPolicyExpenseChat: false,
        },
        {
            reportID: '6',
            text: 'Microsoft Project Workspace',
            policyID: '66',
            isPolicyExpenseChat: false,
        },
        {
            reportID: '7',
            text: 'Notion Design Workspace',
            policyID: '77',
            isPolicyExpenseChat: false,
        },
        {
            reportID: '8',
            text: 'Notion Workspace for Marketing',
            policyID: activePolicyID,
            isPolicyExpenseChat: true,
        },
        {
            reportID: '9',
            text: 'Asana Task Workspace',
            policyID: '99',
            isPolicyExpenseChat: false,
        },
        {
            reportID: '10',
            text: 'Asana Project Management',
            policyID: '1010',
            isPolicyExpenseChat: true,
        },
    ];

    // And a set of personalDetails some with existing reports and some without
    const PERSONAL_DETAILS: PersonalDetailsList = {
        // These exist in our reports
        '1': {
            accountID: 1,
            displayName: 'Mister Fantastic',
            login: 'reedrichards@expensify.com',
            isSelected: true,
            reportID: '1',
        },
        '2': {
            accountID: 2,
            displayName: 'Iron Man',
            login: 'tonystark@expensify.com',
            reportID: '1',
        },
        '3': {
            accountID: 3,
            displayName: 'Spider-Man',
            login: 'peterparker@expensify.com',
            reportID: '1',
        },
        '4': {
            accountID: 4,
            displayName: 'Black Panther',
            login: 'tchalla@expensify.com',
            reportID: '1',
        },
        '5': {
            accountID: 5,
            displayName: 'Invisible Woman',
            login: 'suestorm@expensify.com',
            reportID: '1',
        },
        '6': {
            accountID: 6,
            displayName: 'Thor',
            login: 'thor@expensify.com',
            reportID: '1',
        },
        '7': {
            accountID: 7,
            displayName: 'Captain America',
            login: 'steverogers@expensify.com',
            reportID: '1',
        },
        '8': {
            accountID: 8,
            displayName: 'Mr Sinister',
            login: 'mistersinister@marauders.com',
            reportID: '1',
        },

        // These do not exist in reports at all
        '9': {
            accountID: 9,
            displayName: 'Black Widow',
            login: 'natasharomanoff@expensify.com',
            reportID: '',
        },
        '10': {
            accountID: 10,
            displayName: 'The Incredible Hulk',
            login: 'brucebanner@expensify.com',
            reportID: '',
        },
    };

    const REPORTS_WITH_CONCIERGE: OnyxCollection<Report> = {
        ...REPORTS,

        '11': {
            lastReadTime: '2021-01-14 11:25:39.302',
            lastVisibleActionCreated: '2022-11-22 03:26:02.022',
            isPinned: false,
            reportID: '11',
            participants: {
                2: {notificationPreference: CONST.REPORT.NOTIFICATION_PREFERENCE.ALWAYS},
                999: {notificationPreference: CONST.REPORT.NOTIFICATION_PREFERENCE.ALWAYS},
            },
            reportName: 'Concierge',
            type: CONST.REPORT.TYPE.CHAT,
        },
    };

    const REPORTS_WITH_CHRONOS: OnyxCollection<Report> = {
        ...REPORTS,
        '12': {
            lastReadTime: '2021-01-14 11:25:39.302',
            lastVisibleActionCreated: '2022-11-22 03:26:02.022',
            isPinned: false,
            reportID: '12',
            participants: {
                2: {notificationPreference: CONST.REPORT.NOTIFICATION_PREFERENCE.ALWAYS},
                1000: {notificationPreference: CONST.REPORT.NOTIFICATION_PREFERENCE.ALWAYS},
            },
            reportName: 'Chronos',
            type: CONST.REPORT.TYPE.CHAT,
        },
    };

    const REPORTS_WITH_RECEIPTS: OnyxCollection<Report> = {
        ...REPORTS,
        '13': {
            lastReadTime: '2021-01-14 11:25:39.302',
            lastVisibleActionCreated: '2022-11-22 03:26:02.022',
            isPinned: false,
            reportID: '13',
            participants: {
                2: {notificationPreference: CONST.REPORT.NOTIFICATION_PREFERENCE.ALWAYS},
                1001: {notificationPreference: CONST.REPORT.NOTIFICATION_PREFERENCE.ALWAYS},
            },
            reportName: 'Receipts',
            type: CONST.REPORT.TYPE.CHAT,
        },
    };

    const REPORTS_WITH_WORKSPACE_ROOMS: OnyxCollection<Report> = {
        ...REPORTS,
        '14': {
            lastReadTime: '2021-01-14 11:25:39.302',
            lastVisibleActionCreated: '2022-11-22 03:26:02.022',
            isPinned: false,
            reportID: '14',
            participants: {
                2: {notificationPreference: CONST.REPORT.NOTIFICATION_PREFERENCE.ALWAYS},
                1: {notificationPreference: CONST.REPORT.NOTIFICATION_PREFERENCE.ALWAYS},
                10: {notificationPreference: CONST.REPORT.NOTIFICATION_PREFERENCE.ALWAYS},
                3: {notificationPreference: CONST.REPORT.NOTIFICATION_PREFERENCE.ALWAYS},
            },
            reportName: '',
            oldPolicyName: 'Avengers Room',
            chatType: CONST.REPORT.CHAT_TYPE.POLICY_ADMINS,
            isOwnPolicyExpenseChat: true,
            type: CONST.REPORT.TYPE.CHAT,
        },
        18: {
            lastReadTime: '2021-01-14 11:25:39.302',
            lastVisibleActionCreated: '2022-11-22 03:26:02.022',
            isPinned: false,
            reportID: '18',
            participants: {
                2: {notificationPreference: CONST.REPORT.NOTIFICATION_PREFERENCE.HIDDEN},
                1: {notificationPreference: CONST.REPORT.NOTIFICATION_PREFERENCE.HIDDEN},
                10: {notificationPreference: CONST.REPORT.NOTIFICATION_PREFERENCE.HIDDEN},
                3: {notificationPreference: CONST.REPORT.NOTIFICATION_PREFERENCE.HIDDEN},
            },
            reportName: '',
            oldPolicyName: 'Justice League Room',
            chatType: CONST.REPORT.CHAT_TYPE.POLICY_ROOM,
            isOwnPolicyExpenseChat: true,
            type: CONST.REPORT.TYPE.CHAT,
        },
    };

    const REPORTS_WITH_CHAT_ROOM: OnyxCollection<Report> = {
        ...REPORTS,
        15: {
            lastReadTime: '2021-01-14 11:25:39.301',
            lastVisibleActionCreated: '2022-11-22 03:26:02.000',
            isPinned: false,
            reportID: '15',
            participants: {
                2: {notificationPreference: CONST.REPORT.NOTIFICATION_PREFERENCE.ALWAYS},
                3: {notificationPreference: CONST.REPORT.NOTIFICATION_PREFERENCE.ALWAYS},
                4: {notificationPreference: CONST.REPORT.NOTIFICATION_PREFERENCE.ALWAYS},
            },
            reportName: 'Spider-Man, Black Panther',
            type: CONST.REPORT.TYPE.CHAT,
            chatType: CONST.REPORT.CHAT_TYPE.DOMAIN_ALL,
        },
    };

    const REPORTS_WITH_SELFDM: OnyxCollection<Report> = {
        16: {
            lastReadTime: '2021-01-14 11:25:39.302',
            lastVisibleActionCreated: '2022-11-22 03:26:02.022',
            isPinned: false,
            reportID: '16',
            participants: {
                2: {notificationPreference: CONST.REPORT.NOTIFICATION_PREFERENCE.ALWAYS},
            },
            reportName: 'Expense Report',
            type: CONST.REPORT.TYPE.EXPENSE,
        },
        17: {
            lastReadTime: '2021-01-14 11:25:39.302',
            lastVisibleActionCreated: '2022-11-22 03:26:02.022',
            isPinned: false,
            reportID: '17',
            participants: {
                2: {notificationPreference: CONST.REPORT.NOTIFICATION_PREFERENCE.ALWAYS},
            },
            reportName: '',
            type: CONST.REPORT.TYPE.CHAT,
            chatType: CONST.REPORT.CHAT_TYPE.SELF_DM,
        },
    };

    const PERSONAL_DETAILS_WITH_CONCIERGE: PersonalDetailsList = {
        ...PERSONAL_DETAILS,
        '999': {
            accountID: 999,
            displayName: 'Concierge',
            login: 'concierge@expensify.com',
            reportID: '',
        },
    };

    const PERSONAL_DETAILS_WITH_CHRONOS: PersonalDetailsList = {
        ...PERSONAL_DETAILS,

        '1000': {
            accountID: 1000,
            displayName: 'Chronos',
            login: 'chronos@expensify.com',
            reportID: '',
        },
    };

    const PERSONAL_DETAILS_WITH_RECEIPTS: PersonalDetailsList = {
        ...PERSONAL_DETAILS,

        '1001': {
            accountID: 1001,
            displayName: 'Receipts',
            login: 'receipts@expensify.com',
            reportID: '',
        },
    };

    const PERSONAL_DETAILS_WITH_PERIODS: PersonalDetailsList = {
        ...PERSONAL_DETAILS,

        '1002': {
            accountID: 1002,
            displayName: 'The Flash',
            login: 'barry.allen@expensify.com',
            reportID: '',
        },
    };

    const PERSONAL_DETAILS_WITH_MANAGER_MCTEST: PersonalDetailsList = {
        ...PERSONAL_DETAILS,
        '1003': {
            accountID: 1003,
            displayName: 'Manager McTest',
            login: CONST.EMAIL.MANAGER_MCTEST,
            reportID: '',
        },
    };

    const reportNameValuePairs = {
        private_isArchived: DateUtils.getDBTime(),
    };

    // Set the currently logged in user, report data, and personal details
    beforeAll(() => {
        Onyx.init({
            keys: ONYXKEYS,
            initialKeyStates: {
                [ONYXKEYS.SESSION]: {accountID: 2, email: 'tonystark@expensify.com'},
                [`${ONYXKEYS.COLLECTION.REPORT}100` as const]: {
                    reportID: '',
                    ownerAccountID: 8,
                    total: 1000,
                },
                [`${ONYXKEYS.COLLECTION.POLICY}${policyID}` as const]: POLICY,
                [ONYXKEYS.NVP_ACTIVE_POLICY_ID]: activePolicyID,
                [ONYXKEYS.NVP_DISMISSED_PRODUCT_TRAINING]: {},
            },
        });
        Onyx.registerLogger(() => {});
        return waitForBatchedUpdates().then(() => Onyx.set(ONYXKEYS.PERSONAL_DETAILS_LIST, PERSONAL_DETAILS));
    });

    let OPTIONS: OptionList;
    let OPTIONS_WITH_CONCIERGE: OptionList;
    let OPTIONS_WITH_CHRONOS: OptionList;
    let OPTIONS_WITH_RECEIPTS: OptionList;
    let OPTIONS_WITH_WORKSPACE_ROOM: OptionList;
    let OPTIONS_WITH_MANAGER_MCTEST: OptionList;

    beforeEach(() => {
        Onyx.set(`${ONYXKEYS.COLLECTION.REPORT_NAME_VALUE_PAIRS}10`, reportNameValuePairs);
        OPTIONS = createOptionList(PERSONAL_DETAILS, REPORTS);
        OPTIONS_WITH_CONCIERGE = createOptionList(PERSONAL_DETAILS_WITH_CONCIERGE, REPORTS_WITH_CONCIERGE);
        OPTIONS_WITH_CHRONOS = createOptionList(PERSONAL_DETAILS_WITH_CHRONOS, REPORTS_WITH_CHRONOS);
        OPTIONS_WITH_RECEIPTS = createOptionList(PERSONAL_DETAILS_WITH_RECEIPTS, REPORTS_WITH_RECEIPTS);
        OPTIONS_WITH_WORKSPACE_ROOM = createOptionList(PERSONAL_DETAILS, REPORTS_WITH_WORKSPACE_ROOMS);
        OPTIONS_WITH_MANAGER_MCTEST = createOptionList(PERSONAL_DETAILS_WITH_MANAGER_MCTEST);
    });

    it('getSearchOptions()', () => {
        // When we filter in the Search view without providing a searchValue
        const results = getSearchOptions(OPTIONS, [CONST.BETAS.ALL]);

        // All 2 personalDetails (including those that have reports) should be returned
        // Filtering of personalDetails that have reports is done in filterOptions
        expect(results.personalDetails.length).toBe(9);

        // Then all of the reports should be shown including the archived rooms, except for the thread report with notificationPreferences hidden.
        expect(results.recentReports.length).toBe(Object.values(OPTIONS.reports).length - 1);
    });

    it('orderOptions()', () => {
        // When we call getValidOptions() with no search value
        let results: Pick<Options, 'personalDetails' | 'recentReports'> = getValidOptions({
            reports: OPTIONS.reports,
            personalDetails: OPTIONS.personalDetails,
        });
        results = orderOptions(results);

        // We should expect all personalDetails except the currently logged in user to be returned
        // Filtering of personalDetails that have reports is done in filterOptions
        expect(results.personalDetails.length).toBe(Object.values(OPTIONS.personalDetails).length - 1);

        // All personal details including those that have reports should be returned
        // We should expect personal details sorted alphabetically
        expect(results.personalDetails.at(0)?.text).toBe('Black Panther');
        expect(results.personalDetails.at(1)?.text).toBe('Black Widow');
        expect(results.personalDetails.at(2)?.text).toBe('Captain America');
        expect(results.personalDetails.at(3)?.text).toBe('Invisible Woman');
        expect(results.personalDetails.at(4)?.text).toBe('Mister Fantastic');
        expect(results.personalDetails.at(5)?.text).toBe('Mr Sinister');
        expect(results.personalDetails.at(6)?.text).toBe('Spider-Man');
        expect(results.personalDetails.at(7)?.text).toBe('The Incredible Hulk');
        expect(results.personalDetails.at(8)?.text).toBe('Thor');

        // Then the result which has an existing report should also have the reportID attached
        const personalDetailWithExistingReport = results.personalDetails.find((personalDetail) => personalDetail.login === 'peterparker@expensify.com');
        expect(personalDetailWithExistingReport?.reportID).toBe('2');

        // When we only pass personal details
        results = getValidOptions({personalDetails: OPTIONS.personalDetails, reports: []});
        results = orderOptions(results);

        // We should expect personal details sorted alphabetically
        expect(results.personalDetails.at(0)?.text).toBe('Black Panther');
        expect(results.personalDetails.at(1)?.text).toBe('Black Widow');
        expect(results.personalDetails.at(2)?.text).toBe('Captain America');
        expect(results.personalDetails.at(3)?.text).toBe('Invisible Woman');
    });

    describe('getValidOptions()', () => {
        it('should correctly filter personal details and special users based on provided options', () => {
            // When we don't include personal detail to the result
            let results = getValidOptions({
                personalDetails: [],
                reports: [],
            });

            // Then no personal detail options will be returned
            expect(results.personalDetails.length).toBe(0);

            // Test for Concierge's existence in chat options

            results = getValidOptions({reports: OPTIONS_WITH_CONCIERGE.reports, personalDetails: OPTIONS_WITH_CONCIERGE.personalDetails});

            // Concierge is included in the results by default. We should expect all the personalDetails to show
            // (minus the currently logged in user)
            // Filtering of personalDetails that have reports is done in filterOptions
            expect(results.personalDetails.length).toBe(Object.values(OPTIONS_WITH_CONCIERGE.personalDetails).length - 1);
            expect(results.recentReports).toEqual(expect.arrayContaining([expect.objectContaining({login: 'concierge@expensify.com'})]));

            // Test by excluding Concierge from the results
            results = getValidOptions(
                {
                    reports: OPTIONS_WITH_CONCIERGE.reports,
                    personalDetails: OPTIONS_WITH_CONCIERGE.personalDetails,
                },
                {
                    excludeLogins: {[CONST.EMAIL.CONCIERGE]: true},
                },
            );

            // All the personalDetails should be returned minus the currently logged in user and Concierge
            // Filtering of personalDetails that have reports is done in filterOptions
            expect(results.personalDetails.length).toBe(Object.values(OPTIONS_WITH_CONCIERGE.personalDetails).length - 2);
            expect(results.personalDetails).not.toEqual(expect.arrayContaining([expect.objectContaining({login: 'concierge@expensify.com'})]));

            // Test by excluding Chronos from the results
            results = getValidOptions({reports: OPTIONS_WITH_CHRONOS.reports, personalDetails: OPTIONS_WITH_CHRONOS.personalDetails}, {excludeLogins: {[CONST.EMAIL.CHRONOS]: true}});

            // All the personalDetails should be returned minus the currently logged in user and Concierge
            // Filtering of personalDetails that have reports is done in filterOptions
            expect(results.personalDetails.length).toBe(Object.values(OPTIONS_WITH_CHRONOS.personalDetails).length - 2);
            expect(results.personalDetails).not.toEqual(expect.arrayContaining([expect.objectContaining({login: 'chronos@expensify.com'})]));

            // Test by excluding Receipts from the results
            results = getValidOptions(
                {
                    reports: OPTIONS_WITH_RECEIPTS.reports,
                    personalDetails: OPTIONS_WITH_RECEIPTS.personalDetails,
                },
                {
                    excludeLogins: {[CONST.EMAIL.RECEIPTS]: true},
                },
            );

            // All the personalDetails should be returned minus the currently logged in user and Concierge
            // Filtering of personalDetails that have reports is done in filterOptions
            expect(results.personalDetails.length).toBe(Object.values(OPTIONS_WITH_RECEIPTS.personalDetails).length - 2);
            expect(results.personalDetails).not.toEqual(expect.arrayContaining([expect.objectContaining({login: 'receipts@expensify.com'})]));

            // Test for check if Manager McTest is correctly included or excluded from the results
            let options = getValidOptions(
                {reports: OPTIONS_WITH_MANAGER_MCTEST.reports, personalDetails: OPTIONS_WITH_MANAGER_MCTEST.personalDetails},
                {includeP2P: true, canShowManagerMcTest: true, betas: [CONST.BETAS.NEWDOT_MANAGER_MCTEST]},
            );
            expect(options.personalDetails).toEqual(expect.arrayContaining([expect.objectContaining({login: CONST.EMAIL.MANAGER_MCTEST})]));

            // Manager McTest should be included to recipients when the user has already submitted an expense
            options = getValidOptions(
                {reports: OPTIONS_WITH_MANAGER_MCTEST.reports, personalDetails: OPTIONS_WITH_MANAGER_MCTEST.personalDetails},
                {includeP2P: true, betas: [CONST.BETAS.NEWDOT_MANAGER_MCTEST]},
            );

<<<<<<< HEAD
    it('getValidOptions() for chat room', () => {
        // When we call getValidOptions() with no `excludeHiddenChatRoom` flag
        let results = getValidOptions(OPTIONS_WITH_WORKSPACE_ROOM, {
            includeRecentReports: true,
            includeMultipleParticipantReports: true,
            includeP2P: true,
            includeOwnedWorkspaceChats: true,
        });

        // We should expect all the reports to show
        expect(results.recentReports).toEqual(expect.arrayContaining([expect.objectContaining({reportID: '14'})]));
        expect(results.recentReports).toEqual(expect.arrayContaining([expect.objectContaining({reportID: '18'})]));

        // When we call getValidOptions() with `excludeHiddenChatRoom` flag
        results = getValidOptions(OPTIONS_WITH_WORKSPACE_ROOM, {
            includeRecentReports: true,
            includeMultipleParticipantReports: true,
            includeP2P: true,
            includeOwnedWorkspaceChats: true,
            excludeHiddenChatRoom: true,
        });

        // We should expect only the reports with `notificationPreference` other than `HIDDEN` to show
        expect(results.recentReports).toEqual(expect.arrayContaining([expect.objectContaining({reportID: '14'})]));
        expect(results.recentReports).not.toEqual(expect.arrayContaining([expect.objectContaining({reportID: '18'})]));
    });
    it('getValidOptions() for group Chat', () => {
        // When we call getValidOptions() with no search value
        let results = getValidOptions({reports: OPTIONS.reports, personalDetails: OPTIONS.personalDetails});
=======
            expect(options.personalDetails).toEqual(expect.arrayContaining([expect.objectContaining({login: CONST.EMAIL.MANAGER_MCTEST})]));
>>>>>>> 9298e72a

            return waitForBatchedUpdates()
                .then(() => Onyx.set(ONYXKEYS.NVP_DISMISSED_PRODUCT_TRAINING, {[CONST.PRODUCT_TRAINING_TOOLTIP_NAMES.SCAN_TEST_TOOLTIP]: new Date() as unknown as string}))
                .then(() => {
                    // Manager McTest shouldn't be included to recipients when the user has already submitted an expense
                    const optionsWhenUserAlreadySubmittedExpense = getValidOptions(
                        {reports: OPTIONS_WITH_MANAGER_MCTEST.reports, personalDetails: OPTIONS_WITH_MANAGER_MCTEST.personalDetails},
                        {includeP2P: true, canShowManagerMcTest: true, betas: [CONST.BETAS.NEWDOT_MANAGER_MCTEST]},
                    );
                    expect(optionsWhenUserAlreadySubmittedExpense.personalDetails).not.toEqual(expect.arrayContaining([expect.objectContaining({login: CONST.EMAIL.MANAGER_MCTEST})]));
                });
        });

        it('should work for group Chat', () => {
            // When we call getValidOptions() with no search value
            let results = getValidOptions({reports: OPTIONS.reports, personalDetails: OPTIONS.personalDetails});

            // We should expect all the personalDetails to show except the currently logged in user
            // Filtering of personalDetails that have reports is done in filterOptions
            expect(results.personalDetails.length).toBe(Object.values(OPTIONS.personalDetails).length - 1);

            // And none of our personalDetails should include any of the users with recent reports
            const reportLogins = results.recentReports.map((reportOption) => reportOption.login);
            const personalDetailsOverlapWithReports = results.personalDetails.every((personalDetailOption) => reportLogins.includes(personalDetailOption.login));
            expect(personalDetailsOverlapWithReports).toBe(false);

            // When we provide a "selected" option to getValidOptions()
            results = getValidOptions({reports: OPTIONS.reports, personalDetails: OPTIONS.personalDetails}, {excludeLogins: {'peterparker@expensify.com': true}});

            // Then the option should not appear anywhere in either list
            expect(results.recentReports.every((option) => option.login !== 'peterparker@expensify.com')).toBe(true);
            expect(results.personalDetails.every((option) => option.login !== 'peterparker@expensify.com')).toBe(true);

            // Test Concierge's existence in new group options
            results = getValidOptions({reports: OPTIONS_WITH_CONCIERGE.reports, personalDetails: OPTIONS_WITH_CONCIERGE.personalDetails});

            // Concierge is included in the results by default. We should expect all the personalDetails to show
            // (minus the currently logged in user)
            // Filtering of personalDetails that have reports is done in filterOptions
            expect(results.personalDetails.length).toBe(Object.values(OPTIONS_WITH_CONCIERGE.personalDetails).length - 1);
            expect(results.recentReports).toEqual(expect.arrayContaining([expect.objectContaining({login: 'concierge@expensify.com'})]));

            // Test by excluding Concierge from the results
            results = getValidOptions(
                {
                    reports: OPTIONS_WITH_CONCIERGE.reports,
                    personalDetails: OPTIONS_WITH_CONCIERGE.personalDetails,
                },
                {
                    excludeLogins: {[CONST.EMAIL.CONCIERGE]: true},
                },
            );

            // We should expect all the personalDetails to show (minus
            // the currently logged in user and Concierge)
            // Filtering of personalDetails that have reports is done in filterOptions
            expect(results.personalDetails.length).toBe(Object.values(OPTIONS_WITH_CONCIERGE.personalDetails).length - 2);
            expect(results.personalDetails).not.toEqual(expect.arrayContaining([expect.objectContaining({login: 'concierge@expensify.com'})]));
            expect(results.recentReports).not.toEqual(expect.arrayContaining([expect.objectContaining({login: 'concierge@expensify.com'})]));

            // Test by excluding Chronos from the results
            results = getValidOptions({reports: OPTIONS_WITH_CHRONOS.reports, personalDetails: OPTIONS_WITH_CHRONOS.personalDetails}, {excludeLogins: {[CONST.EMAIL.CHRONOS]: true}});

            // We should expect all the personalDetails to show (minus
            // the currently logged in user and Concierge)
            // Filtering of personalDetails that have reports is done in filterOptions
            expect(results.personalDetails.length).toBe(Object.values(OPTIONS_WITH_CHRONOS.personalDetails).length - 2);
            expect(results.personalDetails).not.toEqual(expect.arrayContaining([expect.objectContaining({login: 'chronos@expensify.com'})]));
            expect(results.recentReports).not.toEqual(expect.arrayContaining([expect.objectContaining({login: 'chronos@expensify.com'})]));

            // Test by excluding Receipts from the results
            results = getValidOptions(
                {
                    reports: OPTIONS_WITH_RECEIPTS.reports,
                    personalDetails: OPTIONS_WITH_RECEIPTS.personalDetails,
                },
                {
                    excludeLogins: {[CONST.EMAIL.RECEIPTS]: true},
                },
            );

            // We should expect all the personalDetails to show (minus
            // the currently logged in user and Concierge)
            // Filtering of personalDetails that have reports is done in filterOptions
            expect(results.personalDetails.length).toBe(Object.values(OPTIONS_WITH_RECEIPTS.personalDetails).length - 2);
            expect(results.personalDetails).not.toEqual(expect.arrayContaining([expect.objectContaining({login: 'receipts@expensify.com'})]));
            expect(results.recentReports).not.toEqual(expect.arrayContaining([expect.objectContaining({login: 'receipts@expensify.com'})]));
        });

        it('should keep admin rooms if specified', () => {
            const adminRoom: SearchOption<Report> = {
                item: {
                    chatType: 'policyAdmins',
                    currency: 'USD',
                    errorFields: {},
                    lastActionType: 'CREATED',
                    lastReadTime: '2025-03-21 07:25:46.279',
                    lastVisibleActionCreated: '2024-12-15 21:13:24.317',
                    lastVisibleActionLastModified: '2024-12-15 21:13:24.317',
                    ownerAccountID: 0,
                    permissions: ['read', 'write'],
                    policyID: '52A5ABD88FBBD18F',
                    policyName: "David's Playground",
                    reportID: '1455140530846319',
                    reportName: '#admins',
                    type: 'chat',
                    writeCapability: 'all',
                },
                text: '#admins',
                alternateText: "David's Playground",
                allReportErrors: {},
                subtitle: "David's Playground",
                participantsList: [],
                reportID: '1455140530846319',
                keyForList: '1455140530846319',
                isDefaultRoom: true,
                isChatRoom: true,
                policyID: '52A5ABD88FBBD18F',
                lastMessageText: '',
                lastVisibleActionCreated: '2024-12-15 21:13:24.317',
                notificationPreference: 'hidden',
            };

            const results = getValidOptions(
                {reports: [adminRoom], personalDetails: OPTIONS.personalDetails},
                {
                    includeMultipleParticipantReports: true,
                },
            );
            const adminRoomOption = results.recentReports.find((report) => report.reportID === '1455140530846319');
            expect(adminRoomOption).toBeDefined();
        });
    });

    it('getShareDestinationsOptions()', () => {
        // Filter current REPORTS as we do in the component, before getting share destination options
        const filteredReports = Object.values(OPTIONS.reports).reduce<OptionList['reports']>((filtered, option) => {
            const report = option.item;
            if (canUserPerformWriteAction(report) && canCreateTaskInReport(report) && !isCanceledTaskReport(report)) {
                filtered.push(option);
            }
            return filtered;
        }, []);

        // When we pass an empty search value
        let results = getShareDestinationOptions(filteredReports, OPTIONS.personalDetails, []);

        // Then we should expect all the recent reports to show but exclude the archived rooms and the hidden thread
        expect(results.recentReports.length).toBe(Object.values(OPTIONS.reports).length - 2);

        // Filter current REPORTS_WITH_WORKSPACE_ROOMS as we do in the component, before getting share destination options
        const filteredReportsWithWorkspaceRooms = Object.values(OPTIONS_WITH_WORKSPACE_ROOM.reports).reduce<OptionList['reports']>((filtered, option) => {
            const report = option.item;
            // eslint-disable-next-line @typescript-eslint/prefer-nullish-coalescing
            if (canUserPerformWriteAction(report) || isExpensifyOnlyParticipantInReport(report)) {
                filtered.push(option);
            }
            return filtered;
        }, []);

        // When we also have a policy to return rooms in the results
        results = getShareDestinationOptions(filteredReportsWithWorkspaceRooms, OPTIONS.personalDetails, []);
        // Then we should expect the DMS, the group chats and the workspace room to show
        // We should expect all the recent reports to show, excluding the archived rooms and the hidden thread
        expect(results.recentReports.length).toBe(Object.values(OPTIONS_WITH_WORKSPACE_ROOM.reports).length - 2);
    });

    describe('getShareLogOptions', () => {
        it('should not include read-only report', () => {
            // Given a list of 11 report options with reportID of 10 is archived
            // OPTIONS, defined above

            // When getting the share log options
            const results = getShareLogOptions(OPTIONS, []);

            // Then the report with reportID of 10 should not be included on the list
            expect(results.recentReports.length).toBe(10);
            expect(results.recentReports.find((report) => report.reportID === '10')).toBeUndefined();
        });
    });

    it('getMemberInviteOptions()', () => {
        // When we only pass personal details
        const results = getMemberInviteOptions(OPTIONS.personalDetails, []);

        // We should expect personal details to be sorted alphabetically
        expect(results.personalDetails.at(0)?.text).toBe('Black Panther');
        expect(results.personalDetails.at(1)?.text).toBe('Black Widow');
        expect(results.personalDetails.at(2)?.text).toBe('Captain America');
        expect(results.personalDetails.at(3)?.text).toBe('Invisible Woman');
    });

    it('getLastActorDisplayName()', () => {
        expect(getLastActorDisplayName(PERSONAL_DETAILS['2'])).toBe('You');
        expect(getLastActorDisplayName(PERSONAL_DETAILS['3'])).toBe('Spider-Man');
    });

    it('formatMemberForList()', () => {
        const formattedMembers = Object.values(PERSONAL_DETAILS).map((personalDetail) => formatMemberForList(personalDetail));

        // We're only formatting items inside the array, so the order should be the same as the original PERSONAL_DETAILS array
        expect(formattedMembers.at(0)?.text).toBe('Mister Fantastic');
        expect(formattedMembers.at(1)?.text).toBe('Iron Man');
        expect(formattedMembers.at(2)?.text).toBe('Spider-Man');

        // We should expect only the first item to be selected
        expect(formattedMembers.at(0)?.isSelected).toBe(true);

        // And all the others to be unselected
        expect(formattedMembers.slice(1).every((personalDetail) => !personalDetail.isSelected)).toBe(true);

        // `isDisabled` is always false
        expect(formattedMembers.every((personalDetail) => !personalDetail.isDisabled)).toBe(true);
    });

    describe('filterAndOrderOptions', () => {
        it('should return all options when search is empty', () => {
            const options = getSearchOptions(OPTIONS, [CONST.BETAS.ALL]);
            const filteredOptions = filterAndOrderOptions(options, '');

            expect(filteredOptions.recentReports.length + filteredOptions.personalDetails.length).toBe(13);
        });

        it('should return filtered options in correct order', () => {
            const searchText = 'man';
            const options = getSearchOptions(OPTIONS, [CONST.BETAS.ALL]);

            const filteredOptions = filterAndOrderOptions(options, searchText, {sortByReportTypeInSearch: true});

            // When sortByReportTypeInSearch is true, we expect all options to be part of the recentReports list and reports should be first:
            expect(filteredOptions.personalDetails.length).toBe(0);

            // Expect to only find reports that matched our search text:
            expect(filteredOptions.recentReports.length).toBe(4);

            // This items should be ordered by most recent action (and other criteria such as whether they are archived):
            expect(filteredOptions.recentReports.at(0)?.text).toBe('Invisible Woman'); // '2022-11-22 03:26:02.019'
            expect(filteredOptions.recentReports.at(1)?.text).toBe('Spider-Man'); // '2022-11-22 03:26:02.016'
            expect(filteredOptions.recentReports.at(2)?.text).toBe('Black Widow'); // This is a personal detail, which has no lastVisibleActionCreated, but matches the login
            expect(filteredOptions.recentReports.at(3)?.text).toBe('Mister Fantastic, Invisible Woman'); // This again is a report with '2022-11-22 03:26:02.015'
        });

        it('should filter users by email', () => {
            const searchText = 'mistersinister@marauders.com';
            const options = getSearchOptions(OPTIONS, [CONST.BETAS.ALL]);

            const filteredOptions = filterAndOrderOptions(options, searchText);

            expect(filteredOptions.recentReports.length).toBe(1);
            expect(filteredOptions.recentReports.at(0)?.text).toBe('Mr Sinister');
        });

        it('should find archived chats', () => {
            const searchText = 'Archived';
            const options = getSearchOptions(OPTIONS, [CONST.BETAS.ALL]);
            const filteredOptions = filterAndOrderOptions(options, searchText);

            expect(filteredOptions.recentReports.length).toBe(1);
            expect(!!filteredOptions.recentReports.at(0)?.private_isArchived).toBe(true);
        });

        it('should filter options by email if dot is skipped in the email', () => {
            const searchText = 'barryallen';
            const OPTIONS_WITH_PERIODS = createOptionList(PERSONAL_DETAILS_WITH_PERIODS, REPORTS);
            const options = getSearchOptions(OPTIONS_WITH_PERIODS, [CONST.BETAS.ALL]);

            const filteredOptions = filterAndOrderOptions(options, searchText, {sortByReportTypeInSearch: true});

            expect(filteredOptions.recentReports.length).toBe(1);
            expect(filteredOptions.recentReports.at(0)?.login).toBe('barry.allen@expensify.com');
        });

        it('should include workspace rooms in the search results', () => {
            const searchText = 'avengers';
            const options = getSearchOptions(OPTIONS_WITH_WORKSPACE_ROOM, [CONST.BETAS.ALL]);

            const filteredOptions = filterAndOrderOptions(options, searchText);

            expect(filteredOptions.recentReports.length).toBe(1);
            expect(filteredOptions.recentReports.at(0)?.subtitle).toBe('Avengers Room');
        });

        it('should put exact match by login on the top of the list', () => {
            const searchText = 'reedrichards@expensify.com';
            const options = getSearchOptions(OPTIONS, [CONST.BETAS.ALL]);

            const filteredOptions = filterAndOrderOptions(options, searchText);

            expect(filteredOptions.recentReports.length).toBe(1);
            expect(filteredOptions.recentReports.at(0)?.login).toBe(searchText);
        });

        it('should prioritize options with matching display name over chatrooms', () => {
            const searchText = 'spider';
            const OPTIONS_WITH_CHATROOMS = createOptionList(PERSONAL_DETAILS, REPORTS_WITH_CHAT_ROOM);
            const options = getSearchOptions(OPTIONS_WITH_CHATROOMS, [CONST.BETAS.ALL]);

            const filterOptions = filterAndOrderOptions(options, searchText);

            expect(filterOptions.recentReports.length).toBe(2);
            expect(filterOptions.recentReports.at(1)?.isChatRoom).toBe(true);
        });

        it('should put the item with latest lastVisibleActionCreated on top when search value match multiple items', () => {
            const searchText = 'fantastic';

            const options = getSearchOptions(OPTIONS);
            const filteredOptions = filterAndOrderOptions(options, searchText);

            expect(filteredOptions.recentReports.length).toBe(3);
            expect(filteredOptions.recentReports.at(0)?.text).toBe('Mister Fantastic');
            expect(filteredOptions.recentReports.at(1)?.text).toBe('Mister Fantastic, Invisible Woman');
        });

        it('should return the user to invite when the search value is a valid, non-existent email', () => {
            const searchText = 'test@email.com';

            const options = getSearchOptions(OPTIONS);
            const filteredOptions = filterAndOrderOptions(options, searchText);

            expect(filteredOptions.userToInvite?.login).toBe(searchText);
        });

        it('should not return any results if the search value is on an exluded logins list', () => {
            const searchText = 'admin@expensify.com';

            const options = getValidOptions({reports: OPTIONS.reports, personalDetails: OPTIONS.personalDetails}, {excludeLogins: CONST.EXPENSIFY_EMAILS_OBJECT});
            const filterOptions = filterAndOrderOptions(options, searchText, {excludeLogins: CONST.EXPENSIFY_EMAILS_OBJECT});
            expect(filterOptions.recentReports.length).toBe(0);
        });

        it('should return the user to invite when the search value is a valid, non-existent email and the user is not excluded', () => {
            const searchText = 'test@email.com';

            const options = getSearchOptions(OPTIONS);
            const filteredOptions = filterAndOrderOptions(options, searchText, {excludeLogins: CONST.EXPENSIFY_EMAILS_OBJECT});

            expect(filteredOptions.userToInvite?.login).toBe(searchText);
        });

        it('should return limited amount of recent reports if the limit is set', () => {
            const searchText = '';

            const options = getSearchOptions(OPTIONS);
            const filteredOptions = filterAndOrderOptions(options, searchText, {maxRecentReportsToShow: 2});

            // Note: in the past maxRecentReportsToShow: 0 would return all recent reports, this has changed, and is expected to return none now
            const limitToZeroOptions = filterAndOrderOptions(options, searchText, {maxRecentReportsToShow: 0});

            expect(filteredOptions.recentReports.length).toBe(2);
            expect(limitToZeroOptions.recentReports.length).toBe(0);
        });

        it('should not return any user to invite if email exists on the personal details list', () => {
            const searchText = 'natasharomanoff@expensify.com';
            const options = getSearchOptions(OPTIONS, [CONST.BETAS.ALL]);

            const filteredOptions = filterAndOrderOptions(options, searchText);
            expect(filteredOptions.personalDetails.length).toBe(1);
            expect(filteredOptions.userToInvite).toBe(null);
        });

        it('should not return any options if search value does not match any personal details (getMemberInviteOptions)', () => {
            const options = getMemberInviteOptions(OPTIONS.personalDetails, []);
            const filteredOptions = filterAndOrderOptions(options, 'magneto');
            expect(filteredOptions.personalDetails.length).toBe(0);
        });

        it('should return one personal detail if search value matches an email (getMemberInviteOptions)', () => {
            const options = getMemberInviteOptions(OPTIONS.personalDetails, []);
            const filteredOptions = filterAndOrderOptions(options, 'peterparker@expensify.com');

            expect(filteredOptions.personalDetails.length).toBe(1);
            expect(filteredOptions.personalDetails.at(0)?.text).toBe('Spider-Man');
        });

        it('should not show any recent reports if a search value does not match the group chat name (getShareDestinationsOptions)', () => {
            // Filter current REPORTS as we do in the component, before getting share destination options
            const filteredReports = Object.values(OPTIONS.reports).reduce<OptionList['reports']>((filtered, option) => {
                const report = option.item;
                if (canUserPerformWriteAction(report) && canCreateTaskInReport(report) && !isCanceledTaskReport(report)) {
                    filtered.push(option);
                }
                return filtered;
            }, []);
            const options = getShareDestinationOptions(filteredReports, OPTIONS.personalDetails, []);
            const filteredOptions = filterAndOrderOptions(options, 'mutants');

            expect(filteredOptions.recentReports.length).toBe(0);
        });

        it('should return a workspace room when we search for a workspace room(getShareDestinationsOptions)', () => {
            const filteredReportsWithWorkspaceRooms = Object.values(OPTIONS_WITH_WORKSPACE_ROOM.reports).reduce<OptionList['reports']>((filtered, option) => {
                const report = option.item;
                // eslint-disable-next-line @typescript-eslint/prefer-nullish-coalescing
                if (canUserPerformWriteAction(report) || isExpensifyOnlyParticipantInReport(report)) {
                    filtered.push(option);
                }
                return filtered;
            }, []);

            const options = getShareDestinationOptions(filteredReportsWithWorkspaceRooms, OPTIONS.personalDetails, []);
            const filteredOptions = filterAndOrderOptions(options, 'Avengers Room');

            expect(filteredOptions.recentReports.length).toBe(1);
        });

        it('should not show any results if searching for a non-existing workspace room(getShareDestinationOptions)', () => {
            const filteredReportsWithWorkspaceRooms = Object.values(OPTIONS_WITH_WORKSPACE_ROOM.reports).reduce<OptionList['reports']>((filtered, option) => {
                const report = option.item;
                // eslint-disable-next-line @typescript-eslint/prefer-nullish-coalescing
                if (canUserPerformWriteAction(report) || isExpensifyOnlyParticipantInReport(report)) {
                    filtered.push(option);
                }
                return filtered;
            }, []);

            const options = getShareDestinationOptions(filteredReportsWithWorkspaceRooms, OPTIONS.personalDetails, []);
            const filteredOptions = filterAndOrderOptions(options, 'Mutants Lair');

            expect(filteredOptions.recentReports.length).toBe(0);
        });

        it('should show the option from personal details when searching for personal detail with no existing report', () => {
            const options = getValidOptions({reports: OPTIONS.reports, personalDetails: OPTIONS.personalDetails});
            const filteredOptions = filterAndOrderOptions(options, 'hulk');

            expect(filteredOptions.recentReports.length).toBe(0);

            expect(filteredOptions.personalDetails.length).toBe(1);
            expect(filteredOptions.personalDetails.at(0)?.login).toBe('brucebanner@expensify.com');
        });

        it('should not return any options or user to invite if there are no search results and the string does not match a potential email or phone', () => {
            const options = getValidOptions({reports: OPTIONS.reports, personalDetails: OPTIONS.personalDetails});
            const filteredOptions = filterAndOrderOptions(options, 'marc@expensify');

            expect(filteredOptions.recentReports.length).toBe(0);
            expect(filteredOptions.personalDetails.length).toBe(0);
            expect(filteredOptions.userToInvite).toBe(null);
        });

        it('should not return any options but should return an user to invite if no matching options exist and the search value is a potential email', () => {
            const options = getValidOptions({reports: OPTIONS.reports, personalDetails: OPTIONS.personalDetails});
            const filteredOptions = filterAndOrderOptions(options, 'marc@expensify.com');

            expect(filteredOptions.recentReports.length).toBe(0);
            expect(filteredOptions.personalDetails.length).toBe(0);
            expect(filteredOptions.userToInvite).not.toBe(null);
        });

        it('should return user to invite when search term has a period with options for it that do not contain the period', () => {
            const options = getValidOptions({reports: OPTIONS.reports, personalDetails: OPTIONS.personalDetails});
            const filteredOptions = filterAndOrderOptions(options, 'peter.parker@expensify.com');

            expect(filteredOptions.recentReports.length).toBe(0);
            expect(filteredOptions.userToInvite).not.toBe(null);
        });

        it('should not return options but should return an user to invite if no matching options exist and the search value is a potential phone number', () => {
            const options = getValidOptions({reports: OPTIONS.reports, personalDetails: OPTIONS.personalDetails});
            const filteredOptions = filterAndOrderOptions(options, '5005550006');

            expect(filteredOptions.recentReports.length).toBe(0);
            expect(filteredOptions.personalDetails.length).toBe(0);
            expect(filteredOptions.userToInvite).not.toBe(null);
            expect(filteredOptions.userToInvite?.login).toBe('+15005550006');
        });

        it('should not return options but should return an user to invite if no matching options exist and the search value is a potential phone number with country code added', () => {
            const options = getValidOptions({reports: OPTIONS.reports, personalDetails: OPTIONS.personalDetails});
            const filteredOptions = filterAndOrderOptions(options, '+15005550006');

            expect(filteredOptions.recentReports.length).toBe(0);
            expect(filteredOptions.personalDetails.length).toBe(0);
            expect(filteredOptions.userToInvite).not.toBe(null);
            expect(filteredOptions.userToInvite?.login).toBe('+15005550006');
        });

        it('should not return options but should return an user to invite if no matching options exist and the search value is a potential phone number with special characters added', () => {
            const options = getValidOptions({reports: OPTIONS.reports, personalDetails: OPTIONS.personalDetails});
            const filteredOptions = filterAndOrderOptions(options, '+1 (800)324-3233');

            expect(filteredOptions.recentReports.length).toBe(0);
            expect(filteredOptions.personalDetails.length).toBe(0);
            expect(filteredOptions.userToInvite).not.toBe(null);
            expect(filteredOptions.userToInvite?.login).toBe('+18003243233');
        });

        it('should not return any options or user to invite if contact number contains alphabet characters', () => {
            const options = getValidOptions({reports: OPTIONS.reports, personalDetails: OPTIONS.personalDetails});
            const filteredOptions = filterAndOrderOptions(options, '998243aaaa');

            expect(filteredOptions.recentReports.length).toBe(0);
            expect(filteredOptions.personalDetails.length).toBe(0);
            expect(filteredOptions.userToInvite).toBe(null);
        });

        it('should not return any options if search value does not match any personal details', () => {
            const options = getValidOptions({reports: OPTIONS.reports, personalDetails: OPTIONS.personalDetails});
            const filteredOptions = filterAndOrderOptions(options, 'magneto');

            expect(filteredOptions.personalDetails.length).toBe(0);
        });

        it('should return one recent report and no personal details if a search value provides an email', () => {
            const options = getValidOptions({reports: OPTIONS.reports, personalDetails: OPTIONS.personalDetails});
            const filteredOptions = filterAndOrderOptions(options, 'peterparker@expensify.com', {sortByReportTypeInSearch: true});
            expect(filteredOptions.recentReports.length).toBe(1);
            expect(filteredOptions.recentReports.at(0)?.text).toBe('Spider-Man');
            expect(filteredOptions.personalDetails.length).toBe(0);
        });

        it('should return all matching reports and personal details', () => {
            const options = getValidOptions({reports: OPTIONS.reports, personalDetails: OPTIONS.personalDetails});
            const filteredOptions = filterAndOrderOptions(options, '.com', {maxRecentReportsToShow: 5});

            expect(filteredOptions.personalDetails.length).toBe(4);
            expect(filteredOptions.personalDetails.at(0)?.login).toBe('natasharomanoff@expensify.com');
            expect(filteredOptions.recentReports.length).toBe(5);
            expect(filteredOptions.recentReports.at(0)?.text).toBe('Captain America');
            expect(filteredOptions.recentReports.at(1)?.text).toBe('Mr Sinister');
            expect(filteredOptions.recentReports.at(2)?.text).toBe('Black Panther');
        });

        it('should return matching option when searching (getSearchOptions)', () => {
            const options = getSearchOptions(OPTIONS);
            const filteredOptions = filterAndOrderOptions(options, 'spider');

            expect(filteredOptions.recentReports.length).toBe(1);
            expect(filteredOptions.recentReports.at(0)?.text).toBe('Spider-Man');
        });

        it('should return latest lastVisibleActionCreated item on top when search value matches multiple items (getSearchOptions)', () => {
            const options = getSearchOptions(OPTIONS);
            const filteredOptions = filterAndOrderOptions(options, 'fantastic');

            expect(filteredOptions.recentReports.length).toBe(3);
            expect(filteredOptions.recentReports.at(0)?.text).toBe('Mister Fantastic');
            expect(filteredOptions.recentReports.at(1)?.text).toBe('Mister Fantastic, Invisible Woman');

            return waitForBatchedUpdates()
                .then(() => Onyx.set(ONYXKEYS.PERSONAL_DETAILS_LIST, PERSONAL_DETAILS_WITH_PERIODS))
                .then(() => {
                    const OPTIONS_WITH_PERIODS = createOptionList(PERSONAL_DETAILS_WITH_PERIODS, REPORTS);
                    const results = getSearchOptions(OPTIONS_WITH_PERIODS);
                    const filteredResults = filterAndOrderOptions(results, 'barry.allen@expensify.com', {sortByReportTypeInSearch: true});

                    expect(filteredResults.recentReports.length).toBe(1);
                    expect(filteredResults.recentReports.at(0)?.text).toBe('The Flash');
                });
        });

        it('should filter out duplicated entries by login', () => {
            const login = 'brucebanner@expensify.com';

            // Duplicate personalDetails entries and reassign to OPTIONS
            OPTIONS.personalDetails = OPTIONS.personalDetails.flatMap((obj) => [obj, {...obj}]);

            const options = getSearchOptions(OPTIONS, [CONST.BETAS.ALL]);
            const filteredOptions = filterAndOrderOptions(options, '');
            const matchingEntries = filteredOptions.personalDetails.filter((detail) => detail.login === login);

            // There should be 2 unique login entries
            expect(filteredOptions.personalDetails.length).toBe(2);
            expect(matchingEntries.length).toBe(1);
        });

        it('should order self dm always on top if the search matches with the self dm login', () => {
            const searchTerm = 'tonystark@expensify.com';

            const OPTIONS_WITH_SELFDM = createOptionList(PERSONAL_DETAILS, REPORTS_WITH_SELFDM);

            // When search term matches with self dm login
            const options = getSearchOptions(OPTIONS_WITH_SELFDM, [CONST.BETAS.ALL]);
            const filteredOptions = filterAndOrderOptions(options, searchTerm);

            // Then the self dm should be on top.
            expect(filteredOptions.recentReports.at(0)?.isSelfDM).toBe(true);
        });
    });

    describe('canCreateOptimisticPersonalDetailOption', () => {
        const VALID_EMAIL = 'valid@email.com';
        it('should allow to create optimistic personal detail option if email is valid', () => {
            const currentUserEmail = 'tonystark@expensify.com';
            const canCreate = canCreateOptimisticPersonalDetailOption({
                searchValue: VALID_EMAIL,
                currentUserOption: {
                    login: currentUserEmail,
                } as OptionData,
                // Note: in the past this would check for the existence of the email in the personalDetails list, this has changed.
                // We expect only filtered lists to be passed to this function, so we don't need to check for the existence of the email in the personalDetails list.
                // This is a performance optimization.
                personalDetailsOptions: [],
                recentReportOptions: [],
            });

            expect(canCreate).toBe(true);
        });

        it('should not allow to create option if email is an email of current user', () => {
            const currentUserEmail = 'tonystark@expensify.com';
            const canCreate = canCreateOptimisticPersonalDetailOption({
                searchValue: currentUserEmail,
                recentReportOptions: [],
                personalDetailsOptions: [],
                currentUserOption: {
                    login: currentUserEmail,
                } as OptionData,
            });

            expect(canCreate).toBe(false);
        });

        it('createOptionList() localization', () => {
            const reports = createOptionList(PERSONAL_DETAILS, REPORTS).reports;
            expect(reports.at(10)?.subtitle).toBe(`Submits to Mister Fantastic`);
            return waitForBatchedUpdates()
                .then(() => Onyx.set(ONYXKEYS.NVP_PREFERRED_LOCALE, CONST.LOCALES.ES))
                .then(() => {
                    const newReports = createOptionList(PERSONAL_DETAILS, REPORTS).reports;
                    expect(newReports.at(10)?.subtitle).toBe('Se envía a Mister Fantastic');
                });
        });
    });

    describe('filterWorkspaceChats', () => {
        it('should return an empty array if there are no workspace chats', () => {
            const result = filterWorkspaceChats([], []);

            expect(result.length).toEqual(0);
        });

        it('should return all workspace chats if there are no search terms', () => {
            const result = filterWorkspaceChats(WORKSPACE_CHATS, []);

            expect(result).toEqual(WORKSPACE_CHATS);
            expect(result.length).toEqual(WORKSPACE_CHATS.length);
        });

        it('should filter multiple workspace chats by search term', () => {
            const result = filterWorkspaceChats(WORKSPACE_CHATS, ['Google']);

            expect(result.length).toEqual(2);
        });

        it('should filter workspace chat by exact name', () => {
            const result = filterWorkspaceChats(WORKSPACE_CHATS, ['Microsoft', 'Teams', 'Workspace']);

            expect(result.length).toEqual(1);
        });

        it('should return an empty array if there are no matching workspace chats', () => {
            const result = filterWorkspaceChats(WORKSPACE_CHATS, ['XYZ']);

            expect(result.length).toEqual(0);
        });
    });

    describe('orderWorkspaceOptions', () => {
        it('should put the default workspace on top of the list', () => {
            const result = orderWorkspaceOptions(WORKSPACE_CHATS);

            expect(result.at(0)?.text).toEqual('Notion Workspace for Marketing');
        });
    });

    describe('filterSelfDMChat', () => {
        const REPORT = {
            reportID: '1',
            text: 'Google Workspace',
            policyID: '11',
            isPolicyExpenseChat: true,
        };
        const LOGIN = 'johndoe@test.com';
        const ALTERNATE_TEXT = 'John William Doe';
        const SUBTITLE = 'Software Engineer';

        it('should return the report when there are no search terms', () => {
            const result = filterSelfDMChat(REPORT, []);

            expect(result?.reportID).toEqual(REPORT.reportID);
        });

        it('should return undefined, when the search term does not match the report', () => {
            const result = filterSelfDMChat(REPORT, ['XYZ']);

            expect(result).toBeUndefined();
        });

        it('should filter report by text', () => {
            const result = filterSelfDMChat(REPORT, ['Google']);

            expect(result?.reportID).toEqual(REPORT.reportID);
        });

        it('should filter report by exact text', () => {
            const result = filterSelfDMChat(REPORT, ['Google', 'Workspace']);

            expect(result?.reportID).toEqual(REPORT.reportID);
        });

        it('should filter report by login', () => {
            const result = filterSelfDMChat({...REPORT, login: LOGIN}, ['john']);

            expect(result?.reportID).toEqual(REPORT.reportID);
        });

        it('should filter report by exact login', () => {
            const result = filterSelfDMChat({...REPORT, login: LOGIN}, [LOGIN]);

            expect(result?.reportID).toEqual(REPORT.reportID);
        });

        it('should filter report by alternate text', () => {
            const result = filterSelfDMChat({...REPORT, alternateText: ALTERNATE_TEXT, isThread: true}, ['William']);

            expect(result?.reportID).toEqual(REPORT.reportID);
        });

        it('should filter report by exact alternate text', () => {
            const result = filterSelfDMChat({...REPORT, alternateText: ALTERNATE_TEXT, isThread: true}, ['John', 'William', 'Doe']);

            expect(result?.reportID).toEqual(REPORT.reportID);
        });

        it('should filter report by alternate text if it is not a thread', () => {
            const result = filterSelfDMChat({...REPORT, alternateText: ALTERNATE_TEXT, isThread: false}, ['William']);

            expect(result?.reportID).toBeUndefined();
        });

        it('should filter report by subtitle', () => {
            const result = filterSelfDMChat({...REPORT, subtitle: SUBTITLE}, ['Software']);

            expect(result?.reportID).toEqual(REPORT.reportID);
        });

        it('should filter report by exact subtitle', () => {
            const result = filterSelfDMChat({...REPORT, subtitle: SUBTITLE}, ['Software', 'Engineer']);

            expect(result?.reportID).toEqual(REPORT.reportID);
        });

        it('should not filter report by subtitle if it is not an expense chat nor a chat room', () => {
            const result = filterSelfDMChat({...REPORT, subtitle: SUBTITLE, isPolicyExpenseChat: false, isChatRoom: false}, ['Software']);

            expect(result).toBeUndefined();
        });

        it('should filter report by subtitle if it is a chat room', () => {
            const result = filterSelfDMChat({...REPORT, subtitle: SUBTITLE, isPolicyExpenseChat: false, isChatRoom: true}, ['Software']);

            expect(result?.reportID).toEqual(REPORT.reportID);
        });
    });

    describe('filterReports', () => {
        it('should match a user with an accented name when searching using non-accented characters', () => {
            const reports = [{text: "Álex Timón D'artagnan Zo-e"} as OptionData];
            const searchTerms = ['Alex Timon Dartagnan Zoe'];
            const filteredReports = filterReports(reports, searchTerms);

            expect(filteredReports).toEqual(reports);
        });
    });
});<|MERGE_RESOLUTION|>--- conflicted
+++ resolved
@@ -699,39 +699,7 @@
                 {includeP2P: true, betas: [CONST.BETAS.NEWDOT_MANAGER_MCTEST]},
             );
 
-<<<<<<< HEAD
-    it('getValidOptions() for chat room', () => {
-        // When we call getValidOptions() with no `excludeHiddenChatRoom` flag
-        let results = getValidOptions(OPTIONS_WITH_WORKSPACE_ROOM, {
-            includeRecentReports: true,
-            includeMultipleParticipantReports: true,
-            includeP2P: true,
-            includeOwnedWorkspaceChats: true,
-        });
-
-        // We should expect all the reports to show
-        expect(results.recentReports).toEqual(expect.arrayContaining([expect.objectContaining({reportID: '14'})]));
-        expect(results.recentReports).toEqual(expect.arrayContaining([expect.objectContaining({reportID: '18'})]));
-
-        // When we call getValidOptions() with `excludeHiddenChatRoom` flag
-        results = getValidOptions(OPTIONS_WITH_WORKSPACE_ROOM, {
-            includeRecentReports: true,
-            includeMultipleParticipantReports: true,
-            includeP2P: true,
-            includeOwnedWorkspaceChats: true,
-            excludeHiddenChatRoom: true,
-        });
-
-        // We should expect only the reports with `notificationPreference` other than `HIDDEN` to show
-        expect(results.recentReports).toEqual(expect.arrayContaining([expect.objectContaining({reportID: '14'})]));
-        expect(results.recentReports).not.toEqual(expect.arrayContaining([expect.objectContaining({reportID: '18'})]));
-    });
-    it('getValidOptions() for group Chat', () => {
-        // When we call getValidOptions() with no search value
-        let results = getValidOptions({reports: OPTIONS.reports, personalDetails: OPTIONS.personalDetails});
-=======
             expect(options.personalDetails).toEqual(expect.arrayContaining([expect.objectContaining({login: CONST.EMAIL.MANAGER_MCTEST})]));
->>>>>>> 9298e72a
 
             return waitForBatchedUpdates()
                 .then(() => Onyx.set(ONYXKEYS.NVP_DISMISSED_PRODUCT_TRAINING, {[CONST.PRODUCT_TRAINING_TOOLTIP_NAMES.SCAN_TEST_TOOLTIP]: new Date() as unknown as string}))
@@ -854,7 +822,6 @@
                 lastVisibleActionCreated: '2024-12-15 21:13:24.317',
                 notificationPreference: 'hidden',
             };
-
             const results = getValidOptions(
                 {reports: [adminRoom], personalDetails: OPTIONS.personalDetails},
                 {
@@ -864,6 +831,108 @@
             const adminRoomOption = results.recentReports.find((report) => report.reportID === '1455140530846319');
             expect(adminRoomOption).toBeDefined();
         });
+    });
+
+    it('getValidOptions() for chat room', () => {
+        // When we call getValidOptions() with no `excludeHiddenChatRoom` flag
+        let results = getValidOptions(OPTIONS_WITH_WORKSPACE_ROOM, {
+            includeRecentReports: true,
+            includeMultipleParticipantReports: true,
+            includeP2P: true,
+            includeOwnedWorkspaceChats: true,
+        });
+
+        // We should expect all the reports to show
+        expect(results.recentReports).toEqual(expect.arrayContaining([expect.objectContaining({reportID: '14'})]));
+        expect(results.recentReports).toEqual(expect.arrayContaining([expect.objectContaining({reportID: '18'})]));
+
+        // When we call getValidOptions() with `excludeHiddenChatRoom` flag
+        results = getValidOptions(OPTIONS_WITH_WORKSPACE_ROOM, {
+            includeRecentReports: true,
+            includeMultipleParticipantReports: true,
+            includeP2P: true,
+            includeOwnedWorkspaceChats: true,
+            excludeHiddenChatRoom: true,
+        });
+
+        // We should expect only the reports with `notificationPreference` other than `HIDDEN` to show
+        expect(results.recentReports).toEqual(expect.arrayContaining([expect.objectContaining({reportID: '14'})]));
+        expect(results.recentReports).not.toEqual(expect.arrayContaining([expect.objectContaining({reportID: '18'})]));
+    });
+    it('getValidOptions() for group Chat', () => {
+        // When we call getValidOptions() with no search value
+        let results = getValidOptions({reports: OPTIONS.reports, personalDetails: OPTIONS.personalDetails});
+
+        // We should expect all the personalDetails to show except the currently logged in user
+        // Filtering of personalDetails that have reports is done in filterOptions
+        expect(results.personalDetails.length).toBe(Object.values(OPTIONS.personalDetails).length - 1);
+
+        // And none of our personalDetails should include any of the users with recent reports
+        const reportLogins = results.recentReports.map((reportOption) => reportOption.login);
+        const personalDetailsOverlapWithReports = results.personalDetails.every((personalDetailOption) => reportLogins.includes(personalDetailOption.login));
+        expect(personalDetailsOverlapWithReports).toBe(false);
+
+        // When we provide a "selected" option to getValidOptions()
+        results = getValidOptions({reports: OPTIONS.reports, personalDetails: OPTIONS.personalDetails}, {excludeLogins: {'peterparker@expensify.com': true}});
+
+        // Then the option should not appear anywhere in either list
+        expect(results.recentReports.every((option) => option.login !== 'peterparker@expensify.com')).toBe(true);
+        expect(results.personalDetails.every((option) => option.login !== 'peterparker@expensify.com')).toBe(true);
+
+        // Test Concierge's existence in new group options
+        results = getValidOptions({reports: OPTIONS_WITH_CONCIERGE.reports, personalDetails: OPTIONS_WITH_CONCIERGE.personalDetails});
+
+        // Concierge is included in the results by default. We should expect all the personalDetails to show
+        // (minus the currently logged in user)
+        // Filtering of personalDetails that have reports is done in filterOptions
+        expect(results.personalDetails.length).toBe(Object.values(OPTIONS_WITH_CONCIERGE.personalDetails).length - 1);
+        expect(results.recentReports).toEqual(expect.arrayContaining([expect.objectContaining({login: 'concierge@expensify.com'})]));
+
+        // Test by excluding Concierge from the results
+        results = getValidOptions(
+            {
+                reports: OPTIONS_WITH_CONCIERGE.reports,
+                personalDetails: OPTIONS_WITH_CONCIERGE.personalDetails,
+            },
+            {
+                excludeLogins: {[CONST.EMAIL.CONCIERGE]: true},
+            },
+        );
+
+        // We should expect all the personalDetails to show (minus
+        // the currently logged in user and Concierge)
+        // Filtering of personalDetails that have reports is done in filterOptions
+        expect(results.personalDetails.length).toBe(Object.values(OPTIONS_WITH_CONCIERGE.personalDetails).length - 2);
+        expect(results.personalDetails).not.toEqual(expect.arrayContaining([expect.objectContaining({login: 'concierge@expensify.com'})]));
+        expect(results.recentReports).not.toEqual(expect.arrayContaining([expect.objectContaining({login: 'concierge@expensify.com'})]));
+
+        // Test by excluding Chronos from the results
+        results = getValidOptions({reports: OPTIONS_WITH_CHRONOS.reports, personalDetails: OPTIONS_WITH_CHRONOS.personalDetails}, {excludeLogins: {[CONST.EMAIL.CHRONOS]: true}});
+
+        // We should expect all the personalDetails to show (minus
+        // the currently logged in user and Concierge)
+        // Filtering of personalDetails that have reports is done in filterOptions
+        expect(results.personalDetails.length).toBe(Object.values(OPTIONS_WITH_CHRONOS.personalDetails).length - 2);
+        expect(results.personalDetails).not.toEqual(expect.arrayContaining([expect.objectContaining({login: 'chronos@expensify.com'})]));
+        expect(results.recentReports).not.toEqual(expect.arrayContaining([expect.objectContaining({login: 'chronos@expensify.com'})]));
+
+        // Test by excluding Receipts from the results
+        results = getValidOptions(
+            {
+                reports: OPTIONS_WITH_RECEIPTS.reports,
+                personalDetails: OPTIONS_WITH_RECEIPTS.personalDetails,
+            },
+            {
+                excludeLogins: {[CONST.EMAIL.RECEIPTS]: true},
+            },
+        );
+
+        // We should expect all the personalDetails to show (minus
+        // the currently logged in user and Concierge)
+        // Filtering of personalDetails that have reports is done in filterOptions
+        expect(results.personalDetails.length).toBe(Object.values(OPTIONS_WITH_RECEIPTS.personalDetails).length - 2);
+        expect(results.personalDetails).not.toEqual(expect.arrayContaining([expect.objectContaining({login: 'receipts@expensify.com'})]));
+        expect(results.recentReports).not.toEqual(expect.arrayContaining([expect.objectContaining({login: 'receipts@expensify.com'})]));
     });
 
     it('getShareDestinationsOptions()', () => {
