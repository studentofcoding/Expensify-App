--- conflicted
+++ resolved
@@ -6,12 +6,7 @@
 import * as OptionsListUtils from '@src/libs/OptionsListUtils';
 import * as ReportUtils from '@src/libs/ReportUtils';
 import ONYXKEYS from '@src/ONYXKEYS';
-<<<<<<< HEAD
-import type {PersonalDetails, Policy, Report, TaxRatesWithDefault, Transaction} from '@src/types/onyx';
-=======
-import type {PersonalDetails, Policy, PolicyCategories, Report} from '@src/types/onyx';
-import type {PendingAction} from '@src/types/onyx/OnyxCommon';
->>>>>>> e8ac6d4c
+import type {PersonalDetails, Policy, Report} from '@src/types/onyx';
 import waitForBatchedUpdates from '../utils/waitForBatchedUpdates';
 
 type PersonalDetailsList = Record<string, PersonalDetails & ReportUtils.OptionData>;
@@ -642,1373 +637,6 @@
         expect(results.personalDetails.at(3)?.text).toBe('Invisible Woman');
     });
 
-<<<<<<< HEAD
-    it('getFilteredOptions() for taxRate', () => {
-        const search = 'rate';
-        const emptySearch = '';
-        const wrongSearch = 'bla bla';
-
-        const taxRatesWithDefault: TaxRatesWithDefault = {
-            name: 'Tax',
-            defaultExternalID: 'CODE1',
-            defaultValue: '0%',
-            foreignTaxDefault: 'CODE1',
-            taxes: {
-                CODE2: {
-                    name: 'Tax rate 2',
-                    value: '3%',
-                    code: 'CODE2',
-                    modifiedName: 'Tax rate 2 (3%)',
-                    pendingAction: 'delete',
-                },
-                CODE3: {
-                    name: 'Tax option 3',
-                    value: '5%',
-                    code: 'CODE3',
-                    modifiedName: 'Tax option 3 (5%)',
-                    pendingAction: undefined,
-                },
-                CODE1: {
-                    name: 'Tax exempt 1',
-                    value: '0%',
-                    code: 'CODE1',
-                    modifiedName: 'Tax exempt 1 (0%) • Default',
-                    pendingAction: undefined,
-                },
-            },
-        };
-        const policy = {
-            taxRates: taxRatesWithDefault,
-        } as Policy;
-
-        const transaction = {
-            taxCode: 'CODE1',
-        } as Transaction;
-
-        const resultList: OptionsListUtils.Section[] = [
-            {
-                data: [
-                    {
-                        code: 'CODE1',
-                        isDisabled: false,
-                        isSelected: undefined,
-                        keyForList: 'Tax exempt 1 (0%) • Default',
-                        searchText: 'Tax exempt 1 (0%) • Default',
-                        text: 'Tax exempt 1 (0%) • Default',
-                        tooltipText: 'Tax exempt 1 (0%) • Default',
-                        pendingAction: undefined,
-                    },
-                    {
-                        code: 'CODE3',
-                        isDisabled: false,
-                        isSelected: undefined,
-                        keyForList: 'Tax option 3 (5%)',
-                        searchText: 'Tax option 3 (5%)',
-                        text: 'Tax option 3 (5%)',
-                        tooltipText: 'Tax option 3 (5%)',
-                        pendingAction: undefined,
-                    },
-                    {
-                        code: 'CODE2',
-                        isDisabled: true,
-                        isSelected: undefined,
-                        keyForList: 'Tax rate 2 (3%)',
-                        searchText: 'Tax rate 2 (3%)',
-                        text: 'Tax rate 2 (3%)',
-                        tooltipText: 'Tax rate 2 (3%)',
-                        pendingAction: 'delete',
-                    },
-                ],
-                shouldShow: false,
-                title: '',
-            },
-        ];
-
-        const searchResultList: OptionsListUtils.Section[] = [
-            {
-                data: [
-                    {
-                        code: 'CODE2',
-                        isDisabled: true,
-                        isSelected: undefined,
-                        keyForList: 'Tax rate 2 (3%)',
-                        searchText: 'Tax rate 2 (3%)',
-                        text: 'Tax rate 2 (3%)',
-                        tooltipText: 'Tax rate 2 (3%)',
-                        pendingAction: 'delete',
-                    },
-                ],
-                shouldShow: true,
-                title: '',
-            },
-        ];
-
-        const wrongSearchResultList: OptionsListUtils.Section[] = [
-            {
-                data: [],
-                shouldShow: true,
-                title: '',
-            },
-        ];
-
-        const result = OptionsListUtils.getTaxRatesSection(policy, [], emptySearch, transaction);
-
-        expect(result).toStrictEqual(resultList);
-
-        const searchResult = OptionsListUtils.getTaxRatesSection(policy, [], search, transaction);
-        expect(searchResult).toStrictEqual(searchResultList);
-
-        const wrongSearchResult = OptionsListUtils.getTaxRatesSection(policy, [], wrongSearch, transaction);
-        expect(wrongSearchResult).toStrictEqual(wrongSearchResultList);
-=======
-    it('getFilteredOptions() for categories', () => {
-        const search = 'Food';
-        const emptySearch = '';
-        const wrongSearch = 'bla bla';
-        const recentlyUsedCategories = ['Taxi', 'Restaurant'];
-        const selectedOptions: Array<Partial<ReportUtils.OptionData>> = [
-            {
-                name: 'Medical',
-                enabled: true,
-            },
-        ];
-        const smallCategoriesList: PolicyCategories = {
-            Taxi: {
-                enabled: false,
-                name: 'Taxi',
-                unencodedName: 'Taxi',
-                areCommentsRequired: false,
-                'GL Code': '',
-                externalID: '',
-                origin: '',
-                pendingAction: undefined,
-            },
-            Restaurant: {
-                enabled: true,
-                name: 'Restaurant',
-                unencodedName: 'Restaurant',
-                areCommentsRequired: false,
-                'GL Code': '',
-                externalID: '',
-                origin: '',
-                pendingAction: 'delete',
-            },
-            Food: {
-                enabled: true,
-                name: 'Food',
-                unencodedName: 'Food',
-                areCommentsRequired: false,
-                'GL Code': '',
-                externalID: '',
-                origin: '',
-                pendingAction: undefined,
-            },
-            'Food: Meat': {
-                enabled: true,
-                name: 'Food: Meat',
-                unencodedName: 'Food: Meat',
-                areCommentsRequired: false,
-                'GL Code': '',
-                externalID: '',
-                origin: '',
-                pendingAction: undefined,
-            },
-        };
-        const smallResultList: OptionsListUtils.CategoryTreeSection[] = [
-            {
-                title: '',
-                shouldShow: false,
-                data: [
-                    {
-                        text: 'Food',
-                        keyForList: 'Food',
-                        searchText: 'Food',
-                        tooltipText: 'Food',
-                        isDisabled: false,
-                        isSelected: false,
-                        pendingAction: undefined,
-                    },
-                    {
-                        text: '    Meat',
-                        keyForList: 'Food: Meat',
-                        searchText: 'Food: Meat',
-                        tooltipText: 'Meat',
-                        isDisabled: false,
-                        isSelected: false,
-                        pendingAction: undefined,
-                    },
-                    {
-                        text: 'Restaurant',
-                        keyForList: 'Restaurant',
-                        searchText: 'Restaurant',
-                        tooltipText: 'Restaurant',
-                        isDisabled: true,
-                        isSelected: false,
-                        pendingAction: 'delete',
-                    },
-                ],
-                indexOffset: 3,
-            },
-        ];
-        const smallSearchResultList: OptionsListUtils.CategoryTreeSection[] = [
-            {
-                title: '',
-                shouldShow: true,
-                indexOffset: 2,
-                data: [
-                    {
-                        text: 'Food',
-                        keyForList: 'Food',
-                        searchText: 'Food',
-                        tooltipText: 'Food',
-                        isDisabled: false,
-                        isSelected: false,
-                        pendingAction: undefined,
-                    },
-                    {
-                        text: 'Food: Meat',
-                        keyForList: 'Food: Meat',
-                        searchText: 'Food: Meat',
-                        tooltipText: 'Food: Meat',
-                        isDisabled: false,
-                        isSelected: false,
-                        pendingAction: undefined,
-                    },
-                ],
-            },
-        ];
-        const smallWrongSearchResultList: OptionsListUtils.CategoryTreeSection[] = [
-            {
-                title: '',
-                shouldShow: true,
-                indexOffset: 0,
-                data: [],
-            },
-        ];
-        const largeCategoriesList: PolicyCategories = {
-            Taxi: {
-                enabled: false,
-                name: 'Taxi',
-                unencodedName: 'Taxi',
-                areCommentsRequired: false,
-                'GL Code': '',
-                externalID: '',
-                origin: '',
-            },
-            Restaurant: {
-                enabled: true,
-                name: 'Restaurant',
-                unencodedName: 'Restaurant',
-                areCommentsRequired: false,
-                'GL Code': '',
-                externalID: '',
-                origin: '',
-            },
-            Food: {
-                enabled: true,
-                name: 'Food',
-                unencodedName: 'Food',
-                areCommentsRequired: false,
-                'GL Code': '',
-                externalID: '',
-                origin: '',
-            },
-            'Food: Meat': {
-                enabled: true,
-                name: 'Food: Meat',
-                unencodedName: 'Food: Meat',
-                areCommentsRequired: false,
-                'GL Code': '',
-                externalID: '',
-                origin: '',
-            },
-            'Food: Milk': {
-                enabled: true,
-                name: 'Food: Milk',
-                unencodedName: 'Food: Milk',
-                areCommentsRequired: false,
-                'GL Code': '',
-                externalID: '',
-                origin: '',
-            },
-            'Food: Vegetables': {
-                enabled: false,
-                name: 'Food: Vegetables',
-                unencodedName: 'Food: Vegetables',
-                areCommentsRequired: false,
-                'GL Code': '',
-                externalID: '',
-                origin: '',
-            },
-            'Cars: Audi': {
-                enabled: true,
-                name: 'Cars: Audi',
-                unencodedName: 'Cars: Audi',
-                areCommentsRequired: false,
-                'GL Code': '',
-                externalID: '',
-                origin: '',
-            },
-            'Cars: BMW': {
-                enabled: false,
-                name: 'Cars: BMW',
-                unencodedName: 'Cars: BMW',
-                areCommentsRequired: false,
-                'GL Code': '',
-                externalID: '',
-                origin: '',
-            },
-            'Cars: Mercedes-Benz': {
-                enabled: true,
-                name: 'Cars: Mercedes-Benz',
-                unencodedName: 'Cars: Mercedes-Benz',
-                areCommentsRequired: false,
-                'GL Code': '',
-                externalID: '',
-                origin: '',
-            },
-            Medical: {
-                enabled: false,
-                name: 'Medical',
-                unencodedName: 'Medical',
-                areCommentsRequired: false,
-                'GL Code': '',
-                externalID: '',
-                origin: '',
-            },
-            'Travel: Meals': {
-                enabled: true,
-                name: 'Travel: Meals',
-                unencodedName: 'Travel: Meals',
-                areCommentsRequired: false,
-                'GL Code': '',
-                externalID: '',
-                origin: '',
-            },
-            'Travel: Meals: Breakfast': {
-                enabled: true,
-                name: 'Travel: Meals: Breakfast',
-                unencodedName: 'Travel: Meals: Breakfast',
-                areCommentsRequired: false,
-                'GL Code': '',
-                externalID: '',
-                origin: '',
-            },
-            'Travel: Meals: Dinner': {
-                enabled: false,
-                name: 'Travel: Meals: Dinner',
-                unencodedName: 'Travel: Meals: Dinner',
-                areCommentsRequired: false,
-                'GL Code': '',
-                externalID: '',
-                origin: '',
-            },
-            'Travel: Meals: Lunch': {
-                enabled: true,
-                name: 'Travel: Meals: Lunch',
-                unencodedName: 'Travel: Meals: Lunch',
-                areCommentsRequired: false,
-                'GL Code': '',
-                externalID: '',
-                origin: '',
-            },
-        };
-        const largeResultList: OptionsListUtils.CategoryTreeSection[] = [
-            {
-                title: '',
-                shouldShow: false,
-                indexOffset: 1,
-                data: [
-                    {
-                        text: 'Medical',
-                        keyForList: 'Medical',
-                        searchText: 'Medical',
-                        tooltipText: 'Medical',
-                        isDisabled: true,
-                        isSelected: true,
-                        pendingAction: undefined,
-                    },
-                ],
-            },
-            {
-                title: 'Recent',
-                shouldShow: true,
-                indexOffset: 1,
-                data: [
-                    {
-                        text: 'Restaurant',
-                        keyForList: 'Restaurant',
-                        searchText: 'Restaurant',
-                        tooltipText: 'Restaurant',
-                        isDisabled: false,
-                        isSelected: false,
-                        pendingAction: undefined,
-                    },
-                ],
-            },
-            {
-                title: 'All',
-                shouldShow: true,
-                indexOffset: 11,
-                data: [
-                    {
-                        text: 'Cars',
-                        keyForList: 'Cars',
-                        searchText: 'Cars',
-                        tooltipText: 'Cars',
-                        isDisabled: true,
-                        isSelected: false,
-                        pendingAction: undefined,
-                    },
-                    {
-                        text: '    Audi',
-                        keyForList: 'Cars: Audi',
-                        searchText: 'Cars: Audi',
-                        tooltipText: 'Audi',
-                        isDisabled: false,
-                        isSelected: false,
-                        pendingAction: undefined,
-                    },
-                    {
-                        text: '    Mercedes-Benz',
-                        keyForList: 'Cars: Mercedes-Benz',
-                        searchText: 'Cars: Mercedes-Benz',
-                        tooltipText: 'Mercedes-Benz',
-                        isDisabled: false,
-                        isSelected: false,
-                        pendingAction: undefined,
-                    },
-                    {
-                        text: 'Food',
-                        keyForList: 'Food',
-                        searchText: 'Food',
-                        tooltipText: 'Food',
-                        isDisabled: false,
-                        isSelected: false,
-                        pendingAction: undefined,
-                    },
-                    {
-                        text: '    Meat',
-                        keyForList: 'Food: Meat',
-                        searchText: 'Food: Meat',
-                        tooltipText: 'Meat',
-                        isDisabled: false,
-                        isSelected: false,
-                        pendingAction: undefined,
-                    },
-                    {
-                        text: '    Milk',
-                        keyForList: 'Food: Milk',
-                        searchText: 'Food: Milk',
-                        tooltipText: 'Milk',
-                        isDisabled: false,
-                        isSelected: false,
-                        pendingAction: undefined,
-                    },
-                    {
-                        text: 'Restaurant',
-                        keyForList: 'Restaurant',
-                        searchText: 'Restaurant',
-                        tooltipText: 'Restaurant',
-                        isDisabled: false,
-                        isSelected: false,
-                        pendingAction: undefined,
-                    },
-                    {
-                        text: 'Travel',
-                        keyForList: 'Travel',
-                        searchText: 'Travel',
-                        tooltipText: 'Travel',
-                        isDisabled: true,
-                        isSelected: false,
-                        pendingAction: undefined,
-                    },
-                    {
-                        text: '    Meals',
-                        keyForList: 'Travel: Meals',
-                        searchText: 'Travel: Meals',
-                        tooltipText: 'Meals',
-                        isDisabled: false,
-                        isSelected: false,
-                        pendingAction: undefined,
-                    },
-                    {
-                        text: '        Breakfast',
-                        keyForList: 'Travel: Meals: Breakfast',
-                        searchText: 'Travel: Meals: Breakfast',
-                        tooltipText: 'Breakfast',
-                        isDisabled: false,
-                        isSelected: false,
-                        pendingAction: undefined,
-                    },
-                    {
-                        text: '        Lunch',
-                        keyForList: 'Travel: Meals: Lunch',
-                        searchText: 'Travel: Meals: Lunch',
-                        tooltipText: 'Lunch',
-                        isDisabled: false,
-                        isSelected: false,
-                        pendingAction: undefined,
-                    },
-                ],
-            },
-        ];
-        const largeSearchResultList: OptionsListUtils.CategoryTreeSection[] = [
-            {
-                title: '',
-                shouldShow: true,
-                indexOffset: 3,
-                data: [
-                    {
-                        text: 'Food',
-                        keyForList: 'Food',
-                        searchText: 'Food',
-                        tooltipText: 'Food',
-                        isDisabled: false,
-                        isSelected: false,
-                        pendingAction: undefined,
-                    },
-                    {
-                        text: 'Food: Meat',
-                        keyForList: 'Food: Meat',
-                        searchText: 'Food: Meat',
-                        tooltipText: 'Food: Meat',
-                        isDisabled: false,
-                        isSelected: false,
-                        pendingAction: undefined,
-                    },
-                    {
-                        text: 'Food: Milk',
-                        keyForList: 'Food: Milk',
-                        searchText: 'Food: Milk',
-                        tooltipText: 'Food: Milk',
-                        isDisabled: false,
-                        isSelected: false,
-                        pendingAction: undefined,
-                    },
-                ],
-            },
-        ];
-        const largeWrongSearchResultList: OptionsListUtils.CategoryTreeSection[] = [
-            {
-                title: '',
-                shouldShow: true,
-                indexOffset: 0,
-                data: [],
-            },
-        ];
-        const emptyCategoriesList = {};
-        const emptySelectedResultList: OptionsListUtils.CategoryTreeSection[] = [
-            {
-                title: '',
-                shouldShow: false,
-                indexOffset: 1,
-                data: [
-                    {
-                        text: 'Medical',
-                        keyForList: 'Medical',
-                        searchText: 'Medical',
-                        tooltipText: 'Medical',
-                        isDisabled: true,
-                        isSelected: true,
-                        pendingAction: undefined,
-                    },
-                ],
-            },
-        ];
-
-        const smallResult = OptionsListUtils.getFilteredOptions({
-            reports: OPTIONS.reports,
-            personalDetails: OPTIONS.personalDetails,
-            searchValue: emptySearch,
-            includeP2P: false,
-            includeCategories: true,
-            categories: smallCategoriesList,
-        });
-        expect(smallResult.categoryOptions).toStrictEqual(smallResultList);
-
-        const smallSearchResult = OptionsListUtils.getFilteredOptions({searchValue: search, includeP2P: false, includeCategories: true, categories: smallCategoriesList});
-        expect(smallSearchResult.categoryOptions).toStrictEqual(smallSearchResultList);
-
-        const smallWrongSearchResult = OptionsListUtils.getFilteredOptions({searchValue: wrongSearch, includeP2P: false, includeCategories: true, categories: smallCategoriesList});
-        expect(smallWrongSearchResult.categoryOptions).toStrictEqual(smallWrongSearchResultList);
-
-        const largeResult = OptionsListUtils.getFilteredOptions({
-            searchValue: emptySearch,
-            selectedOptions,
-            includeP2P: false,
-            includeCategories: true,
-            categories: largeCategoriesList,
-            recentlyUsedCategories,
-        });
-        expect(largeResult.categoryOptions).toStrictEqual(largeResultList);
-
-        const largeSearchResult = OptionsListUtils.getFilteredOptions({
-            searchValue: search,
-            selectedOptions,
-
-            includeP2P: false,
-            includeCategories: true,
-            categories: largeCategoriesList,
-            recentlyUsedCategories,
-        });
-        expect(largeSearchResult.categoryOptions).toStrictEqual(largeSearchResultList);
-
-        const largeWrongSearchResult = OptionsListUtils.getFilteredOptions({
-            searchValue: wrongSearch,
-            selectedOptions,
-            includeP2P: false,
-            includeCategories: true,
-            categories: largeCategoriesList,
-            recentlyUsedCategories,
-        });
-        expect(largeWrongSearchResult.categoryOptions).toStrictEqual(largeWrongSearchResultList);
-
-        const emptyResult = OptionsListUtils.getFilteredOptions({searchValue: search, selectedOptions, includeP2P: false, includeCategories: true, categories: emptyCategoriesList});
-        expect(emptyResult.categoryOptions).toStrictEqual(emptySelectedResultList);
-    });
-
-    it('getCategoryOptionTree()', () => {
-        const categories = {
-            Meals: {
-                enabled: true,
-                name: 'Meals',
-            },
-            Restaurant: {
-                enabled: true,
-                name: 'Restaurant',
-            },
-            Food: {
-                enabled: true,
-                name: 'Food',
-            },
-            'Food: Meat': {
-                enabled: true,
-                name: 'Food: Meat',
-            },
-            'Food: Milk': {
-                enabled: true,
-                name: 'Food: Milk',
-            },
-            'Cars: Audi': {
-                enabled: true,
-                name: 'Cars: Audi',
-            },
-            'Cars: Mercedes-Benz': {
-                enabled: true,
-                name: 'Cars: Mercedes-Benz',
-            },
-            'Travel: Meals': {
-                enabled: true,
-                name: 'Travel: Meals',
-            },
-            'Travel: Meals: Breakfast': {
-                enabled: true,
-                name: 'Travel: Meals: Breakfast',
-            },
-            'Travel: Meals: Lunch': {
-                enabled: true,
-                name: 'Travel: Meals: Lunch',
-            },
-            Plain: {
-                enabled: true,
-                name: 'Plain',
-            },
-            Audi: {
-                enabled: true,
-                name: 'Audi',
-            },
-            Health: {
-                enabled: true,
-                name: 'Health',
-            },
-            'A: B: C': {
-                enabled: true,
-                name: 'A: B: C',
-            },
-            'A: B: C: D: E': {
-                enabled: true,
-                name: 'A: B: C: D: E',
-            },
-        };
-        const result = [
-            {
-                text: 'Meals',
-                keyForList: 'Meals',
-                searchText: 'Meals',
-                tooltipText: 'Meals',
-                isDisabled: false,
-                isSelected: false,
-                pendingAction: undefined,
-            },
-            {
-                text: 'Restaurant',
-                keyForList: 'Restaurant',
-                searchText: 'Restaurant',
-                tooltipText: 'Restaurant',
-                isDisabled: false,
-                isSelected: false,
-                pendingAction: undefined,
-            },
-            {
-                text: 'Food',
-                keyForList: 'Food',
-                searchText: 'Food',
-                tooltipText: 'Food',
-                isDisabled: false,
-                isSelected: false,
-                pendingAction: undefined,
-            },
-            {
-                text: '    Meat',
-                keyForList: 'Food: Meat',
-                searchText: 'Food: Meat',
-                tooltipText: 'Meat',
-                isDisabled: false,
-                isSelected: false,
-                pendingAction: undefined,
-            },
-            {
-                text: '    Milk',
-                keyForList: 'Food: Milk',
-                searchText: 'Food: Milk',
-                tooltipText: 'Milk',
-                isDisabled: false,
-                isSelected: false,
-                pendingAction: undefined,
-            },
-            {
-                text: 'Cars',
-                keyForList: 'Cars',
-                searchText: 'Cars',
-                tooltipText: 'Cars',
-                isDisabled: true,
-                isSelected: false,
-                pendingAction: undefined,
-            },
-            {
-                text: '    Audi',
-                keyForList: 'Cars: Audi',
-                searchText: 'Cars: Audi',
-                tooltipText: 'Audi',
-                isDisabled: false,
-                isSelected: false,
-                pendingAction: undefined,
-            },
-            {
-                text: '    Mercedes-Benz',
-                keyForList: 'Cars: Mercedes-Benz',
-                searchText: 'Cars: Mercedes-Benz',
-                tooltipText: 'Mercedes-Benz',
-                isDisabled: false,
-                isSelected: false,
-                pendingAction: undefined,
-            },
-            {
-                text: 'Travel',
-                keyForList: 'Travel',
-                searchText: 'Travel',
-                tooltipText: 'Travel',
-                isDisabled: true,
-                isSelected: false,
-                pendingAction: undefined,
-            },
-            {
-                text: '    Meals',
-                keyForList: 'Travel: Meals',
-                searchText: 'Travel: Meals',
-                tooltipText: 'Meals',
-                isDisabled: false,
-                isSelected: false,
-                pendingAction: undefined,
-            },
-            {
-                text: '        Breakfast',
-                keyForList: 'Travel: Meals: Breakfast',
-                searchText: 'Travel: Meals: Breakfast',
-                tooltipText: 'Breakfast',
-                isDisabled: false,
-                isSelected: false,
-                pendingAction: undefined,
-            },
-            {
-                text: '        Lunch',
-                keyForList: 'Travel: Meals: Lunch',
-                searchText: 'Travel: Meals: Lunch',
-                tooltipText: 'Lunch',
-                isDisabled: false,
-                isSelected: false,
-                pendingAction: undefined,
-            },
-            {
-                text: 'Plain',
-                keyForList: 'Plain',
-                searchText: 'Plain',
-                tooltipText: 'Plain',
-                isDisabled: false,
-                isSelected: false,
-                pendingAction: undefined,
-            },
-            {
-                text: 'Audi',
-                keyForList: 'Audi',
-                searchText: 'Audi',
-                tooltipText: 'Audi',
-                isDisabled: false,
-                isSelected: false,
-                pendingAction: undefined,
-            },
-            {
-                text: 'Health',
-                keyForList: 'Health',
-                searchText: 'Health',
-                tooltipText: 'Health',
-                isDisabled: false,
-                isSelected: false,
-                pendingAction: undefined,
-            },
-            {
-                text: 'A',
-                keyForList: 'A',
-                searchText: 'A',
-                tooltipText: 'A',
-                isDisabled: true,
-                isSelected: false,
-                pendingAction: undefined,
-            },
-            {
-                text: '    B',
-                keyForList: 'A: B',
-                searchText: 'A: B',
-                tooltipText: 'B',
-                isDisabled: true,
-                isSelected: false,
-                pendingAction: undefined,
-            },
-            {
-                text: '        C',
-                keyForList: 'A: B: C',
-                searchText: 'A: B: C',
-                tooltipText: 'C',
-                isDisabled: false,
-                isSelected: false,
-                pendingAction: undefined,
-            },
-            {
-                text: '            D',
-                keyForList: 'A: B: C: D',
-                searchText: 'A: B: C: D',
-                tooltipText: 'D',
-                isDisabled: true,
-                isSelected: false,
-                pendingAction: undefined,
-            },
-            {
-                text: '                E',
-                keyForList: 'A: B: C: D: E',
-                searchText: 'A: B: C: D: E',
-                tooltipText: 'E',
-                isDisabled: false,
-                isSelected: false,
-                pendingAction: undefined,
-            },
-        ];
-        const resultOneLine = [
-            {
-                text: 'Meals',
-                keyForList: 'Meals',
-                searchText: 'Meals',
-                tooltipText: 'Meals',
-                isDisabled: false,
-                isSelected: false,
-                pendingAction: undefined,
-            },
-            {
-                text: 'Restaurant',
-                keyForList: 'Restaurant',
-                searchText: 'Restaurant',
-                tooltipText: 'Restaurant',
-                isDisabled: false,
-                isSelected: false,
-                pendingAction: undefined,
-            },
-            {
-                text: 'Food',
-                keyForList: 'Food',
-                searchText: 'Food',
-                tooltipText: 'Food',
-                isDisabled: false,
-                isSelected: false,
-                pendingAction: undefined,
-            },
-            {
-                text: 'Food: Meat',
-                keyForList: 'Food: Meat',
-                searchText: 'Food: Meat',
-                tooltipText: 'Food: Meat',
-                isDisabled: false,
-                isSelected: false,
-                pendingAction: undefined,
-            },
-            {
-                text: 'Food: Milk',
-                keyForList: 'Food: Milk',
-                searchText: 'Food: Milk',
-                tooltipText: 'Food: Milk',
-                isDisabled: false,
-                isSelected: false,
-                pendingAction: undefined,
-            },
-            {
-                text: 'Cars: Audi',
-                keyForList: 'Cars: Audi',
-                searchText: 'Cars: Audi',
-                tooltipText: 'Cars: Audi',
-                isDisabled: false,
-                isSelected: false,
-                pendingAction: undefined,
-            },
-            {
-                text: 'Cars: Mercedes-Benz',
-                keyForList: 'Cars: Mercedes-Benz',
-                searchText: 'Cars: Mercedes-Benz',
-                tooltipText: 'Cars: Mercedes-Benz',
-                isDisabled: false,
-                isSelected: false,
-                pendingAction: undefined,
-            },
-            {
-                text: 'Travel: Meals',
-                keyForList: 'Travel: Meals',
-                searchText: 'Travel: Meals',
-                tooltipText: 'Travel: Meals',
-                isDisabled: false,
-                isSelected: false,
-                pendingAction: undefined,
-            },
-            {
-                text: 'Travel: Meals: Breakfast',
-                keyForList: 'Travel: Meals: Breakfast',
-                searchText: 'Travel: Meals: Breakfast',
-                tooltipText: 'Travel: Meals: Breakfast',
-                isDisabled: false,
-                isSelected: false,
-                pendingAction: undefined,
-            },
-            {
-                text: 'Travel: Meals: Lunch',
-                keyForList: 'Travel: Meals: Lunch',
-                searchText: 'Travel: Meals: Lunch',
-                tooltipText: 'Travel: Meals: Lunch',
-                isDisabled: false,
-                isSelected: false,
-                pendingAction: undefined,
-            },
-            {
-                text: 'Plain',
-                keyForList: 'Plain',
-                searchText: 'Plain',
-                tooltipText: 'Plain',
-                isDisabled: false,
-                isSelected: false,
-                pendingAction: undefined,
-            },
-            {
-                text: 'Audi',
-                keyForList: 'Audi',
-                searchText: 'Audi',
-                tooltipText: 'Audi',
-                isDisabled: false,
-                isSelected: false,
-                pendingAction: undefined,
-            },
-            {
-                text: 'Health',
-                keyForList: 'Health',
-                searchText: 'Health',
-                tooltipText: 'Health',
-                isDisabled: false,
-                isSelected: false,
-                pendingAction: undefined,
-            },
-            {
-                text: 'A: B: C',
-                keyForList: 'A: B: C',
-                searchText: 'A: B: C',
-                tooltipText: 'A: B: C',
-                isDisabled: false,
-                isSelected: false,
-                pendingAction: undefined,
-            },
-            {
-                text: 'A: B: C: D: E',
-                keyForList: 'A: B: C: D: E',
-                searchText: 'A: B: C: D: E',
-                tooltipText: 'A: B: C: D: E',
-                isDisabled: false,
-                isSelected: false,
-                pendingAction: undefined,
-            },
-        ];
-
-        expect(OptionsListUtils.getCategoryOptionTree(categories)).toStrictEqual(result);
-        expect(OptionsListUtils.getCategoryOptionTree(categories, true)).toStrictEqual(resultOneLine);
-    });
-
-    it('sortCategories', () => {
-        const categoriesIncorrectOrdering = {
-            Taxi: {
-                name: 'Taxi',
-                enabled: false,
-            },
-            'Test1: Subtest2': {
-                name: 'Test1: Subtest2',
-                enabled: true,
-            },
-            'Test: Test1: Subtest4': {
-                name: 'Test: Test1: Subtest4',
-                enabled: true,
-            },
-            Taxes: {
-                name: 'Taxes',
-                enabled: true,
-            },
-            Test: {
-                name: 'Test',
-                enabled: true,
-                pendingAction: 'delete' as PendingAction,
-            },
-            Test1: {
-                name: 'Test1',
-                enabled: true,
-            },
-            'Travel: Nested-Travel': {
-                name: 'Travel: Nested-Travel',
-                enabled: true,
-            },
-            'Test1: Subtest1': {
-                name: 'Test1: Subtest1',
-                enabled: true,
-            },
-            'Test: Test1': {
-                name: 'Test: Test1',
-                enabled: true,
-            },
-            'Test: Test1: Subtest1': {
-                name: 'Test: Test1: Subtest1',
-                enabled: true,
-            },
-            'Test: Test1: Subtest3': {
-                name: 'Test: Test1: Subtest3',
-                enabled: false,
-            },
-            'Test: Test1: Subtest2': {
-                name: 'Test: Test1: Subtest2',
-                enabled: true,
-            },
-            'Test: Test2': {
-                name: 'Test: Test2',
-                enabled: true,
-            },
-            Travel: {
-                name: 'Travel',
-                enabled: true,
-            },
-            Utilities: {
-                name: 'Utilities',
-                enabled: true,
-            },
-            'Test: Test3: Subtest1': {
-                name: 'Test: Test3: Subtest1',
-                enabled: true,
-            },
-            'Test1: Subtest3': {
-                name: 'Test1: Subtest3',
-                enabled: true,
-            },
-        };
-        const result = [
-            {
-                name: 'Taxes',
-                enabled: true,
-                pendingAction: undefined,
-            },
-            {
-                name: 'Taxi',
-                enabled: false,
-                pendingAction: undefined,
-            },
-            {
-                name: 'Test',
-                enabled: true,
-                pendingAction: 'delete',
-            },
-            {
-                name: 'Test: Test1',
-                enabled: true,
-                pendingAction: undefined,
-            },
-            {
-                name: 'Test: Test1: Subtest1',
-                enabled: true,
-                pendingAction: undefined,
-            },
-            {
-                name: 'Test: Test1: Subtest2',
-                enabled: true,
-                pendingAction: undefined,
-            },
-            {
-                name: 'Test: Test1: Subtest3',
-                enabled: false,
-                pendingAction: undefined,
-            },
-            {
-                name: 'Test: Test1: Subtest4',
-                enabled: true,
-                pendingAction: undefined,
-            },
-            {
-                name: 'Test: Test2',
-                enabled: true,
-                pendingAction: undefined,
-            },
-            {
-                name: 'Test: Test3: Subtest1',
-                enabled: true,
-                pendingAction: undefined,
-            },
-            {
-                name: 'Test1',
-                enabled: true,
-                pendingAction: undefined,
-            },
-            {
-                name: 'Test1: Subtest1',
-                enabled: true,
-                pendingAction: undefined,
-            },
-            {
-                name: 'Test1: Subtest2',
-                enabled: true,
-                pendingAction: undefined,
-            },
-            {
-                name: 'Test1: Subtest3',
-                enabled: true,
-                pendingAction: undefined,
-            },
-            {
-                name: 'Travel',
-                enabled: true,
-                pendingAction: undefined,
-            },
-            {
-                name: 'Travel: Nested-Travel',
-                enabled: true,
-                pendingAction: undefined,
-            },
-            {
-                name: 'Utilities',
-                enabled: true,
-                pendingAction: undefined,
-            },
-        ];
-        const categoriesIncorrectOrdering2 = {
-            'Cars: BMW': {
-                enabled: false,
-                name: 'Cars: BMW',
-            },
-            Medical: {
-                enabled: false,
-                name: 'Medical',
-            },
-            'Travel: Meals: Lunch': {
-                enabled: true,
-                name: 'Travel: Meals: Lunch',
-            },
-            'Cars: Mercedes-Benz': {
-                enabled: true,
-                name: 'Cars: Mercedes-Benz',
-            },
-            Food: {
-                enabled: true,
-                name: 'Food',
-            },
-            'Food: Meat': {
-                enabled: true,
-                name: 'Food: Meat',
-            },
-            'Travel: Meals: Dinner': {
-                enabled: false,
-                name: 'Travel: Meals: Dinner',
-            },
-            'Food: Vegetables': {
-                enabled: false,
-                name: 'Food: Vegetables',
-            },
-            Restaurant: {
-                enabled: true,
-                name: 'Restaurant',
-            },
-            Taxi: {
-                enabled: false,
-                name: 'Taxi',
-            },
-            'Food: Milk': {
-                enabled: true,
-                name: 'Food: Milk',
-            },
-            'Travel: Meals': {
-                enabled: true,
-                name: 'Travel: Meals',
-            },
-            'Travel: Meals: Breakfast': {
-                enabled: true,
-                name: 'Travel: Meals: Breakfast',
-            },
-            'Cars: Audi': {
-                enabled: true,
-                name: 'Cars: Audi',
-            },
-        };
-        const result2 = [
-            {
-                enabled: true,
-                name: 'Cars: Audi',
-                pendingAction: undefined,
-            },
-            {
-                enabled: false,
-                name: 'Cars: BMW',
-                pendingAction: undefined,
-            },
-            {
-                enabled: true,
-                name: 'Cars: Mercedes-Benz',
-                pendingAction: undefined,
-            },
-            {
-                enabled: true,
-                name: 'Food',
-                pendingAction: undefined,
-            },
-            {
-                enabled: true,
-                name: 'Food: Meat',
-                pendingAction: undefined,
-            },
-            {
-                enabled: true,
-                name: 'Food: Milk',
-                pendingAction: undefined,
-            },
-            {
-                enabled: false,
-                name: 'Food: Vegetables',
-                pendingAction: undefined,
-            },
-            {
-                enabled: false,
-                name: 'Medical',
-                pendingAction: undefined,
-            },
-            {
-                enabled: true,
-                name: 'Restaurant',
-                pendingAction: undefined,
-            },
-            {
-                enabled: false,
-                name: 'Taxi',
-                pendingAction: undefined,
-            },
-            {
-                enabled: true,
-                name: 'Travel: Meals',
-                pendingAction: undefined,
-            },
-            {
-                enabled: true,
-                name: 'Travel: Meals: Breakfast',
-                pendingAction: undefined,
-            },
-            {
-                enabled: false,
-                name: 'Travel: Meals: Dinner',
-                pendingAction: undefined,
-            },
-            {
-                enabled: true,
-                name: 'Travel: Meals: Lunch',
-                pendingAction: undefined,
-            },
-        ];
-        const categoriesIncorrectOrdering3 = {
-            'Movies: Mr. Nobody': {
-                enabled: true,
-                name: 'Movies: Mr. Nobody',
-            },
-            Movies: {
-                enabled: true,
-                name: 'Movies',
-            },
-            'House, M.D.': {
-                enabled: true,
-                name: 'House, M.D.',
-            },
-            'Dr. House': {
-                enabled: true,
-                name: 'Dr. House',
-            },
-            'Many.dots.on.the.way.': {
-                enabled: true,
-                name: 'Many.dots.on.the.way.',
-            },
-            'More.Many.dots.on.the.way.': {
-                enabled: false,
-                name: 'More.Many.dots.on.the.way.',
-            },
-        };
-        const result3 = [
-            {
-                enabled: true,
-                name: 'Dr. House',
-                pendingAction: undefined,
-            },
-            {
-                enabled: true,
-                name: 'House, M.D.',
-                pendingAction: undefined,
-            },
-            {
-                enabled: true,
-                name: 'Many.dots.on.the.way.',
-                pendingAction: undefined,
-            },
-            {
-                enabled: false,
-                name: 'More.Many.dots.on.the.way.',
-                pendingAction: undefined,
-            },
-            {
-                enabled: true,
-                name: 'Movies',
-                pendingAction: undefined,
-            },
-            {
-                enabled: true,
-                name: 'Movies: Mr. Nobody',
-                pendingAction: undefined,
-            },
-        ];
-
-        expect(OptionsListUtils.sortCategories(categoriesIncorrectOrdering)).toStrictEqual(result);
-        expect(OptionsListUtils.sortCategories(categoriesIncorrectOrdering2)).toStrictEqual(result2);
-        expect(OptionsListUtils.sortCategories(categoriesIncorrectOrdering3)).toStrictEqual(result3);
->>>>>>> e8ac6d4c
-    });
-
     it('formatMemberForList()', () => {
         const formattedMembers = Object.values(PERSONAL_DETAILS).map((personalDetail) => OptionsListUtils.formatMemberForList(personalDetail));
 
