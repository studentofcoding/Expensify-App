--- conflicted
+++ resolved
@@ -69,26 +69,8 @@
     };
 });
 
-<<<<<<< HEAD
-jest.mock('@src/components/withNavigationFocus', () => (Component: ComponentType<WithNavigationFocusProps>) => {
-    function WithNavigationFocus(props: WithNavigationFocusProps) {
-        return (
-            <Component
-                // eslint-disable-next-line react/jsx-props-no-spreading
-                {...props}
-                isFocused={false}
-            />
-        );
-    }
-
-    WithNavigationFocus.displayName = 'WithNavigationFocus';
-
-    return WithNavigationFocus;
-});
 jest.mock('@src/components/ConfirmedRoute.tsx');
 
-=======
->>>>>>> 5713e2e3
 const getMockedReports = (length = 100) =>
     createCollection<Report>(
         (item) => `${ONYXKEYS.COLLECTION.REPORT}${item.reportID}`,
