import _ from 'underscore';
import Onyx from 'react-native-onyx';
import CONST from '../../src/CONST';
import ONYXKEYS from '../../src/ONYXKEYS';
import waitForBatchedUpdates from '../utils/waitForBatchedUpdates';
import * as IOU from '../../src/libs/actions/IOU';
import * as TestHelper from '../utils/TestHelper';
import DateUtils from '../../src/libs/DateUtils';
import * as NumberUtils from '../../src/libs/NumberUtils';
import * as ReportActions from '../../src/libs/actions/ReportActions';
import * as ReportUtils from '../../src/libs/ReportUtils';
import * as Report from '../../src/libs/actions/Report';
import OnyxUpdateManager from '../../src/libs/actions/OnyxUpdateManager';
import waitForNetworkPromises from '../utils/waitForNetworkPromises';
import * as ReportUtils from '../../src/libs/ReportUtils';
import * as ReportActionsUtils from '../../src/libs/ReportActionsUtils';
import * as PersonalDetailsUtils from '../../src/libs/PersonalDetailsUtils';
import * as User from '../../src/libs/actions/User';
import PusherHelper from '../utils/PusherHelper';
import Navigation from '../../src/libs/Navigation/Navigation';
import ROUTES from '../../src/ROUTES';

jest.mock('../../src/libs/Navigation/Navigation', () => ({
    navigate: jest.fn(),
    dismissModal: jest.fn(),
    goBack: jest.fn(),
}));

const CARLOS_EMAIL = 'cmartins@expensifail.com';
const CARLOS_ACCOUNT_ID = 1;
const JULES_EMAIL = 'jules@expensifail.com';
const JULES_ACCOUNT_ID = 2;
const RORY_EMAIL = 'rory@expensifail.com';
const RORY_ACCOUNT_ID = 3;
const VIT_EMAIL = 'vit@expensifail.com';
const VIT_ACCOUNT_ID = 4;

OnyxUpdateManager();
describe('actions/IOU', () => {
    beforeAll(() => {
        Onyx.init({
            keys: ONYXKEYS,
        });
    });

    beforeEach(() => {
        global.fetch = TestHelper.getGlobalFetchMock();
        return Onyx.clear().then(waitForBatchedUpdates);
    });

    describe('requestMoney', () => {
        it('creates new chat if needed', () => {
            const amount = 10000;
            const comment = 'Giv money plz';
            const merchant = 'KFC';
            let iouReportID;
            let createdAction;
            let iouAction;
            let transactionID;
            fetch.pause();
            IOU.requestMoney({}, amount, CONST.CURRENCY.USD, '', merchant, RORY_EMAIL, RORY_ACCOUNT_ID, {login: CARLOS_EMAIL, accountID: CARLOS_ACCOUNT_ID}, comment);
            return waitForBatchedUpdates()
                .then(
                    () =>
                        new Promise((resolve) => {
                            const connectionID = Onyx.connect({
                                key: ONYXKEYS.COLLECTION.REPORT,
                                waitForCollectionCallback: true,
                                callback: (allReports) => {
                                    Onyx.disconnect(connectionID);

                                    // A chat report and an iou report should be created
                                    const chatReports = _.filter(allReports, (report) => report.type === CONST.REPORT.TYPE.CHAT);
                                    const iouReports = _.filter(allReports, (report) => report.type === CONST.REPORT.TYPE.IOU);
                                    expect(_.size(chatReports)).toBe(1);
                                    expect(_.size(iouReports)).toBe(1);
                                    const chatReport = chatReports[0];
                                    const iouReport = iouReports[0];
                                    iouReportID = iouReport.reportID;

                                    // They should be linked together
                                    expect(chatReport.participantAccountIDs).toEqual([CARLOS_ACCOUNT_ID]);
                                    expect(chatReport.iouReportID).toBe(iouReport.reportID);
                                    expect(chatReport.hasOutstandingIOU).toBe(true);

                                    resolve();
                                },
                            });
                        }),
                )
                .then(
                    () =>
                        new Promise((resolve) => {
                            const connectionID = Onyx.connect({
                                key: `${ONYXKEYS.COLLECTION.REPORT_ACTIONS}${iouReportID}`,
                                waitForCollectionCallback: true,
                                callback: (reportActionsForIOUReport) => {
                                    Onyx.disconnect(connectionID);

                                    // The IOU report should have a CREATED action and IOU action
                                    expect(_.size(reportActionsForIOUReport)).toBe(2);
                                    const createdActions = _.filter(reportActionsForIOUReport, (reportAction) => reportAction.actionName === CONST.REPORT.ACTIONS.TYPE.CREATED);
                                    const iouActions = _.filter(reportActionsForIOUReport, (reportAction) => reportAction.actionName === CONST.REPORT.ACTIONS.TYPE.IOU);
                                    expect(_.size(createdActions)).toBe(1);
                                    expect(_.size(iouActions)).toBe(1);
                                    createdAction = createdActions[0];
                                    iouAction = iouActions[0];

                                    // The CREATED action should not be created after the IOU action
                                    expect(Date.parse(createdAction.created)).toBeLessThanOrEqual(Date.parse(iouAction.created));

                                    // The IOUReportID should be correct
                                    expect(iouAction.originalMessage.IOUReportID).toBe(iouReportID);

                                    // The comment should be included in the IOU action
                                    expect(iouAction.originalMessage.comment).toBe(comment);

                                    // The amount in the IOU action should be correct
                                    expect(iouAction.originalMessage.amount).toBe(amount);

                                    // The IOU type should be correct
                                    expect(iouAction.originalMessage.type).toBe(CONST.IOU.REPORT_ACTION_TYPE.CREATE);

                                    // Both actions should be pending
                                    expect(createdAction.pendingAction).toBe(CONST.RED_BRICK_ROAD_PENDING_ACTION.ADD);
                                    expect(iouAction.pendingAction).toBe(CONST.RED_BRICK_ROAD_PENDING_ACTION.ADD);

                                    resolve();
                                },
                            });
                        }),
                )
                .then(
                    () =>
                        new Promise((resolve) => {
                            const connectionID = Onyx.connect({
                                key: ONYXKEYS.COLLECTION.TRANSACTION,
                                waitForCollectionCallback: true,
                                callback: (allTransactions) => {
                                    Onyx.disconnect(connectionID);

                                    // There should be one transaction
                                    expect(_.size(allTransactions)).toBe(1);
                                    const transaction = _.find(allTransactions, (t) => !_.isEmpty(t));
                                    transactionID = transaction.transactionID;

                                    // The transaction should be attached to the IOU report
                                    expect(transaction.reportID).toBe(iouReportID);

                                    // Its amount should match the amount of the request
                                    expect(transaction.amount).toBe(amount);

                                    // The comment should be correct
                                    expect(transaction.comment.comment).toBe(comment);

                                    // It should be pending
                                    expect(transaction.pendingAction).toBe(CONST.RED_BRICK_ROAD_PENDING_ACTION.ADD);

                                    // The transactionID on the iou action should match the one from the transactions collection
                                    expect(iouAction.originalMessage.IOUTransactionID).toBe(transactionID);

                                    expect(transaction.merchant).toBe(merchant);

                                    resolve();
                                },
                            });
                        }),
                )
                .then(fetch.resume)
                .then(
                    () =>
                        new Promise((resolve) => {
                            const connectionID = Onyx.connect({
                                key: `${ONYXKEYS.COLLECTION.REPORT_ACTIONS}${iouReportID}`,
                                waitForCollectionCallback: true,
                                callback: (reportActionsForIOUReport) => {
                                    Onyx.disconnect(connectionID);
                                    expect(_.size(reportActionsForIOUReport)).toBe(2);
                                    _.each(reportActionsForIOUReport, (reportAction) => expect(reportAction.pendingAction).toBeFalsy());
                                    resolve();
                                },
                            });
                        }),
                )
                .then(
                    () =>
                        new Promise((resolve) => {
                            const connectionID = Onyx.connect({
                                key: `${ONYXKEYS.COLLECTION.TRANSACTION}${transactionID}`,
                                waitForCollectionCallback: true,
                                callback: (transaction) => {
                                    Onyx.disconnect(connectionID);
                                    expect(transaction.pendingAction).toBeFalsy();
                                    resolve();
                                },
                            });
                        }),
                );
        });

        it('updates existing chat report if there is one', () => {
            const amount = 10000;
            const comment = 'Giv money plz';
            let chatReport = {
                reportID: 1234,
                type: CONST.REPORT.TYPE.CHAT,
                hasOutstandingIOU: false,
                participantAccountIDs: [CARLOS_ACCOUNT_ID],
            };
            const createdAction = {
                reportActionID: NumberUtils.rand64(),
                actionName: CONST.REPORT.ACTIONS.TYPE.CREATED,
                created: DateUtils.getDBTime(),
            };
            let iouReportID;
            let iouAction;
            let transactionID;
            fetch.pause();
            return Onyx.set(`${ONYXKEYS.COLLECTION.REPORT}${chatReport.reportID}`, chatReport)
                .then(() =>
                    Onyx.set(`${ONYXKEYS.COLLECTION.REPORT_ACTIONS}${chatReport.reportID}`, {
                        [createdAction.reportActionID]: createdAction,
                    }),
                )
                .then(() => {
                    IOU.requestMoney(chatReport, amount, CONST.CURRENCY.USD, '', '', RORY_EMAIL, RORY_ACCOUNT_ID, {login: CARLOS_EMAIL, accountID: CARLOS_ACCOUNT_ID}, comment);
                    return waitForBatchedUpdates();
                })
                .then(
                    () =>
                        new Promise((resolve) => {
                            const connectionID = Onyx.connect({
                                key: ONYXKEYS.COLLECTION.REPORT,
                                waitForCollectionCallback: true,
                                callback: (allReports) => {
                                    Onyx.disconnect(connectionID);

                                    // The same chat report should be reused, and an IOU report should be created
                                    expect(_.size(allReports)).toBe(2);
                                    expect(_.find(allReports, (report) => report.type === CONST.REPORT.TYPE.CHAT).reportID).toBe(chatReport.reportID);
                                    chatReport = _.find(allReports, (report) => report.type === CONST.REPORT.TYPE.CHAT);
                                    const iouReport = _.find(allReports, (report) => report.type === CONST.REPORT.TYPE.IOU);
                                    iouReportID = iouReport.reportID;

                                    // They should be linked together
                                    expect(chatReport.iouReportID).toBe(iouReportID);
                                    expect(chatReport.hasOutstandingIOU).toBe(true);

                                    resolve();
                                },
                            });
                        }),
                )
                .then(
                    () =>
                        new Promise((resolve) => {
                            const connectionID = Onyx.connect({
                                key: `${ONYXKEYS.COLLECTION.REPORT_ACTIONS}${iouReportID}`,
                                waitForCollectionCallback: true,
                                callback: (allIOUReportActions) => {
                                    Onyx.disconnect(connectionID);

                                    // The chat report should have a CREATED and an IOU action
                                    expect(_.size(allIOUReportActions)).toBe(2);
                                    iouAction = _.find(allIOUReportActions, (reportAction) => reportAction.actionName === CONST.REPORT.ACTIONS.TYPE.IOU);

                                    // The CREATED action should not be created after the IOU action
                                    expect(Date.parse(createdAction.created)).toBeLessThanOrEqual(Date.parse(iouAction.created));

                                    // The IOUReportID should be correct
                                    expect(iouAction.originalMessage.IOUReportID).toBe(iouReportID);

                                    // The comment should be included in the IOU action
                                    expect(iouAction.originalMessage.comment).toBe(comment);

                                    // The amount in the IOU action should be correct
                                    expect(iouAction.originalMessage.amount).toBe(amount);

                                    // The IOU action type should be correct
                                    expect(iouAction.originalMessage.type).toBe(CONST.IOU.REPORT_ACTION_TYPE.CREATE);

                                    // The IOU action should be pending
                                    expect(iouAction.pendingAction).toBe(CONST.RED_BRICK_ROAD_PENDING_ACTION.ADD);

                                    resolve();
                                },
                            });
                        }),
                )
                .then(
                    () =>
                        new Promise((resolve) => {
                            const connectionID = Onyx.connect({
                                key: ONYXKEYS.COLLECTION.TRANSACTION,
                                waitForCollectionCallback: true,
                                callback: (allTransactions) => {
                                    Onyx.disconnect(connectionID);

                                    // There should be one transaction
                                    expect(_.size(allTransactions)).toBe(1);
                                    const transaction = _.find(allTransactions, (t) => !_.isEmpty(t));
                                    transactionID = transaction.transactionID;

                                    // The transaction should be attached to the IOU report
                                    expect(transaction.reportID).toBe(iouReportID);

                                    // Its amount should match the amount of the request
                                    expect(transaction.amount).toBe(amount);

                                    // The comment should be correct
                                    expect(transaction.comment.comment).toBe(comment);

                                    expect(transaction.merchant).toBe(CONST.TRANSACTION.DEFAULT_MERCHANT);

                                    // It should be pending
                                    expect(transaction.pendingAction).toBe(CONST.RED_BRICK_ROAD_PENDING_ACTION.ADD);

                                    // The transactionID on the iou action should match the one from the transactions collection
                                    expect(iouAction.originalMessage.IOUTransactionID).toBe(transactionID);

                                    resolve();
                                },
                            });
                        }),
                )
                .then(fetch.resume)
                .then(waitForBatchedUpdates)
                .then(
                    () =>
                        new Promise((resolve) => {
                            const connectionID = Onyx.connect({
                                key: `${ONYXKEYS.COLLECTION.REPORT_ACTIONS}${iouReportID}`,
                                waitForCollectionCallback: true,
                                callback: (reportActionsForIOUReport) => {
                                    Onyx.disconnect(connectionID);
                                    expect(_.size(reportActionsForIOUReport)).toBe(2);
                                    _.each(reportActionsForIOUReport, (reportAction) => expect(reportAction.pendingAction).toBeFalsy());
                                    resolve();
                                },
                            });
                        }),
                )
                .then(
                    () =>
                        new Promise((resolve) => {
                            const connectionID = Onyx.connect({
                                key: `${ONYXKEYS.COLLECTION.TRANSACTION}${transactionID}`,
                                waitForCollectionCallback: true,
                                callback: (transaction) => {
                                    Onyx.disconnect(connectionID);
                                    expect(transaction.pendingAction).toBeFalsy();
                                    resolve();
                                },
                            });
                        }),
                );
        });

        it('updates existing IOU report if there is one', () => {
            const amount = 10000;
            const comment = 'Giv money plz';
            const chatReportID = 1234;
            const iouReportID = 5678;
            let chatReport = {
                reportID: chatReportID,
                type: CONST.REPORT.TYPE.CHAT,
                hasOutstandingIOU: true,
                iouReportID,
                participantAccountIDs: [CARLOS_ACCOUNT_ID],
            };
            const createdAction = {
                reportActionID: NumberUtils.rand64(),
                actionName: CONST.REPORT.ACTIONS.TYPE.CREATED,
                created: DateUtils.getDBTime(),
            };
            const existingTransaction = {
                transactionID: NumberUtils.rand64(),
                amount: 1000,
                comment: '',
                created: DateUtils.getDBTime(),
            };
            let iouReport = {
                reportID: iouReportID,
                chatReportID,
                type: CONST.REPORT.TYPE.IOU,
                ownerAccountID: RORY_ACCOUNT_ID,
                managerID: CARLOS_ACCOUNT_ID,
                currency: CONST.CURRENCY.USD,
                total: existingTransaction.amount,
            };
            const iouAction = {
                reportActionID: NumberUtils.rand64(),
                actionName: CONST.REPORT.ACTIONS.TYPE.IOU,
                actorAccountID: RORY_ACCOUNT_ID,
                created: DateUtils.getDBTime(),
                originalMessage: {
                    IOUReportID: iouReportID,
                    IOUTransactionID: existingTransaction.transactionID,
                    amount: existingTransaction.amount,
                    currency: CONST.CURRENCY.USD,
                    type: CONST.IOU.REPORT_ACTION_TYPE.CREATE,
                    participantAccountIDs: [RORY_ACCOUNT_ID, CARLOS_ACCOUNT_ID],
                },
            };
            let newIOUAction;
            let newTransaction;
            fetch.pause();
            return Onyx.set(`${ONYXKEYS.COLLECTION.REPORT}${chatReportID}`, chatReport)
                .then(() => Onyx.set(`${ONYXKEYS.COLLECTION.REPORT}${iouReportID}`, iouReport))
                .then(() =>
                    Onyx.set(`${ONYXKEYS.COLLECTION.REPORT_ACTIONS}${iouReportID}`, {
                        [createdAction.reportActionID]: createdAction,
                        [iouAction.reportActionID]: iouAction,
                    }),
                )
                .then(() => Onyx.set(`${ONYXKEYS.COLLECTION.TRANSACTION}${existingTransaction.transactionID}`, existingTransaction))
                .then(() => {
                    IOU.requestMoney(chatReport, amount, CONST.CURRENCY.USD, '', '', RORY_EMAIL, RORY_ACCOUNT_ID, {login: CARLOS_EMAIL, accountID: CARLOS_ACCOUNT_ID}, comment);
                    return waitForBatchedUpdates();
                })
                .then(
                    () =>
                        new Promise((resolve) => {
                            const connectionID = Onyx.connect({
                                key: ONYXKEYS.COLLECTION.REPORT,
                                waitForCollectionCallback: true,
                                callback: (allReports) => {
                                    Onyx.disconnect(connectionID);

                                    // No new reports should be created
                                    expect(_.size(allReports)).toBe(2);
                                    expect(_.find(allReports, (report) => report.reportID === chatReportID)).toBeTruthy();
                                    expect(_.find(allReports, (report) => report.reportID === iouReportID)).toBeTruthy();

                                    chatReport = _.find(allReports, (report) => report.type === CONST.REPORT.TYPE.CHAT);
                                    iouReport = _.find(allReports, (report) => report.type === CONST.REPORT.TYPE.IOU);

                                    // The total on the iou report should be updated
                                    expect(iouReport.total).toBe(11000);

                                    resolve();
                                },
                            });
                        }),
                )
                .then(
                    () =>
                        new Promise((resolve) => {
                            const connectionID = Onyx.connect({
                                key: `${ONYXKEYS.COLLECTION.REPORT_ACTIONS}${iouReportID}`,
                                waitForCollectionCallback: true,
                                callback: (reportActionsForIOUReport) => {
                                    Onyx.disconnect(connectionID);

                                    expect(_.size(reportActionsForIOUReport)).toBe(3);
                                    newIOUAction = _.find(
                                        reportActionsForIOUReport,
                                        (reportAction) => reportAction.reportActionID !== createdAction.reportActionID && reportAction.reportActionID !== iouAction.reportActionID,
                                    );

                                    // The IOUReportID should be correct
                                    expect(iouAction.originalMessage.IOUReportID).toBe(iouReportID);

                                    // The comment should be included in the IOU action
                                    expect(newIOUAction.originalMessage.comment).toBe(comment);

                                    // The amount in the IOU action should be correct
                                    expect(newIOUAction.originalMessage.amount).toBe(amount);

                                    // The type of the IOU action should be correct
                                    expect(newIOUAction.originalMessage.type).toBe(CONST.IOU.REPORT_ACTION_TYPE.CREATE);

                                    // The IOU action should be pending
                                    expect(newIOUAction.pendingAction).toBe(CONST.RED_BRICK_ROAD_PENDING_ACTION.ADD);

                                    resolve();
                                },
                            });
                        }),
                )
                .then(
                    () =>
                        new Promise((resolve) => {
                            const connectionID = Onyx.connect({
                                key: ONYXKEYS.COLLECTION.TRANSACTION,
                                waitForCollectionCallback: true,
                                callback: (allTransactions) => {
                                    Onyx.disconnect(connectionID);

                                    // There should be two transactions
                                    expect(_.size(allTransactions)).toBe(2);

                                    newTransaction = _.find(allTransactions, (transaction) => transaction.transactionID !== existingTransaction.transactionID);

                                    expect(newTransaction.reportID).toBe(iouReportID);
                                    expect(newTransaction.amount).toBe(amount);
                                    expect(newTransaction.comment.comment).toBe(comment);
                                    expect(newTransaction.merchant).toBe(CONST.TRANSACTION.DEFAULT_MERCHANT);
                                    expect(newTransaction.pendingAction).toBe(CONST.RED_BRICK_ROAD_PENDING_ACTION.ADD);

                                    // The transactionID on the iou action should match the one from the transactions collection
                                    expect(newIOUAction.originalMessage.IOUTransactionID).toBe(newTransaction.transactionID);

                                    resolve();
                                },
                            });
                        }),
                )
                .then(fetch.resume)
                .then(waitForNetworkPromises)
                .then(
                    () =>
                        new Promise((resolve) => {
                            const connectionID = Onyx.connect({
                                key: `${ONYXKEYS.COLLECTION.REPORT_ACTIONS}${iouReportID}`,
                                waitForCollectionCallback: true,
                                callback: (reportActionsForIOUReport) => {
                                    Onyx.disconnect(connectionID);
                                    expect(_.size(reportActionsForIOUReport)).toBe(3);
                                    _.each(reportActionsForIOUReport, (reportAction) => expect(reportAction.pendingAction).toBeFalsy());
                                    resolve();
                                },
                            });
                        }),
                )
                .then(
                    () =>
                        new Promise((resolve) => {
                            const connectionID = Onyx.connect({
                                key: ONYXKEYS.COLLECTION.TRANSACTION,
                                waitForCollectionCallback: true,
                                callback: (allTransactions) => {
                                    Onyx.disconnect(connectionID);
                                    _.each(allTransactions, (transaction) => expect(transaction.pendingAction).toBeFalsy());
                                    resolve();
                                },
                            });
                        }),
                );
        });

        it('correctly implements RedBrickRoad error handling', () => {
            const amount = 10000;
            const comment = 'Giv money plz';
            let chatReportID;
            let iouReportID;
            let createdAction;
            let iouAction;
            let transactionID;
            fetch.pause();
            IOU.requestMoney({}, amount, CONST.CURRENCY.USD, '', '', RORY_EMAIL, RORY_ACCOUNT_ID, {login: CARLOS_EMAIL, accountID: CARLOS_ACCOUNT_ID}, comment);
            return (
                waitForBatchedUpdates()
                    .then(
                        () =>
                            new Promise((resolve) => {
                                const connectionID = Onyx.connect({
                                    key: ONYXKEYS.COLLECTION.REPORT,
                                    waitForCollectionCallback: true,
                                    callback: (allReports) => {
                                        Onyx.disconnect(connectionID);

                                        // A chat report and an iou report should be created
                                        const chatReports = _.filter(allReports, (report) => report.type === CONST.REPORT.TYPE.CHAT);
                                        const iouReports = _.filter(allReports, (report) => report.type === CONST.REPORT.TYPE.IOU);
                                        expect(_.size(chatReports)).toBe(1);
                                        expect(_.size(iouReports)).toBe(1);
                                        const chatReport = chatReports[0];
                                        chatReportID = chatReport.reportID;
                                        const iouReport = iouReports[0];
                                        iouReportID = iouReport.reportID;

                                        // They should be linked together
                                        expect(chatReport.participantAccountIDs).toEqual([CARLOS_ACCOUNT_ID]);
                                        expect(chatReport.iouReportID).toBe(iouReport.reportID);
                                        expect(chatReport.hasOutstandingIOU).toBe(true);

                                        resolve();
                                    },
                                });
                            }),
                    )
                    .then(
                        () =>
                            new Promise((resolve) => {
                                const connectionID = Onyx.connect({
                                    key: `${ONYXKEYS.COLLECTION.REPORT_ACTIONS}${iouReportID}`,
                                    waitForCollectionCallback: true,
                                    callback: (reportActionsForIOUReport) => {
                                        Onyx.disconnect(connectionID);

                                        // The chat report should have a CREATED action and IOU action
                                        expect(_.size(reportActionsForIOUReport)).toBe(2);
                                        const createdActions = _.filter(reportActionsForIOUReport, (reportAction) => reportAction.actionName === CONST.REPORT.ACTIONS.TYPE.CREATED);
                                        const iouActions = _.filter(reportActionsForIOUReport, (reportAction) => reportAction.actionName === CONST.REPORT.ACTIONS.TYPE.IOU);
                                        expect(_.size(createdActions)).toBe(1);
                                        expect(_.size(iouActions)).toBe(1);
                                        createdAction = createdActions[0];
                                        iouAction = iouActions[0];

                                        // The CREATED action should not be created after the IOU action
                                        expect(Date.parse(createdAction.created)).toBeLessThanOrEqual(Date.parse(iouAction.created));

                                        // The IOUReportID should be correct
                                        expect(iouAction.originalMessage.IOUReportID).toBe(iouReportID);

                                        // The comment should be included in the IOU action
                                        expect(iouAction.originalMessage.comment).toBe(comment);

                                        // The amount in the IOU action should be correct
                                        expect(iouAction.originalMessage.amount).toBe(amount);

                                        // The type should be correct
                                        expect(iouAction.originalMessage.type).toBe(CONST.IOU.REPORT_ACTION_TYPE.CREATE);

                                        // Both actions should be pending
                                        expect(createdAction.pendingAction).toBe(CONST.RED_BRICK_ROAD_PENDING_ACTION.ADD);
                                        expect(iouAction.pendingAction).toBe(CONST.RED_BRICK_ROAD_PENDING_ACTION.ADD);

                                        resolve();
                                    },
                                });
                            }),
                    )
                    .then(
                        () =>
                            new Promise((resolve) => {
                                const connectionID = Onyx.connect({
                                    key: ONYXKEYS.COLLECTION.TRANSACTION,
                                    waitForCollectionCallback: true,
                                    callback: (allTransactions) => {
                                        Onyx.disconnect(connectionID);

                                        // There should be one transaction
                                        expect(_.size(allTransactions)).toBe(1);
                                        const transaction = _.find(allTransactions, (t) => !_.isEmpty(t));
                                        transactionID = transaction.transactionID;

                                        expect(transaction.reportID).toBe(iouReportID);
                                        expect(transaction.amount).toBe(amount);
                                        expect(transaction.comment.comment).toBe(comment);
                                        expect(transaction.merchant).toBe(CONST.TRANSACTION.DEFAULT_MERCHANT);
                                        expect(transaction.pendingAction).toBe(CONST.RED_BRICK_ROAD_PENDING_ACTION.ADD);

                                        // The transactionID on the iou action should match the one from the transactions collection
                                        expect(iouAction.originalMessage.IOUTransactionID).toBe(transactionID);

                                        resolve();
                                    },
                                });
                            }),
                    )
                    .then(() => {
                        fetch.fail();
                        return fetch.resume();
                    })
                    .then(
                        () =>
                            new Promise((resolve) => {
                                const connectionID = Onyx.connect({
                                    key: `${ONYXKEYS.COLLECTION.REPORT_ACTIONS}${iouReportID}`,
                                    waitForCollectionCallback: true,
                                    callback: (reportActionsForIOUReport) => {
                                        Onyx.disconnect(connectionID);
                                        expect(_.size(reportActionsForIOUReport)).toBe(2);
                                        iouAction = _.find(reportActionsForIOUReport, (reportAction) => reportAction.actionName === CONST.REPORT.ACTIONS.TYPE.IOU);
                                        expect(iouAction.pendingAction).toBe(CONST.RED_BRICK_ROAD_PENDING_ACTION.ADD);
                                        resolve();
                                    },
                                });
                            }),
                    )
                    .then(
                        () =>
                            new Promise((resolve) => {
                                const connectionID = Onyx.connect({
                                    key: `${ONYXKEYS.COLLECTION.TRANSACTION}${transactionID}`,
                                    waitForCollectionCallback: true,
                                    callback: (transaction) => {
                                        Onyx.disconnect(connectionID);
                                        expect(transaction.pendingAction).toBe(CONST.RED_BRICK_ROAD_PENDING_ACTION.ADD);
                                        expect(transaction.errors).toBeTruthy();
                                        expect(_.values(transaction.errors)[0]).toBe('iou.error.genericCreateFailureMessage');
                                        resolve();
                                    },
                                });
                            }),
                    )

                    // If the user clears the errors on the IOU action
                    .then(
                        () =>
                            new Promise((resolve) => {
                                ReportActions.clearReportActionErrors(iouReportID, iouAction);
                                resolve();
                            }),
                    )

                    // Then the reportAction should be removed from Onyx
                    .then(
                        () =>
                            new Promise((resolve) => {
                                const connectionID = Onyx.connect({
                                    key: `${ONYXKEYS.COLLECTION.REPORT_ACTIONS}${chatReportID}`,
                                    waitForCollectionCallback: true,
                                    callback: (reportActionsForReport) => {
                                        Onyx.disconnect(connectionID);
                                        iouAction = _.find(reportActionsForReport, (reportAction) => reportAction.actionName === CONST.REPORT.ACTIONS.TYPE.IOU);
                                        expect(iouAction).toBeFalsy();
                                        resolve();
                                    },
                                });
                            }),
                    )

                    // Along with the associated transaction
                    .then(
                        () =>
                            new Promise((resolve) => {
                                const connectionID = Onyx.connect({
                                    key: `${ONYXKEYS.COLLECTION.TRANSACTION}${transactionID}`,
                                    waitForCollectionCallback: true,
                                    callback: (transaction) => {
                                        Onyx.disconnect(connectionID);
                                        expect(transaction).toBeFalsy();
                                        resolve();
                                    },
                                });
                            }),
                    )

                    // If a user clears the errors on the CREATED action (which, technically are just errors on the report)
                    .then(
                        () =>
                            new Promise((resolve) => {
                                Report.deleteReport(chatReportID);
                                resolve();
                            }),
                    )

                    // Then the report should be deleted
                    .then(
                        () =>
                            new Promise((resolve) => {
                                const connectionID = Onyx.connect({
                                    key: ONYXKEYS.COLLECTION.REPORT,
                                    waitForCollectionCallback: true,
                                    callback: (allReports) => {
                                        Onyx.disconnect(connectionID);
                                        _.each(allReports, (report) => expect(report).toBeFalsy());
                                        resolve();
                                    },
                                });
                            }),
                    )

                    // All reportActions should also be deleted
                    .then(
                        () =>
                            new Promise((resolve) => {
                                const connectionID = Onyx.connect({
                                    key: ONYXKEYS.COLLECTION.REPORT_ACTIONS,
                                    waitForCollectionCallback: true,
                                    callback: (allReportActions) => {
                                        Onyx.disconnect(connectionID);
                                        _.each(allReportActions, (reportAction) => expect(reportAction).toBeFalsy());
                                        resolve();
                                    },
                                });
                            }),
                    )

                    // All transactions should also be deleted
                    .then(
                        () =>
                            new Promise((resolve) => {
                                const connectionID = Onyx.connect({
                                    key: ONYXKEYS.COLLECTION.TRANSACTION,
                                    waitForCollectionCallback: true,
                                    callback: (allTransactions) => {
                                        Onyx.disconnect(connectionID);
                                        _.each(allTransactions, (transaction) => expect(transaction).toBeFalsy());
                                        resolve();
                                    },
                                });
                            }),
                    )

                    // Cleanup
                    .then(fetch.succeed)
            );
        });
    });

    describe('split bill', () => {
        it('creates and updates new chats and IOUs as needed', () => {
            jest.setTimeout(10 * 1000);
            /*
             * Given that:
             *   - Rory and Carlos have chatted before
             *   - Rory and Jules have chatted before and have an active IOU report
             *   - Rory and Vit have never chatted together before
             *   - There is no existing group chat with the four of them
             */
            const amount = 400;
            const comment = 'Yes, I am splitting a bill for $4 USD';
            let carlosChatReport = {
                reportID: NumberUtils.rand64(),
                type: CONST.REPORT.TYPE.CHAT,
                hasOutstandingIOU: false,
                participantAccountIDs: [CARLOS_ACCOUNT_ID],
            };
            const carlosCreatedAction = {
                reportActionID: NumberUtils.rand64(),
                actionName: CONST.REPORT.ACTIONS.TYPE.CREATED,
                created: DateUtils.getDBTime(),
            };
            const julesIOUReportID = NumberUtils.rand64();
            let julesChatReport = {
                reportID: NumberUtils.rand64(),
                type: CONST.REPORT.TYPE.CHAT,
                hasOutstandingIOU: true,
                iouReportID: julesIOUReportID,
                participantAccountIDs: [JULES_ACCOUNT_ID],
            };
            const julesChatCreatedAction = {
                reportActionID: NumberUtils.rand64(),
                actionName: CONST.REPORT.ACTIONS.TYPE.CREATED,
                created: DateUtils.getDBTime(),
            };
            const julesCreatedAction = {
                reportActionID: NumberUtils.rand64(),
                actionName: CONST.REPORT.ACTIONS.TYPE.CREATED,
                created: DateUtils.getDBTime(),
            };
            jest.advanceTimersByTime(200);
            const julesExistingTransaction = {
                transactionID: NumberUtils.rand64(),
                amount: 1000,
                comment: 'This is an existing transaction',
                created: DateUtils.getDBTime(),
            };
            let julesIOUReport = {
                reportID: julesIOUReportID,
                chatReportID: julesChatReport.reportID,
                type: CONST.REPORT.TYPE.IOU,
                ownerAccountID: RORY_ACCOUNT_ID,
                managerID: JULES_ACCOUNT_ID,
                currency: CONST.CURRENCY.USD,
                total: julesExistingTransaction.amount,
            };
            const julesExistingIOUAction = {
                reportActionID: NumberUtils.rand64(),
                actionName: CONST.REPORT.ACTIONS.TYPE.IOU,
                actorAccountID: RORY_ACCOUNT_ID,
                created: DateUtils.getDBTime(),
                originalMessage: {
                    IOUReportID: julesIOUReportID,
                    IOUTransactionID: julesExistingTransaction.transactionID,
                    amount: julesExistingTransaction.amount,
                    currency: CONST.CURRENCY.USD,
                    type: CONST.IOU.REPORT_ACTION_TYPE.CREATE,
                    participantAccountIDs: [RORY_ACCOUNT_ID, JULES_ACCOUNT_ID],
                },
            };

            let carlosIOUReport;
            let carlosIOUAction;
            let carlosTransaction;

            let julesIOUAction;
            let julesTransaction;

            let vitChatReport;
            let vitIOUReport;
            let vitCreatedAction;
            let vitIOUAction;
            let vitTransaction;

            let groupChat;
            let groupCreatedAction;
            let groupIOUAction;
            let groupTransaction;

            return Onyx.mergeCollection(ONYXKEYS.COLLECTION.REPORT, {
                [`${ONYXKEYS.COLLECTION.REPORT}${carlosChatReport.reportID}`]: carlosChatReport,
                [`${ONYXKEYS.COLLECTION.REPORT}${julesChatReport.reportID}`]: julesChatReport,
                [`${ONYXKEYS.COLLECTION.REPORT}${julesIOUReport.reportID}`]: julesIOUReport,
            })
                .then(() =>
                    Onyx.mergeCollection(ONYXKEYS.COLLECTION.REPORT_ACTIONS, {
                        [`${ONYXKEYS.COLLECTION.REPORT_ACTIONS}${carlosChatReport.reportID}`]: {
                            [carlosCreatedAction.reportActionID]: carlosCreatedAction,
                        },
                        [`${ONYXKEYS.COLLECTION.REPORT_ACTIONS}${julesChatReport.reportID}`]: {
                            [julesChatCreatedAction.reportActionID]: julesChatCreatedAction,
                        },
                        [`${ONYXKEYS.COLLECTION.REPORT_ACTIONS}${julesIOUReport.reportID}`]: {
                            [julesCreatedAction.reportActionID]: julesCreatedAction,
                            [julesExistingIOUAction.reportActionID]: julesExistingIOUAction,
                        },
                    }),
                )
                .then(() => Onyx.set(`${ONYXKEYS.COLLECTION.TRANSACTION}${julesExistingTransaction.transactionID}`, julesExistingTransaction))
                .then(() => {
                    // When we split a bill offline
                    fetch.pause();
                    IOU.splitBill(
                        // TODO: Migrate after the backend accepts accountIDs
                        _.map(
                            [
                                [CARLOS_EMAIL, CARLOS_ACCOUNT_ID],
                                [JULES_EMAIL, JULES_ACCOUNT_ID],
                                [VIT_EMAIL, VIT_ACCOUNT_ID],
                            ],
                            ([email, accountID]) => ({login: email, accountID}),
                        ),
                        RORY_EMAIL,
                        RORY_ACCOUNT_ID,
                        amount,
                        comment,
                        CONST.CURRENCY.USD,
                    );
                    return waitForBatchedUpdates();
                })
                .then(
                    () =>
                        new Promise((resolve) => {
                            const connectionID = Onyx.connect({
                                key: ONYXKEYS.COLLECTION.REPORT,
                                waitForCollectionCallback: true,
                                callback: (allReports) => {
                                    Onyx.disconnect(connectionID);

                                    // There should now be 7 reports
                                    expect(_.size(allReports)).toBe(7);

                                    // 1. The chat report with Rory + Carlos
                                    carlosChatReport = _.find(allReports, (report) => report.reportID === carlosChatReport.reportID);
                                    expect(_.isEmpty(carlosChatReport)).toBe(false);
                                    expect(carlosChatReport.pendingFields).toBeFalsy();

                                    // 2. The IOU report with Rory + Carlos (new)
                                    carlosIOUReport = _.find(allReports, (report) => report.type === CONST.REPORT.TYPE.IOU && report.managerID === CARLOS_ACCOUNT_ID);
                                    expect(_.isEmpty(carlosIOUReport)).toBe(false);
                                    expect(carlosIOUReport.total).toBe(amount / 4);

                                    // 3. The chat report with Rory + Jules
                                    julesChatReport = _.find(allReports, (report) => report.reportID === julesChatReport.reportID);
                                    expect(_.isEmpty(julesChatReport)).toBe(false);
                                    expect(julesChatReport.pendingFields).toBeFalsy();

                                    // 4. The IOU report with Rory + Jules
                                    julesIOUReport = _.find(allReports, (report) => report.reportID === julesIOUReport.reportID);
                                    expect(_.isEmpty(julesIOUReport)).toBe(false);
                                    expect(julesChatReport.pendingFields).toBeFalsy();
                                    expect(julesIOUReport.total).toBe(julesExistingTransaction.amount + amount / 4);

                                    // 5. The chat report with Rory + Vit (new)
                                    vitChatReport = _.find(allReports, (report) => report.type === CONST.REPORT.TYPE.CHAT && _.isEqual(report.participantAccountIDs, [VIT_ACCOUNT_ID]));
                                    expect(_.isEmpty(vitChatReport)).toBe(false);
                                    expect(vitChatReport.pendingFields).toStrictEqual({createChat: CONST.RED_BRICK_ROAD_PENDING_ACTION.ADD});

                                    // 6. The IOU report with Rory + Vit (new)
                                    vitIOUReport = _.find(allReports, (report) => report.type === CONST.REPORT.TYPE.IOU && report.managerID === VIT_ACCOUNT_ID);
                                    expect(_.isEmpty(vitIOUReport)).toBe(false);
                                    expect(vitIOUReport.total).toBe(amount / 4);

                                    // 7. The group chat with everyone
                                    groupChat = _.find(
                                        allReports,
                                        (report) => report.type === CONST.REPORT.TYPE.CHAT && _.isEqual(report.participantAccountIDs, [CARLOS_ACCOUNT_ID, JULES_ACCOUNT_ID, VIT_ACCOUNT_ID]),
                                    );
                                    expect(_.isEmpty(groupChat)).toBe(false);
                                    expect(groupChat.pendingFields).toStrictEqual({createChat: CONST.RED_BRICK_ROAD_PENDING_ACTION.ADD});

                                    // The 1:1 chat reports and the IOU reports should be linked together
                                    expect(carlosChatReport.hasOutstandingIOU).toBe(true);
                                    expect(carlosChatReport.iouReportID).toBe(carlosIOUReport.reportID);
                                    expect(carlosIOUReport.chatReportID).toBe(carlosChatReport.reportID);

                                    expect(julesChatReport.hasOutstandingIOU).toBe(true);
                                    expect(julesChatReport.iouReportID).toBe(julesIOUReport.reportID);
                                    expect(julesIOUReport.chatReportID).toBe(julesChatReport.reportID);

                                    expect(vitChatReport.hasOutstandingIOU).toBe(true);
                                    expect(vitChatReport.iouReportID).toBe(vitIOUReport.reportID);
                                    expect(vitIOUReport.chatReportID).toBe(vitChatReport.reportID);

                                    resolve();
                                },
                            });
                        }),
                )
                .then(
                    () =>
                        new Promise((resolve) => {
                            const connectionID = Onyx.connect({
                                key: ONYXKEYS.COLLECTION.REPORT_ACTIONS,
                                waitForCollectionCallback: true,
                                callback: (allReportActions) => {
                                    Onyx.disconnect(connectionID);

                                    // There should be reportActions on all 4 chat reports + 3 IOU reports in each 1:1 chat
                                    expect(_.size(allReportActions)).toBe(7);

                                    const carlosReportActions = allReportActions[`${ONYXKEYS.COLLECTION.REPORT_ACTIONS}${carlosChatReport.iouReportID}`];
                                    const julesReportActions = allReportActions[`${ONYXKEYS.COLLECTION.REPORT_ACTIONS}${julesChatReport.iouReportID}`];
                                    const vitReportActions = allReportActions[`${ONYXKEYS.COLLECTION.REPORT_ACTIONS}${vitChatReport.iouReportID}`];
                                    const groupReportActions = allReportActions[`${ONYXKEYS.COLLECTION.REPORT_ACTIONS}${groupChat.reportID}`];

                                    // Carlos DM should have two reportActions – the existing CREATED action and a pending IOU action
                                    expect(_.size(carlosReportActions)).toBe(2);
                                    carlosIOUAction = _.find(carlosReportActions, (reportAction) => reportAction.actionName === CONST.REPORT.ACTIONS.TYPE.IOU);
                                    expect(carlosIOUAction.pendingAction).toBe(CONST.RED_BRICK_ROAD_PENDING_ACTION.ADD);
                                    expect(carlosIOUAction.originalMessage.IOUReportID).toBe(carlosIOUReport.reportID);
                                    expect(carlosIOUAction.originalMessage.amount).toBe(amount / 4);
                                    expect(carlosIOUAction.originalMessage.comment).toBe(comment);
                                    expect(carlosIOUAction.originalMessage.type).toBe(CONST.IOU.REPORT_ACTION_TYPE.CREATE);
                                    expect(Date.parse(carlosCreatedAction.created)).toBeLessThanOrEqual(Date.parse(carlosIOUAction.created));

                                    // Jules DM should have three reportActions, the existing CREATED action, the existing IOU action, and a new pending IOU action
                                    expect(_.size(julesReportActions)).toBe(3);
                                    expect(julesReportActions[julesCreatedAction.reportActionID]).toStrictEqual(julesCreatedAction);
                                    julesIOUAction = _.find(
                                        julesReportActions,
                                        (reportAction) =>
                                            reportAction.reportActionID !== julesCreatedAction.reportActionID && reportAction.reportActionID !== julesExistingIOUAction.reportActionID,
                                    );
                                    expect(julesIOUAction.pendingAction).toBe(CONST.RED_BRICK_ROAD_PENDING_ACTION.ADD);
                                    expect(julesIOUAction.originalMessage.IOUReportID).toBe(julesIOUReport.reportID);
                                    expect(julesIOUAction.originalMessage.amount).toBe(amount / 4);
                                    expect(julesIOUAction.originalMessage.comment).toBe(comment);
                                    expect(julesIOUAction.originalMessage.type).toBe(CONST.IOU.REPORT_ACTION_TYPE.CREATE);
                                    expect(Date.parse(julesCreatedAction.created)).toBeLessThanOrEqual(Date.parse(julesIOUAction.created));

                                    // Vit DM should have two reportActions – a pending CREATED action and a pending IOU action
                                    expect(_.size(vitReportActions)).toBe(2);
                                    vitCreatedAction = _.find(vitReportActions, (reportAction) => reportAction.actionName === CONST.REPORT.ACTIONS.TYPE.CREATED);
                                    vitIOUAction = _.find(vitReportActions, (reportAction) => reportAction.actionName === CONST.REPORT.ACTIONS.TYPE.IOU);
                                    expect(vitCreatedAction.pendingAction).toBe(CONST.RED_BRICK_ROAD_PENDING_ACTION.ADD);
                                    expect(vitIOUAction.pendingAction).toBe(CONST.RED_BRICK_ROAD_PENDING_ACTION.ADD);
                                    expect(vitIOUAction.originalMessage.IOUReportID).toBe(vitIOUReport.reportID);
                                    expect(vitIOUAction.originalMessage.amount).toBe(amount / 4);
                                    expect(vitIOUAction.originalMessage.comment).toBe(comment);
                                    expect(vitIOUAction.originalMessage.type).toBe(CONST.IOU.REPORT_ACTION_TYPE.CREATE);
                                    expect(Date.parse(vitCreatedAction.created)).toBeLessThanOrEqual(Date.parse(vitIOUAction.created));

                                    // Group chat should have two reportActions – a pending CREATED action and a pending IOU action w/ type SPLIT
                                    expect(_.size(groupReportActions)).toBe(2);
                                    groupCreatedAction = _.find(groupReportActions, (reportAction) => reportAction.actionName === CONST.REPORT.ACTIONS.TYPE.CREATED);
                                    groupIOUAction = _.find(groupReportActions, (reportAction) => reportAction.actionName === CONST.REPORT.ACTIONS.TYPE.IOU);
                                    expect(groupCreatedAction.pendingAction).toBe(CONST.RED_BRICK_ROAD_PENDING_ACTION.ADD);
                                    expect(groupIOUAction.pendingAction).toBe(CONST.RED_BRICK_ROAD_PENDING_ACTION.ADD);
                                    expect(groupIOUAction.originalMessage).not.toHaveProperty('IOUReportID');
                                    expect(groupIOUAction.originalMessage.type).toBe(CONST.IOU.REPORT_ACTION_TYPE.SPLIT);
                                    expect(Date.parse(groupCreatedAction.created)).toBeLessThanOrEqual(Date.parse(groupIOUAction.created));

                                    resolve();
                                },
                            });
                        }),
                )
                .then(
                    () =>
                        new Promise((resolve) => {
                            const connectionID = Onyx.connect({
                                key: ONYXKEYS.COLLECTION.TRANSACTION,
                                waitForCollectionCallback: true,
                                callback: (allTransactions) => {
                                    Onyx.disconnect(connectionID);

                                    /* There should be 5 transactions
                                     *   – one existing one with Jules
                                     *   - one for each of the three IOU reports
                                     *   - one on the group chat w/ deleted report
                                     */
                                    expect(_.size(allTransactions)).toBe(5);
                                    expect(allTransactions[`${ONYXKEYS.COLLECTION.TRANSACTION}${julesExistingTransaction.transactionID}`]).toBeTruthy();

                                    carlosTransaction = _.find(allTransactions, (transaction) => transaction.transactionID === carlosIOUAction.originalMessage.IOUTransactionID);
                                    julesTransaction = _.find(allTransactions, (transaction) => transaction.transactionID === julesIOUAction.originalMessage.IOUTransactionID);
                                    vitTransaction = _.find(allTransactions, (transaction) => transaction.transactionID === vitIOUAction.originalMessage.IOUTransactionID);
                                    groupTransaction = _.find(allTransactions, (transaction) => transaction.reportID === CONST.REPORT.SPLIT_REPORTID);

                                    expect(carlosTransaction.reportID).toBe(carlosIOUReport.reportID);
                                    expect(julesTransaction.reportID).toBe(julesIOUReport.reportID);
                                    expect(vitTransaction.reportID).toBe(vitIOUReport.reportID);
                                    expect(groupTransaction).toBeTruthy();

                                    expect(carlosTransaction.amount).toBe(amount / 4);
                                    expect(julesTransaction.amount).toBe(amount / 4);
                                    expect(vitTransaction.amount).toBe(amount / 4);
                                    expect(groupTransaction.amount).toBe(amount);

                                    expect(carlosTransaction.comment.comment).toBe(comment);
                                    expect(julesTransaction.comment.comment).toBe(comment);
                                    expect(vitTransaction.comment.comment).toBe(comment);
                                    expect(groupTransaction.comment.comment).toBe(comment);

                                    expect(carlosTransaction.merchant).toBe(CONST.TRANSACTION.DEFAULT_MERCHANT);
                                    expect(julesTransaction.merchant).toBe(CONST.TRANSACTION.DEFAULT_MERCHANT);
                                    expect(vitTransaction.merchant).toBe(CONST.TRANSACTION.DEFAULT_MERCHANT);
                                    expect(groupTransaction.merchant).toBe(
                                        `Split bill with ${RORY_EMAIL}, ${CARLOS_EMAIL}, ${JULES_EMAIL}, and ${VIT_EMAIL} [${DateUtils.getDBTime().slice(0, 10)}]`,
                                    );

                                    expect(carlosTransaction.comment.source).toBe(CONST.IOU.MONEY_REQUEST_TYPE.SPLIT);
                                    expect(julesTransaction.comment.source).toBe(CONST.IOU.MONEY_REQUEST_TYPE.SPLIT);
                                    expect(vitTransaction.comment.source).toBe(CONST.IOU.MONEY_REQUEST_TYPE.SPLIT);

                                    expect(carlosTransaction.comment.originalTransactionID).toBe(groupTransaction.transactionID);
                                    expect(julesTransaction.comment.originalTransactionID).toBe(groupTransaction.transactionID);
                                    expect(vitTransaction.comment.originalTransactionID).toBe(groupTransaction.transactionID);

                                    expect(carlosTransaction.pendingAction).toBe(CONST.RED_BRICK_ROAD_PENDING_ACTION.ADD);
                                    expect(julesTransaction.pendingAction).toBe(CONST.RED_BRICK_ROAD_PENDING_ACTION.ADD);
                                    expect(vitTransaction.pendingAction).toBe(CONST.RED_BRICK_ROAD_PENDING_ACTION.ADD);
                                    expect(groupTransaction.pendingAction).toBe(CONST.RED_BRICK_ROAD_PENDING_ACTION.ADD);

                                    resolve();
                                },
                            });
                        }),
                )
                .then(
                    () =>
                        new Promise((resolve) => {
                            const connectionID = Onyx.connect({
                                key: ONYXKEYS.PERSONAL_DETAILS_LIST,
                                waitForCollectionCallback: true,
                                callback: (allPersonalDetails) => {
                                    Onyx.disconnect(connectionID);
                                    expect(allPersonalDetails).toMatchObject({
                                        [VIT_ACCOUNT_ID]: {
                                            accountID: VIT_ACCOUNT_ID,
                                            displayName: VIT_EMAIL,
                                            login: VIT_EMAIL,
                                        },
                                    });
                                    resolve();
                                },
                            });
                        }),
                )
                .then(fetch.resume)
                .then(waitForNetworkPromises)
                .then(
                    () =>
                        new Promise((resolve) => {
                            const connectionID = Onyx.connect({
                                key: ONYXKEYS.COLLECTION.REPORT,
                                waitForCollectionCallback: true,
                                callback: (allReports) => {
                                    Onyx.disconnect(connectionID);
                                    _.each(allReports, (report) => {
                                        if (!report.pendingFields) {
                                            return;
                                        }
                                        _.each(report.pendingFields, (pendingField) => expect(pendingField).toBeFalsy());
                                    });
                                    resolve();
                                },
                            });
                        }),
                )
                .then(
                    () =>
                        new Promise((resolve) => {
                            const connectionID = Onyx.connect({
                                key: ONYXKEYS.COLLECTION.REPORT_ACTIONS,
                                waitForCollectionCallback: true,
                                callback: (allReportActions) => {
                                    Onyx.disconnect(connectionID);
                                    _.each(allReportActions, (reportAction) => expect(reportAction.pendingAction).toBeFalsy());
                                    resolve();
                                },
                            });
                        }),
                )
                .then(
                    () =>
                        new Promise((resolve) => {
                            const connectionID = Onyx.connect({
                                key: ONYXKEYS.COLLECTION.TRANSACTION,
                                waitForCollectionCallback: true,
                                callback: (allTransactions) => {
                                    Onyx.disconnect(connectionID);
                                    _.each(allTransactions, (transaction) => expect(transaction.pendingAction).toBeFalsy());
                                    resolve();
                                },
                            });
                        }),
                );
        });
    });

    describe('payMoneyRequestElsewhere', () => {
        it('clears outstanding IOUReport', () => {
            const amount = 10000;
            const comment = 'Giv money plz';
            let chatReport;
            let iouReport;
            let createIOUAction;
            let payIOUAction;
            let transaction;
            IOU.requestMoney({}, amount, CONST.CURRENCY.USD, '', '', RORY_EMAIL, RORY_ACCOUNT_ID, {login: CARLOS_EMAIL, accountID: CARLOS_ACCOUNT_ID}, comment);
            return waitForBatchedUpdates()
                .then(
                    () =>
                        new Promise((resolve) => {
                            const connectionID = Onyx.connect({
                                key: ONYXKEYS.COLLECTION.REPORT,
                                waitForCollectionCallback: true,
                                callback: (allReports) => {
                                    Onyx.disconnect(connectionID);

                                    expect(_.size(allReports)).toBe(2);

                                    chatReport = _.find(allReports, (report) => report.type === CONST.REPORT.TYPE.CHAT);
                                    expect(chatReport).toBeTruthy();
                                    expect(chatReport).toHaveProperty('reportID');
                                    expect(chatReport).toHaveProperty('iouReportID');
                                    expect(chatReport.hasOutstandingIOU).toBe(true);

                                    iouReport = _.find(allReports, (report) => report.type === CONST.REPORT.TYPE.IOU);
                                    expect(iouReport).toBeTruthy();
                                    expect(iouReport).toHaveProperty('reportID');
                                    expect(iouReport).toHaveProperty('chatReportID');

                                    expect(chatReport.iouReportID).toBe(iouReport.reportID);
                                    expect(iouReport.chatReportID).toBe(chatReport.reportID);

                                    expect(chatReport.pendingFields).toBeFalsy();
                                    expect(iouReport.pendingFields).toBeFalsy();

                                    // expect(iouReport.status).toBe(CONST.REPORT.STATUS.SUBMITTED);
                                    // expect(iouReport.stateNum).toBe(CONST.REPORT.STATE_NUM.SUBMITTED);
                                    // expect(iouReport.state).toBe(CONST.REPORT.STATE.SUBMITTED);

                                    resolve();
                                },
                            });
                        }),
                )
                .then(
                    () =>
                        new Promise((resolve) => {
                            const connectionID = Onyx.connect({
                                key: ONYXKEYS.COLLECTION.REPORT_ACTIONS,
                                waitForCollectionCallback: true,
                                callback: (allReportActions) => {
                                    Onyx.disconnect(connectionID);

                                    const reportActionsForIOUReport = allReportActions[`${ONYXKEYS.COLLECTION.REPORT_ACTIONS}${chatReport.iouReportID}`];

                                    createIOUAction = _.find(reportActionsForIOUReport, (ra) => ra.actionName === CONST.REPORT.ACTIONS.TYPE.IOU);
                                    expect(createIOUAction).toBeTruthy();
                                    expect(createIOUAction.originalMessage.IOUReportID).toBe(iouReport.reportID);

                                    resolve();
                                },
                            });
                        }),
                )
                .then(
                    () =>
                        new Promise((resolve) => {
                            const connectionID = Onyx.connect({
                                key: ONYXKEYS.COLLECTION.TRANSACTION,
                                waitForCollectionCallback: true,
                                callback: (allTransactions) => {
                                    Onyx.disconnect(connectionID);
                                    expect(_.size(allTransactions)).toBe(1);
                                    transaction = _.find(allTransactions, (t) => t);
                                    expect(transaction).toBeTruthy();
                                    expect(transaction.amount).toBe(amount);
                                    expect(transaction.reportID).toBe(iouReport.reportID);
                                    expect(createIOUAction.originalMessage.IOUTransactionID).toBe(transaction.transactionID);
                                    resolve();
                                },
                            });
                        }),
                )
                .then(() => {
                    fetch.pause();
                    IOU.payMoneyRequest(CONST.IOU.PAYMENT_TYPE.ELSEWHERE, chatReport, iouReport);
                    return waitForBatchedUpdates();
                })
                .then(
                    () =>
                        new Promise((resolve) => {
                            const connectionID = Onyx.connect({
                                key: ONYXKEYS.COLLECTION.REPORT,
                                waitForCollectionCallback: true,
                                callback: (allReports) => {
                                    Onyx.disconnect(connectionID);

                                    expect(_.size(allReports)).toBe(2);

                                    chatReport = _.find(allReports, (r) => r.type === CONST.REPORT.TYPE.CHAT);
                                    iouReport = _.find(allReports, (r) => r.type === CONST.REPORT.TYPE.IOU);

                                    expect(chatReport.hasOutstandingIOU).toBe(false);
                                    expect(chatReport.iouReportID).toBeFalsy();

                                    // expect(iouReport.status).toBe(CONST.REPORT.STATUS.REIMBURSED);
                                    // expect(iouReport.state).toBe(CONST.REPORT.STATE.MANUALREIMBURSED);
                                    // expect(iouReport.stateNum).toBe(CONST.REPORT.STATE_NUM.SUBMITTED);

                                    resolve();
                                },
                            });
                        }),
                )
                .then(
                    () =>
                        new Promise((resolve) => {
                            const connectionID = Onyx.connect({
                                key: ONYXKEYS.COLLECTION.REPORT_ACTIONS,
                                waitForCollectionCallback: true,
                                callback: (allReportActions) => {
                                    Onyx.disconnect(connectionID);

                                    const reportActionsForIOUReport = allReportActions[`${ONYXKEYS.COLLECTION.REPORT_ACTIONS}${iouReport.reportID}`];
                                    expect(_.size(reportActionsForIOUReport)).toBe(3);

                                    payIOUAction = _.find(
                                        reportActionsForIOUReport,
                                        (ra) => ra.actionName === CONST.REPORT.ACTIONS.TYPE.IOU && ra.originalMessage.type === CONST.IOU.REPORT_ACTION_TYPE.PAY,
                                    );
                                    expect(payIOUAction).toBeTruthy();
                                    expect(payIOUAction.pendingAction).toBe(CONST.RED_BRICK_ROAD_PENDING_ACTION.ADD);

                                    resolve();
                                },
                            });
                        }),
                )
                .then(fetch.resume)
                .then(
                    () =>
                        new Promise((resolve) => {
                            const connectionID = Onyx.connect({
                                key: ONYXKEYS.COLLECTION.REPORT,
                                waitForCollectionCallback: true,
                                callback: (allReports) => {
                                    Onyx.disconnect(connectionID);

                                    expect(_.size(allReports)).toBe(2);

                                    chatReport = _.find(allReports, (r) => r.type === CONST.REPORT.TYPE.CHAT);
                                    iouReport = _.find(allReports, (r) => r.type === CONST.REPORT.TYPE.IOU);

                                    expect(chatReport.hasOutstandingIOU).toBe(false);
                                    expect(chatReport.iouReportID).toBeFalsy();

                                    // expect(iouReport.status).toBe(CONST.REPORT.STATUS.REIMBURSED);
                                    // expect(iouReport.state).toBe(CONST.REPORT.STATE.MANUALREIMBURSED);
                                    // expect(iouReport.stateNum).toBe(CONST.REPORT.STATE_NUM.SUBMITTED);

                                    resolve();
                                },
                            });
                        }),
                )
                .then(
                    () =>
                        new Promise((resolve) => {
                            const connectionID = Onyx.connect({
                                key: ONYXKEYS.COLLECTION.REPORT_ACTIONS,
                                waitForCollectionCallback: true,
                                callback: (allReportActions) => {
                                    Onyx.disconnect(connectionID);

                                    const reportActionsForIOUReport = allReportActions[`${ONYXKEYS.COLLECTION.REPORT_ACTIONS}${iouReport.reportID}`];
                                    expect(_.size(reportActionsForIOUReport)).toBe(3);

                                    payIOUAction = _.find(
                                        reportActionsForIOUReport,
                                        (ra) => ra.actionName === CONST.REPORT.ACTIONS.TYPE.IOU && ra.originalMessage.type === CONST.IOU.REPORT_ACTION_TYPE.PAY,
                                    );
                                    expect(payIOUAction).toBeTruthy();
                                    expect(payIOUAction.pendingAction).toBeFalsy();

                                    resolve();
                                },
                            });
                        }),
                );
        });
    });

<<<<<<< HEAD
    describe('edit requestMoney', () => {
        const amount = 10000;
        const comment = '💸💸💸💸';
        const merchant = 'NASDAQ';

        it('updates the IOU request and IOU report when offline', () => {
            let thread = {};
            let iouReport = {};
            let iouAction = {};
            let transaction = {};

            fetch.pause();
            IOU.requestMoney({}, amount, CONST.CURRENCY.USD, '', merchant, RORY_EMAIL, RORY_ACCOUNT_ID, {login: CARLOS_EMAIL, accountID: CARLOS_ACCOUNT_ID}, comment);
            return waitForPromisesToResolve()
                .then(() => {
                    Onyx.set(ONYXKEYS.SESSION, {email: RORY_EMAIL, accountID: RORY_ACCOUNT_ID});
                    return waitForPromisesToResolve();
                })
                .then(
                    () =>
                        new Promise((resolve) => {
                            const connectionID = Onyx.connect({
                                key: ONYXKEYS.COLLECTION.REPORT,
                                waitForCollectionCallback: true,
                                callback: (allReports) => {
                                    Onyx.disconnect(connectionID);
                                    iouReport = _.find(allReports, (report) => report.type === CONST.REPORT.TYPE.IOU);

                                    resolve();
                                },
                            });
                        }),
                )
                .then(
                    () =>
                        new Promise((resolve) => {
                            const connectionID = Onyx.connect({
                                key: `${ONYXKEYS.COLLECTION.REPORT_ACTIONS}${iouReport.reportID}`,
                                waitForCollectionCallback: true,
                                callback: (reportActionsForIOUReport) => {
                                    Onyx.disconnect(connectionID);

                                    [iouAction] = _.filter(reportActionsForIOUReport, (reportAction) => reportAction.actionName === CONST.REPORT.ACTIONS.TYPE.IOU);
                                    resolve();
                                },
                            });
                        }),
                )
                .then(
                    () =>
                        new Promise((resolve) => {
                            const connectionID = Onyx.connect({
                                key: ONYXKEYS.COLLECTION.TRANSACTION,
                                waitForCollectionCallback: true,
                                callback: (allTransactions) => {
                                    Onyx.disconnect(connectionID);

                                    transaction = _.find(allTransactions, (t) => !_.isEmpty(t));
                                    resolve();
                                },
                            });
                        }),
                )
                .then(() => {
                    thread = ReportUtils.buildTransactionThread(iouAction, iouReport.reportID);
                    Onyx.set(`report_${thread.reportID}`, thread);
                    return waitForPromisesToResolve();
                })
                .then(() => {
                    IOU.editMoneyRequest(transaction.transactionID, thread.reportID, {amount: 20000, comment: 'Double the amount!'});
                    return waitForPromisesToResolve();
                })
                .then(
                    () =>
                        new Promise((resolve) => {
                            const connectionID = Onyx.connect({
                                key: ONYXKEYS.COLLECTION.TRANSACTION,
                                waitForCollectionCallback: true,
                                callback: (allTransactions) => {
                                    Onyx.disconnect(connectionID);

                                    const updatedTransaction = _.find(allTransactions, (t) => !_.isEmpty(t));
                                    expect(updatedTransaction.modifiedAmount).toBe(20000);
                                    expect(updatedTransaction.comment).toMatchObject({comment: 'Double the amount!'});
                                    resolve();
                                },
                            });
                        }),
                )
                .then(
                    () =>
                        new Promise((resolve) => {
                            const connectionID = Onyx.connect({
                                key: `${ONYXKEYS.COLLECTION.REPORT_ACTIONS}${thread.reportID}`,
                                waitForCollectionCallback: true,
                                callback: (allActions) => {
                                    Onyx.disconnect(connectionID);
                                    const updatedAction = _.find(allActions, (reportAction) => !_.isEmpty(reportAction));
                                    expect(updatedAction.originalMessage).toEqual(
                                        expect.objectContaining({amount: 20000, newComment: 'Double the amount!', oldAmount: amount, oldComment: comment}),
                                    );
                                    resolve();
                                },
                            });
                        }),
                )
                .then(
                    () =>
                        new Promise((resolve) => {
                            const connectionID = Onyx.connect({
                                key: ONYXKEYS.COLLECTION.REPORT,
                                waitForCollectionCallback: true,
                                callback: (allReports) => {
                                    Onyx.disconnect(connectionID);
                                    const updatedIOUReport = _.find(allReports, (report) => report.type === CONST.REPORT.TYPE.IOU);
                                    const updatedChatReport = _.find(allReports, (report) => report.reportID === iouReport.chatReportID);
                                    expect(updatedIOUReport).toEqual(
                                        expect.objectContaining({
                                            total: 20000,
                                            cachedTotal: '$200.00',
                                            lastMessageHtml: 'requested $200.00',
                                            lastMessageText: 'requested $200.00',
                                        }),
                                    );
                                    expect(updatedChatReport).toEqual(
                                        expect.objectContaining({
                                            lastMessageHtml: 'undefined owes $200.00',
                                            lastMessageText: 'undefined owes $200.00',
                                        }),
                                    );
                                    resolve();
                                },
                            });
                        }),
                )
                .then(() => {
                    fetch.resume();
                });
        });

        it('resets the IOU request and IOU report when api returns an error', () => {
            let thread = {};
            let iouReport = {};
            let iouAction = {};
            let transaction = {};

            IOU.requestMoney({}, amount, CONST.CURRENCY.USD, '', merchant, RORY_EMAIL, RORY_ACCOUNT_ID, {login: CARLOS_EMAIL, accountID: CARLOS_ACCOUNT_ID}, comment);
            return waitForPromisesToResolve()
                .then(() => {
                    Onyx.set(ONYXKEYS.SESSION, {email: RORY_EMAIL, accountID: RORY_ACCOUNT_ID});
                    return waitForPromisesToResolve();
                })
                .then(
                    () =>
                        new Promise((resolve) => {
                            const connectionID = Onyx.connect({
                                key: ONYXKEYS.COLLECTION.REPORT,
                                waitForCollectionCallback: true,
                                callback: (allReports) => {
                                    Onyx.disconnect(connectionID);
                                    [iouReport] = _.filter(allReports, (report) => report.type === CONST.REPORT.TYPE.IOU);
                                    resolve();
                                },
                            });
                        }),
                )
                .then(
                    () =>
                        new Promise((resolve) => {
                            const connectionID = Onyx.connect({
                                key: `${ONYXKEYS.COLLECTION.REPORT_ACTIONS}${iouReport.reportID}`,
                                waitForCollectionCallback: true,
                                callback: (reportActionsForIOUReport) => {
                                    Onyx.disconnect(connectionID);

                                    [iouAction] = _.filter(reportActionsForIOUReport, (reportAction) => reportAction.actionName === CONST.REPORT.ACTIONS.TYPE.IOU);
                                    resolve();
                                },
                            });
                        }),
                )
                .then(
                    () =>
                        new Promise((resolve) => {
                            const connectionID = Onyx.connect({
                                key: ONYXKEYS.COLLECTION.TRANSACTION,
                                waitForCollectionCallback: true,
                                callback: (allTransactions) => {
                                    Onyx.disconnect(connectionID);

                                    transaction = _.find(allTransactions, (t) => !_.isEmpty(t));
                                    resolve();
                                },
                            });
                        }),
                )
                .then(() => {
                    thread = ReportUtils.buildTransactionThread(iouAction, iouReport.reportID);
                    Onyx.set(`report_${thread.reportID}`, thread);
                    return waitForPromisesToResolve();
                })
                .then(() => {
                    fetch.fail();
                    IOU.editMoneyRequest(transaction.transactionID, thread.reportID, {amount: 20000, comment: 'Double the amount!'});
                    return waitForPromisesToResolve();
                })
                .then(
                    () =>
                        new Promise((resolve) => {
                            const connectionID = Onyx.connect({
                                key: ONYXKEYS.COLLECTION.TRANSACTION,
                                waitForCollectionCallback: true,
                                callback: (allTransactions) => {
                                    Onyx.disconnect(connectionID);

                                    const updatedTransaction = _.find(allTransactions, (t) => !_.isEmpty(t));
                                    expect(updatedTransaction.modifiedAmount).toBe(undefined);
                                    expect(updatedTransaction.amount).toBe(10000);
                                    expect(updatedTransaction.comment).toMatchObject({comment});
                                    resolve();
                                },
                            });
                        }),
                )
                .then(
                    () =>
                        new Promise((resolve) => {
                            const connectionID = Onyx.connect({
                                key: `${ONYXKEYS.COLLECTION.REPORT_ACTIONS}${thread.reportID}`,
                                waitForCollectionCallback: true,
                                callback: (allActions) => {
                                    Onyx.disconnect(connectionID);
                                    const updatedAction = _.find(allActions, (reportAction) => !_.isEmpty(reportAction));
                                    expect(_.values(updatedAction.errors)).toEqual(expect.arrayContaining(['iou.error.genericEditFailureMessage']));
                                    resolve();
                                },
                            });
                        }),
                )
                .then(
                    () =>
                        new Promise((resolve) => {
                            const connectionID = Onyx.connect({
                                key: ONYXKEYS.COLLECTION.REPORT,
                                waitForCollectionCallback: true,
                                callback: (allReports) => {
                                    Onyx.disconnect(connectionID);
                                    const updatedIOUReport = _.find(allReports, (report) => report.type === CONST.REPORT.TYPE.IOU);
                                    const updatedChatReport = _.find(allReports, (report) => report.reportID === iouReport.chatReportID);
                                    expect(updatedIOUReport).toEqual(
                                        expect.objectContaining({
                                            total: 10000,
                                            cachedTotal: '$100.00',
                                            lastMessageHtml: `requested $${amount / 100}.00 for ${comment}`,
                                            lastMessageText: `requested $${amount / 100}.00 for ${comment}`,
                                        }),
                                    );
                                    expect(updatedChatReport).toEqual(
                                        expect.objectContaining({
                                            lastMessageHtml: '',
                                        }),
                                    );
                                    resolve();
                                },
                            });
                        }),
                );
        });
    });

    describe('pay iou report via ACH', () => {
        const amount = 10000;
        const comment = '💸💸💸💸';
        const merchant = 'NASDAQ';

        it('updates the IOU request and IOU report when paid while offline', () => {
            let iouReport = {};
            let chatReport = {};

            fetch.pause();
            IOU.requestMoney({}, amount, CONST.CURRENCY.USD, '', merchant, RORY_EMAIL, RORY_ACCOUNT_ID, {login: CARLOS_EMAIL, accountID: CARLOS_ACCOUNT_ID}, comment);
            return waitForPromisesToResolve()
                .then(() => {
                    Onyx.set(ONYXKEYS.SESSION, {email: RORY_EMAIL, accountID: RORY_ACCOUNT_ID});
                    return waitForPromisesToResolve();
                })
                .then(
                    () =>
                        new Promise((resolve) => {
                            const connectionID = Onyx.connect({
                                key: ONYXKEYS.COLLECTION.REPORT,
                                waitForCollectionCallback: true,
                                callback: (allReports) => {
                                    Onyx.disconnect(connectionID);
                                    iouReport = _.find(allReports, (report) => report.type === CONST.REPORT.TYPE.IOU);
                                    chatReport = _.find(allReports, (report) => report.type === CONST.REPORT.TYPE.CHAT);

                                    resolve();
                                },
                            });
                        }),
                )
                .then(() => {
                    IOU.payMoneyRequest(CONST.IOU.PAYMENT_TYPE.VBBA, chatReport, iouReport);
                    return waitForPromisesToResolve();
                })
                .then(
                    () =>
                        new Promise((resolve) => {
                            const connectionID = Onyx.connect({
                                key: `${ONYXKEYS.COLLECTION.REPORT_ACTIONS}${iouReport.reportID}`,
                                waitForCollectionCallback: true,
                                callback: (allActions) => {
                                    Onyx.disconnect(connectionID);
                                    expect(_.values(allActions)).toEqual(
                                        expect.arrayContaining([
                                            expect.objectContaining({
                                                message: expect.arrayContaining([
                                                    expect.objectContaining({
                                                        html: `paid $${amount / 100}.00 with Expensify`,
                                                        text: `paid $${amount / 100}.00 with Expensify`,
                                                    }),
                                                ]),
                                                originalMessage: expect.objectContaining({
                                                    amount,
                                                    paymentType: CONST.IOU.PAYMENT_TYPE.VBBA,
                                                    type: 'pay',
                                                }),
                                            }),
                                        ]),
                                    );
                                    resolve();
                                },
                            });
                        }),
                )
                .then(
                    () =>
                        new Promise((resolve) => {
                            const connectionID = Onyx.connect({
                                key: ONYXKEYS.COLLECTION.REPORT,
                                waitForCollectionCallback: true,
                                callback: (allReports) => {
                                    Onyx.disconnect(connectionID);
                                    const updatedIOUReport = _.find(allReports, (report) => report.type === CONST.REPORT.TYPE.IOU);
                                    const updatedChatReport = _.find(allReports, (report) => report.reportID === iouReport.chatReportID);
                                    expect(updatedIOUReport).toEqual(
                                        expect.objectContaining({
                                            lastMessageHtml: `paid $${amount / 100}.00 with Expensify`,
                                            lastMessageText: `paid $${amount / 100}.00 with Expensify`,
                                            state: CONST.REPORT.STATE.SUBMITTED,
                                            statusNum: CONST.REPORT.STATUS.REIMBURSED,
                                            stateNum: CONST.REPORT.STATE_NUM.PROCESSING,
                                        }),
                                    );
                                    expect(updatedChatReport).toEqual(
                                        expect.objectContaining({
                                            lastMessageHtml: `paid $${amount / 100}.00 with Expensify`,
                                            lastMessageText: `paid $${amount / 100}.00 with Expensify`,
                                        }),
                                    );
                                    resolve();
                                },
                            });
                        }),
                )
                .then(() => {
                    fetch.resume();
                });
        });

        it('shows an error when paying results in an error', () => {
            let iouReport = {};
            let chatReport = {};

            IOU.requestMoney({}, amount, CONST.CURRENCY.USD, '', merchant, RORY_EMAIL, RORY_ACCOUNT_ID, {login: CARLOS_EMAIL, accountID: CARLOS_ACCOUNT_ID}, comment);
            return waitForPromisesToResolve()
                .then(() => {
                    Onyx.set(ONYXKEYS.SESSION, {email: RORY_EMAIL, accountID: RORY_ACCOUNT_ID});
                    return waitForPromisesToResolve();
                })
                .then(
                    () =>
                        new Promise((resolve) => {
                            const connectionID = Onyx.connect({
                                key: ONYXKEYS.COLLECTION.REPORT,
                                waitForCollectionCallback: true,
                                callback: (allReports) => {
                                    Onyx.disconnect(connectionID);
                                    iouReport = _.find(allReports, (report) => report.type === CONST.REPORT.TYPE.IOU);
                                    chatReport = _.find(allReports, (report) => report.type === CONST.REPORT.TYPE.CHAT);

                                    resolve();
                                },
                            });
                        }),
                )
                .then(() => {
                    fetch.fail();
                    IOU.payMoneyRequest('ACH', chatReport, iouReport);
                    return waitForPromisesToResolve();
                })
                .then(
                    () =>
                        new Promise((resolve) => {
                            const connectionID = Onyx.connect({
                                key: `${ONYXKEYS.COLLECTION.REPORT_ACTIONS}${iouReport.reportID}`,
                                waitForCollectionCallback: true,
                                callback: (allActions) => {
                                    Onyx.disconnect(connectionID);
                                    const erroredAction = _.find(_.values(allActions), (action) => !_.isEmpty(action.errors));
                                    expect(_.values(erroredAction.errors)).toEqual(expect.arrayContaining(['iou.error.other']));
                                    resolve();
                                },
                            });
                        }),
                );
=======
    describe('deleteMoneyRequest', () => {
        const amount = 10000;
        const comment = 'Send me money please';
        let chatReport;
        let iouReport;
        let createIOUAction;
        let transaction;
        let thread;
        const TEST_USER_ACCOUNT_ID = 1;
        const TEST_USER_LOGIN = 'test@test.com';
        let IOU_REPORT_ID;
        let reportActionID;
        const REPORT_ACTION = {
            actionName: CONST.REPORT.ACTIONS.TYPE.ADDCOMMENT,
            actorAccountID: TEST_USER_ACCOUNT_ID,
            automatic: false,
            avatar: 'https://d2k5nsl2zxldvw.cloudfront.net/images/avatars/avatar_3.png',
            message: [{type: 'COMMENT', html: 'Testing a comment', text: 'Testing a comment', translationKey: ''}],
            person: [{type: 'TEXT', style: 'strong', text: 'Test User'}],
            shouldShow: true,
        };

        let reportActions;

        beforeEach(async () => {
            // Given mocks are cleared and helpers are set up
            jest.clearAllMocks();
            PusherHelper.setup();

            // Given a test user is signed in with Onyx setup and some initial data
            await TestHelper.signInWithTestUser(TEST_USER_ACCOUNT_ID, TEST_USER_LOGIN);
            User.subscribeToUserEvents();
            await waitForBatchedUpdates();
            await TestHelper.setPersonalDetails(TEST_USER_LOGIN, TEST_USER_ACCOUNT_ID);

            // When an IOU request for money is made
            IOU.requestMoney({}, amount, CONST.CURRENCY.USD, '', '', TEST_USER_LOGIN, TEST_USER_ACCOUNT_ID, {login: RORY_EMAIL, accountID: RORY_ACCOUNT_ID}, comment);
            await waitForBatchedUpdates();

            // When fetching all reports from Onyx
            const allReports = await new Promise((resolve) => {
                const connectionID = Onyx.connect({
                    key: ONYXKEYS.COLLECTION.REPORT,
                    waitForCollectionCallback: true,
                    callback: (reports) => {
                        Onyx.disconnect(connectionID);
                        resolve(reports);
                    },
                });
            });

            // Then we should have exactly 2 reports
            expect(_.size(allReports)).toBe(2);

            // Then one of them should be a chat report with relevant properties
            chatReport = _.find(allReports, (report) => report.type === CONST.REPORT.TYPE.CHAT);
            expect(chatReport).toBeTruthy();
            expect(chatReport).toHaveProperty('reportID');
            expect(chatReport).toHaveProperty('iouReportID');
            expect(chatReport.hasOutstandingIOU).toBe(true);

            // Then one of them should be an IOU report with relevant properties
            iouReport = _.find(allReports, (report) => report.type === CONST.REPORT.TYPE.IOU);
            expect(iouReport).toBeTruthy();
            expect(iouReport).toHaveProperty('reportID');
            expect(iouReport).toHaveProperty('chatReportID');

            // Then their IDs should reference each other
            expect(chatReport.iouReportID).toBe(iouReport.reportID);
            expect(iouReport.chatReportID).toBe(chatReport.reportID);

            // Storing IOU Report ID for further reference
            IOU_REPORT_ID = chatReport.iouReportID;

            await waitForBatchedUpdates();

            // When fetching all report actions from Onyx
            const allReportActions = await new Promise((resolve) => {
                const connectionID = Onyx.connect({
                    key: ONYXKEYS.COLLECTION.REPORT_ACTIONS,
                    waitForCollectionCallback: true,
                    callback: (actions) => {
                        Onyx.disconnect(connectionID);
                        resolve(actions);
                    },
                });
            });

            // Then we should find an IOU action with specific properties
            const reportActionsForIOUReport = allReportActions[`${ONYXKEYS.COLLECTION.REPORT_ACTIONS}${chatReport.iouReportID}`];
            createIOUAction = _.find(reportActionsForIOUReport, (ra) => ra.actionName === CONST.REPORT.ACTIONS.TYPE.IOU);
            expect(createIOUAction).toBeTruthy();
            expect(createIOUAction.originalMessage.IOUReportID).toBe(iouReport.reportID);

            // When fetching all transactions from Onyx
            const allTransactions = await new Promise((resolve) => {
                const connectionID = Onyx.connect({
                    key: ONYXKEYS.COLLECTION.TRANSACTION,
                    waitForCollectionCallback: true,
                    callback: (transactions) => {
                        Onyx.disconnect(connectionID);
                        resolve(transactions);
                    },
                });
            });

            // Then we should find a specific transaction with relevant properties
            transaction = _.find(allTransactions, (t) => t);
            expect(transaction).toBeTruthy();
            expect(transaction.amount).toBe(amount);
            expect(transaction.reportID).toBe(iouReport.reportID);
            expect(createIOUAction.originalMessage.IOUTransactionID).toBe(transaction.transactionID);
        });

        afterEach(PusherHelper.teardown);

        it('delete a money request (IOU Action and transaction) successfully', async () => {
            // Given the fetch operations are paused and a money request is initiated
            fetch.pause();

            // When the money request is deleted
            IOU.deleteMoneyRequest(transaction.transactionID, createIOUAction, true);
            await waitForBatchedUpdates();

            // Then we check if the IOU report action is removed from the report actions collection
            let reportActionsForReport = await new Promise((resolve) => {
                const connectionID = Onyx.connect({
                    key: `${ONYXKEYS.COLLECTION.REPORT_ACTIONS}${iouReport.reportID}`,
                    waitForCollectionCallback: true,
                    callback: (actionsForReport) => {
                        Onyx.disconnect(connectionID);
                        resolve(actionsForReport);
                    },
                });
            });

            createIOUAction = _.find(reportActionsForReport, (reportAction) => reportAction.actionName === CONST.REPORT.ACTIONS.TYPE.IOU);
            expect(createIOUAction).toBeFalsy();

            // Then we check if the transaction is removed from the transactions collection
            const t = await new Promise((resolve) => {
                const connectionID = Onyx.connect({
                    key: `${ONYXKEYS.COLLECTION.TRANSACTION}${transaction.transactionID}`,
                    waitForCollectionCallback: true,
                    callback: (transactionResult) => {
                        Onyx.disconnect(connectionID);
                        resolve(transactionResult);
                    },
                });
            });

            expect(t).toBeFalsy();

            // Given fetch operations are resumed
            fetch.resume();

            // Then we recheck the IOU report action from the report actions collection
            reportActionsForReport = await new Promise((resolve) => {
                const connectionID = Onyx.connect({
                    key: `${ONYXKEYS.COLLECTION.REPORT_ACTIONS}${iouReport.reportID}`,
                    waitForCollectionCallback: true,
                    callback: (actionsForReport) => {
                        Onyx.disconnect(connectionID);
                        resolve(actionsForReport);
                    },
                });
            });

            createIOUAction = _.find(reportActionsForReport, (reportAction) => reportAction.actionName === CONST.REPORT.ACTIONS.TYPE.IOU);
            expect(createIOUAction).toBeFalsy();

            // Then we recheck the transaction from the transactions collection
            const tr = await new Promise((resolve) => {
                const connectionID = Onyx.connect({
                    key: `${ONYXKEYS.COLLECTION.TRANSACTION}${transaction.transactionID}`,
                    waitForCollectionCallback: true,
                    callback: (transactionResult) => {
                        Onyx.disconnect(connectionID);
                        resolve(transactionResult);
                    },
                });
            });

            expect(tr).toBeFalsy();
        });

        it('delete the IOU report when there are no visible comments left in the IOU report', async () => {
            // Given an IOU report and a paused fetch state
            fetch.pause();

            // When the IOU money request is deleted
            IOU.deleteMoneyRequest(transaction.transactionID, createIOUAction, true);
            await waitForBatchedUpdates();

            let report = await new Promise((resolve) => {
                const connectionID = Onyx.connect({
                    key: `${ONYXKEYS.COLLECTION.REPORT}${iouReport.reportID}`,
                    waitForCollectionCallback: true,
                    callback: (res) => {
                        Onyx.disconnect(connectionID);
                        resolve(res);
                    },
                });
            });

            // Then the report should be falsy (indicating deletion)
            expect(report).toBeFalsy();

            // Given the resumed fetch state
            fetch.resume();

            report = await new Promise((resolve) => {
                const connectionID = Onyx.connect({
                    key: `${ONYXKEYS.COLLECTION.REPORT}${iouReport.reportID}`,
                    waitForCollectionCallback: true,
                    callback: (res) => {
                        Onyx.disconnect(connectionID);
                        resolve(res);
                    },
                });
            });

            // Then the report should still be falsy (confirming deletion persisted)
            expect(report).toBeFalsy();
        });

        it('does not delete the IOU report when there are visible comments left in the IOU report', async () => {
            // Given the initial setup is completed
            await waitForBatchedUpdates();

            Onyx.connect({
                key: `${ONYXKEYS.COLLECTION.REPORT_ACTIONS}${IOU_REPORT_ID}`,
                callback: (val) => (reportActions = val),
            });
            await waitForBatchedUpdates();

            jest.advanceTimersByTime(10);

            // When a comment is added to the IOU report
            Report.addComment(IOU_REPORT_ID, 'Testing a comment');
            await waitForBatchedUpdates();

            // Then verify that the comment is correctly added
            const resultAction = _.find(reportActions, (ra) => ra.actionName === CONST.REPORT.ACTIONS.TYPE.ADDCOMMENT);
            reportActionID = resultAction.reportActionID;

            expect(resultAction.message).toEqual(REPORT_ACTION.message);
            expect(resultAction.person).toEqual(REPORT_ACTION.person);
            expect(resultAction.pendingAction).toBeNull();

            await waitForBatchedUpdates();

            // Verify there are three actions (created + iou + addcomment) and our optimistic comment has been removed
            expect(_.size(reportActions)).toBe(3);

            // Then check the loading state of our action
            const resultActionAfterUpdate = reportActions[reportActionID];
            expect(resultActionAfterUpdate.pendingAction).toBeNull();

            // When we attempt to delete a money request from the IOU report
            fetch.pause();
            IOU.deleteMoneyRequest(transaction.transactionID, createIOUAction, false);
            await waitForBatchedUpdates();

            // Then expect that the IOU report still exists
            let allReports = await new Promise((resolve) => {
                const connectionID = Onyx.connect({
                    key: ONYXKEYS.COLLECTION.REPORT,
                    waitForCollectionCallback: true,
                    callback: (reports) => {
                        Onyx.disconnect(connectionID);
                        resolve(reports);
                    },
                });
            });

            await waitForBatchedUpdates();

            iouReport = _.find(allReports, (report) => ReportUtils.isIOUReport(report));
            expect(iouReport).toBeTruthy();
            expect(iouReport).toHaveProperty('reportID');
            expect(iouReport).toHaveProperty('chatReportID');

            // Given the resumed fetch state
            fetch.resume();

            allReports = await new Promise((resolve) => {
                const connectionID = Onyx.connect({
                    key: ONYXKEYS.COLLECTION.REPORT,
                    waitForCollectionCallback: true,
                    callback: (reports) => {
                        Onyx.disconnect(connectionID);
                        resolve(reports);
                    },
                });
            });
            // Then expect that the IOU report still exists
            iouReport = _.find(allReports, (report) => ReportUtils.isIOUReport(report));
            expect(iouReport).toBeTruthy();
            expect(iouReport).toHaveProperty('reportID');
            expect(iouReport).toHaveProperty('chatReportID');
        });

        it('delete the transaction thread if there are no visible comments in the thread', async () => {
            // Given all promises are resolved
            await waitForBatchedUpdates();
            jest.advanceTimersByTime(10);

            // Given a transaction thread
            thread = ReportUtils.buildTransactionThread(createIOUAction, IOU_REPORT_ID);

            Onyx.connect({
                key: `${ONYXKEYS.COLLECTION.REPORT_ACTIONS}${thread.reportID}`,
                callback: (val) => (reportActions = val),
            });

            await waitForBatchedUpdates();

            jest.advanceTimersByTime(10);

            // Given User logins from the participant accounts
            const userLogins = PersonalDetailsUtils.getLoginsByAccountIDs(thread.participantAccountIDs);

            // When Opening a thread report with the given details
            Report.openReport(thread.reportID, userLogins, thread, createIOUAction.reportActionID);
            await waitForBatchedUpdates();

            // Then The iou action has the transaction report id as a child report ID
            const allReportActions = await new Promise((resolve) => {
                const connectionID = Onyx.connect({
                    key: ONYXKEYS.COLLECTION.REPORT_ACTIONS,
                    waitForCollectionCallback: true,
                    callback: (actions) => {
                        Onyx.disconnect(connectionID);
                        resolve(actions);
                    },
                });
            });
            const reportActionsForIOUReport = allReportActions[`${ONYXKEYS.COLLECTION.REPORT_ACTIONS}${chatReport.iouReportID}`];
            createIOUAction = _.find(reportActionsForIOUReport, (ra) => ra.actionName === CONST.REPORT.ACTIONS.TYPE.IOU);
            expect(createIOUAction.childReportID).toBe(thread.reportID);

            await waitForBatchedUpdates();

            // Given Fetch is paused and timers have advanced
            fetch.pause();
            jest.advanceTimersByTime(10);

            // When Deleting a money request
            IOU.deleteMoneyRequest(transaction.transactionID, createIOUAction, false);
            await waitForBatchedUpdates();

            // Then The report for the given thread ID does not exist
            let report = await new Promise((resolve) => {
                const connectionID = Onyx.connect({
                    key: `${ONYXKEYS.COLLECTION.REPORT}${thread.reportID}`,
                    waitForCollectionCallback: true,
                    callback: (reportData) => {
                        Onyx.disconnect(connectionID);
                        resolve(reportData);
                    },
                });
            });

            expect(report).toBeFalsy();
            fetch.resume();

            // Then After resuming fetch, the report for the given thread ID still does not exist
            report = await new Promise((resolve) => {
                const connectionID = Onyx.connect({
                    key: `${ONYXKEYS.COLLECTION.REPORT}${thread.reportID}`,
                    waitForCollectionCallback: true,
                    callback: (reportData) => {
                        Onyx.disconnect(connectionID);
                        resolve(reportData);
                    },
                });
            });

            expect(report).toBeFalsy();
        });

        it('does not delete the transaction thread if there are visible comments in the thread', async () => {
            // Given initial environment is set up
            await waitForBatchedUpdates();

            // Given a transaction thread
            thread = ReportUtils.buildTransactionThread(createIOUAction);
            const userLogins = PersonalDetailsUtils.getLoginsByAccountIDs(thread.participantAccountIDs);
            jest.advanceTimersByTime(10);
            Report.openReport(thread.reportID, userLogins, thread, createIOUAction.reportActionID);
            await waitForBatchedUpdates();

            Onyx.connect({
                key: `${ONYXKEYS.COLLECTION.REPORT_ACTIONS}${thread.reportID}`,
                callback: (val) => (reportActions = val),
            });
            await waitForBatchedUpdates();

            await new Promise((resolve) => {
                const connectionID = Onyx.connect({
                    key: `${ONYXKEYS.COLLECTION.REPORT}${thread.reportID}`,
                    waitForCollectionCallback: true,
                    callback: (report) => {
                        Onyx.disconnect(connectionID);
                        expect(report).toBeTruthy();
                        resolve();
                    },
                });
            });

            jest.advanceTimersByTime(10);

            // When a comment is added
            Report.addComment(thread.reportID, 'Testing a comment');
            await waitForBatchedUpdates();

            // Then comment details should match the expected report action
            const resultAction = _.find(reportActions, (ra) => ra.actionName === CONST.REPORT.ACTIONS.TYPE.ADDCOMMENT);
            reportActionID = resultAction.reportActionID;
            expect(resultAction.message).toEqual(REPORT_ACTION.message);
            expect(resultAction.person).toEqual(REPORT_ACTION.person);

            await waitForBatchedUpdates();

            // Then the report should have 2 actions
            expect(_.size(reportActions)).toBe(2);
            const resultActionAfter = reportActions[reportActionID];
            expect(resultActionAfter.pendingAction).toBeNull();

            fetch.pause();
            // When deleting money request
            IOU.deleteMoneyRequest(transaction.transactionID, createIOUAction, false);
            await waitForBatchedUpdates();

            // Then the transaction thread report should still exist
            await new Promise((resolve) => {
                const connectionID = Onyx.connect({
                    key: `${ONYXKEYS.COLLECTION.REPORT}${thread.reportID}`,
                    waitForCollectionCallback: true,
                    callback: (report) => {
                        Onyx.disconnect(connectionID);
                        expect(report).toBeTruthy();
                        resolve();
                    },
                });
            });

            // When fetch resumes
            // Then the transaction thread report should still exist
            fetch.resume();
            await new Promise((resolve) => {
                const connectionID = Onyx.connect({
                    key: `${ONYXKEYS.COLLECTION.REPORT}${thread.reportID}`,
                    waitForCollectionCallback: true,
                    callback: (report) => {
                        Onyx.disconnect(connectionID);
                        expect(report).toBeTruthy();
                        resolve();
                    },
                });
            });
        });

        it('update the moneyRequestPreview to show [Deleted request] when appropriate', async () => {
            await waitForBatchedUpdates();

            // Given a thread report

            jest.advanceTimersByTime(10);
            thread = ReportUtils.buildTransactionThread(createIOUAction, IOU_REPORT_ID);

            Onyx.connect({
                key: `${ONYXKEYS.COLLECTION.REPORT_ACTIONS}${thread.reportID}`,
                callback: (val) => (reportActions = val),
            });
            await waitForBatchedUpdates();

            jest.advanceTimersByTime(10);
            const userLogins = PersonalDetailsUtils.getLoginsByAccountIDs(thread.participantAccountIDs);
            Report.openReport(thread.reportID, userLogins, thread, createIOUAction.reportActionID);

            await waitForBatchedUpdates();

            const allReportActions = await new Promise((resolve) => {
                const connectionID = Onyx.connect({
                    key: ONYXKEYS.COLLECTION.REPORT_ACTIONS,
                    waitForCollectionCallback: true,
                    callback: (actions) => {
                        Onyx.disconnect(connectionID);
                        resolve(actions);
                    },
                });
            });

            const reportActionsForIOUReport = allReportActions[`${ONYXKEYS.COLLECTION.REPORT_ACTIONS}${chatReport.iouReportID}`];
            createIOUAction = _.find(reportActionsForIOUReport, (ra) => ra.actionName === CONST.REPORT.ACTIONS.TYPE.IOU);
            expect(createIOUAction.childReportID).toBe(thread.reportID);

            await waitForBatchedUpdates();

            // Given an added comment to the thread report

            jest.advanceTimersByTime(10);

            Report.addComment(thread.reportID, 'Testing a comment');
            await waitForBatchedUpdates();

            let resultAction = _.find(reportActions, (ra) => ra.actionName === CONST.REPORT.ACTIONS.TYPE.ADDCOMMENT);
            reportActionID = resultAction.reportActionID;

            expect(resultAction.message).toEqual(REPORT_ACTION.message);
            expect(resultAction.person).toEqual(REPORT_ACTION.person);
            expect(resultAction.pendingAction).toBeNull();

            await waitForBatchedUpdates();

            // Verify there are three actions (created + addcomment) and our optimistic comment has been removed
            expect(_.size(reportActions)).toBe(2);

            let resultActionAfterUpdate = reportActions[reportActionID];

            // Verify that our action is no longer in the loading state
            expect(resultActionAfterUpdate.pendingAction).toBeNull();

            await waitForBatchedUpdates();

            // Given an added comment to the IOU report

            Onyx.connect({
                key: `${ONYXKEYS.COLLECTION.REPORT_ACTIONS}${IOU_REPORT_ID}`,
                callback: (val) => (reportActions = val),
            });
            await waitForBatchedUpdates();

            jest.advanceTimersByTime(10);

            Report.addComment(IOU_REPORT_ID, 'Testing a comment');
            await waitForBatchedUpdates();

            resultAction = _.find(reportActions, (ra) => ra.actionName === CONST.REPORT.ACTIONS.TYPE.ADDCOMMENT);
            reportActionID = resultAction.reportActionID;

            expect(resultAction.message).toEqual(REPORT_ACTION.message);
            expect(resultAction.person).toEqual(REPORT_ACTION.person);
            expect(resultAction.pendingAction).toBeNull();

            await waitForBatchedUpdates();

            // Verify there are three actions (created + iou + addcomment) and our optimistic comment has been removed
            expect(_.size(reportActions)).toBe(3);

            resultActionAfterUpdate = reportActions[reportActionID];

            // Verify that our action is no longer in the loading state
            expect(resultActionAfterUpdate.pendingAction).toBeNull();

            fetch.pause();
            // When we delete the money request
            IOU.deleteMoneyRequest(transaction.transactionID, createIOUAction, false);
            await waitForBatchedUpdates();

            // Then we expect the moneyRequestPreview to show [Deleted request]

            await new Promise((resolve) => {
                const connectionID = Onyx.connect({
                    key: `${ONYXKEYS.COLLECTION.REPORT_ACTIONS}${iouReport.reportID}`,
                    waitForCollectionCallback: true,
                    callback: (reportActionsForReport) => {
                        Onyx.disconnect(connectionID);
                        createIOUAction = _.find(reportActionsForReport, (reportAction) => reportAction.actionName === CONST.REPORT.ACTIONS.TYPE.IOU);
                        expect(createIOUAction.message[0].isDeletedParentAction).toBeTruthy();
                        resolve();
                    },
                });
            });

            // When we resume fetch

            fetch.resume();

            // Then we expect the moneyRequestPreview to show [Deleted request]

            await new Promise((resolve) => {
                const connectionID = Onyx.connect({
                    key: `${ONYXKEYS.COLLECTION.REPORT_ACTIONS}${iouReport.reportID}`,
                    waitForCollectionCallback: true,
                    callback: (reportActionsForReport) => {
                        Onyx.disconnect(connectionID);
                        createIOUAction = _.find(reportActionsForReport, (reportAction) => reportAction.actionName === CONST.REPORT.ACTIONS.TYPE.IOU);
                        expect(createIOUAction.message[0].isDeletedParentAction).toBeTruthy();
                        resolve();
                    },
                });
            });
        });

        it('update IOU report and reportPreview with new totals and messages if the IOU report is not deleted', async () => {
            await waitForBatchedUpdates();
            Onyx.connect({
                key: `${ONYXKEYS.COLLECTION.REPORT}${iouReport.reportID}`,
                callback: (val) => (iouReport = val),
            });
            await waitForBatchedUpdates();

            // Given a second money request in addition to the first one

            jest.advanceTimersByTime(10);
            const amount2 = 20000;
            const comment2 = 'Send me money please 2';
            IOU.requestMoney(chatReport, amount2, CONST.CURRENCY.USD, '', '', TEST_USER_LOGIN, TEST_USER_ACCOUNT_ID, {login: RORY_EMAIL, accountID: RORY_ACCOUNT_ID}, comment2);

            await waitForBatchedUpdates();

            // Then we expect the IOU report and reportPreview to update with new totals

            expect(iouReport).toBeTruthy();
            expect(iouReport).toHaveProperty('reportID');
            expect(iouReport).toHaveProperty('chatReportID');
            expect(iouReport.hasOutstandingIOU).toBeTruthy();
            expect(iouReport.total).toBe(30000);

            const ioupreview = ReportActionsUtils.getReportPreviewAction(chatReport.reportID, iouReport.reportID);
            expect(ioupreview).toBeTruthy();
            expect(ioupreview.message[0].text).toBe('rory@expensifail.com owes $300.00');

            // When we delete the first money request
            fetch.pause();
            jest.advanceTimersByTime(10);
            IOU.deleteMoneyRequest(transaction.transactionID, createIOUAction, false);
            await waitForBatchedUpdates();

            // Then we expect the IOU report and reportPreview to update with new totals

            expect(iouReport).toBeTruthy();
            expect(iouReport).toHaveProperty('reportID');
            expect(iouReport).toHaveProperty('chatReportID');
            expect(iouReport.hasOutstandingIOU).toBeTruthy();
            expect(iouReport.total).toBe(20000);

            // When we resume fetch
            fetch.resume();

            // Then we expect the IOU report and reportPreview to update with new totals
            expect(iouReport).toBeTruthy();
            expect(iouReport).toHaveProperty('reportID');
            expect(iouReport).toHaveProperty('chatReportID');
            expect(iouReport.hasOutstandingIOU).toBeTruthy();
            expect(iouReport.total).toBe(20000);
        });

        it('navigate the user correctly to the iou Report when appropriate', async () => {
            await waitForBatchedUpdates();

            Onyx.connect({
                key: `${ONYXKEYS.COLLECTION.REPORT_ACTIONS}${IOU_REPORT_ID}`,
                callback: (val) => (reportActions = val),
            });
            await waitForBatchedUpdates();

            // Given an added comment to the iou report

            jest.advanceTimersByTime(10);

            Report.addComment(IOU_REPORT_ID, 'Testing a comment');
            await waitForBatchedUpdates();

            const resultAction = _.find(reportActions, (ra) => ra.actionName === CONST.REPORT.ACTIONS.TYPE.ADDCOMMENT);
            reportActionID = resultAction.reportActionID;

            expect(resultAction.message).toEqual(REPORT_ACTION.message);
            expect(resultAction.person).toEqual(REPORT_ACTION.person);

            await waitForBatchedUpdates();

            // Verify there are three actions (created + iou + addcomment) and our optimistic comment has been removed
            expect(_.size(reportActions)).toBe(3);

            await waitForBatchedUpdates();

            // Given a thread report

            jest.advanceTimersByTime(10);
            thread = ReportUtils.buildTransactionThread(createIOUAction, IOU_REPORT_ID);

            Onyx.connect({
                key: `${ONYXKEYS.COLLECTION.REPORT_ACTIONS}${thread.reportID}`,
                callback: (val) => (reportActions = val),
            });
            await waitForBatchedUpdates();

            jest.advanceTimersByTime(10);
            const userLogins = PersonalDetailsUtils.getLoginsByAccountIDs(thread.participantAccountIDs);
            Report.openReport(thread.reportID, userLogins, thread, createIOUAction.reportActionID);
            await waitForBatchedUpdates();

            const allReportActions = await new Promise((resolve) => {
                const connectionID = Onyx.connect({
                    key: ONYXKEYS.COLLECTION.REPORT_ACTIONS,
                    waitForCollectionCallback: true,
                    callback: (actions) => {
                        Onyx.disconnect(connectionID);
                        resolve(actions);
                    },
                });
            });

            const reportActionsForIOUReport = allReportActions[`${ONYXKEYS.COLLECTION.REPORT_ACTIONS}${chatReport.iouReportID}`];
            createIOUAction = _.find(reportActionsForIOUReport, (ra) => ra.actionName === CONST.REPORT.ACTIONS.TYPE.IOU);
            expect(createIOUAction.childReportID).toBe(thread.reportID);

            await waitForBatchedUpdates();

            // When we delete the money request in SingleTransactionView and we should not delete the IOU report

            fetch.pause();

            IOU.deleteMoneyRequest(transaction.transactionID, createIOUAction, true);
            await waitForBatchedUpdates();

            let allReports = await new Promise((resolve) => {
                const connectionID = Onyx.connect({
                    key: ONYXKEYS.COLLECTION.REPORT,
                    waitForCollectionCallback: true,
                    callback: (reports) => {
                        Onyx.disconnect(connectionID);
                        resolve(reports);
                    },
                });
            });

            await waitForBatchedUpdates();

            iouReport = _.find(allReports, (report) => ReportUtils.isIOUReport(report));
            expect(iouReport).toBeTruthy();
            expect(iouReport).toHaveProperty('reportID');
            expect(iouReport).toHaveProperty('chatReportID');

            fetch.resume();

            allReports = await new Promise((resolve) => {
                const connectionID = Onyx.connect({
                    key: ONYXKEYS.COLLECTION.REPORT,
                    waitForCollectionCallback: true,
                    callback: (reports) => {
                        Onyx.disconnect(connectionID);
                        resolve(reports);
                    },
                });
            });

            iouReport = _.find(allReports, (report) => ReportUtils.isIOUReport(report));
            expect(iouReport).toBeTruthy();
            expect(iouReport).toHaveProperty('reportID');
            expect(iouReport).toHaveProperty('chatReportID');

            // Then we expect to navigate to the iou report

            expect(Navigation.navigate).toHaveBeenCalledWith(ROUTES.REPORT_WITH_ID.getRoute(IOU_REPORT_ID));
        });

        it('navigate the user correctly to the chat Report when appropriate', () => {
            // When we delete the money request and we should delete the IOU report
            IOU.deleteMoneyRequest(transaction.transactionID, createIOUAction, false);
            // Then we expect to navigate to the chat report
            expect(Navigation.navigate).toHaveBeenCalledWith(ROUTES.REPORT_WITH_ID.getRoute(chatReport.reportID));
>>>>>>> 389d7b0c
        });
    });
});<|MERGE_RESOLUTION|>--- conflicted
+++ resolved
@@ -12,7 +12,6 @@
 import * as Report from '../../src/libs/actions/Report';
 import OnyxUpdateManager from '../../src/libs/actions/OnyxUpdateManager';
 import waitForNetworkPromises from '../utils/waitForNetworkPromises';
-import * as ReportUtils from '../../src/libs/ReportUtils';
 import * as ReportActionsUtils from '../../src/libs/ReportActionsUtils';
 import * as PersonalDetailsUtils from '../../src/libs/PersonalDetailsUtils';
 import * as User from '../../src/libs/actions/User';
@@ -1391,7 +1390,6 @@
         });
     });
 
-<<<<<<< HEAD
     describe('edit requestMoney', () => {
         const amount = 10000;
         const comment = '💸💸💸💸';
@@ -1809,7 +1807,11 @@
                             });
                         }),
                 );
-=======
+        });
+    });
+
+
+
     describe('deleteMoneyRequest', () => {
         const amount = 10000;
         const comment = 'Send me money please';
@@ -2576,7 +2578,6 @@
             IOU.deleteMoneyRequest(transaction.transactionID, createIOUAction, false);
             // Then we expect to navigate to the chat report
             expect(Navigation.navigate).toHaveBeenCalledWith(ROUTES.REPORT_WITH_ID.getRoute(chatReport.reportID));
->>>>>>> 389d7b0c
         });
     });
 });