--- conflicted
+++ resolved
@@ -23,7 +23,6 @@
 import type {ReportActionBase} from '@src/types/onyx/ReportAction';
 import {toCollectionDataSet} from '@src/types/utils/CollectionDataSet';
 import {isEmptyObject} from '@src/types/utils/EmptyObject';
-import type NonUndefined from '@src/types/utils/NonUndefined';
 import PusherHelper from '../utils/PusherHelper';
 import type {MockFetch} from '../utils/TestHelper';
 import * as TestHelper from '../utils/TestHelper';
@@ -438,7 +437,7 @@
                 merchant: '',
                 reportID: '',
             };
-            let iouReport: NonUndefined<OnyxEntry<OnyxTypes.Report>> = {
+            let iouReport: OnyxEntry<OnyxTypes.Report> = {
                 reportID: iouReportID,
                 chatReportID,
                 type: CONST.REPORT.TYPE.IOU,
@@ -447,7 +446,7 @@
                 currency: CONST.CURRENCY.USD,
                 total: existingTransaction.amount,
             };
-            const iouAction: NonUndefined<OnyxEntry<OnyxTypes.ReportAction>> = {
+            const iouAction: OnyxEntry<OnyxTypes.ReportAction> = {
                 reportActionID: NumberUtils.rand64(),
                 actionName: CONST.REPORT.ACTIONS.TYPE.IOU,
                 actorAccountID: RORY_ACCOUNT_ID,
@@ -463,37 +462,9 @@
             };
             let newIOUAction: OnyxEntry<OnyxTypes.ReportAction>;
             let newTransaction: OnyxEntry<OnyxTypes.Transaction>;
-<<<<<<< HEAD
-            // @ts-expect-error TODO: Remove this once TestHelper (https://github.com/Expensify/App/issues/25318) is migrated to TypeScript.
-            fetch.pause();
-            return (
-                Onyx.set(`${ONYXKEYS.COLLECTION.REPORT}${chatReportID}`, chatReport)
-                    .then(() => Onyx.set(`${ONYXKEYS.COLLECTION.REPORT}${iouReportID}`, iouReport ?? null))
-                    .then(() =>
-                        Onyx.set(`${ONYXKEYS.COLLECTION.REPORT_ACTIONS}${iouReportID}`, {
-                            [createdAction.reportActionID]: createdAction,
-                            [iouAction.reportActionID]: iouAction,
-                        }),
-                    )
-                    .then(() => Onyx.set(`${ONYXKEYS.COLLECTION.TRANSACTION}${existingTransaction.transactionID}`, existingTransaction))
-                    .then(() => {
-                        if (chatReport) {
-                            IOU.requestMoney(chatReport, amount, CONST.CURRENCY.USD, '', '', RORY_EMAIL, RORY_ACCOUNT_ID, {login: CARLOS_EMAIL, accountID: CARLOS_ACCOUNT_ID}, comment, {});
-                        }
-                        return waitForBatchedUpdates();
-                    })
-                    .then(
-                        () =>
-                            new Promise<void>((resolve) => {
-                                const connectionID = Onyx.connect({
-                                    key: ONYXKEYS.COLLECTION.REPORT,
-                                    waitForCollectionCallback: true,
-                                    callback: (allReports) => {
-                                        Onyx.disconnect(connectionID);
-=======
             mockFetch?.pause?.();
             return Onyx.set(`${ONYXKEYS.COLLECTION.REPORT}${chatReportID}`, chatReport)
-                .then(() => Onyx.set(`${ONYXKEYS.COLLECTION.REPORT}${iouReportID}`, iouReport))
+                .then(() => Onyx.set(`${ONYXKEYS.COLLECTION.REPORT}${iouReportID}`, iouReport ?? null))
                 .then(() =>
                     Onyx.set(`${ONYXKEYS.COLLECTION.REPORT_ACTIONS}${iouReportID}`, {
                         [createdAction.reportActionID]: createdAction,
@@ -515,7 +486,6 @@
                                 waitForCollectionCallback: true,
                                 callback: (allReports) => {
                                     Onyx.disconnect(connectionID);
->>>>>>> e8ae3c5a
 
                                     // No new reports should be created
                                     expect(Object.values(allReports ?? {}).length).toBe(3);
