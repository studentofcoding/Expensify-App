import type {OnyxCollection, OnyxEntry} from 'react-native-onyx';
import Onyx from 'react-native-onyx';
import CONST from '@src/CONST';
import OnyxUpdateManager from '@src/libs/actions/OnyxUpdateManager';
import * as Policy from '@src/libs/actions/Policy/Policy';
import ONYXKEYS from '@src/ONYXKEYS';
import type {Policy as PolicyType, Report, ReportAction, ReportActions} from '@src/types/onyx';
import type {Participant} from '@src/types/onyx/Report';
import createRandomPolicy from '../utils/collections/policies';
import createRandomReport from '../utils/collections/reports';
import * as TestHelper from '../utils/TestHelper';
import type {MockFetch} from '../utils/TestHelper';
import waitForBatchedUpdates from '../utils/waitForBatchedUpdates';

const ESH_EMAIL = 'eshgupta1217@gmail.com';
const ESH_ACCOUNT_ID = 1;
const ESH_PARTICIPANT_ADMINS_ROOM: Participant = {notificationPreference: CONST.REPORT.NOTIFICATION_PREFERENCE.ALWAYS};
const ESH_PARTICIPANT_EXPENSE_CHAT = {notificationPreference: CONST.REPORT.NOTIFICATION_PREFERENCE.ALWAYS};
const WORKSPACE_NAME = "Esh's Workspace";

OnyxUpdateManager();
describe('actions/Policy', () => {
    beforeAll(() => {
        Onyx.init({
            keys: ONYXKEYS,
        });
    });

    let mockFetch: MockFetch;
    beforeEach(() => {
        global.fetch = TestHelper.getGlobalFetchMock();
        mockFetch = fetch as MockFetch;
        return Onyx.clear().then(waitForBatchedUpdates);
    });

    describe('createWorkspace', () => {
        it('creates a new workspace', async () => {
            (fetch as MockFetch)?.pause?.();
            Onyx.set(ONYXKEYS.SESSION, {email: ESH_EMAIL, accountID: ESH_ACCOUNT_ID});
            const fakePolicy = createRandomPolicy(0, CONST.POLICY.TYPE.PERSONAL);
            Onyx.set(`${ONYXKEYS.COLLECTION.POLICY}${fakePolicy.id}`, fakePolicy);
            Onyx.set(`${ONYXKEYS.NVP_ACTIVE_POLICY_ID}`, fakePolicy.id);
            await waitForBatchedUpdates();

            let adminReportID;
            let expenseReportID;
            const policyID = Policy.generatePolicyID();

            Policy.createWorkspace(ESH_EMAIL, true, WORKSPACE_NAME, policyID);
            await waitForBatchedUpdates();

            let policy: OnyxEntry<PolicyType> | OnyxCollection<PolicyType> = await new Promise((resolve) => {
                const connection = Onyx.connect({
                    key: `${ONYXKEYS.COLLECTION.POLICY}${policyID}`,
                    callback: (workspace) => {
                        Onyx.disconnect(connection);
                        resolve(workspace);
                    },
                });
            });

            const activePolicyID: OnyxEntry<string> = await new Promise((resolve) => {
                const connection = Onyx.connect({
                    key: `${ONYXKEYS.NVP_ACTIVE_POLICY_ID}`,
                    callback: (id) => {
                        Onyx.disconnect(connection);
                        resolve(id);
                    },
                });
            });

            // check if NVP_ACTIVE_POLICY_ID is updated to created policy id
            expect(activePolicyID).toBe(policyID);

            // check if policy was created with correct values
            expect(policy?.id).toBe(policyID);
            expect(policy?.name).toBe(WORKSPACE_NAME);
            expect(policy?.type).toBe(CONST.POLICY.TYPE.TEAM);
            expect(policy?.role).toBe(CONST.POLICY.ROLE.ADMIN);
            expect(policy?.owner).toBe(ESH_EMAIL);
            expect(policy?.isPolicyExpenseChatEnabled).toBe(true);
            expect(policy?.pendingAction).toBe(CONST.RED_BRICK_ROAD_PENDING_ACTION.ADD);
            expect(policy?.employeeList).toEqual({[ESH_EMAIL]: {errors: {}, role: CONST.POLICY.ROLE.ADMIN}});

            let allReports: OnyxCollection<Report> = await new Promise((resolve) => {
                const connection = Onyx.connect({
                    key: ONYXKEYS.COLLECTION.REPORT,
                    waitForCollectionCallback: true,
                    callback: (reports) => {
                        Onyx.disconnect(connection);
                        resolve(reports);
                    },
                });
            });

            // Two reports should be created: #admins and expense report
            const workspaceReports = Object.values(allReports ?? {}).filter((report) => report?.policyID === policyID);
            expect(workspaceReports.length).toBe(2);
            workspaceReports.forEach((report) => {
                expect(report?.pendingFields?.addWorkspaceRoom).toBe(CONST.RED_BRICK_ROAD_PENDING_ACTION.ADD);
                switch (report?.chatType) {
                    case CONST.REPORT.CHAT_TYPE.POLICY_ADMINS: {
                        expect(report?.participants).toEqual({[ESH_ACCOUNT_ID]: ESH_PARTICIPANT_ADMINS_ROOM});
                        adminReportID = report.reportID;
                        break;
                    }
                    case CONST.REPORT.CHAT_TYPE.POLICY_EXPENSE_CHAT: {
                        expect(report?.participants).toEqual({[ESH_ACCOUNT_ID]: ESH_PARTICIPANT_EXPENSE_CHAT});
                        expenseReportID = report.reportID;
                        break;
                    }
                    default:
                        break;
                }
            });

            let reportActions: OnyxCollection<ReportActions> = await new Promise((resolve) => {
                const connection = Onyx.connect({
                    key: ONYXKEYS.COLLECTION.REPORT_ACTIONS,
                    waitForCollectionCallback: true,
                    callback: (actions) => {
                        Onyx.disconnect(connection);
                        resolve(actions);
                    },
                });
            });

            // Each of the three reports should have a a `CREATED` action.
            let adminReportActions: ReportAction[] = Object.values(reportActions?.[`${ONYXKEYS.COLLECTION.REPORT_ACTIONS}${adminReportID}`] ?? {});
            let expenseReportActions: ReportAction[] = Object.values(reportActions?.[`${ONYXKEYS.COLLECTION.REPORT_ACTIONS}${expenseReportID}`] ?? {});
            let workspaceReportActions: ReportAction[] = adminReportActions.concat(expenseReportActions);
            [adminReportActions, expenseReportActions].forEach((actions) => {
                expect(actions.length).toBe(1);
            });
            [...adminReportActions, ...expenseReportActions].forEach((reportAction) => {
                expect(reportAction.actionName).toBe(CONST.REPORT.ACTIONS.TYPE.CREATED);
                expect(reportAction.pendingAction).toBe(CONST.RED_BRICK_ROAD_PENDING_ACTION.ADD);
                expect(reportAction.actorAccountID).toBe(ESH_ACCOUNT_ID);
            });

            // Check for success data
            (fetch as MockFetch)?.resume?.();
            await waitForBatchedUpdates();

            policy = await new Promise((resolve) => {
                const connection = Onyx.connect({
                    key: ONYXKEYS.COLLECTION.POLICY,
                    waitForCollectionCallback: true,
                    callback: (workspace) => {
                        Onyx.disconnect(connection);
                        resolve(workspace);
                    },
                });
            });

            // Check if the policy pending action was cleared
            expect(policy?.pendingAction).toBeFalsy();

            allReports = await new Promise((resolve) => {
                const connection = Onyx.connect({
                    key: ONYXKEYS.COLLECTION.REPORT,
                    waitForCollectionCallback: true,
                    callback: (reports) => {
                        Onyx.disconnect(connection);
                        resolve(reports);
                    },
                });
            });

            // Check if the report pending action and fields were cleared
            Object.values(allReports ?? {}).forEach((report) => {
                expect(report?.pendingAction).toBeFalsy();
                expect(report?.pendingFields?.addWorkspaceRoom).toBeFalsy();
            });

            reportActions = await new Promise((resolve) => {
                const connection = Onyx.connect({
                    key: ONYXKEYS.COLLECTION.REPORT_ACTIONS,
                    waitForCollectionCallback: true,
                    callback: (actions) => {
                        Onyx.disconnect(connection);
                        resolve(actions);
                    },
                });
            });

            // Check if the report action pending action was cleared
            adminReportActions = Object.values(reportActions?.[`${ONYXKEYS.COLLECTION.REPORT_ACTIONS}${adminReportID}`] ?? {});
            expenseReportActions = Object.values(reportActions?.[`${ONYXKEYS.COLLECTION.REPORT_ACTIONS}${expenseReportID}`] ?? {});
            workspaceReportActions = adminReportActions.concat(expenseReportActions);
            workspaceReportActions.forEach((reportAction) => {
                expect(reportAction.pendingAction).toBeFalsy();
            });
        });
    });

    describe('upgradeToCorporate', () => {
        it('upgradeToCorporate should not alter initial values of autoReporting and autoReportingFrequency', async () => {
            const autoReporting = true;
            const autoReportingFrequency = CONST.POLICY.AUTO_REPORTING_FREQUENCIES.INSTANT;
            // Given that a policy has autoReporting initially set to true and autoReportingFrequency set to instant.
            const fakePolicy: PolicyType = {
                ...createRandomPolicy(0, CONST.POLICY.TYPE.TEAM),
                autoReporting,
                autoReportingFrequency,
            };
            await Onyx.set(`${ONYXKEYS.COLLECTION.POLICY}${fakePolicy.id}`, fakePolicy);

            // When a policy is upgradeToCorporate
            Policy.upgradeToCorporate(fakePolicy.id);
            await waitForBatchedUpdates();

            const policy: OnyxEntry<PolicyType> = await new Promise((resolve) => {
                const connection = Onyx.connect({
                    key: `${ONYXKEYS.COLLECTION.POLICY}${fakePolicy.id}`,
                    callback: (workspace) => {
                        Onyx.disconnect(connection);
                        resolve(workspace);
                    },
                });
            });

            // Then the policy autoReporting and autoReportingFrequency should equal the initial value.
            expect(policy?.autoReporting).toBe(autoReporting);
            expect(policy?.autoReportingFrequency).toBe(autoReportingFrequency);
        });
    });

<<<<<<< HEAD
    describe('enablePolicyRules', () => {
        it('should disable preventSelfApproval when the rule feature is turned off', async () => {
            (fetch as MockFetch)?.pause?.();
            Onyx.set(ONYXKEYS.SESSION, {email: ESH_EMAIL, accountID: ESH_ACCOUNT_ID});
            const fakePolicy: PolicyType = {
                ...createRandomPolicy(0, CONST.POLICY.TYPE.TEAM),
                areRulesEnabled: true,
                preventSelfApproval: true,
            };
            Onyx.set(`${ONYXKEYS.COLLECTION.POLICY}${fakePolicy.id}`, fakePolicy);
            await waitForBatchedUpdates();

            // Disable the rule feature
            Policy.enablePolicyRules(fakePolicy.id, false);
            await waitForBatchedUpdates();

            let policy: OnyxEntry<PolicyType> = await new Promise((resolve) => {
                const connection = Onyx.connect({
                    key: `${ONYXKEYS.COLLECTION.POLICY}${fakePolicy.id}`,
                    callback: (workspace) => {
                        Onyx.disconnect(connection);
                        resolve(workspace);
                    },
                });
            });

            // Check if the preventSelfApproval is reset to false
            expect(policy?.preventSelfApproval).toBeFalsy();
            expect(policy?.areRulesEnabled).toBeFalsy();
            expect(policy?.pendingFields?.areRulesEnabled).toEqual(CONST.RED_BRICK_ROAD_PENDING_ACTION.UPDATE);

            (fetch as MockFetch)?.resume?.();
            await waitForBatchedUpdates();

            policy = await new Promise((resolve) => {
                const connection = Onyx.connect({
                    key: `${ONYXKEYS.COLLECTION.POLICY}${fakePolicy.id}`,
                    callback: (workspace) => {
                        Onyx.disconnect(connection);
                        resolve(workspace);
                    },
                });
            });

            // Check if the pending action is cleared
            expect(policy?.pendingFields?.areRulesEnabled).toBeFalsy();
=======
    describe('deleteWorkspace', () => {
        it('should apply failure data when deleteWorkspace fails', async () => {
            // Given a policy
            const fakePolicy = createRandomPolicy(0);
            const fakeReport = {
                ...createRandomReport(0),
                stateNum: CONST.REPORT.STATE_NUM.OPEN,
                statusNum: CONST.REPORT.STATUS_NUM.OPEN,
                chatType: CONST.REPORT.CHAT_TYPE.POLICY_EXPENSE_CHAT,
                policyName: fakePolicy.name,
            };
            const fakeReimbursementAccount = {errors: {}};
            await Onyx.merge(`${ONYXKEYS.COLLECTION.POLICY}${fakePolicy.id}`, fakePolicy);
            await Onyx.merge(`${ONYXKEYS.COLLECTION.REPORT}${fakeReport.reportID}`, fakeReport);
            await Onyx.merge(ONYXKEYS.REIMBURSEMENT_ACCOUNT, fakeReimbursementAccount);

            // When deleting a workspace fails
            mockFetch?.fail?.();
            Policy.deleteWorkspace(fakePolicy.id, fakePolicy.name);

            await waitForBatchedUpdates();

            // Then it should apply the correct failure data
            await new Promise<void>((resolve) => {
                const connection = Onyx.connect({
                    key: `${ONYXKEYS.COLLECTION.POLICY}${fakePolicy.id}`,
                    callback: (policy) => {
                        Onyx.disconnect(connection);
                        expect(policy?.pendingAction).toBeUndefined();
                        expect(policy?.avatarURL).toBe(fakePolicy.avatarURL);
                        resolve();
                    },
                });
            });

            // Unarchive the report (report key)
            await new Promise<void>((resolve) => {
                const connection = Onyx.connect({
                    key: `${ONYXKEYS.COLLECTION.REPORT}${fakeReport.reportID}`,
                    callback: (report) => {
                        Onyx.disconnect(connection);
                        expect(report?.stateNum).toBe(fakeReport.stateNum);
                        expect(report?.statusNum).toBe(fakeReport.statusNum);
                        expect(report?.policyName).toBe(fakeReport.policyName);
                        expect(report?.oldPolicyName).toBe(fakePolicy.name);
                        resolve();
                    },
                });
            });

            // Unarchive the report (reportNameValuePairs key)
            await new Promise<void>((resolve) => {
                const connection = Onyx.connect({
                    key: `${ONYXKEYS.COLLECTION.REPORT_NAME_VALUE_PAIRS}${fakeReport.reportID}`,
                    callback: (reportNameValuePairs) => {
                        Onyx.disconnect(connection);
                        expect(reportNameValuePairs?.private_isArchived).toBeUndefined();
                        resolve();
                    },
                });
            });

            // Restore the reimbursement account errors
            await new Promise<void>((resolve) => {
                const connection = Onyx.connect({
                    key: ONYXKEYS.REIMBURSEMENT_ACCOUNT,
                    callback: (reimbursementAccount) => {
                        Onyx.disconnect(connection);
                        expect(reimbursementAccount?.errors).not.toBeUndefined();
                        resolve();
                    },
                });
            });
>>>>>>> 2c846db4
        });
    });
});<|MERGE_RESOLUTION|>--- conflicted
+++ resolved
@@ -226,7 +226,6 @@
         });
     });
 
-<<<<<<< HEAD
     describe('enablePolicyRules', () => {
         it('should disable preventSelfApproval when the rule feature is turned off', async () => {
             (fetch as MockFetch)?.pause?.();
@@ -273,7 +272,9 @@
 
             // Check if the pending action is cleared
             expect(policy?.pendingFields?.areRulesEnabled).toBeFalsy();
-=======
+        });
+    });
+
     describe('deleteWorkspace', () => {
         it('should apply failure data when deleteWorkspace fails', async () => {
             // Given a policy
@@ -347,7 +348,6 @@
                     },
                 });
             });
->>>>>>> 2c846db4
         });
     });
 });