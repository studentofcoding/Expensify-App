import React from 'react';
import Onyx from 'react-native-onyx';
import {Linking, AppState} from 'react-native';
import {
    fireEvent, render, screen, waitFor,
} from '@testing-library/react-native';
import lodashGet from 'lodash/get';
import moment from 'moment';
import App from '../../src/App';
import CONST from '../../src/CONST';
import ONYXKEYS from '../../src/ONYXKEYS';
import waitForPromisesToResolve from '../utils/waitForPromisesToResolve';
import waitForPromisesToResolveWithAct from '../utils/waitForPromisesToResolveWithAct';
import * as TestHelper from '../utils/TestHelper';
import appSetup from '../../src/setup';
import fontWeightBold from '../../src/styles/fontWeight/bold';
import * as AppActions from '../../src/libs/actions/App';
import * as NumberUtils from '../../src/libs/NumberUtils';
import LocalNotification from '../../src/libs/Notification/LocalNotification';
import * as Report from '../../src/libs/actions/Report';
import * as CollectionUtils from '../../src/libs/CollectionUtils';
import DateUtils from '../../src/libs/DateUtils';
import * as User from '../../src/libs/actions/User';
import * as Pusher from '../../src/libs/Pusher/pusher';
import PusherConnectionManager from '../../src/libs/PusherConnectionManager';
import CONFIG from '../../src/CONFIG';

// We need a large timeout here as we are lazy loading React Navigation screens and this test is running against the entire mounted App
jest.setTimeout(30000);

jest.mock('../../src/libs/Notification/LocalNotification');

beforeAll(() => {
    // In this test, we are generically mocking the responses of all API requests by mocking fetch() and having it
    // return 200. In other tests, we might mock HttpUtils.xhr() with a more specific mock data response (which means
    // fetch() never gets called so it does not need mocking) or we might have fetch throw an error to test error handling
    // behavior. But here we just want to treat all API requests as a generic "success" and in the cases where we need to
    // simulate data arriving we will just set it into Onyx directly with Onyx.merge() or Onyx.set() etc.
    global.fetch = TestHelper.getGlobalFetchMock();

    Linking.setInitialURL('https://new.expensify.com/r');
    appSetup();

    // Connect to Pusher
    PusherConnectionManager.init();
    Pusher.init({
        appKey: CONFIG.PUSHER.APP_KEY,
        cluster: CONFIG.PUSHER.CLUSTER,
        authEndpoint: `${CONFIG.EXPENSIFY.URL_API_ROOT}api?command=AuthenticatePusher`,
    });
});

function scrollUpToRevealNewMessagesBadge() {
    fireEvent.scroll(screen.queryByLabelText('List of chat messages'), {
        nativeEvent: {
            contentOffset: {
                y: 250,
            },
            contentSize: {
                // Dimensions of the scrollable content
                height: 500,
                width: 100,
            },
            layoutMeasurement: {
                // Dimensions of the device
                height: 700,
                width: 300,
            },
        },
    });
}

/**
 * @return {Boolean}
 */
function isNewMessagesBadgeVisible() {
    const badge = screen.queryByAccessibilityHint('Scroll to newest messages');
    return Math.round(badge.props.style.transform[0].translateY) === 10;
}

/**
 * @return {Promise}
 */
function navigateToSidebar() {
    const reportHeaderBackButton = screen.queryByAccessibilityHint('Navigate back to chats list');
    fireEvent(reportHeaderBackButton, 'press');
    return waitForPromisesToResolve();
}

/**
 * @param {Number} index
 * @return {Promise}
 */
function navigateToSidebarOption(index) {
    const optionRows = screen.queryAllByAccessibilityHint('Navigates to a chat');
    fireEvent(optionRows[index], 'press');
    return waitForPromisesToResolve();
}

/**
 * @return {Boolean}
 */
function isDrawerOpen() {
    const sidebarLinks = screen.queryAllByLabelText('List of chats');
    return !lodashGet(sidebarLinks, [0, 'props', 'accessibilityElementsHidden']);
}

const REPORT_ID = '1';
const USER_A_ACCOUNT_ID = 1;
const USER_A_EMAIL = 'user_a@test.com';
const USER_B_ACCOUNT_ID = 2;
const USER_B_EMAIL = 'user_b@test.com';
const USER_C_ACCOUNT_ID = 3;
const USER_C_EMAIL = 'user_c@test.com';
const MOMENT_FORMAT = 'YYYY-MM-DD HH:mm:ss.SSS';
let reportAction3CreatedDate;
let reportAction9CreatedDate;

/**
 * Sets up a test with a logged in user that has one unread chat from another user. Returns the <App/> test instance.
 *
 * @returns {Promise}
 */
function signInAndGetAppWithUnreadChat() {
    // Render the App and sign in as a test user.
    render(<App />);
    return waitForPromisesToResolveWithAct()
        .then(() => {
            const loginForm = screen.queryAllByLabelText('Login form');
            expect(loginForm).toHaveLength(1);

            return TestHelper.signInWithTestUser(USER_A_ACCOUNT_ID, USER_A_EMAIL, undefined, undefined, 'A');
        })
        .then(() => {
            User.subscribeToUserEvents();
            return waitForPromisesToResolve();
        })
        .then(() => {
            const MOMENT_TEN_MINUTES_AGO = moment().subtract(10, 'minutes');
            reportAction3CreatedDate = MOMENT_TEN_MINUTES_AGO.clone().add(30, 'seconds').format(MOMENT_FORMAT);
            reportAction9CreatedDate = MOMENT_TEN_MINUTES_AGO.clone().add(90, 'seconds').format(MOMENT_FORMAT);

            // Simulate setting an unread report and personal details
            Onyx.merge(`${ONYXKEYS.COLLECTION.REPORT}${REPORT_ID}`, {
                reportID: REPORT_ID,
                reportName: CONST.REPORT.DEFAULT_REPORT_NAME,
                lastReadTime: reportAction3CreatedDate,
                lastVisibleActionCreated: reportAction9CreatedDate,
                lastMessageText: 'Test',
                participants: [USER_B_EMAIL],
            });
            const createdReportActionID = NumberUtils.rand64();
            Onyx.merge(`${ONYXKEYS.COLLECTION.REPORT_ACTIONS}${REPORT_ID}`, {
                [createdReportActionID]: {
                    actionName: CONST.REPORT.ACTIONS.TYPE.CREATED,
                    automatic: false,
                    created: MOMENT_TEN_MINUTES_AGO.clone().format(MOMENT_FORMAT),
                    reportActionID: createdReportActionID,
                    message: [
                        {
                            style: 'strong',
                            text: '__FAKE__',
                            type: 'TEXT',
                        },
                        {
                            style: 'normal',
                            text: 'created this report',
                            type: 'TEXT',
                        },
                    ],
                },
                1: TestHelper.buildTestReportComment(USER_B_EMAIL, MOMENT_TEN_MINUTES_AGO.clone().add(10, 'seconds').format(MOMENT_FORMAT), USER_B_ACCOUNT_ID, '1'),
                2: TestHelper.buildTestReportComment(USER_B_EMAIL, MOMENT_TEN_MINUTES_AGO.clone().add(20, 'seconds').format(MOMENT_FORMAT), USER_B_ACCOUNT_ID, '2'),
                3: TestHelper.buildTestReportComment(USER_B_EMAIL, reportAction3CreatedDate, USER_B_ACCOUNT_ID, '3'),
                4: TestHelper.buildTestReportComment(USER_B_EMAIL, MOMENT_TEN_MINUTES_AGO.clone().add(40, 'seconds').format(MOMENT_FORMAT), USER_B_ACCOUNT_ID, '4'),
                5: TestHelper.buildTestReportComment(USER_B_EMAIL, MOMENT_TEN_MINUTES_AGO.clone().add(50, 'seconds').format(MOMENT_FORMAT), USER_B_ACCOUNT_ID, '5'),
                6: TestHelper.buildTestReportComment(USER_B_EMAIL, MOMENT_TEN_MINUTES_AGO.clone().add(60, 'seconds').format(MOMENT_FORMAT), USER_B_ACCOUNT_ID, '6'),
                7: TestHelper.buildTestReportComment(USER_B_EMAIL, MOMENT_TEN_MINUTES_AGO.clone().add(70, 'seconds').format(MOMENT_FORMAT), USER_B_ACCOUNT_ID, '7'),
                8: TestHelper.buildTestReportComment(USER_B_EMAIL, MOMENT_TEN_MINUTES_AGO.clone().add(80, 'seconds').format(MOMENT_FORMAT), USER_B_ACCOUNT_ID, '8'),
                9: TestHelper.buildTestReportComment(USER_B_EMAIL, reportAction9CreatedDate, USER_B_ACCOUNT_ID, '9'),
            });
            Onyx.merge(ONYXKEYS.PERSONAL_DETAILS, {
                [USER_B_EMAIL]: TestHelper.buildPersonalDetails(USER_B_EMAIL, USER_B_ACCOUNT_ID, 'B'),
            });

            // We manually setting the sidebar as loaded since the onLayout event does not fire in tests
            AppActions.setSidebarLoaded(true);
            return waitForPromisesToResolve();
        });
}

describe('Unread Indicators', () => {
    afterEach(() => {
        jest.clearAllMocks();
        Onyx.clear();
    });

    it('Display bold in the LHN for unread chat and new line indicator above the chat message when we navigate to it', () => signInAndGetAppWithUnreadChat()
        .then(() => {
            // Verify no notifications are created for these older messages
            expect(LocalNotification.showCommentNotification.mock.calls).toHaveLength(0);

            // Verify the sidebar links are rendered
            const sidebarLinks = screen.queryAllByLabelText('List of chats');
            expect(sidebarLinks).toHaveLength(1);
            expect(isDrawerOpen()).toBe(true);

            // Verify there is only one option in the sidebar
            const optionRows = screen.queryAllByAccessibilityHint('Navigates to a chat');
            expect(optionRows).toHaveLength(1);

            // And that the text is bold
            const displayNameText = screen.queryByLabelText('Chat user display names');
            expect(lodashGet(displayNameText, ['props', 'style', 0, 'fontWeight'])).toBe(fontWeightBold);

            return navigateToSidebarOption(0);
        })
        .then(() => {
            // Verify that the report screen is rendered and the drawer is closed
            expect(isDrawerOpen()).toBe(false);

            // That the report actions are visible along with the created action
            const createdAction = screen.queryByLabelText('Chat welcome message');
            expect(createdAction).toBeTruthy();
            const reportComments = screen.queryAllByLabelText('Chat message');
            expect(reportComments).toHaveLength(9);

            // Since the last read timestamp is the timestamp of action 3 we should have an unread indicator above the next "unread" action which will
            // have actionID of 4
            const unreadIndicator = screen.queryAllByLabelText('New message line indicator');
            expect(unreadIndicator).toHaveLength(1);
            const reportActionID = lodashGet(unreadIndicator, [0, 'props', 'data-action-id']);
            expect(reportActionID).toBe('4');

            // Scroll up and verify that the "New messages" badge appears
            scrollUpToRevealNewMessagesBadge();
            return waitFor(() => expect(isNewMessagesBadgeVisible()).toBe(true));
        }));

    it('Clear the new line indicator and bold when we navigate away from a chat that is now read', () => signInAndGetAppWithUnreadChat()

        // Navigate to the unread chat from the sidebar
        .then(() => navigateToSidebarOption(0))
        .then(() => {
            expect(isDrawerOpen()).toBe(false);

            // Then navigate back to the sidebar
            return navigateToSidebar();
        })
        .then(() => {
            // Verify the LHN is now open
            expect(isDrawerOpen()).toBe(true);

            // Verify that the option row in the LHN is no longer bold (since OpenReport marked it as read)
            const updatedDisplayNameText = screen.queryByLabelText('Chat user display names');
            expect(lodashGet(updatedDisplayNameText, ['props', 'style', 0, 'fontWeight'])).toBe(undefined);

            // Tap on the chat again
            return navigateToSidebarOption(0);
        })
        .then(() => {
            // Verify the unread indicator is not present
            const unreadIndicator = screen.queryAllByLabelText('New message line indicator');
            expect(unreadIndicator).toHaveLength(0);
            expect(isDrawerOpen()).toBe(false);

            // Scroll and verify that the new messages badge is also hidden
            scrollUpToRevealNewMessagesBadge();
            return waitFor(() => expect(isNewMessagesBadgeVisible()).toBe(false));
        }));

    it('Shows a browser notification and bold text when a new message arrives for a chat that is read', () => signInAndGetAppWithUnreadChat()
        .then(() => {
            // Simulate a new report arriving via Pusher along with reportActions and personalDetails for the other participant
            // We set the created moment 5 seconds in the past to ensure that time has passed when we open the report
            const NEW_REPORT_ID = '2';
            const NEW_REPORT_CREATED_MOMENT = moment().subtract(5, 'seconds');
            const NEW_REPORT_FIST_MESSAGE_CREATED_MOMENT = NEW_REPORT_CREATED_MOMENT.add(1, 'seconds');

<<<<<<< HEAD
    it('Shows a browser notification and bold text when a new message arrives for a chat that is read', () => {
        let renderedApp;
        return signInAndGetAppWithUnreadChat()
            .then((testInstance) => {
                renderedApp = testInstance;

                // Simulate a new report arriving via Pusher along with reportActions and personalDetails for the other participant
                // We set the created moment 5 seconds in the past to ensure that time has passed when we open the report
                const NEW_REPORT_ID = '2';
                const NEW_REPORT_CREATED_MOMENT = moment().subtract(5, 'seconds');
                const NEW_REPORT_FIST_MESSAGE_CREATED_MOMENT = NEW_REPORT_CREATED_MOMENT.add(1, 'seconds');

                const createdReportActionID = NumberUtils.rand64();
                const commentReportActionID = NumberUtils.rand64();
                const channel = Pusher.getChannel(`${CONST.PUSHER.PRIVATE_USER_CHANNEL_PREFIX}${USER_A_ACCOUNT_ID}${CONFIG.PUSHER.SUFFIX}`);
                channel.emit(Pusher.TYPE.ONYX_API_UPDATE, [
                    {
                        onyxMethod: CONST.ONYX.METHOD.MERGE,
                        key: `${ONYXKEYS.COLLECTION.REPORT}${NEW_REPORT_ID}`,
                        value: {
                            reportID: NEW_REPORT_ID,
                            reportName: CONST.REPORT.DEFAULT_REPORT_NAME,
                            lastReadTime: '',
                            lastVisibleActionCreated: DateUtils.getDBTime(NEW_REPORT_FIST_MESSAGE_CREATED_MOMENT.utc().valueOf()),
                            lastMessageText: 'Comment 1',
                            participants: [USER_C_EMAIL],
                        },
=======
            const createdReportActionID = NumberUtils.rand64();
            const commentReportActionID = NumberUtils.rand64();
            const channel = Pusher.getChannel(`${CONST.PUSHER.PRIVATE_USER_CHANNEL_PREFIX}${USER_A_ACCOUNT_ID}${CONFIG.PUSHER.SUFFIX}`);
            channel.emit(Pusher.TYPE.ONYX_API_UPDATE, [
                {
                    onyxMethod: CONST.ONYX.METHOD.MERGE,
                    key: `${ONYXKEYS.COLLECTION.REPORT}${NEW_REPORT_ID}`,
                    value: {
                        reportID: NEW_REPORT_ID,
                        reportName: CONST.REPORT.DEFAULT_REPORT_NAME,
                        lastReadTime: '',
                        lastActionCreated: DateUtils.getDBTime(NEW_REPORT_FIST_MESSAGE_CREATED_MOMENT.utc().valueOf()),
                        lastMessageText: 'Comment 1',
                        participants: [USER_C_EMAIL],
>>>>>>> 14ebe26b
                    },
                },
                {
                    onyxMethod: CONST.ONYX.METHOD.MERGE,
                    key: `${ONYXKEYS.COLLECTION.REPORT_ACTIONS}${NEW_REPORT_ID}`,
                    value: {
                        [createdReportActionID]: {
                            actionName: CONST.REPORT.ACTIONS.TYPE.CREATED,
                            automatic: false,
                            created: NEW_REPORT_CREATED_MOMENT.format(MOMENT_FORMAT),
                            reportActionID: createdReportActionID,
                        },
                        [commentReportActionID]: {
                            actionName: CONST.REPORT.ACTIONS.TYPE.ADDCOMMENT,
                            actorEmail: USER_C_EMAIL,
                            actorAccountID: USER_C_ACCOUNT_ID,
                            person: [{type: 'TEXT', style: 'strong', text: 'User C'}],
                            created: NEW_REPORT_FIST_MESSAGE_CREATED_MOMENT.format(MOMENT_FORMAT),
                            message: [{type: 'COMMENT', html: 'Comment 1', text: 'Comment 1'}],
                            reportActionID: commentReportActionID,
                        },
                    },
                    shouldNotify: true,
                },
                {
                    onyxMethod: CONST.ONYX.METHOD.MERGE,
                    key: ONYXKEYS.PERSONAL_DETAILS,
                    value: {
                        [USER_C_EMAIL]: TestHelper.buildPersonalDetails(USER_C_EMAIL, USER_C_ACCOUNT_ID, 'C'),
                    },
                },
            ]);
            return waitForPromisesToResolve();
        })
        .then(() => {
            // Verify notification was created
            expect(LocalNotification.showCommentNotification).toBeCalled();

            // // Navigate back to the sidebar
            return navigateToSidebar();
        })
        .then(() => {
            // // Verify the new report option appears in the LHN
            const optionRows = screen.queryAllByAccessibilityHint('Navigates to a chat');
            expect(optionRows).toHaveLength(2);

            // Verify the text for both chats are bold indicating that nothing has not yet been read
            const displayNameTexts = screen.queryAllByLabelText('Chat user display names');
            expect(displayNameTexts).toHaveLength(2);
            const firstReportOption = displayNameTexts[0];
            expect(lodashGet(firstReportOption, ['props', 'style', 0, 'fontWeight'])).toBe(fontWeightBold);
            expect(lodashGet(firstReportOption, ['props', 'children'])).toBe('C User');

            const secondReportOption = displayNameTexts[1];
            expect(lodashGet(secondReportOption, ['props', 'style', 0, 'fontWeight'])).toBe(fontWeightBold);
            expect(lodashGet(secondReportOption, ['props', 'children'])).toBe('B User');

            // Tap the new report option and navigate back to the sidebar again via the back button
            return navigateToSidebarOption(0);
        })
        .then(() => {
            // Verify that report we navigated to appears in a "read" state while the original unread report still shows as unread
            const displayNameTexts = screen.queryAllByLabelText('Chat user display names');
            expect(displayNameTexts).toHaveLength(2);
            expect(lodashGet(displayNameTexts[0], ['props', 'style', 0, 'fontWeight'])).toBe(undefined);
            expect(lodashGet(displayNameTexts[0], ['props', 'children'])).toBe('C User');
            expect(lodashGet(displayNameTexts[1], ['props', 'style', 0, 'fontWeight'])).toBe(fontWeightBold);
            expect(lodashGet(displayNameTexts[1], ['props', 'children'])).toBe('B User');
        }));

    it('Manually marking a chat message as unread shows the new line indicator and updates the LHN', () => signInAndGetAppWithUnreadChat()

        // Navigate to the unread report
        .then(() => navigateToSidebarOption(0))
        .then(() => {
            // It's difficult to trigger marking a report comment as unread since we would have to mock the long press event and then
            // another press on the context menu item so we will do it via the action directly and then test if the UI has updated properly
            Report.markCommentAsUnread(REPORT_ID, reportAction3CreatedDate);
            return waitForPromisesToResolve();
        })
        .then(() => {
            // Verify the indicator appears above the last action
            const unreadIndicator = screen.queryAllByLabelText('New message line indicator');
            expect(unreadIndicator).toHaveLength(1);
            const reportActionID = lodashGet(unreadIndicator, [0, 'props', 'data-action-id']);
            expect(reportActionID).toBe('3');

            // Scroll up and verify the new messages badge appears
            scrollUpToRevealNewMessagesBadge();
            return waitFor(() => expect(isNewMessagesBadgeVisible()).toBe(true));
        })

    // Navigate to the sidebar
        .then(navigateToSidebar)
        .then(() => {
            // Verify the report is marked as unread in the sidebar
            const displayNameTexts = screen.queryAllByLabelText('Chat user display names');
            expect(displayNameTexts).toHaveLength(1);
            expect(lodashGet(displayNameTexts[0], ['props', 'style', 0, 'fontWeight'])).toBe(fontWeightBold);
            expect(lodashGet(displayNameTexts[0], ['props', 'children'])).toBe('B User');

            // Navigate to the report again and back to the sidebar
            return navigateToSidebarOption(0);
        })
        .then(() => navigateToSidebar())
        .then(() => {
            // Verify the report is now marked as read
            const displayNameTexts = screen.queryAllByLabelText('Chat user display names');
            expect(displayNameTexts).toHaveLength(1);
            expect(lodashGet(displayNameTexts[0], ['props', 'style', 0, 'fontWeight'])).toBe(undefined);
            expect(lodashGet(displayNameTexts[0], ['props', 'children'])).toBe('B User');

            // Navigate to the report again and verify the new line indicator is missing
            return navigateToSidebarOption(0);
        })
        .then(() => {
            const unreadIndicator = screen.queryAllByLabelText('New message line indicator');
            expect(unreadIndicator).toHaveLength(0);

            // Scroll up and verify the "New messages" badge is hidden
            scrollUpToRevealNewMessagesBadge();
            return waitFor(() => expect(isNewMessagesBadgeVisible()).toBe(false));
        }));

    it('Removes the new line indicator when a new message is created by the current user', () => signInAndGetAppWithUnreadChat()
        .then(() => {
            // Verify we are on the LHN and that the chat shows as unread in the LHN
            expect(isDrawerOpen()).toBe(true);

            const displayNameTexts = screen.queryAllByLabelText('Chat user display names');
            expect(displayNameTexts).toHaveLength(1);
            expect(lodashGet(displayNameTexts[0], ['props', 'children'])).toBe('B User');
            expect(lodashGet(displayNameTexts[0], ['props', 'style', 0, 'fontWeight'])).toBe(fontWeightBold);

            // Navigate to the report and verify the indicator is present
            return navigateToSidebarOption(0);
        })
        .then(() => {
            const unreadIndicator = screen.queryAllByLabelText('New message line indicator');
            expect(unreadIndicator).toHaveLength(1);

            // Leave a comment as the current user and verify the indicator is removed
            Report.addComment(REPORT_ID, 'Current User Comment 1');
            return waitForPromisesToResolve();
        })
        .then(() => {
            const unreadIndicator = screen.queryAllByLabelText('New message line indicator');
            expect(unreadIndicator).toHaveLength(0);
        }));

    it('Clears the new line indicator when the user moves the App to the background', () => signInAndGetAppWithUnreadChat()
        .then(() => {
            // Verify we are on the LHN and that the chat shows as unread in the LHN
            expect(isDrawerOpen()).toBe(true);

            const displayNameTexts = screen.queryAllByLabelText('Chat user display names');
            expect(displayNameTexts).toHaveLength(1);
            expect(lodashGet(displayNameTexts[0], ['props', 'children'])).toBe('B User');
            expect(lodashGet(displayNameTexts[0], ['props', 'style', 0, 'fontWeight'])).toBe(fontWeightBold);

            // Navigate to the chat and verify the new line indicator is present
            return navigateToSidebarOption(0);
        })
        .then(() => {
            const unreadIndicator = screen.queryAllByLabelText('New message line indicator');
            expect(unreadIndicator).toHaveLength(1);

            // Then back to the LHN - then back to the chat again and verify the new line indicator has cleared
            return navigateToSidebar();
        })
        .then(() => navigateToSidebarOption(0))
        .then(() => {
            const unreadIndicator = screen.queryAllByLabelText('New message line indicator');
            expect(unreadIndicator).toHaveLength(0);

            // Mark a previous comment as unread and verify the unread action indicator returns
            Report.markCommentAsUnread(REPORT_ID, reportAction9CreatedDate);
            return waitForPromisesToResolve();
        })
        .then(() => {
            let unreadIndicator = screen.queryAllByLabelText('New message line indicator');
            expect(unreadIndicator).toHaveLength(1);

            // Trigger the app going inactive and active again
            AppState.emitCurrentTestState('background');
            AppState.emitCurrentTestState('active');

            // Verify the new line is cleared
            unreadIndicator = screen.queryAllByLabelText('New message line indicator');
            expect(unreadIndicator).toHaveLength(0);
        }));

    it('Displays the correct chat message preview in the LHN when a comment is added then deleted', () => {
        let reportActions;
        let lastReportAction;
        Onyx.connect({
            key: `${ONYXKEYS.COLLECTION.REPORT_ACTIONS}${REPORT_ID}`,
            callback: val => reportActions = val,
        });
        return signInAndGetAppWithUnreadChat()

            // Navigate to the chat and simulate leaving a comment from the current user
            .then(() => navigateToSidebarOption(0))
            .then(() => {
                // Leave a comment as the current user
                Report.addComment(REPORT_ID, 'Current User Comment 1');
                return waitForPromisesToResolve();
            })
            .then(() => {
                // Simulate the response from the server so that the comment can be deleted in this test
                lastReportAction = {...CollectionUtils.lastItem(reportActions)};
                Onyx.merge(`${ONYXKEYS.COLLECTION.REPORT}${REPORT_ID}`, {
                    lastMessageText: lastReportAction.message[0].text,
                    lastVisibleActionCreated: DateUtils.getDBTime(lastReportAction.timestamp),
                    lastActorEmail: lastReportAction.actorEmail,
                    reportID: REPORT_ID,
                });
                return waitForPromisesToResolve();
            })
            .then(() => {
                // Verify the chat preview text matches the last comment from the current user
                const alternateText = screen.queryAllByLabelText('Last chat message preview');
                expect(alternateText).toHaveLength(1);
                expect(alternateText[0].props.children).toBe('Current User Comment 1');

                Report.deleteReportComment(REPORT_ID, lastReportAction);
                return waitForPromisesToResolve();
            })
            .then(() => {
                const alternateText = screen.queryAllByLabelText('Last chat message preview');
                expect(alternateText).toHaveLength(1);
                expect(alternateText[0].props.children).toBe('Comment 9');
            });
    });
});<|MERGE_RESOLUTION|>--- conflicted
+++ resolved
@@ -277,35 +277,6 @@
             const NEW_REPORT_CREATED_MOMENT = moment().subtract(5, 'seconds');
             const NEW_REPORT_FIST_MESSAGE_CREATED_MOMENT = NEW_REPORT_CREATED_MOMENT.add(1, 'seconds');
 
-<<<<<<< HEAD
-    it('Shows a browser notification and bold text when a new message arrives for a chat that is read', () => {
-        let renderedApp;
-        return signInAndGetAppWithUnreadChat()
-            .then((testInstance) => {
-                renderedApp = testInstance;
-
-                // Simulate a new report arriving via Pusher along with reportActions and personalDetails for the other participant
-                // We set the created moment 5 seconds in the past to ensure that time has passed when we open the report
-                const NEW_REPORT_ID = '2';
-                const NEW_REPORT_CREATED_MOMENT = moment().subtract(5, 'seconds');
-                const NEW_REPORT_FIST_MESSAGE_CREATED_MOMENT = NEW_REPORT_CREATED_MOMENT.add(1, 'seconds');
-
-                const createdReportActionID = NumberUtils.rand64();
-                const commentReportActionID = NumberUtils.rand64();
-                const channel = Pusher.getChannel(`${CONST.PUSHER.PRIVATE_USER_CHANNEL_PREFIX}${USER_A_ACCOUNT_ID}${CONFIG.PUSHER.SUFFIX}`);
-                channel.emit(Pusher.TYPE.ONYX_API_UPDATE, [
-                    {
-                        onyxMethod: CONST.ONYX.METHOD.MERGE,
-                        key: `${ONYXKEYS.COLLECTION.REPORT}${NEW_REPORT_ID}`,
-                        value: {
-                            reportID: NEW_REPORT_ID,
-                            reportName: CONST.REPORT.DEFAULT_REPORT_NAME,
-                            lastReadTime: '',
-                            lastVisibleActionCreated: DateUtils.getDBTime(NEW_REPORT_FIST_MESSAGE_CREATED_MOMENT.utc().valueOf()),
-                            lastMessageText: 'Comment 1',
-                            participants: [USER_C_EMAIL],
-                        },
-=======
             const createdReportActionID = NumberUtils.rand64();
             const commentReportActionID = NumberUtils.rand64();
             const channel = Pusher.getChannel(`${CONST.PUSHER.PRIVATE_USER_CHANNEL_PREFIX}${USER_A_ACCOUNT_ID}${CONFIG.PUSHER.SUFFIX}`);
@@ -317,10 +288,9 @@
                         reportID: NEW_REPORT_ID,
                         reportName: CONST.REPORT.DEFAULT_REPORT_NAME,
                         lastReadTime: '',
-                        lastActionCreated: DateUtils.getDBTime(NEW_REPORT_FIST_MESSAGE_CREATED_MOMENT.utc().valueOf()),
+                        lastVisibleActionCreated: DateUtils.getDBTime(NEW_REPORT_FIST_MESSAGE_CREATED_MOMENT.utc().valueOf()),
                         lastMessageText: 'Comment 1',
                         participants: [USER_C_EMAIL],
->>>>>>> 14ebe26b
                     },
                 },
                 {
