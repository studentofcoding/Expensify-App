name: Deploy code to staging or production

on:
  push:
    branches: [staging, production]

jobs:
  deployStaging:
    runs-on: ubuntu-latest
<<<<<<< HEAD
    needs: validate
    if: ${{ fromJSON(needs.validate.outputs.isAutomatedPullRequest) && github.event.push.ref == 'refs/heads/staging' }}

=======
    if: github.ref == 'refs/heads/staging'
>>>>>>> 0bbf3fcc
    steps:
      - name: Checkout staging branch
        uses: actions/checkout@93ea575cb5d8a053eaa0ac8fa3b40d7e05a33cc8
        with:
          ref: staging
          token: ${{ secrets.OS_BOTIFY_TOKEN }}

      - name: Setup git for OSBotify
        uses: Expensify/App/.github/actions/composite/setupGitForOSBotify@main
        with:
          GPG_PASSPHRASE: ${{ secrets.LARGE_SECRET_PASSPHRASE }}

      - name: Tag version
        run: git tag "$(npm run print-version --silent)"

      - name: 🚀 Push tags to trigger staging deploy 🚀
        run: git push --tags

  deployProduction:
    runs-on: ubuntu-latest
<<<<<<< HEAD
    needs: validate
    if: ${{ fromJSON(needs.validate.outputs.isAutomatedPullRequest) && github.event.push.ref == 'refs/heads/production' }}
=======
    if: github.ref == 'refs/heads/production'
>>>>>>> 0bbf3fcc

    steps:
      - name: Checkout
        uses: actions/checkout@93ea575cb5d8a053eaa0ac8fa3b40d7e05a33cc8
        with:
          fetch-depth: 0
          token: ${{ secrets.OS_BOTIFY_TOKEN }}

      - name: Setup git for OSBotify
        uses: Expensify/App/.github/actions/composite/setupGitForOSBotify@main
        with:
          GPG_PASSPHRASE: ${{ secrets.LARGE_SECRET_PASSPHRASE }}

      - name: Checkout production branch
        run: git checkout production

      - name: Get current app version
        run: echo "PRODUCTION_VERSION=$(npm run print-version --silent)" >> "$GITHUB_ENV"

      - name: Get Release Pull Request List
        id: getReleasePRList
        uses: Expensify/App/.github/actions/javascript/getDeployPullRequestList@main
        with:
          TAG: ${{ env.PRODUCTION_VERSION }}
          GITHUB_TOKEN: ${{ secrets.OS_BOTIFY_TOKEN }}
          IS_PRODUCTION_DEPLOY: true

      - name: Generate Release Body
        id: getReleaseBody
        uses: Expensify/App/.github/actions/javascript/getReleaseBody@main
        with:
          PR_LIST: ${{ steps.getReleasePRList.outputs.PR_LIST }}

      - name: 🚀 Create release to trigger production deploy 🚀
        uses: softprops/action-gh-release@affa18ef97bc9db20076945705aba8c516139abd
        with:
          tag_name: ${{ env.PRODUCTION_VERSION }}
          body: ${{ steps.getReleaseBody.outputs.RELEASE_BODY }}
        env:
          GITHUB_TOKEN: ${{ secrets.OS_BOTIFY_TOKEN }}<|MERGE_RESOLUTION|>--- conflicted
+++ resolved
@@ -7,13 +7,7 @@
 jobs:
   deployStaging:
     runs-on: ubuntu-latest
-<<<<<<< HEAD
-    needs: validate
-    if: ${{ fromJSON(needs.validate.outputs.isAutomatedPullRequest) && github.event.push.ref == 'refs/heads/staging' }}
-
-=======
     if: github.ref == 'refs/heads/staging'
->>>>>>> 0bbf3fcc
     steps:
       - name: Checkout staging branch
         uses: actions/checkout@93ea575cb5d8a053eaa0ac8fa3b40d7e05a33cc8
@@ -34,12 +28,7 @@
 
   deployProduction:
     runs-on: ubuntu-latest
-<<<<<<< HEAD
-    needs: validate
-    if: ${{ fromJSON(needs.validate.outputs.isAutomatedPullRequest) && github.event.push.ref == 'refs/heads/production' }}
-=======
     if: github.ref == 'refs/heads/production'
->>>>>>> 0bbf3fcc
 
     steps:
       - name: Checkout
