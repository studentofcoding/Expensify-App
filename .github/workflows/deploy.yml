name: Deploy code to staging or production

on:
  push:
    branches: [staging, production]

env:
  SHOULD_DEPLOY_PRODUCTION: ${{ github.ref == 'refs/heads/production' }}

concurrency:
  group: ${{ github.workflow }}-${{ github.ref }}
  cancel-in-progress: true

jobs:
  validateActor:
    runs-on: ubuntu-latest
    timeout-minutes: 90
    outputs:
      IS_DEPLOYER: ${{ fromJSON(steps.isUserDeployer.outputs.IS_DEPLOYER) || github.actor == 'OSBotify' || github.actor == 'os-botify[bot]' }}
    steps:
      - name: Check if user is deployer
        id: isUserDeployer
        run: |
          if gh api /orgs/Expensify/teams/mobile-deployers/memberships/${{ github.actor }} --silent; then
            echo "IS_DEPLOYER=true" >> "$GITHUB_OUTPUT"
          else
            echo "IS_DEPLOYER=false" >> "$GITHUB_OUTPUT"
          fi
        env:
          GITHUB_TOKEN: ${{ secrets.OS_BOTIFY_TOKEN }}

  prep:
    needs: validateActor
    if: ${{ fromJSON(needs.validateActor.outputs.IS_DEPLOYER) }}
    runs-on: ubuntu-latest
    outputs:
      APP_VERSION: ${{ steps.getAppVersion.outputs.VERSION }}
    steps:
      - name: Checkout
        uses: actions/checkout@v4
        with:
          token: ${{ secrets.OS_BOTIFY_TOKEN }}

      - name: Setup git for OSBotify
        uses: ./.github/actions/composite/setupGitForOSBotifyApp
        id: setupGitForOSBotify
        with:
          GPG_PASSPHRASE: ${{ secrets.LARGE_SECRET_PASSPHRASE }}
          OS_BOTIFY_APP_ID: ${{ secrets.OS_BOTIFY_APP_ID }}
          OS_BOTIFY_PRIVATE_KEY: ${{ secrets.OS_BOTIFY_PRIVATE_KEY }}

      - name: Get app version
        id: getAppVersion
        run: echo "VERSION=$(jq -r .version < package.json)" >> "$GITHUB_OUTPUT"

      - name: Create and push tag
        if: ${{ github.ref == 'refs/heads/staging' }}
        run: |
          git tag ${{ steps.getAppVersion.outputs.VERSION }}
          git push origin --tags

  # Note: we're updating the checklist before running the deploys and assuming that it will succeed on at least one platform
  deployChecklist:
    name: Create or update deploy checklist
    uses: ./.github/workflows/createDeployChecklist.yml
    if: ${{ github.ref == 'refs/heads/staging' }}
    needs: prep
    secrets: inherit

  buildAndroid:
    name: Build Android app
    uses: ./.github/workflows/buildAndroid.yml
    if: ${{ github.ref == 'refs/heads/staging' }}
    needs: prep
    secrets: inherit
    with:
      type: release
      ref: staging

  uploadAndroid:
    name: Upload Android build to Google Play Store
    needs: buildAndroid
    runs-on: ubuntu-latest
    steps:
      - name: Checkout
        uses: actions/checkout@v4

      - name: Setup Ruby
        uses: ruby/setup-ruby@v1.190.0
        with:
          bundler-cache: true

      - name: Download Android build artifacts
        uses: actions/download-artifact@v4
        with:
          path: /tmp/artifacts
          pattern: android-*-artifact
          merge-multiple: true

      - name: Log downloaded artifact paths
        run: ls -R /tmp/artifacts

      - name: Decrypt json w/ Google Play credentials
        run: gpg --batch --yes --decrypt --passphrase="${{ secrets.LARGE_SECRET_PASSPHRASE }}" --output android-fastlane-json-key.json android-fastlane-json-key.json.gpg
        working-directory: android/app

      - name: Upload Android app to Google Play
        run: bundle exec fastlane android upload_google_play_internal
        env:
          aabPath: /tmp/artifacts/${{ needs.buildAndroid.outputs.AAB_FILE_NAME }}

      - name: Upload Android build to Browser Stack
        run: curl -u "$BROWSERSTACK" -X POST "https://api-cloud.browserstack.com/app-live/upload" -F "file=@/tmp/artifacts/${{ needs.buildAndroid.outputs.AAB_FILE_NAME }}"
        env:
          BROWSERSTACK: ${{ secrets.BROWSERSTACK }}

  submitAndroid:
    name: Submit Android app for production review
    needs: prep
    if: ${{ github.ref == 'refs/heads/production' }}
    runs-on: ubuntu-latest
    steps:
      - name: Checkout
        uses: actions/checkout@v4

      - name: Setup Ruby
        uses: ruby/setup-ruby@v1.190.0
        with:
          bundler-cache: true

      - name: Get Android native version
        id: getAndroidVersion
        run: echo "VERSION_CODE=$(grep -o 'versionCode\s\+[0-9]\+' android/app/build.gradle | awk '{ print $2 }')" >> "$GITHUB_OUTPUT"

      - name: Decrypt json w/ Google Play credentials
        run: gpg --batch --yes --decrypt --passphrase="${{ secrets.LARGE_SECRET_PASSPHRASE }}" --output android-fastlane-json-key.json android-fastlane-json-key.json.gpg
        working-directory: android/app

      - name: Submit Android build for review
        run: bundle exec fastlane android upload_google_play_production
        env:
          VERSION: ${{ steps.getAndroidVersion.outputs.VERSION_CODE }}

      - name: Warn deployers if Android production deploy failed
        if: ${{ failure() }}
        uses: 8398a7/action-slack@v3
        with:
          status: custom
          custom_payload: |
            {
              channel: '#deployer',
              attachments: [{
                color: "#DB4545",
                pretext: `<!subteam^S4TJJ3PSL>`,
                text: `💥 Android production deploy failed. Please manually submit ${{ needs.prep.outputs.APP_VERSION }} in the <https://play.google.com/console/u/0/developers/8765590895836334604/app/4973041797096886180/releases/overview|Google Play Store>. 💥`,
              }]
            }
        env:
          GITHUB_TOKEN: ${{ github.token }}
          SLACK_WEBHOOK_URL: ${{ secrets.SLACK_WEBHOOK }}

  android_hybrid:
    name: Build and deploy Android HybridApp
    needs: prep
    runs-on: ubuntu-latest-xl
<<<<<<< HEAD
    env:
      RUBYOPT: '-rostruct'
=======
    defaults:
      run:
        working-directory: Mobile-Expensify/react-native
>>>>>>> 3611198a
    steps:
      - name: Checkout
        uses: actions/checkout@v4
        with:
          submodules: true
          token: ${{ secrets.OS_BOTIFY_TOKEN }}
          # fetch-depth: 0 is required in order to fetch the correct submodule branch
          fetch-depth: 0

      - name: Update submodule
        run: |
          git submodule update --init
          # Update submodule to latest on staging
          git fetch
          git checkout staging

      - name: Configure MapBox SDK
        run: ./scripts/setup-mapbox-sdk.sh ${{ secrets.MAPBOX_SDK_DOWNLOAD_TOKEN }}

      - name: Setup Node
        id: setup-node
        uses: ./.github/actions/composite/setupNode

      - name: Setup Java
        uses: actions/setup-java@v4
        with:
          distribution: 'oracle'
          java-version: '17'

      - name: Setup Ruby
        uses: ruby/setup-ruby@v1.190.0
        with:
          bundler-cache: true

      - name: Install New Expensify Gems
        run: bundle install

      - name: Install 1Password CLI
        uses: 1password/install-cli-action@v1

      - name: Load files from 1Password
        env:
          OP_SERVICE_ACCOUNT_TOKEN: ${{ secrets.OP_SERVICE_ACCOUNT_TOKEN }}
        run: |
          op document get --output ./upload-key.keystore upload-key.keystore 
          op document get --output ./android-fastlane-json-key.json android-fastlane-json-key.json
          # Copy the keystore to the Android directory for Fullstory
          cp ./upload-key.keystore Mobile-Expensify/Android 

      - name: Load Android upload keystore credentials from 1Password
        id: load-credentials
        uses: 1password/load-secrets-action@v2
        with:
          export-env: false
        env:
          OP_SERVICE_ACCOUNT_TOKEN: ${{ secrets.OP_SERVICE_ACCOUNT_TOKEN }}
          ANDROID_UPLOAD_KEYSTORE_PASSWORD: op://Mobile-Deploy-CI/Repository-Secrets/ANDROID_UPLOAD_KEYSTORE_PASSWORD
          ANDROID_UPLOAD_KEYSTORE_ALIAS: op://Mobile-Deploy-CI/Repository-Secrets/ANDROID_UPLOAD_KEYSTORE_ALIAS
          ANDROID_UPLOAD_KEY_PASSWORD: op://Mobile-Deploy-CI/Repository-Secrets/ANDROID_UPLOAD_KEY_PASSWORD

      - name: Get Android native version
        id: getAndroidVersion
        run: echo "VERSION_CODE=$(grep -o 'versionCode\s\+[0-9]\+' android/app/build.gradle | awk '{ print $2 }')" >> "$GITHUB_OUTPUT"

      - name: Build Android app
        if: ${{ !fromJSON(env.SHOULD_DEPLOY_PRODUCTION) }}
        run: bundle exec fastlane android build_hybrid
        env:
          ANDROID_UPLOAD_KEYSTORE_PASSWORD: ${{ steps.load-credentials.outputs.ANDROID_UPLOAD_KEYSTORE_PASSWORD }}
          ANDROID_UPLOAD_KEYSTORE_ALIAS: ${{ steps.load-credentials.outputs.ANDROID_UPLOAD_KEYSTORE_ALIAS }}
          ANDROID_UPLOAD_KEY_PASSWORD: ${{ steps.load-credentials.outputs.ANDROID_UPLOAD_KEY_PASSWORD }}

      - name: Upload Android app to Google Play
        if: ${{ !fromJSON(env.SHOULD_DEPLOY_PRODUCTION) }}
        run: bundle exec fastlane android upload_google_play_internal_hybrid
        env:
          VERSION: ${{ steps.getAndroidVersion.outputs.VERSION_CODE }}

      - name: Submit production build for Google Play review and a slow rollout
        if: ${{ fromJSON(env.SHOULD_DEPLOY_PRODUCTION) }}
        run: |
          # Complete the previous version rollout
          bundle exec fastlane android complete_hybrid_rollout
          
          # Submit the new version for review and slow rollout when it's approved
          bundle exec fastlane android upload_google_play_production_hybrid_rollout
        env:
          VERSION: ${{ steps.getAndroidVersion.outputs.VERSION_CODE }}

      - name: Upload Android build to Browser Stack
        if: ${{ !fromJSON(env.SHOULD_DEPLOY_PRODUCTION) }}
        run: curl -u "$BROWSERSTACK" -X POST "https://api-cloud.browserstack.com/app-live/upload" -F "file=@${{ env.aabPath }}"
        env:
          BROWSERSTACK: ${{ secrets.BROWSERSTACK }}

      - name: Upload Android build artifact
        if: ${{ !fromJSON(env.SHOULD_DEPLOY_PRODUCTION) }}
        uses: actions/upload-artifact@v4
        with:
          name: android-hybrid-build-artifact
          path: ${{ env.aabPath }}

      - name: Upload Android sourcemap artifact
        if: ${{ !fromJSON(env.SHOULD_DEPLOY_PRODUCTION) }}
        uses: actions/upload-artifact@v4
        with:
          name: android-hybrid-sourcemap-artifact
          path: /home/runner/work/App/App/Mobile-Expensify/Android/build/generated/sourcemaps/react/release/index.android.bundle.map

      - name: Set current App version in Env
        run: echo "VERSION=$(npm run print-version --silent)" >> "$GITHUB_ENV"

      - name: Warn deployers if Android production deploy failed
        if: ${{ failure() && fromJSON(env.SHOULD_DEPLOY_PRODUCTION) }}
        uses: 8398a7/action-slack@v3
        with:
          status: custom
          custom_payload: |
            {
              channel: '#deployer',
              attachments: [{
                color: "#DB4545",
                pretext: `<!subteam^S4TJJ3PSL>`,
                text: `💥 Android HybridApp production deploy failed. Please manually submit ${{ needs.prep.outputs.APP_VERSION }} in the <https://play.google.com/console/u/0/developers/8765590895836334604/app/4974129597497161901/releases/overview|Google Play Store>. 💥`,
              }]
            }
        env:
          GITHUB_TOKEN: ${{ github.token }}
          SLACK_WEBHOOK_URL: ${{ secrets.SLACK_WEBHOOK }}

  desktop:
    name: Build and deploy Desktop
    needs: prep
    runs-on: macos-14-large
    steps:
      - name: Checkout
        uses: actions/checkout@v4

      - name: Setup Node
        uses: ./.github/actions/composite/setupNode

      - name: Decrypt Developer ID Certificate
        run: cd desktop && gpg --quiet --batch --yes --decrypt --passphrase="$DEVELOPER_ID_SECRET_PASSPHRASE" --output developer_id.p12 developer_id.p12.gpg
        env:
          DEVELOPER_ID_SECRET_PASSPHRASE: ${{ secrets.DEVELOPER_ID_SECRET_PASSPHRASE }}

      - name: Build desktop app
        run: |
          if [[ ${{ env.SHOULD_DEPLOY_PRODUCTION }} == 'true' ]]; then
            npm run desktop-build
          else
            npm run desktop-build-staging
          fi
        env:
          CSC_LINK: ${{ secrets.CSC_LINK }}
          CSC_KEY_PASSWORD: ${{ secrets.CSC_KEY_PASSWORD }}
          APPLE_ID: ${{ secrets.APPLE_ID }}
          APPLE_APP_SPECIFIC_PASSWORD: ${{ secrets.APPLE_ID_PASSWORD }}
          AWS_ACCESS_KEY_ID: ${{ secrets.AWS_ACCESS_KEY_ID }}
          AWS_SECRET_ACCESS_KEY: ${{ secrets.AWS_SECRET_ACCESS_KEY }}
          GCP_GEOLOCATION_API_KEY: $${{ secrets.GCP_GEOLOCATION_API_KEY_PRODUCTION }}

      - name: Upload desktop sourcemaps artifact
        uses: actions/upload-artifact@v4
        with:
          name: ${{ fromJSON(env.SHOULD_DEPLOY_PRODUCTION) && 'desktop-sourcemaps-artifact' || 'desktop-staging-sourcemaps-artifact' }}
          path: ./desktop/dist/www/merged-source-map.js.map

      - name: Upload desktop build artifact
        uses: actions/upload-artifact@v4
        with:
          name: ${{ fromJSON(env.SHOULD_DEPLOY_PRODUCTION) && 'desktop-build-artifact' || 'desktop-staging-build-artifact' }}
          path: ./desktop-build/NewExpensify.dmg

  iOS:
    name: Build and deploy iOS
    needs: prep
    env:
      DEVELOPER_DIR: /Applications/Xcode_15.2.0.app/Contents/Developer
    runs-on: macos-13-xlarge
    steps:
      - name: Checkout
        uses: actions/checkout@v4

      - name: Configure MapBox SDK
        run: ./scripts/setup-mapbox-sdk.sh ${{ secrets.MAPBOX_SDK_DOWNLOAD_TOKEN }}

      - name: Setup Node
        id: setup-node
        uses: ./.github/actions/composite/setupNode

      - name: Setup Ruby
        uses: ruby/setup-ruby@v1.190.0
        with:
          bundler-cache: true

      - name: Cache Pod dependencies
        uses: actions/cache@v4
        id: pods-cache
        with:
          path: ios/Pods
          key: ${{ runner.os }}-pods-cache-${{ hashFiles('ios/Podfile.lock', 'firebase.json') }}

      - name: Compare Podfile.lock and Manifest.lock
        id: compare-podfile-and-manifest
        run: echo "IS_PODFILE_SAME_AS_MANIFEST=${{ hashFiles('ios/Podfile.lock') == hashFiles('ios/Pods/Manifest.lock') }}" >> "$GITHUB_OUTPUT"

      - name: Install cocoapods
        uses: nick-fields/retry@3f757583fb1b1f940bc8ef4bf4734c8dc02a5847
        if: steps.pods-cache.outputs.cache-hit != 'true' || steps.compare-podfile-and-manifest.outputs.IS_PODFILE_SAME_AS_MANIFEST != 'true' || steps.setup-node.outputs.cache-hit != 'true'
        with:
          timeout_minutes: 10
          max_attempts: 5
          command: scripts/pod-install.sh

      - name: Decrypt AppStore profile
        run: cd ios && gpg --quiet --batch --yes --decrypt --passphrase="$LARGE_SECRET_PASSPHRASE" --output NewApp_AppStore.mobileprovision NewApp_AppStore.mobileprovision.gpg
        env:
          LARGE_SECRET_PASSPHRASE: ${{ secrets.LARGE_SECRET_PASSPHRASE }}

      - name: Decrypt AppStore Notification Service profile
        run: cd ios && gpg --quiet --batch --yes --decrypt --passphrase="$LARGE_SECRET_PASSPHRASE" --output NewApp_AppStore_Notification_Service.mobileprovision NewApp_AppStore_Notification_Service.mobileprovision.gpg
        env:
          LARGE_SECRET_PASSPHRASE: ${{ secrets.LARGE_SECRET_PASSPHRASE }}

      - name: Decrypt certificate
        run: cd ios && gpg --quiet --batch --yes --decrypt --passphrase="$LARGE_SECRET_PASSPHRASE" --output Certificates.p12 Certificates.p12.gpg
        env:
          LARGE_SECRET_PASSPHRASE: ${{ secrets.LARGE_SECRET_PASSPHRASE }}

      - name: Decrypt App Store Connect API key
        run: cd ios && gpg --quiet --batch --yes --decrypt --passphrase="$LARGE_SECRET_PASSPHRASE" --output ios-fastlane-json-key.json ios-fastlane-json-key.json.gpg
        env:
          LARGE_SECRET_PASSPHRASE: ${{ secrets.LARGE_SECRET_PASSPHRASE }}

      - name: Get iOS native version
        id: getIOSVersion
        run: echo "IOS_VERSION=$(echo '${{ needs.prep.outputs.APP_VERSION }}' | tr '-' '.')" >> "$GITHUB_OUTPUT"

      - name: Build iOS release app
        if: ${{ !fromJSON(env.SHOULD_DEPLOY_PRODUCTION) }}
        run: bundle exec fastlane ios build

      - name: Upload release build to TestFlight
        if: ${{ !fromJSON(env.SHOULD_DEPLOY_PRODUCTION) }}
        run: bundle exec fastlane ios upload_testflight
        env:
          APPLE_CONTACT_EMAIL: ${{ secrets.APPLE_CONTACT_EMAIL }}
          APPLE_CONTACT_PHONE: ${{ secrets.APPLE_CONTACT_PHONE }}
          APPLE_DEMO_EMAIL: ${{ secrets.APPLE_DEMO_EMAIL }}
          APPLE_DEMO_PASSWORD: ${{ secrets.APPLE_DEMO_PASSWORD }}

      - name: Submit build for App Store review
        if: ${{ fromJSON(env.SHOULD_DEPLOY_PRODUCTION) }}
        run: bundle exec fastlane ios submit_for_review
        env:
          VERSION: ${{ steps.getIOSVersion.outputs.IOS_VERSION }}

      - name: Upload iOS build to Browser Stack
        if: ${{ !fromJSON(env.SHOULD_DEPLOY_PRODUCTION) }}
        run: curl -u "$BROWSERSTACK" -X POST "https://api-cloud.browserstack.com/app-live/upload" -F "file=@/Users/runner/work/App/App/New Expensify.ipa"
        env:
          BROWSERSTACK: ${{ secrets.BROWSERSTACK }}

      - name: Upload iOS sourcemaps artifact
        if: ${{ !fromJSON(env.SHOULD_DEPLOY_PRODUCTION) }}
        uses: actions/upload-artifact@v4
        with:
          name: ios-sourcemaps-artifact
          path: ./main.jsbundle.map

      - name: Upload iOS build artifact
        if: ${{ !fromJSON(env.SHOULD_DEPLOY_PRODUCTION) }}
        uses: actions/upload-artifact@v4
        with:
          name: ios-build-artifact
          path: /Users/runner/work/App/App/New\ Expensify.ipa

      - name: Warn deployers if iOS production deploy failed
        if: ${{ failure() && fromJSON(env.SHOULD_DEPLOY_PRODUCTION) }}
        uses: 8398a7/action-slack@v3
        with:
          status: custom
          custom_payload: |
            {
              channel: '#deployer',
              attachments: [{
                color: "#DB4545",
                pretext: `<!subteam^S4TJJ3PSL>`,
                text: `💥 iOS production deploy failed. Please manually submit ${{ steps.getIOSVersion.outputs.IOS_VERSION }} in the <https://appstoreconnect.apple.com/apps/1530278510/appstore|App Store>. 💥`,
              }]
            }
        env:
          GITHUB_TOKEN: ${{ github.token }}
          SLACK_WEBHOOK_URL: ${{ secrets.SLACK_WEBHOOK }}

  iOS_hybrid:
    name: Build and deploy iOS HybridApp
    needs: prep
    runs-on: macos-13-xlarge
    env:
      DEVELOPER_DIR: /Applications/Xcode_15.2.0.app/Contents/Developer
    steps:
      - name: Checkout
        uses: actions/checkout@v4
        with:
          submodules: true
          token: ${{ secrets.OS_BOTIFY_TOKEN }}
          # fetch-depth: 0 is required in order to fetch the correct submodule branch
          fetch-depth: 0

      - name: Update submodule
        run: |
          git submodule update --init
          # Update submodule to latest on staging
          git fetch
          git checkout staging

      - name: Configure MapBox SDK
        run: |
          ./scripts/setup-mapbox-sdk.sh ${{ secrets.MAPBOX_SDK_DOWNLOAD_TOKEN }}

      - name: Setup Node
        id: setup-node
        uses: ./.github/actions/composite/setupNode

      - name: Setup Ruby
        uses: ruby/setup-ruby@v1.190.0
        with:
          bundler-cache: true

      - name: Install New Expensify Gems
        run: bundle install

      - name: Cache Pod dependencies
        uses: actions/cache@v4
        id: pods-cache
        with:
          path: ios/Pods
          key: ${{ runner.os }}-pods-cache-${{ hashFiles('ios/Podfile.lock', 'firebase.json') }}

      - name: Compare Podfile.lock and Manifest.lock
        id: compare-podfile-and-manifest
        run: echo "IS_PODFILE_SAME_AS_MANIFEST=${{ hashFiles('ios/Podfile.lock') == hashFiles('ios/Pods/Manifest.lock') }}" >> "$GITHUB_OUTPUT"

      - name: Install cocoapods
        uses: nick-fields/retry@3f757583fb1b1f940bc8ef4bf4734c8dc02a5847
        if: steps.pods-cache.outputs.cache-hit != 'true' || steps.compare-podfile-and-manifest.outputs.IS_PODFILE_SAME_AS_MANIFEST != 'true' || steps.setup-node.outputs.cache-hit != 'true'
        with:
          timeout_minutes: 10
          max_attempts: 5
          command: npm run pod-install

      - name: Install 1Password CLI
        uses: 1password/install-cli-action@v1

      - name: Load files from 1Password
        env:
          OP_SERVICE_ACCOUNT_TOKEN: ${{ secrets.OP_SERVICE_ACCOUNT_TOKEN }}
        run: |
          op document get --output ./OldApp_AppStore.mobileprovision OldApp_AppStore
          op document get --output ./OldApp_AppStore_Share_Extension.mobileprovision OldApp_AppStore_Share_Extension

      - name: Decrypt AppStore profile
        run: cd ios && gpg --quiet --batch --yes --decrypt --passphrase="$LARGE_SECRET_PASSPHRASE" --output NewApp_AppStore.mobileprovision NewApp_AppStore.mobileprovision.gpg
        env:
          LARGE_SECRET_PASSPHRASE: ${{ secrets.LARGE_SECRET_PASSPHRASE }}

      - name: Decrypt AppStore Notification Service profile
        run: cd ios && gpg --quiet --batch --yes --decrypt --passphrase="$LARGE_SECRET_PASSPHRASE" --output NewApp_AppStore_Notification_Service.mobileprovision NewApp_AppStore_Notification_Service.mobileprovision.gpg
        env:
          LARGE_SECRET_PASSPHRASE: ${{ secrets.LARGE_SECRET_PASSPHRASE }}

      - name: Decrypt certificate
        run: cd ios && gpg --quiet --batch --yes --decrypt --passphrase="$LARGE_SECRET_PASSPHRASE" --output Certificates.p12 Certificates.p12.gpg
        env:
          LARGE_SECRET_PASSPHRASE: ${{ secrets.LARGE_SECRET_PASSPHRASE }}

      - name: Decrypt App Store Connect API key
        run: cd ios && gpg --quiet --batch --yes --decrypt --passphrase="$LARGE_SECRET_PASSPHRASE" --output ios-fastlane-json-key.json ios-fastlane-json-key.json.gpg
        env:
          LARGE_SECRET_PASSPHRASE: ${{ secrets.LARGE_SECRET_PASSPHRASE }}

      - name: Set current App version in Env
        run: echo "VERSION=$(npm run print-version --silent)" >> "$GITHUB_ENV"

      - name: Get iOS native version
        id: getIOSVersion
        run: echo "IOS_VERSION=$(echo '${{ needs.prep.outputs.APP_VERSION }}' | tr '-' '.')" >> "$GITHUB_OUTPUT"

      - name: Build iOS HybridApp
        if: ${{ !fromJSON(env.SHOULD_DEPLOY_PRODUCTION) }}
        run: bundle exec fastlane ios build_hybrid

      - name: Upload release build to TestFlight
        if: ${{ !fromJSON(env.SHOULD_DEPLOY_PRODUCTION) }}
        run: bundle exec fastlane ios upload_testflight_hybrid
        env:
          APPLE_CONTACT_EMAIL: ${{ secrets.APPLE_CONTACT_EMAIL }}
          APPLE_CONTACT_PHONE: ${{ secrets.APPLE_CONTACT_PHONE }}
          APPLE_DEMO_EMAIL: ${{ secrets.APPLE_DEMO_EMAIL }}
          APPLE_DEMO_PASSWORD: ${{ secrets.APPLE_DEMO_PASSWORD }}

      - name: Submit production build for App Store review and a slow rollout
        if: ${{ fromJSON(env.SHOULD_DEPLOY_PRODUCTION) }}
        run: |
          # Complete the previous version rollout
          bundle exec fastlane ios complete_hybrid_rollout
          
          # Submit the new version for review and phased rollout when it's approved 
          bundle exec fastlane ios submit_hybrid_for_rollout
        env:
          VERSION: ${{ steps.getIOSVersion.outputs.IOS_VERSION }}

      - name: Upload iOS build to Browser Stack
        if: ${{ !fromJSON(env.SHOULD_DEPLOY_PRODUCTION) }}
        run: curl -u "$BROWSERSTACK" -X POST "https://api-cloud.browserstack.com/app-live/upload" -F "file=@${{ env.ipaPath }}"
        env:
          BROWSERSTACK: ${{ secrets.BROWSERSTACK }}

      - name: Upload iOS build artifact
        if: ${{ !fromJSON(env.SHOULD_DEPLOY_PRODUCTION) }}
        uses: actions/upload-artifact@v4
        with:
          name: ios-hybrid-build-artifact
          path: ${{ env.ipaPath }}

      - name: Upload iOS sourcemap artifact
        if: ${{ !fromJSON(env.SHOULD_DEPLOY_PRODUCTION) }}
        uses: actions/upload-artifact@v4
        with:
          name: ios-hybrid-sourcemap-artifact
          path: /Users/runner/work/App/App/Mobile-Expensify/main.jsbundle.map

      - name: Warn deployers if iOS production deploy failed
        if: ${{ failure() && fromJSON(env.SHOULD_DEPLOY_PRODUCTION) }}
        uses: 8398a7/action-slack@v3
        with:
          status: custom
          custom_payload: |
            {
              channel: '#deployer',
              attachments: [{
                color: "#DB4545",
                pretext: `<!subteam^S4TJJ3PSL>`,
                text: `💥 iOS HybridApp production deploy failed. Please manually submit ${{ steps.getIOSVersion.outputs.IOS_VERSION }} in the <https://appstoreconnect.apple.com/apps/471713959/appstore|App Store>. 💥`,
              }]
            }
        env:
          GITHUB_TOKEN: ${{ github.token }}
          SLACK_WEBHOOK_URL: ${{ secrets.SLACK_WEBHOOK }}

  web:
    name: Build and deploy Web
    needs: prep
    runs-on: ubuntu-latest-xl
    steps:
      - name: Checkout
        uses: actions/checkout@v4

      - name: Setup Node
        uses: ./.github/actions/composite/setupNode

      - name: Setup Cloudflare CLI
        run: pip3 install cloudflare==2.19.0

      - name: Configure AWS Credentials
        uses: aws-actions/configure-aws-credentials@v4
        with:
          aws-access-key-id: ${{ secrets.AWS_ACCESS_KEY_ID }}
          aws-secret-access-key: ${{ secrets.AWS_SECRET_ACCESS_KEY }}
          aws-region: us-east-1

      - name: Build web
        run: |
          if [[ ${{ env.SHOULD_DEPLOY_PRODUCTION }} == 'true' ]]; then
            npm run build
          else
            npm run build-staging
          fi

      - name: Build storybook docs
        continue-on-error: true
        run: |
          if [[ ${{ env.SHOULD_DEPLOY_PRODUCTION }} == 'true' ]]; then
            npm run storybook-build
          else
            npm run storybook-build-staging
          fi

      - name: Deploy to S3
        run: |
          aws s3 cp --recursive --acl public-read "$GITHUB_WORKSPACE"/dist ${{ env.S3_URL }}/
          aws s3 cp --acl public-read --content-type 'application/json' --metadata-directive REPLACE ${{ env.S3_URL }}/.well-known/apple-app-site-association ${{ env.S3_URL }}/.well-known/apple-app-site-association
          aws s3 cp --acl public-read --content-type 'application/json' --metadata-directive REPLACE ${{ env.S3_URL }}/.well-known/apple-app-site-association ${{env.S3_URL }}/apple-app-site-association
        env:
          S3_URL: s3://${{ env.SHOULD_DEPLOY_PRODUCTION != 'true' && 'staging-' || '' }}expensify-cash

      - name: Purge Cloudflare cache
        run: /home/runner/.local/bin/cli4 --verbose --delete hosts=["${{ env.SHOULD_DEPLOY_PRODUCTION != 'true' && 'staging.' || '' }}new.expensify.com"] /zones/:9ee042e6cfc7fd45e74aa7d2f78d617b/purge_cache
        env:
          CF_API_KEY: ${{ secrets.CLOUDFLARE_TOKEN }}

      - name: Verify staging deploy
        if: ${{ !fromJSON(env.SHOULD_DEPLOY_PRODUCTION) }}
        run: ./.github/scripts/verifyDeploy.sh staging ${{ needs.prep.outputs.APP_VERSION }}

      - name: Verify production deploy
        if: ${{ fromJSON(env.SHOULD_DEPLOY_PRODUCTION) }}
        run: ./.github/scripts/verifyDeploy.sh production ${{ needs.prep.outputs.APP_VERSION }}

      - name: Upload web sourcemaps artifact
        uses: actions/upload-artifact@v4
        with:
          name: ${{ fromJSON(env.SHOULD_DEPLOY_PRODUCTION) && 'web' || 'web-staging' }}-sourcemaps-artifact
          path: ./dist/merged-source-map.js.map

      - name: Compress web build .tar.gz and .zip
        run: |
          tar -czvf webBuild.tar.gz dist
          zip -r webBuild.zip dist

      - name: Upload .tar.gz web build artifact
        uses: actions/upload-artifact@v4
        with:
          name: ${{ fromJSON(env.SHOULD_DEPLOY_PRODUCTION) && 'web' || 'web-staging' }}-build-tar-gz-artifact
          path: ./webBuild.tar.gz

      - name: Upload .zip web build artifact
        uses: actions/upload-artifact@v4
        with:
          name: ${{ fromJSON(env.SHOULD_DEPLOY_PRODUCTION) && 'web' || 'web-staging' }}-build-zip-artifact
          path: ./webBuild.zip

  postSlackMessageOnFailure:
    name: Post a Slack message when any platform fails to build or deploy
    runs-on: ubuntu-latest
    if: ${{ failure() }}
    needs: [buildAndroid, uploadAndroid, submitAndroid, android_hybrid, desktop, iOS, iOS_hybrid, web]
    steps:
      - name: Checkout
        uses: actions/checkout@v4

      - name: Post Slack message on failure
        uses: ./.github/actions/composite/announceFailedWorkflowInSlack
        with:
          SLACK_WEBHOOK: ${{ secrets.SLACK_WEBHOOK }}

  checkDeploymentSuccess:
    runs-on: ubuntu-latest
    outputs:
      IS_AT_LEAST_ONE_PLATFORM_DEPLOYED: ${{ steps.checkDeploymentSuccessOnAtLeastOnePlatform.outputs.IS_AT_LEAST_ONE_PLATFORM_DEPLOYED }}
      IS_ALL_PLATFORMS_DEPLOYED: ${{ steps.checkDeploymentSuccessOnAllPlatforms.outputs.IS_ALL_PLATFORMS_DEPLOYED }}
    needs: [buildAndroid, uploadAndroid, submitAndroid, android_hybrid, desktop, iOS, iOS_hybrid, web]
    if: ${{ always() }}
    steps:
      - name: Check deployment success on at least one platform
        id: checkDeploymentSuccessOnAtLeastOnePlatform
        run: |
          isAtLeastOnePlatformDeployed="false"
          if [ ${{ github.ref }} == 'refs/heads/production' ]; then
            if [ "${{ needs.submitAndroid.result }}" == "success" ]; then
              isAtLeastOnePlatformDeployed="true"
            fi
          else
            if [ "${{ needs.uploadAndroid.result }}" == "success" ]; then
              isAtLeastOnePlatformDeployed="true"
            fi
          fi

          if [ "${{ needs.iOS.result }}" == "success" ] || \
            [ "${{ needs.iOS_hybrid.result }}" == "success" ] || \
            [ "${{ needs.android_hybrid.result }}" == "success" ] || \
            [ "${{ needs.desktop.result }}" == "success" ] || \
            [ "${{ needs.web.result }}" == "success" ]; then
            isAtLeastOnePlatformDeployed="true"
          fi
          echo "IS_AT_LEAST_ONE_PLATFORM_DEPLOYED=$isAtLeastOnePlatformDeployed" >> "$GITHUB_OUTPUT"
          echo "IS_AT_LEAST_ONE_PLATFORM_DEPLOYED is $isAtLeastOnePlatformDeployed"

      - name: Check deployment success on all platforms
        id: checkDeploymentSuccessOnAllPlatforms
        run: |
          isAllPlatformsDeployed="false"
          if [ "${{ needs.iOS.result }}" == "success" ] && \
            [ "${{ needs.iOS_hybrid.result }}" == "success" ] && \
            [ "${{ needs.android_hybrid.result }}" == "success" ] && \
            [ "${{ needs.desktop.result }}" == "success" ] && \
            [ "${{ needs.web.result }}" == "success" ]; then
            isAllPlatformsDeployed="true"
          fi

          if [ ${{ github.ref }} == 'refs/heads/production' ]; then
            if [ "${{ needs.submitAndroid.result }}" != "success" ]; then
              isAllPlatformsDeployed="false"
            fi
          else
            if [ "${{ needs.uploadAndroid.result }}" != "success" ]; then
              isAllPlatformsDeployed="false"
            fi
          fi

          echo "IS_ALL_PLATFORMS_DEPLOYED=$isAllPlatformsDeployed" >> "$GITHUB_OUTPUT"
          echo "IS_ALL_PLATFORMS_DEPLOYED is $isAllPlatformsDeployed"

  createPrerelease:
    runs-on: ubuntu-latest
    if: ${{ always() && github.ref == 'refs/heads/staging' && fromJSON(needs.checkDeploymentSuccess.outputs.IS_AT_LEAST_ONE_PLATFORM_DEPLOYED) }}
    needs: [prep, checkDeploymentSuccess]
    steps:
      - name: Download all workflow run artifacts
        uses: actions/download-artifact@v4

      - name: 🚀 Create prerelease 🚀
        run: |
          gh release create ${{ needs.prep.outputs.APP_VERSION }} --repo ${{ github.repository }} --title ${{ needs.prep.outputs.APP_VERSION }} --generate-notes --prerelease --target staging
          RETRIES=0
          MAX_RETRIES=10
          until [[ $(gh release view ${{ needs.prep.outputs.APP_VERSION }} --repo ${{ github.repository }}) || $RETRIES -ge $MAX_RETRIES ]]; do
            echo "release not found, retrying $((MAX_RETRIES - RETRIES++)) times"
            sleep 1
          done
        env:
          GITHUB_TOKEN: ${{ github.token }}

      - name: Rename web and desktop sourcemaps artifacts before assets upload in order to have unique ReleaseAsset.name
        continue-on-error: true
        run: |
          mv ./desktop-staging-sourcemaps-artifact/merged-source-map.js.map ./desktop-staging-sourcemaps-artifact/desktop-staging-merged-source-map.js.map
          mv ./web-staging-sourcemaps-artifact/merged-source-map.js.map ./web-staging-sourcemaps-artifact/web-staging-merged-source-map.js.map

      - name: Upload artifacts to GitHub Release
        continue-on-error: true
        run: |
          # Release asset name should follow the template: [platform]-[hybrid, staging, production or blank]-[sourcemap or blank].[file extension]
          files=(
            "./android-sourcemaps-artifact/index.android.bundle.map#android-sourcemap.js.map"
            "./android-aab-artifact/app-production-release.aab#android.aab"
            "./android-hybrid-build-artifact/Expensify-release.aab#android-hybrid.aab"
            "./android-hybrid-sourcemap-artifact/index.android.bundle.map#android-hybrid-sourcemap.js.map"
            "./desktop-staging-sourcemaps-artifact/desktop-staging-merged-source-map.js.map#desktop-staging-sourcemap.js.map"
            "./desktop-staging-build-artifact/NewExpensify.dmg#desktop-staging.dmg"
            "./ios-sourcemaps-artifact/main.jsbundle.map#ios-sourcemap.js.map"
            "./ios-build-artifact/New Expensify.ipa#ios.ipa"
            "./ios-hybrid-build-artifact/Expensify.ipa#ios-hybrid.ipa"
            "./ios-hybrid-sourcemap-artifact/main.jsbundle.map#ios-hybrid-sourcemap.js.map"
            "./web-staging-sourcemaps-artifact/web-staging-merged-source-map.js.map#web-staging-sourcemap.js.map"
            "./web-staging-build-tar-gz-artifact/webBuild.tar.gz#web-staging.tar.gz"
            "./web-staging-build-zip-artifact/webBuild.zip#web-staging.zip"
          )

          # Loop through each file and upload individually (so if one fails, we still have other platforms uploaded)
          for file_entry in "${files[@]}"; do
            gh release upload ${{ needs.prep.outputs.APP_VERSION }} --repo ${{ github.repository }} --clobber "$file_entry" || {
              echo "Failed to upload $file_entry. Continuing with the next file."
              continue
            }
            echo "Successfully uploaded $file_entry."
          done
        env:
          GITHUB_TOKEN: ${{ github.token }}

      - name: Warn deployers if staging deploy failed
        if: ${{ failure() }}
        uses: 8398a7/action-slack@v3
        with:
          status: custom
          custom_payload: |
            {
              channel: '#deployer',
              attachments: [{
                color: "#DB4545",
                pretext: `<!subteam^S4TJJ3PSL>`,
                text: `💥 NewDot staging deploy failed. 💥`,
              }]
            }
        env:
          GITHUB_TOKEN: ${{ github.token }}
          SLACK_WEBHOOK_URL: ${{ secrets.SLACK_WEBHOOK }}

  finalizeRelease:
    runs-on: ubuntu-latest
    if: ${{ always() && github.ref == 'refs/heads/production' && fromJSON(needs.checkDeploymentSuccess.outputs.IS_AT_LEAST_ONE_PLATFORM_DEPLOYED) }}
    needs: [prep, checkDeploymentSuccess]
    steps:
      - name: Download all workflow run artifacts
        uses: actions/download-artifact@v4

      - name: 🚀 Edit the release to be no longer a prerelease 🚀
        run: |
          LATEST_RELEASE="$(gh release list --repo ${{ github.repository }} --exclude-pre-releases --json tagName,isLatest --jq '.[] | select(.isLatest) | .tagName')"
          gh api --method POST /repos/Expensify/App/releases/generate-notes -f "tag_name=${{ needs.prep.outputs.APP_VERSION }}" -f "previous_tag_name=$LATEST_RELEASE" | jq -r '.body' >> releaseNotes.md
          gh release edit ${{ needs.prep.outputs.APP_VERSION }} --repo ${{ github.repository }} --prerelease=false --latest --notes-file releaseNotes.md
        env:
          GITHUB_TOKEN: ${{ github.token }}

      - name: Rename web and desktop sourcemaps artifacts before assets upload in order to have unique ReleaseAsset.name
        continue-on-error: true
        run: |
          mv ./desktop-sourcemaps-artifact/merged-source-map.js.map ./desktop-sourcemaps-artifact/desktop-merged-source-map.js.map
          mv ./web-sourcemaps-artifact/merged-source-map.js.map ./web-sourcemaps-artifact/web-merged-source-map.js.map

      - name: Upload artifacts to GitHub Release
        continue-on-error: true
        run: |
          # Release asset name should follow the template: [platform]-[hybrid, staging, production or blank]-[sourcemap or blank].[file extension]
          files=(
            "./desktop-sourcemaps-artifact/desktop-merged-source-map.js.map#desktop-production-sourcemap.js.map"
            "./desktop-build-artifact/NewExpensify.dmg#desktop-production.dmg"
            "./web-sourcemaps-artifact/web-merged-source-map.js.map#web-production-sourcemap.js.map"
            "./web-build-tar-gz-artifact/webBuild.tar.gz#web-production.tar.gz"
            "./web-build-zip-artifact/webBuild.zip#web-production.zip"
          )

          # Loop through each file and upload individually (so if one fails, we still have other platforms uploaded)
          for file_entry in "${files[@]}"; do
            gh release upload ${{ needs.prep.outputs.APP_VERSION }} --repo ${{ github.repository }} --clobber "$file_entry" || {
              echo "Failed to upload $file_entry. Continuing with the next file."
              continue
            }
            echo "Successfully uploaded $file_entry."
          done
        env:
          GITHUB_TOKEN: ${{ github.token }}

      - name: Warn deployers if production deploy failed
        if: ${{ failure() }}
        uses: 8398a7/action-slack@v3
        with:
          status: custom
          custom_payload: |
            {
              channel: '#deployer',
              attachments: [{
                color: "#DB4545",
                pretext: `<!subteam^S4TJJ3PSL>`,
                text: `💥 NewDot production deploy failed. 💥`,
              }]
            }
        env:
          GITHUB_TOKEN: ${{ github.token }}
          SLACK_WEBHOOK_URL: ${{ secrets.SLACK_WEBHOOK }}

  postSlackMessageOnSuccess:
    name: Post a Slack message when all platforms deploy successfully
    runs-on: ubuntu-latest
    if: ${{ always() && fromJSON(needs.checkDeploymentSuccess.outputs.IS_ALL_PLATFORMS_DEPLOYED) }}
    needs: [prep, buildAndroid, uploadAndroid, submitAndroid, android_hybrid, desktop, iOS, iOS_hybrid, web, checkDeploymentSuccess, createPrerelease, finalizeRelease]
    steps:
      - name: 'Announces the deploy in the #announce Slack room'
        uses: 8398a7/action-slack@v3
        with:
          status: custom
          custom_payload: |
            {
              channel: '#announce',
              attachments: [{
                color: 'good',
                text: `🎉️ Successfully deployed ${process.env.AS_REPO} <https://github.com/Expensify/App/releases/tag/${{ needs.prep.outputs.APP_VERSION }}|${{ needs.prep.outputs.APP_VERSION }}> to ${{ fromJSON(env.SHOULD_DEPLOY_PRODUCTION) && 'production' || 'staging' }} 🎉️`,
              }]
            }
        env:
          GITHUB_TOKEN: ${{ github.token }}
          SLACK_WEBHOOK_URL: ${{ secrets.SLACK_WEBHOOK }}

      - name: 'Announces the deploy in the #deployer Slack room'
        uses: 8398a7/action-slack@v3
        with:
          status: custom
          custom_payload: |
            {
              channel: '#deployer',
              attachments: [{
                color: 'good',
                text: `🎉️ Successfully deployed ${process.env.AS_REPO} <https://github.com/Expensify/App/releases/tag/${{ needs.prep.outputs.APP_VERSION }}|${{ needs.prep.outputs.APP_VERSION }}> to ${{ fromJSON(env.SHOULD_DEPLOY_PRODUCTION) && 'production' || 'staging' }} 🎉️`,
              }]
            }
        env:
          GITHUB_TOKEN: ${{ github.token }}
          SLACK_WEBHOOK_URL: ${{ secrets.SLACK_WEBHOOK }}

      - name: 'Announces a production deploy in the #expensify-open-source Slack room'
        uses: 8398a7/action-slack@v3
        if: ${{ fromJSON(env.SHOULD_DEPLOY_PRODUCTION) }}
        with:
          status: custom
          custom_payload: |
            {
              channel: '#expensify-open-source',
              attachments: [{
                color: 'good',
                text: `🎉️ Successfully deployed ${process.env.AS_REPO} <https://github.com/Expensify/App/releases/tag/${{ needs.prep.outputs.APP_VERSION }}|${{ needs.prep.outputs.APP_VERSION }}> to production 🎉️`,
              }]
            }
        env:
          GITHUB_TOKEN: ${{ github.token }}
          SLACK_WEBHOOK_URL: ${{ secrets.SLACK_WEBHOOK }}

  postGithubComments:
    uses: ./.github/workflows/postDeployComments.yml
    if: ${{ always() && fromJSON(needs.checkDeploymentSuccess.outputs.IS_AT_LEAST_ONE_PLATFORM_DEPLOYED) }}
    needs: [prep, buildAndroid, uploadAndroid, submitAndroid, android_hybrid, desktop, iOS, iOS_hybrid, web, checkDeploymentSuccess, createPrerelease, finalizeRelease]
    with:
      version: ${{ needs.prep.outputs.APP_VERSION }}
      env: ${{ github.ref == 'refs/heads/production' && 'production' || 'staging' }}
      android: ${{ github.ref == 'refs/heads/production' && needs.submitAndroid.result || needs.uploadAndroid.result }}
      android_hybrid: ${{ needs.android_hybrid.result }}
      ios: ${{ needs.iOS.result }}
      ios_hybrid: ${{ needs.iOS_hybrid.result }}
      web: ${{ needs.web.result }}
      desktop: ${{ needs.desktop.result }}<|MERGE_RESOLUTION|>--- conflicted
+++ resolved
@@ -163,14 +163,8 @@
     name: Build and deploy Android HybridApp
     needs: prep
     runs-on: ubuntu-latest-xl
-<<<<<<< HEAD
     env:
       RUBYOPT: '-rostruct'
-=======
-    defaults:
-      run:
-        working-directory: Mobile-Expensify/react-native
->>>>>>> 3611198a
     steps:
       - name: Checkout
         uses: actions/checkout@v4
