name: Deploy code to staging or production

on:
  push:
    branches: [staging, production]

env:
  SHOULD_DEPLOY_PRODUCTION: ${{ github.ref == 'refs/heads/production' }}

concurrency:
  group: ${{ github.workflow }}-${{ github.ref }}
  cancel-in-progress: true

jobs:
  validateActor:
    runs-on: ubuntu-latest
    timeout-minutes: 90
    outputs:
      IS_DEPLOYER: ${{ fromJSON(steps.isUserDeployer.outputs.IS_DEPLOYER) || github.actor == 'OSBotify' || github.actor == 'os-botify[bot]' }}
    steps:
      - name: Check if user is deployer
        id: isUserDeployer
        run: |
          if gh api /orgs/Expensify/teams/mobile-deployers/memberships/${{ github.actor }} --silent; then
            echo "IS_DEPLOYER=true" >> "$GITHUB_OUTPUT"
          else
            echo "IS_DEPLOYER=false" >> "$GITHUB_OUTPUT"
          fi
        env:
          GITHUB_TOKEN: ${{ secrets.OS_BOTIFY_TOKEN }}

  prep:
    needs: validateActor
    if: ${{ fromJSON(needs.validateActor.outputs.IS_DEPLOYER) }}
    runs-on: ubuntu-latest
    outputs:
      APP_VERSION: ${{ steps.getAppVersion.outputs.VERSION }}
    steps:
      - name: Checkout
        uses: actions/checkout@v4
        with:
          token: ${{ secrets.OS_BOTIFY_TOKEN }}

      - name: Setup git for OSBotify
        uses: ./.github/actions/composite/setupGitForOSBotifyApp
        id: setupGitForOSBotify
        with:
          GPG_PASSPHRASE: ${{ secrets.LARGE_SECRET_PASSPHRASE }}
          OS_BOTIFY_APP_ID: ${{ secrets.OS_BOTIFY_APP_ID }}
          OS_BOTIFY_PRIVATE_KEY: ${{ secrets.OS_BOTIFY_PRIVATE_KEY }}

      - name: Get app version
        id: getAppVersion
        run: echo "VERSION=$(jq -r .version < package.json)" >> "$GITHUB_OUTPUT"

      - name: Create and push tag
        if: ${{ github.ref == 'refs/heads/staging' }}
        run: |
          git tag ${{ steps.getAppVersion.outputs.VERSION }}
          git push origin --tags

  # Note: we're updating the checklist before running the deploys and assuming that it will succeed on at least one platform
  deployChecklist:
    name: Create or update deploy checklist
    uses: ./.github/workflows/createDeployChecklist.yml
    if: ${{ github.ref == 'refs/heads/staging' }}
    needs: prep
    secrets: inherit

  android:
    name: Build and deploy Android
    needs: prep
    runs-on: ubuntu-latest-xl
    env:
      RUBYOPT: '-rostruct'
    steps:
      - name: Checkout
        uses: actions/checkout@v4

      - name: Configure MapBox SDK
        run: ./scripts/setup-mapbox-sdk.sh ${{ secrets.MAPBOX_SDK_DOWNLOAD_TOKEN }}

      - name: Setup Node
        uses: ./.github/actions/composite/setupNode

      - name: Setup Java
        uses: actions/setup-java@v4
        with:
          distribution: 'oracle'
          java-version: '17'

      - name: Setup Ruby
        uses: ruby/setup-ruby@v1.190.0
        with:
          bundler-cache: true

      - name: Decrypt keystore
        run: cd android/app && gpg --quiet --batch --yes --decrypt --passphrase="$LARGE_SECRET_PASSPHRASE" --output my-upload-key.keystore my-upload-key.keystore.gpg
        env:
          LARGE_SECRET_PASSPHRASE: ${{ secrets.LARGE_SECRET_PASSPHRASE }}

      - name: Decrypt json key
        run: cd android/app && gpg --quiet --batch --yes --decrypt --passphrase="$LARGE_SECRET_PASSPHRASE" --output android-fastlane-json-key.json android-fastlane-json-key.json.gpg
        env:
          LARGE_SECRET_PASSPHRASE: ${{ secrets.LARGE_SECRET_PASSPHRASE }}

      - name: Get Android native version
        id: getAndroidVersion
        run: echo "VERSION_CODE=$(grep -o 'versionCode\s\+[0-9]\+' android/app/build.gradle | awk '{ print $2 }')" >> "$GITHUB_OUTPUT"

      - name: Build Android app
        if: ${{ !fromJSON(env.SHOULD_DEPLOY_PRODUCTION) }}
        run: bundle exec fastlane android build
        env:
          MYAPP_UPLOAD_STORE_PASSWORD: ${{ secrets.MYAPP_UPLOAD_STORE_PASSWORD }}
          MYAPP_UPLOAD_KEY_PASSWORD: ${{ secrets.MYAPP_UPLOAD_KEY_PASSWORD }}

      - name: Upload Android app to Google Play
        run: bundle exec fastlane android ${{ fromJSON(env.SHOULD_DEPLOY_PRODUCTION) && 'upload_google_play_production' || 'upload_google_play_internal' }}
        env:
          VERSION: ${{ steps.getAndroidVersion.outputs.VERSION_CODE }}

      - name: Upload Android build to Browser Stack
        if: ${{ !fromJSON(env.SHOULD_DEPLOY_PRODUCTION) }}
        run: curl -u "$BROWSERSTACK" -X POST "https://api-cloud.browserstack.com/app-live/upload" -F "file=@./android/app/build/outputs/bundle/productionRelease/app-production-release.aab"
        env:
          BROWSERSTACK: ${{ secrets.BROWSERSTACK }}

      - name: Upload Android sourcemaps artifact
        if: ${{ !fromJSON(env.SHOULD_DEPLOY_PRODUCTION) }}
        uses: actions/upload-artifact@v4
        with:
          name: android-sourcemaps-artifact
          path: ./android/app/build/generated/sourcemaps/react/productionRelease/index.android.bundle.map

      - name: Upload Android build artifact
        if: ${{ !fromJSON(env.SHOULD_DEPLOY_PRODUCTION) }}
        uses: actions/upload-artifact@v4
        with:
          name: android-build-artifact
          path: ./android/app/build/outputs/bundle/productionRelease/app-production-release.aab

      - name: Set current App version in Env
        run: echo "VERSION=$(npm run print-version --silent)" >> "$GITHUB_ENV"

      - name: Warn deployers if Android production deploy failed
        if: ${{ failure() && fromJSON(env.SHOULD_DEPLOY_PRODUCTION) }}
        uses: 8398a7/action-slack@v3
        with:
          status: custom
          custom_payload: |
            {
              channel: '#deployer',
              attachments: [{
                color: "#DB4545",
                pretext: `<!subteam^S4TJJ3PSL>`,
                text: `💥 Android production deploy failed. Please manually submit ${{ needs.prep.outputs.APP_VERSION }} in the <https://play.google.com/console/u/0/developers/8765590895836334604/app/4973041797096886180/releases/overview|Google Play Store>. 💥`,
              }]
            }
        env:
          GITHUB_TOKEN: ${{ github.token }}
          SLACK_WEBHOOK_URL: ${{ secrets.SLACK_WEBHOOK }}

  desktop:
    name: Build and deploy Desktop
    needs: prep
    runs-on: macos-14-large
    steps:
      - name: Checkout
        uses: actions/checkout@v4

      - name: Setup Node
        uses: ./.github/actions/composite/setupNode

      - name: Decrypt Developer ID Certificate
        run: cd desktop && gpg --quiet --batch --yes --decrypt --passphrase="$DEVELOPER_ID_SECRET_PASSPHRASE" --output developer_id.p12 developer_id.p12.gpg
        env:
          DEVELOPER_ID_SECRET_PASSPHRASE: ${{ secrets.DEVELOPER_ID_SECRET_PASSPHRASE }}

      - name: Build desktop app
        run: |
          if [[ ${{ env.SHOULD_DEPLOY_PRODUCTION }} == 'true' ]]; then
            npm run desktop-build
          else
            npm run desktop-build-staging
          fi
        env:
          CSC_LINK: ${{ secrets.CSC_LINK }}
          CSC_KEY_PASSWORD: ${{ secrets.CSC_KEY_PASSWORD }}
          APPLE_ID: ${{ secrets.APPLE_ID }}
          APPLE_APP_SPECIFIC_PASSWORD: ${{ secrets.APPLE_ID_PASSWORD }}
          AWS_ACCESS_KEY_ID: ${{ secrets.AWS_ACCESS_KEY_ID }}
          AWS_SECRET_ACCESS_KEY: ${{ secrets.AWS_SECRET_ACCESS_KEY }}
          GCP_GEOLOCATION_API_KEY: $${{ secrets.GCP_GEOLOCATION_API_KEY_PRODUCTION }}

      - name: Upload desktop sourcemaps artifact
        uses: actions/upload-artifact@v4
        with:
          name: ${{ fromJSON(env.SHOULD_DEPLOY_PRODUCTION) && 'desktop-sourcemaps-artifact' || 'desktop-staging-sourcemaps-artifact' }}
          path: ./desktop/dist/www/merged-source-map.js.map

      - name: Upload desktop build artifact
        uses: actions/upload-artifact@v4
        with:
          name: ${{ fromJSON(env.SHOULD_DEPLOY_PRODUCTION) && 'desktop-build-artifact' || 'desktop-staging-build-artifact' }}
          path: ./desktop-build/NewExpensify.dmg

  iOS:
    name: Build and deploy iOS
    needs: prep
    env:
      DEVELOPER_DIR: /Applications/Xcode_15.2.0.app/Contents/Developer
    runs-on: macos-13-xlarge
    steps:
      - name: Checkout
        uses: actions/checkout@v4

      - name: Configure MapBox SDK
        run: ./scripts/setup-mapbox-sdk.sh ${{ secrets.MAPBOX_SDK_DOWNLOAD_TOKEN }}

      - name: Setup Node
        id: setup-node
        uses: ./.github/actions/composite/setupNode

      - name: Setup Ruby
        uses: ruby/setup-ruby@v1.190.0
        with:
          bundler-cache: true

      - name: Cache Pod dependencies
        uses: actions/cache@v4
        id: pods-cache
        with:
          path: ios/Pods
          key: ${{ runner.os }}-pods-cache-${{ hashFiles('ios/Podfile.lock', 'firebase.json') }}

      - name: Compare Podfile.lock and Manifest.lock
        id: compare-podfile-and-manifest
        run: echo "IS_PODFILE_SAME_AS_MANIFEST=${{ hashFiles('ios/Podfile.lock') == hashFiles('ios/Pods/Manifest.lock') }}" >> "$GITHUB_OUTPUT"

      - name: Install cocoapods
        uses: nick-fields/retry@3f757583fb1b1f940bc8ef4bf4734c8dc02a5847
        if: steps.pods-cache.outputs.cache-hit != 'true' || steps.compare-podfile-and-manifest.outputs.IS_PODFILE_SAME_AS_MANIFEST != 'true' || steps.setup-node.outputs.cache-hit != 'true'
        with:
          timeout_minutes: 10
          max_attempts: 5
          command: scripts/pod-install.sh

      - name: Decrypt AppStore profile
        run: cd ios && gpg --quiet --batch --yes --decrypt --passphrase="$LARGE_SECRET_PASSPHRASE" --output NewApp_AppStore.mobileprovision NewApp_AppStore.mobileprovision.gpg
        env:
          LARGE_SECRET_PASSPHRASE: ${{ secrets.LARGE_SECRET_PASSPHRASE }}

      - name: Decrypt AppStore Notification Service profile
        run: cd ios && gpg --quiet --batch --yes --decrypt --passphrase="$LARGE_SECRET_PASSPHRASE" --output NewApp_AppStore_Notification_Service.mobileprovision NewApp_AppStore_Notification_Service.mobileprovision.gpg
        env:
          LARGE_SECRET_PASSPHRASE: ${{ secrets.LARGE_SECRET_PASSPHRASE }}

      - name: Decrypt certificate
        run: cd ios && gpg --quiet --batch --yes --decrypt --passphrase="$LARGE_SECRET_PASSPHRASE" --output Certificates.p12 Certificates.p12.gpg
        env:
          LARGE_SECRET_PASSPHRASE: ${{ secrets.LARGE_SECRET_PASSPHRASE }}

      - name: Decrypt App Store Connect API key
        run: cd ios && gpg --quiet --batch --yes --decrypt --passphrase="$LARGE_SECRET_PASSPHRASE" --output ios-fastlane-json-key.json ios-fastlane-json-key.json.gpg
        env:
          LARGE_SECRET_PASSPHRASE: ${{ secrets.LARGE_SECRET_PASSPHRASE }}

      - name: Set current App version in Env
        run: echo "VERSION=$(npm run print-version --silent)" >> "$GITHUB_ENV"

      - name: Get iOS native version
        id: getIOSVersion
        run: echo "IOS_VERSION=$(echo '${{ needs.prep.outputs.APP_VERSION }}' | tr '-' '.')" >> "$GITHUB_OUTPUT"

      - name: Build iOS release app
        if: ${{ !fromJSON(env.SHOULD_DEPLOY_PRODUCTION) }}
        run: bundle exec fastlane ios build

      - name: Upload release build to TestFlight
        if: ${{ !fromJSON(env.SHOULD_DEPLOY_PRODUCTION) }}
        run: bundle exec fastlane ios upload_testflight
        env:
          APPLE_CONTACT_EMAIL: ${{ secrets.APPLE_CONTACT_EMAIL }}
          APPLE_CONTACT_PHONE: ${{ secrets.APPLE_CONTACT_PHONE }}
          APPLE_DEMO_EMAIL: ${{ secrets.APPLE_DEMO_EMAIL }}
          APPLE_DEMO_PASSWORD: ${{ secrets.APPLE_DEMO_PASSWORD }}

      - name: Submit build for App Store review
        if: ${{ fromJSON(env.SHOULD_DEPLOY_PRODUCTION) }}
        run: bundle exec fastlane ios submit_for_review
        env:
          VERSION: ${{ steps.getIOSVersion.outputs.IOS_VERSION }}

      - name: Upload iOS build to Browser Stack
        if: ${{ !fromJSON(env.SHOULD_DEPLOY_PRODUCTION) }}
        run: curl -u "$BROWSERSTACK" -X POST "https://api-cloud.browserstack.com/app-live/upload" -F "file=@/Users/runner/work/App/App/New Expensify.ipa"
        env:
          BROWSERSTACK: ${{ secrets.BROWSERSTACK }}

      - name: Upload iOS sourcemaps artifact
        if: ${{ !fromJSON(env.SHOULD_DEPLOY_PRODUCTION) }}
        uses: actions/upload-artifact@v4
        with:
          name: ios-sourcemaps-artifact
          path: ./main.jsbundle.map

      - name: Upload iOS build artifact
        if: ${{ !fromJSON(env.SHOULD_DEPLOY_PRODUCTION) }}
        uses: actions/upload-artifact@v4
        with:
          name: ios-build-artifact
          path: /Users/runner/work/App/App/New\ Expensify.ipa

      - name: Warn deployers if iOS production deploy failed
        if: ${{ failure() && fromJSON(env.SHOULD_DEPLOY_PRODUCTION) }}
        uses: 8398a7/action-slack@v3
        with:
          status: custom
          custom_payload: |
            {
              channel: '#deployer',
              attachments: [{
                color: "#DB4545",
                pretext: `<!subteam^S4TJJ3PSL>`,
                text: `💥 iOS production deploy failed. Please manually submit ${{ steps.getIOSVersion.outputs.IOS_VERSION }} in the <https://appstoreconnect.apple.com/apps/1530278510/appstore|App Store>. 💥`,
              }]
            }
        env:
          GITHUB_TOKEN: ${{ github.token }}
          SLACK_WEBHOOK_URL: ${{ secrets.SLACK_WEBHOOK }}

  web:
    name: Build and deploy Web
    needs: prep
    runs-on: ubuntu-latest-xl
    steps:
      - name: Checkout
        uses: actions/checkout@v4

      - name: Setup Node
        uses: ./.github/actions/composite/setupNode

      - name: Setup Cloudflare CLI
        run: pip3 install cloudflare==2.19.0

      - name: Configure AWS Credentials
        uses: aws-actions/configure-aws-credentials@v4
        with:
          aws-access-key-id: ${{ secrets.AWS_ACCESS_KEY_ID }}
          aws-secret-access-key: ${{ secrets.AWS_SECRET_ACCESS_KEY }}
          aws-region: us-east-1

      - name: Build web
        run: |
          if [[ ${{ env.SHOULD_DEPLOY_PRODUCTION }} == 'true' ]]; then
            npm run build
          else
            npm run build-staging
          fi

      - name: Build storybook docs
        continue-on-error: true
        run: |
          if [[ ${{ env.SHOULD_DEPLOY_PRODUCTION }} == 'true' ]]; then
            npm run storybook-build
          else
            npm run storybook-build-staging
          fi

      - name: Deploy to S3
        run: |
          aws s3 cp --recursive --acl public-read "$GITHUB_WORKSPACE"/dist ${{ env.S3_URL }}/
          aws s3 cp --acl public-read --content-type 'application/json' --metadata-directive REPLACE ${{ env.S3_URL }}/.well-known/apple-app-site-association ${{ env.S3_URL }}/.well-known/apple-app-site-association
          aws s3 cp --acl public-read --content-type 'application/json' --metadata-directive REPLACE ${{ env.S3_URL }}/.well-known/apple-app-site-association ${{env.S3_URL }}/apple-app-site-association
        env:
          S3_URL: s3://${{ env.SHOULD_DEPLOY_PRODUCTION != 'true' && 'staging-' || '' }}expensify-cash

      - name: Purge Cloudflare cache
        run: /home/runner/.local/bin/cli4 --verbose --delete hosts=["${{ env.SHOULD_DEPLOY_PRODUCTION != 'true' && 'staging.' || '' }}new.expensify.com"] /zones/:9ee042e6cfc7fd45e74aa7d2f78d617b/purge_cache
        env:
          CF_API_KEY: ${{ secrets.CLOUDFLARE_TOKEN }}

      - name: Set current App version in Env
        run: echo "VERSION=$(npm run print-version --silent)" >> "$GITHUB_ENV"

      - name: Verify staging deploy
        if: ${{ !fromJSON(env.SHOULD_DEPLOY_PRODUCTION) }}
        run: |
          sleep 5
          DOWNLOADED_VERSION="$(wget -q -O /dev/stdout https://staging.new.expensify.com/version.json | jq -r '.version')"
          if [[ '${{ needs.prep.outputs.APP_VERSION }}' != "$DOWNLOADED_VERSION" ]]; then
            echo "Error: deployed version $DOWNLOADED_VERSION does not match local version ${{ needs.prep.outputs.APP_VERSION }}. Something went wrong..."
            exit 1
          fi

      - name: Verify production deploy
        if: ${{ fromJSON(env.SHOULD_DEPLOY_PRODUCTION) }}
        run: |
          sleep 5
          DOWNLOADED_VERSION="$(wget -q -O /dev/stdout https://new.expensify.com/version.json | jq -r '.version')"
          if [[ '${{ needs.prep.outputs.APP_VERSION }}' != "$DOWNLOADED_VERSION" ]]; then
            echo "Error: deployed version $DOWNLOADED_VERSION does not match local version ${{ needs.prep.outputs.APP_VERSION }}. Something went wrong..."
            exit 1
          fi

      - name: Upload web sourcemaps artifact
        uses: actions/upload-artifact@v4
        with:
          name: ${{ fromJSON(env.SHOULD_DEPLOY_PRODUCTION) && 'web' || 'web-staging' }}-sourcemaps-artifact
          path: ./dist/merged-source-map.js.map

      - name: Compress web build .tar.gz and .zip
        run: |
          tar -czvf webBuild.tar.gz dist
          zip -r webBuild.zip dist

      - name: Upload .tar.gz web build artifact
        uses: actions/upload-artifact@v4
        with:
          name: ${{ fromJSON(env.SHOULD_DEPLOY_PRODUCTION) && 'web' || 'web-staging' }}-build-tar-gz-artifact
          path: ./webBuild.tar.gz

      - name: Upload .zip web build artifact
        uses: actions/upload-artifact@v4
        with:
          name: ${{ fromJSON(env.SHOULD_DEPLOY_PRODUCTION) && 'web' || 'web-staging' }}-build-zip-artifact
          path: ./webBuild.zip

  postSlackMessageOnFailure:
    name: Post a Slack message when any platform fails to build or deploy
    runs-on: ubuntu-latest
    if: ${{ failure() }}
    needs: [android, desktop, iOS, web]
    steps:
      - name: Checkout
        uses: actions/checkout@v4

      - name: Post Slack message on failure
        uses: ./.github/actions/composite/announceFailedWorkflowInSlack
        with:
          SLACK_WEBHOOK: ${{ secrets.SLACK_WEBHOOK }}

  # Build a version of iOS and Android HybridApp if we are deploying to staging
  hybridApp:
    runs-on: ubuntu-latest
    needs: prep
    if: ${{ github.ref == 'refs/heads/staging' }}
    steps:
      - name: 'Deploy HybridApp'
        run: gh workflow run --repo Expensify/Mobile-Deploy deploy.yml -f force_build=true -f build_version="${{ needs.prep.outputs.APP_VERSION }}"
        env:
            GITHUB_TOKEN: ${{ secrets.OS_BOTIFY_TOKEN }}

  checkDeploymentSuccess:
    runs-on: ubuntu-latest
    outputs:
      IS_AT_LEAST_ONE_PLATFORM_DEPLOYED: ${{ steps.checkDeploymentSuccess.outputs.IS_AT_LEAST_ONE_PLATFORM_DEPLOYED }}
      IS_ALL_PLATFORMS_DEPLOYED: ${{ steps.checkDeploymentSuccess.outputs.IS_ALL_PLATFORMS_DEPLOYED }}
    needs: [android, desktop, iOS, web]
    if: ${{ always() }}
    steps:
      - name: Check deployment success on at least one platform
        id: checkDeploymentSuccess
        run: |
          isAtLeastOnePlatformDeployed="false"
          isAllPlatformsDeployed="false"
          if [ "${{ needs.android.result }}" == "success" ] || \
            [ "${{ needs.iOS.result }}" == "success" ] || \
            [ "${{ needs.desktop.result }}" == "success" ] || \
            [ "${{ needs.web.result }}" == "success" ]; then
            isAtLeastOnePlatformDeployed="true"
          fi
          if [ "${{ needs.android.result }}" == "success" ] && \
            [ "${{ needs.iOS.result }}" == "success" ] && \
            [ "${{ needs.desktop.result }}" == "success" ] && \
            [ "${{ needs.web.result }}" == "success" ]; then
            isAllPlatformsDeployed="true"
          fi
          echo "IS_AT_LEAST_ONE_PLATFORM_DEPLOYED=\"$isAtLeastOnePlatformDeployed\"" >> "$GITHUB_OUTPUT"
          echo "IS_ALL_PLATFORMS_DEPLOYED=\"$isAllPlatformsDeployed\"" >> "$GITHUB_OUTPUT"

  createPrerelease:
    runs-on: ubuntu-latest
    if: ${{ github.ref == 'refs/heads/staging' && fromJSON(needs.checkDeploymentSuccess.outputs.IS_AT_LEAST_ONE_PLATFORM_DEPLOYED) }}
    needs: [prep, checkDeploymentSuccess]
    steps:
      - name: Download all workflow run artifacts
        uses: actions/download-artifact@v4

      - name: 🚀 Create prerelease 🚀
        run: |
          gh release create ${{ needs.prep.outputs.APP_VERSION }} --repo ${{ github.repository }} --title ${{ needs.prep.outputs.APP_VERSION }} --generate-notes --prerelease --target staging
          RETRIES=0
          MAX_RETRIES=10
          until [[ $(gh release view ${{ needs.prep.outputs.APP_VERSION }} --repo ${{ github.repository }}) || $RETRIES -ge $MAX_RETRIES ]]; do
            echo "release not found, retrying $((MAX_RETRIES - RETRIES++)) times"
            sleep 1
          done
        env:
          GITHUB_TOKEN: ${{ github.token }}

      - name: Rename web and desktop sourcemaps artifacts before assets upload in order to have unique ReleaseAsset.name
        run: |
          mv ./desktop-staging-sourcemaps-artifact/merged-source-map.js.map ./desktop-staging-sourcemaps-artifact/desktop-staging-merged-source-map.js.map
          mv ./web-staging-sourcemaps-artifact/merged-source-map.js.map ./web-staging-sourcemaps-artifact/web-staging-merged-source-map.js.map

      - name: Upload artifacts to GitHub Release
        run: |
          gh release upload ${{ needs.prep.outputs.APP_VERSION }} --repo ${{ github.repository }} --clobber \
            ./android-sourcemaps-artifact/index.android.bundle.map#android-sourcemap-${{ needs.prep.outputs.APP_VERSION }} \
            ./android-build-artifact/app-production-release.aab \
            ./desktop-staging-sourcemaps-artifact/desktop-staging-merged-source-map.js.map#desktop-staging-sourcemap-${{ needs.prep.outputs.APP_VERSION }} \
            ./desktop-staging-build-artifact/NewExpensify.dmg#NewExpensifyStaging.dmg \
            ./ios-sourcemaps-artifact/main.jsbundle.map#ios-sourcemap-${{ needs.prep.outputs.APP_VERSION }} \
            ./ios-build-artifact/New\ Expensify.ipa \
            ./web-staging-sourcemaps-artifact/web-staging-merged-source-map.js.map#web-staging-sourcemap-${{ needs.prep.outputs.APP_VERSION }} \
            ./web-staging-build-tar-gz-artifact/webBuild.tar.gz#stagingWebBuild.tar.gz \
            ./web-staging-build-zip-artifact/webBuild.zip#stagingWebBuild.zip
        env:
          GITHUB_TOKEN: ${{ github.token }}

      - name: Warn deployers if staging deploy failed
        if: ${{ failure() }}
        uses: 8398a7/action-slack@v3
        with:
          status: custom
          custom_payload: |
            {
              channel: '#deployer',
              attachments: [{
                color: "#DB4545",
                pretext: `<!subteam^S4TJJ3PSL>`,
                text: `💥 NewDot staging deploy failed. 💥`,
              }]
            }
        env:
          GITHUB_TOKEN: ${{ github.token }}
          SLACK_WEBHOOK_URL: ${{ secrets.SLACK_WEBHOOK }}

  finalizeRelease:
    runs-on: ubuntu-latest
    if: ${{ github.ref == 'refs/heads/production' && fromJSON(needs.checkDeploymentSuccess.outputs.IS_AT_LEAST_ONE_PLATFORM_DEPLOYED) }}
    needs: [prep, checkDeploymentSuccess]
    steps:
      - name: Download all workflow run artifacts
        uses: actions/download-artifact@v4

      - name: Rename web and desktop sourcemaps artifacts before assets upload in order to have unique ReleaseAsset.name
        run: |
          mv ./desktop-sourcemaps-artifact/merged-source-map.js.map ./desktop-sourcemaps-artifact/desktop-merged-source-map.js.map
          mv ./web-sourcemaps-artifact/merged-source-map.js.map ./web-sourcemaps-artifact/web-merged-source-map.js.map

      - name: 🚀 Edit the release to be no longer a prerelease 🚀
        run: |
          LATEST_RELEASE="$(gh release list --repo ${{ github.repository }} --exclude-pre-releases --json tagName,isLatest --jq '.[] | select(.isLatest) | .tagName')"
          gh api --method POST /repos/Expensify/App/releases/generate-notes -f "tag_name=${{ needs.prep.outputs.APP_VERSION }}" -f "previous_tag_name=$LATEST_RELEASE" | jq -r '.body' >> releaseNotes.md
          gh release edit ${{ needs.prep.outputs.APP_VERSION }} --repo ${{ github.repository }} --prerelease=false --latest --notes-file releaseNotes.md
        env:
          GITHUB_TOKEN: ${{ github.token }}

      - name: Upload artifacts to GitHub Release
        run: |
          gh release upload ${{ needs.prep.outputs.APP_VERSION }} --repo ${{ github.repository }} --clobber \
            ./desktop-sourcemaps-artifact/desktop-merged-source-map.js.map#desktop-sourcemap-${{ needs.prep.outputs.APP_VERSION }} \
            ./desktop-build-artifact/NewExpensify.dmg \
            ./web-sourcemaps-artifact/web-merged-source-map.js.map#web-sourcemap-${{ needs.prep.outputs.APP_VERSION }} \
            ./web-build-tar-gz-artifact/webBuild.tar.gz \
            ./web-build-zip-artifact/webBuild.zip
        env:
          GITHUB_TOKEN: ${{ github.token }}

      - name: Warn deployers if production deploy failed
        if: ${{ failure() }}
        uses: 8398a7/action-slack@v3
        with:
          status: custom
          custom_payload: |
            {
              channel: '#deployer',
              attachments: [{
                color: "#DB4545",
                pretext: `<!subteam^S4TJJ3PSL>`,
                text: `💥 NewDot production deploy failed. 💥`,
              }]
            }
        env:
          GITHUB_TOKEN: ${{ github.token }}
          SLACK_WEBHOOK_URL: ${{ secrets.SLACK_WEBHOOK }}

  postSlackMessageOnSuccess:
    name: Post a Slack message when all platforms deploy successfully
    runs-on: ubuntu-latest
<<<<<<< HEAD
    if: ${{ always() && fromJSON(needs.checkDeploymentSuccess.outputs.IS_ALL_PLATFORMS_DEPLOYED) }}
    needs: [prep, checkDeploymentSuccess, createPrerelease, finalizeRelease]
=======
    if: ${{ fromJSON(needs.checkDeploymentSuccess.outputs.IS_ALL_PLATFORMS_DEPLOYED) }}
    needs: [prep, android, desktop, iOS, web, checkDeploymentSuccess, createPrerelease, finalizeRelease]
>>>>>>> f6b00704
    steps:
      - name: 'Announces the deploy in the #announce Slack room'
        uses: 8398a7/action-slack@v3
        with:
          status: custom
          custom_payload: |
            {
              channel: '#announce',
              attachments: [{
                color: 'good',
                text: `🎉️ Successfully deployed ${process.env.AS_REPO} <https://github.com/Expensify/App/releases/tag/${{ needs.prep.outputs.APP_VERSION }}|${{ needs.prep.outputs.APP_VERSION }}> to ${{ fromJSON(env.SHOULD_DEPLOY_PRODUCTION) && 'production' || 'staging' }} 🎉️`,
              }]
            }
        env:
          GITHUB_TOKEN: ${{ github.token }}
          SLACK_WEBHOOK_URL: ${{ secrets.SLACK_WEBHOOK }}

      - name: 'Announces the deploy in the #deployer Slack room'
        uses: 8398a7/action-slack@v3
        with:
          status: custom
          custom_payload: |
            {
              channel: '#deployer',
              attachments: [{
                color: 'good',
                text: `🎉️ Successfully deployed ${process.env.AS_REPO} <https://github.com/Expensify/App/releases/tag/${{ needs.prep.outputs.APP_VERSION }}|${{ needs.prep.outputs.APP_VERSION }}> to ${{ fromJSON(env.SHOULD_DEPLOY_PRODUCTION) && 'production' || 'staging' }} 🎉️`,
              }]
            }
        env:
          GITHUB_TOKEN: ${{ github.token }}
          SLACK_WEBHOOK_URL: ${{ secrets.SLACK_WEBHOOK }}

      - name: 'Announces a production deploy in the #expensify-open-source Slack room'
        uses: 8398a7/action-slack@v3
        if: ${{ fromJSON(env.SHOULD_DEPLOY_PRODUCTION) }}
        with:
          status: custom
          custom_payload: |
            {
              channel: '#expensify-open-source',
              attachments: [{
                color: 'good',
                text: `🎉️ Successfully deployed ${process.env.AS_REPO} <https://github.com/Expensify/App/releases/tag/${{ needs.prep.outputs.APP_VERSION }}|${{ needs.prep.outputs.APP_VERSION }}> to production 🎉️`,
              }]
            }
        env:
          GITHUB_TOKEN: ${{ github.token }}
          SLACK_WEBHOOK_URL: ${{ secrets.SLACK_WEBHOOK }}

  postGithubComment:
    name: Post a GitHub comments on all deployed PRs when platforms are done building and deploying
    runs-on: ubuntu-latest
    if: ${{ always() && fromJSON(needs.checkDeploymentSuccess.outputs.IS_AT_LEAST_ONE_PLATFORM_DEPLOYED) }}
    needs: [prep, android, desktop, iOS, web, checkDeploymentSuccess, createPrerelease, finalizeRelease]
    steps:
      - name: Checkout
        uses: actions/checkout@v4

      - name: Setup Node
        uses: ./.github/actions/composite/setupNode

      - name: Get Release Pull Request List
        id: getReleasePRList
        uses: ./.github/actions/javascript/getDeployPullRequestList
        with:
          TAG: ${{ needs.prep.outputs.APP_VERSION }}
          GITHUB_TOKEN: ${{ secrets.OS_BOTIFY_TOKEN }}
          IS_PRODUCTION_DEPLOY: ${{ fromJSON(env.SHOULD_DEPLOY_PRODUCTION) }}

      - name: Comment on issues
        uses: ./.github/actions/javascript/markPullRequestsAsDeployed
        with:
          PR_LIST: ${{ steps.getReleasePRList.outputs.PR_LIST }}
          IS_PRODUCTION_DEPLOY: ${{ fromJSON(env.SHOULD_DEPLOY_PRODUCTION) }}
          DEPLOY_VERSION: ${{ needs.prep.outputs.APP_VERSION }}
          GITHUB_TOKEN: ${{ secrets.OS_BOTIFY_TOKEN }}
          ANDROID: ${{ needs.android.result }}
          DESKTOP: ${{ needs.desktop.result }}
          IOS: ${{ needs.iOS.result }}
          WEB: ${{ needs.web.result }}<|MERGE_RESOLUTION|>--- conflicted
+++ resolved
@@ -591,13 +591,8 @@
   postSlackMessageOnSuccess:
     name: Post a Slack message when all platforms deploy successfully
     runs-on: ubuntu-latest
-<<<<<<< HEAD
     if: ${{ always() && fromJSON(needs.checkDeploymentSuccess.outputs.IS_ALL_PLATFORMS_DEPLOYED) }}
-    needs: [prep, checkDeploymentSuccess, createPrerelease, finalizeRelease]
-=======
-    if: ${{ fromJSON(needs.checkDeploymentSuccess.outputs.IS_ALL_PLATFORMS_DEPLOYED) }}
     needs: [prep, android, desktop, iOS, web, checkDeploymentSuccess, createPrerelease, finalizeRelease]
->>>>>>> f6b00704
     steps:
       - name: 'Announces the deploy in the #announce Slack room'
         uses: 8398a7/action-slack@v3
