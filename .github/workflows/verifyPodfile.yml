name: Verify Podfile

on:
  pull_request:
    types: [opened, synchronize]
    branches-ignore: [staging, production]
    paths:
      - ios/**
      - "package.json"
      - "package-lock.json"

jobs:
  verify:
    if: github.actor != 'OSBotify'
    runs-on: macos-latest
    steps:
<<<<<<< HEAD
      # This action checks-out the repository, so the workflow can access it.
      - name: Checkout
        uses: actions/checkout@93ea575cb5d8a053eaa0ac8fa3b40d7e05a33cc8
        with:
          fetch-depth: 0

      - name: Setup Node
        uses: Expensify/App/.github/actions/composite/setupNode@main

      - name: Verify podfile
        run: ./.github/scripts/verifyPodfile.sh
=======
      - uses: actions/checkout@v3
      - uses: Expensify/App/.github/actions/composite/setupNode@main
      - run: ./.github/scripts/verifyPodfile.sh
>>>>>>> d6b2d073
<|MERGE_RESOLUTION|>--- conflicted
+++ resolved
@@ -14,20 +14,9 @@
     if: github.actor != 'OSBotify'
     runs-on: macos-latest
     steps:
-<<<<<<< HEAD
-      # This action checks-out the repository, so the workflow can access it.
       - name: Checkout
-        uses: actions/checkout@93ea575cb5d8a053eaa0ac8fa3b40d7e05a33cc8
-        with:
-          fetch-depth: 0
-
+        uses: actions/checkout@v3
       - name: Setup Node
         uses: Expensify/App/.github/actions/composite/setupNode@main
-
       - name: Verify podfile
-        run: ./.github/scripts/verifyPodfile.sh
-=======
-      - uses: actions/checkout@v3
-      - uses: Expensify/App/.github/actions/composite/setupNode@main
-      - run: ./.github/scripts/verifyPodfile.sh
->>>>>>> d6b2d073
+        run: ./.github/scripts/verifyPodfile.sh