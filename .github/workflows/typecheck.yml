name: TypeScript Checks

on:
  workflow_call:
  pull_request:
    types: [opened, synchronize]
    branches-ignore: [staging, production]
    paths: ['**.js', '**.ts', '**.tsx', 'package.json', 'package-lock.json', 'tsconfig.json']

concurrency:
  group: ${{ github.ref == 'refs/heads/main' && format('{0}-{1}', github.ref, github.sha) || github.ref }}-typecheck
  cancel-in-progress: true

jobs:
  typecheck:
    if: ${{ github.actor != 'OSBotify' || github.event_name == 'workflow_call' }}
    runs-on: ubuntu-latest
    steps:
      - uses: actions/checkout@v4

      - uses: ./.github/actions/composite/setupNode

      - name: Type check with TypeScript
        run: npm run typecheck
        env:
          CI: true

      - name: Check for new JavaScript files
        run: |
          git fetch origin main --no-tags --depth=1

          # Explanation:
          #  - comm is used to get the intersection between two bash arrays
          #    - git diff is used to see the files that were added on this branch
          #    - gh pr view is used to list files touched by this PR. Git diff may give false positives if the branch isn't up-to-date with main
          #  - wc counts the words in the result of the intersection
<<<<<<< HEAD
          count_new_js=$(comm -1 -2 <(git diff --name-only --diff-filter=A origin/main HEAD -- 'src/*.js' '__mocks__/*.js' '.storybook/*.js' 'assets/*.js' 'config/*.js' 'desktop/*.js' 'jest/*.js' 'scripts/*.js' 'tests/*.js' 'workflow_tests/*.js' '.github/libs/*.js' '.github/scripts/*.js' | grep -v 'src/libs/Search/searchParser.js') <(gh pr view ${{ github.event.pull_request.number }} --json files | jq -r '.files | map(.path) | .[]') | wc -l)
=======
          count_new_js=$(comm -1 -2 <(git diff --name-only --diff-filter=A origin/main HEAD -- 'src/*.js' '__mocks__/*.js' '.storybook/*.js' 'assets/*.js' 'config/*.js' 'desktop/*.js' 'jest/*.js' 'scripts/*.js' 'tests/*.js' 'workflow_tests/*.js' '.github/libs/*.js' '.github/scripts/*.js' ':!src/libs/SearchParser/*.js') <(gh pr view ${{ github.event.pull_request.number }} --json files | jq -r '.files | map(.path) | .[]') | wc -l)
>>>>>>> c53bd5cd
          if [ "$count_new_js" -gt "0" ]; then
            echo "ERROR: Found new JavaScript files in the project; use TypeScript instead."
            exit 1
          fi
        env:
          GITHUB_TOKEN: ${{ github.token }}<|MERGE_RESOLUTION|>--- conflicted
+++ resolved
@@ -34,11 +34,7 @@
           #    - git diff is used to see the files that were added on this branch
           #    - gh pr view is used to list files touched by this PR. Git diff may give false positives if the branch isn't up-to-date with main
           #  - wc counts the words in the result of the intersection
-<<<<<<< HEAD
-          count_new_js=$(comm -1 -2 <(git diff --name-only --diff-filter=A origin/main HEAD -- 'src/*.js' '__mocks__/*.js' '.storybook/*.js' 'assets/*.js' 'config/*.js' 'desktop/*.js' 'jest/*.js' 'scripts/*.js' 'tests/*.js' 'workflow_tests/*.js' '.github/libs/*.js' '.github/scripts/*.js' | grep -v 'src/libs/Search/searchParser.js') <(gh pr view ${{ github.event.pull_request.number }} --json files | jq -r '.files | map(.path) | .[]') | wc -l)
-=======
           count_new_js=$(comm -1 -2 <(git diff --name-only --diff-filter=A origin/main HEAD -- 'src/*.js' '__mocks__/*.js' '.storybook/*.js' 'assets/*.js' 'config/*.js' 'desktop/*.js' 'jest/*.js' 'scripts/*.js' 'tests/*.js' 'workflow_tests/*.js' '.github/libs/*.js' '.github/scripts/*.js' ':!src/libs/SearchParser/*.js') <(gh pr view ${{ github.event.pull_request.number }} --json files | jq -r '.files | map(.path) | .[]') | wc -l)
->>>>>>> c53bd5cd
           if [ "$count_new_js" -gt "0" ]; then
             echo "ERROR: Found new JavaScript files in the project; use TypeScript instead."
             exit 1
