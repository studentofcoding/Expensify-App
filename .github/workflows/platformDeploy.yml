name: Build and deploy android, desktop, iOS, and web clients

# This workflow is run when any tag is published
on:
  push:
    tags:
      - '*'
  release:
    types: [created]

env:
  SHOULD_DEPLOY_PRODUCTION: ${{ github.event_name == 'release' }}
  DEVELOPER_DIR: /Applications/Xcode_14.1.app/Contents/Developer

jobs:
  validateActor:
    runs-on: ubuntu-latest
    outputs:
      IS_DEPLOYER: ${{ fromJSON(steps.isUserDeployer.outputs.IS_DEPLOYER) || github.actor == 'OSBotify' }}
    steps:
<<<<<<< HEAD
      - name: Check if user is deployer
        id: isUserDeployer
        uses: tspascoal/get-user-teams-membership@baf2e6adf4c3b897bd65a7e3184305c165aec872
        with:
=======
      - id: isUserDeployer
        run: |
          if gh api /orgs/Expensify/teams/mobile-deployers/memberships/${{ github.actor }} --silent; then
            echo "IS_DEPLOYER=true" >> "$GITHUB_OUTPUT"
          else
            echo "IS_DEPLOYER=false" >> "$GITHUB_OUTPUT"
          fi
        env:
>>>>>>> 0bbf3fcc
          GITHUB_TOKEN: ${{ secrets.OS_BOTIFY_TOKEN }}

  android:
    name: Build and deploy Android
    needs: validateActor
    if: ${{ fromJSON(needs.validateActor.outputs.IS_DEPLOYER) }}
    runs-on: ubuntu-latest-xl
    steps:
      # This action checks-out the repository, so the workflow can access it.
      - name: Checkout
        uses: actions/checkout@93ea575cb5d8a053eaa0ac8fa3b40d7e05a33cc8
        with:
          fetch-depth: 0

      - name: Setup Node
        uses: Expensify/App/.github/actions/composite/setupNode@main

      - name: Setup Ruby
        uses: ruby/setup-ruby@eae47962baca661befdfd24e4d6c34ade04858f7
        with:
          ruby-version: '2.7'
          bundler-cache: true

      - name: Decrypt keystore
        run: cd android/app && gpg --quiet --batch --yes --decrypt --passphrase="$LARGE_SECRET_PASSPHRASE" --output my-upload-key.keystore my-upload-key.keystore.gpg
        env:
          LARGE_SECRET_PASSPHRASE: ${{ secrets.LARGE_SECRET_PASSPHRASE }}

      - name: Decrypt json key
        run: cd android/app && gpg --quiet --batch --yes --decrypt --passphrase="$LARGE_SECRET_PASSPHRASE" --output android-fastlane-json-key.json android-fastlane-json-key.json.gpg
        env:
          LARGE_SECRET_PASSPHRASE: ${{ secrets.LARGE_SECRET_PASSPHRASE }}

      - name: Set version in ENV
        run: echo "VERSION_CODE=$(grep -o 'versionCode\s\+[0-9]\+' android/app/build.gradle | awk '{ print $2 }')" >> "$GITHUB_ENV"

      - name: Run Fastlane beta
        if: ${{ !fromJSON(env.SHOULD_DEPLOY_PRODUCTION) }}
        run: bundle exec fastlane android beta
        env:
          MYAPP_UPLOAD_STORE_PASSWORD: ${{ secrets.MYAPP_UPLOAD_STORE_PASSWORD }}
          MYAPP_UPLOAD_KEY_PASSWORD: ${{ secrets.MYAPP_UPLOAD_KEY_PASSWORD }}

      - name: Run Fastlane production
        if: ${{ fromJSON(env.SHOULD_DEPLOY_PRODUCTION) }}
        run: bundle exec fastlane android production
        env:
          VERSION: ${{ env.VERSION_CODE }}

      - name: Archive Android sourcemaps
        uses: actions/upload-artifact@v3
        with:
          name: android-sourcemap
          path: android/app/build/generated/sourcemaps/react/release/*.map

      - name: Upload Android version to Browser Stack
        if: ${{ !fromJSON(env.SHOULD_DEPLOY_PRODUCTION) }}
        run: curl -u "$BROWSERSTACK" -X POST "https://api-cloud.browserstack.com/app-live/upload" -F "file=@./android/app/build/outputs/bundle/release/app-release.aab"
        env:
          BROWSERSTACK: ${{ secrets.BROWSERSTACK }}

      - name: Warn deployers if Android production deploy failed
        if: ${{ failure() && fromJSON(env.SHOULD_DEPLOY_PRODUCTION) }}
        uses: 8398a7/action-slack@v3
        with:
          status: custom
          custom_payload: |
            {
              channel: '#deployer',
              attachments: [{
                color: "#DB4545",
                pretext: `<!subteam^S4TJJ3PSL>`,
                text: `💥 Android production deploy failed. Please manually submit ${{ github.event.release.tag_name }} in the <https://play.google.com/console/u/0/developers/8765590895836334604/app/4973041797096886180/releases/overview|Google Play Store>. 💥`,
              }]
            }
        env:
          GITHUB_TOKEN: ${{ github.token }}
          SLACK_WEBHOOK_URL: ${{ secrets.SLACK_WEBHOOK }}

  desktop:
    name: Build and deploy Desktop
    needs: validateActor
    if: ${{ fromJSON(needs.validateActor.outputs.IS_DEPLOYER) }}
    runs-on: macos-12-xl
    steps:
      # This action checks-out the repository, so the workflow can access it.
      - name: Checkout
        uses: actions/checkout@93ea575cb5d8a053eaa0ac8fa3b40d7e05a33cc8
        with:
          fetch-depth: 0

      - name: Setup Node
        uses: Expensify/App/.github/actions/composite/setupNode@main

      - name: Decrypt Developer ID Certificate
        run: cd desktop && gpg --quiet --batch --yes --decrypt --passphrase="$DEVELOPER_ID_SECRET_PASSPHRASE" --output developer_id.p12 developer_id.p12.gpg
        env:
          DEVELOPER_ID_SECRET_PASSPHRASE: ${{ secrets.DEVELOPER_ID_SECRET_PASSPHRASE }}

      - name: Build production desktop app
        if: ${{ fromJSON(env.SHOULD_DEPLOY_PRODUCTION) }}
        run: npm run desktop-build -- --publish always
        env:
          CSC_LINK: ${{ secrets.CSC_LINK }}
          CSC_KEY_PASSWORD: ${{ secrets.CSC_KEY_PASSWORD }}
          APPLE_ID: ${{ secrets.APPLE_ID }}
          APPLE_APP_SPECIFIC_PASSWORD: ${{ secrets.APPLE_ID_PASSWORD }}
          AWS_ACCESS_KEY_ID: ${{ secrets.AWS_ACCESS_KEY_ID }}
          AWS_SECRET_ACCESS_KEY: ${{ secrets.AWS_SECRET_ACCESS_KEY }}

      - name: Build staging desktop app
        if: ${{ !fromJSON(env.SHOULD_DEPLOY_PRODUCTION) }}
        run: npm run desktop-build-staging -- --publish always
        env:
          CSC_LINK: ${{ secrets.CSC_LINK }}
          CSC_KEY_PASSWORD: ${{ secrets.CSC_KEY_PASSWORD }}
          APPLE_ID: ${{ secrets.APPLE_ID }}
          APPLE_APP_SPECIFIC_PASSWORD: ${{ secrets.APPLE_ID_PASSWORD }}
          AWS_ACCESS_KEY_ID: ${{ secrets.AWS_ACCESS_KEY_ID }}
          AWS_SECRET_ACCESS_KEY: ${{ secrets.AWS_SECRET_ACCESS_KEY }}

  iOS:
    name: Build and deploy iOS
    needs: validateActor
    if: ${{ fromJSON(needs.validateActor.outputs.IS_DEPLOYER) }}
    runs-on: macos-12-xl
    steps:
      # This action checks-out the repository, so the workflow can access it.
      - name: Checkout
        uses: actions/checkout@93ea575cb5d8a053eaa0ac8fa3b40d7e05a33cc8
        with:
          fetch-depth: 0

      - name: Setup Node
        uses: Expensify/App/.github/actions/composite/setupNode@main

      - name: Setup Ruby
        uses: ruby/setup-ruby@eae47962baca661befdfd24e4d6c34ade04858f7
        with:
          ruby-version: '2.7'
          bundler-cache: true

      - name: Install cocoapods
        uses: nick-invision/retry@0711ba3d7808574133d713a0d92d2941be03a350
        with:
          timeout_minutes: 10
          max_attempts: 5
          command: cd ios && pod install

      - name: Decrypt profile
        run: cd ios && gpg --quiet --batch --yes --decrypt --passphrase="$LARGE_SECRET_PASSPHRASE" --output chat_expensify_appstore.mobileprovision chat_expensify_appstore.mobileprovision.gpg
        env:
          LARGE_SECRET_PASSPHRASE: ${{ secrets.LARGE_SECRET_PASSPHRASE }}

      - name: Decrypt certificate
        run: cd ios && gpg --quiet --batch --yes --decrypt --passphrase="$LARGE_SECRET_PASSPHRASE" --output Certificates.p12 Certificates.p12.gpg
        env:
          LARGE_SECRET_PASSPHRASE: ${{ secrets.LARGE_SECRET_PASSPHRASE }}

      - name: Decrypt App Store Connect API key
        run: cd ios && gpg --quiet --batch --yes --decrypt --passphrase="$LARGE_SECRET_PASSPHRASE" --output ios-fastlane-json-key.json ios-fastlane-json-key.json.gpg
        env:
          LARGE_SECRET_PASSPHRASE: ${{ secrets.LARGE_SECRET_PASSPHRASE }}

      - name: Run Fastlane
        if: ${{ !fromJSON(env.SHOULD_DEPLOY_PRODUCTION) }}
        run: bundle exec fastlane ios beta
        env:
          APPLE_CONTACT_EMAIL: ${{ secrets.APPLE_CONTACT_EMAIL }}
          APPLE_CONTACT_PHONE: ${{ secrets.APPLE_CONTACT_PHONE }}
          APPLE_DEMO_EMAIL: ${{ secrets.APPLE_DEMO_EMAIL }}
          APPLE_DEMO_PASSWORD: ${{ secrets.APPLE_DEMO_PASSWORD }}

      - name: Archive iOS sourcemaps
        uses: actions/upload-artifact@v3
        with:
          name: ios-sourcemap
          path: main.jsbundle.map

      - name: Upload iOS version to Browser Stack
        if: ${{ !fromJSON(env.SHOULD_DEPLOY_PRODUCTION) }}
        run: curl -u "$BROWSERSTACK" -X POST "https://api-cloud.browserstack.com/app-live/upload" -F "file=@/Users/runner/work/App/App/New Expensify.ipa"
        env:
          BROWSERSTACK: ${{ secrets.BROWSERSTACK }}

      - name: Set iOS version in ENV
        if: ${{ fromJSON(env.SHOULD_DEPLOY_PRODUCTION) }}
        run: echo "IOS_VERSION=$(echo '${{ github.event.release.tag_name }}' | tr '-' '.')" >> "$GITHUB_ENV"

      - name: Run Fastlane for App Store release
        if: ${{ fromJSON(env.SHOULD_DEPLOY_PRODUCTION) }}
        run: bundle exec fastlane ios production
        env:
          VERSION: ${{ env.IOS_VERSION }}

      - name: Warn deployers if iOS production deploy failed
        if: ${{ failure() && fromJSON(env.SHOULD_DEPLOY_PRODUCTION) }}
        uses: 8398a7/action-slack@v3
        with:
          status: custom
          custom_payload: |
            {
              channel: '#deployer',
              attachments: [{
                color: "#DB4545",
                pretext: `<!subteam^S4TJJ3PSL>`,
                text: `💥 iOS production deploy failed. Please manually submit ${{ env.IOS_VERSION }} in the <https://appstoreconnect.apple.com/apps/1530278510/appstore|App Store>. 💥`,
              }]
            }
        env:
          GITHUB_TOKEN: ${{ github.token }}
          SLACK_WEBHOOK_URL: ${{ secrets.SLACK_WEBHOOK }}

  web:
    name: Build and deploy Web
    needs: validateActor
    if: ${{ fromJSON(needs.validateActor.outputs.IS_DEPLOYER) }}
    runs-on: ubuntu-latest-xl
    steps:
      # This action checks-out the repository, so the workflow can access it.
      - name: Checkout
        uses: actions/checkout@93ea575cb5d8a053eaa0ac8fa3b40d7e05a33cc8
        with:
          fetch-depth: 0

      - name: Setup Node
        uses: Expensify/App/.github/actions/composite/setupNode@main

      - name: Setup Cloudflare CLI
        run: pip3 install cloudflare

      - name: Configure AWS Credentials
        uses: Expensify/App/.github/actions/composite/configureAwsCredentials@main
        with:
          AWS_ACCESS_KEY_ID: ${{ secrets.AWS_ACCESS_KEY_ID }}
          AWS_SECRET_ACCESS_KEY: ${{ secrets.AWS_SECRET_ACCESS_KEY }}

      - name: Build web for production
        if: ${{ fromJSON(env.SHOULD_DEPLOY_PRODUCTION) }}
        run: npm run build

      - name: Build web for staging
        if: ${{ !fromJSON(env.SHOULD_DEPLOY_PRODUCTION) }}
        run: npm run build-staging

      - name: Build storybook docs for production
        if: ${{ fromJSON(env.SHOULD_DEPLOY_PRODUCTION) }}
        run: npm run storybook-build
        continue-on-error: true

      - name: Build storybook docs for staging
        if: ${{ !fromJSON(env.SHOULD_DEPLOY_PRODUCTION) }}
        run: npm run storybook-build-staging
        continue-on-error: true

      - name: Deploy production to S3
        if: ${{ fromJSON(env.SHOULD_DEPLOY_PRODUCTION) }}
        run: aws s3 cp --recursive --acl public-read "$GITHUB_WORKSPACE"/dist s3://expensify-cash/ && aws s3 cp --acl public-read --content-type 'application/json' --metadata-directive REPLACE s3://expensify-cash/.well-known/apple-app-site-association s3://expensify-cash/.well-known/apple-app-site-association && aws s3 cp --acl public-read --content-type 'application/json' --metadata-directive REPLACE s3://expensify-cash/.well-known/apple-app-site-association s3://expensify-cash/apple-app-site-association

      - name: Deploy staging to S3
        if: ${{ !fromJSON(env.SHOULD_DEPLOY_PRODUCTION) }}
        run: aws s3 cp --recursive --acl public-read "$GITHUB_WORKSPACE"/dist s3://staging-expensify-cash/ && aws s3 cp --acl public-read --content-type 'application/json' --metadata-directive REPLACE s3://staging-expensify-cash/.well-known/apple-app-site-association s3://staging-expensify-cash/.well-known/apple-app-site-association && aws s3 cp --acl public-read --content-type 'application/json' --metadata-directive REPLACE s3://staging-expensify-cash/.well-known/apple-app-site-association s3://staging-expensify-cash/apple-app-site-association

      - name: Purge production Cloudflare cache
        if: ${{ fromJSON(env.SHOULD_DEPLOY_PRODUCTION) }}
        run: /home/runner/.local/bin/cli4 --delete hosts=["new.expensify.com"] /zones/:9ee042e6cfc7fd45e74aa7d2f78d617b/purge_cache
        env:
          CF_API_KEY: ${{ secrets.CLOUDFLARE_TOKEN }}

      - name: Purge staging Cloudflare cache
        if: ${{ !fromJSON(env.SHOULD_DEPLOY_PRODUCTION) }}
        run: /home/runner/.local/bin/cli4 --delete hosts=["staging.new.expensify.com"] /zones/:9ee042e6cfc7fd45e74aa7d2f78d617b/purge_cache
        env:
          CF_API_KEY: ${{ secrets.CLOUDFLARE_TOKEN }}

  postSlackMessageOnFailure:
    name: Post a Slack message when any platform fails to build or deploy
    runs-on: ubuntu-latest
    if: ${{ failure() }}
    needs: [android, desktop, iOS, web]
    steps:
      - name: Post Slack message on failure
        uses: Expensify/App/.github/actions/composite/announceFailedWorkflowInSlack@main
        with:
          SLACK_WEBHOOK: ${{ secrets.SLACK_WEBHOOK }}

  postSlackMessageOnSuccess:
    name: Post a Slack message when all platforms deploy successfully
    runs-on: ubuntu-latest
    if: ${{ success() }}
    needs: [android, desktop, iOS, web]
    steps:
      - name: Checkout
        uses: actions/checkout@93ea575cb5d8a053eaa0ac8fa3b40d7e05a33cc8

      - name: Set version
        run: echo "VERSION=$(npm run print-version --silent)" >> "$GITHUB_ENV"

      - name: 'Announces the deploy in the #announce Slack room'
        uses: 8398a7/action-slack@v3
        with:
          status: custom
          custom_payload: |
            {
              channel: '#announce',
              attachments: [{
                color: 'good',
                text: `🎉️ Successfully deployed ${process.env.AS_REPO} <https://github.com/Expensify/App/releases/tag/${{ env.VERSION }}|${{ env.VERSION }}> to ${{ fromJSON(env.SHOULD_DEPLOY_PRODUCTION) && 'production' || 'staging' }} 🎉️`,
              }]
            }
        env:
          GITHUB_TOKEN: ${{ github.token }}
          SLACK_WEBHOOK_URL: ${{ secrets.SLACK_WEBHOOK }}

      - name: 'Announces the deploy in the #deployer Slack room'
        uses: 8398a7/action-slack@v3
        with:
          status: custom
          custom_payload: |
            {
              channel: '#deployer',
              attachments: [{
                color: 'good',
                text: `🎉️ Successfully deployed ${process.env.AS_REPO} <https://github.com/Expensify/App/releases/tag/${{ env.VERSION }}|${{ env.VERSION }}> to ${{ fromJSON(env.SHOULD_DEPLOY_PRODUCTION) && 'production' || 'staging' }} 🎉️`,
              }]
            }
        env:
          GITHUB_TOKEN: ${{ github.token }}
          SLACK_WEBHOOK_URL: ${{ secrets.SLACK_WEBHOOK }}

      - name: 'Announces a production deploy in the #expensify-open-source Slack room'
        uses: 8398a7/action-slack@v3
        if: ${{ fromJSON(env.SHOULD_DEPLOY_PRODUCTION) }}
        with:
          status: custom
          custom_payload: |
            {
              channel: '#expensify-open-source',
              attachments: [{
                color: 'good',
                text: `🎉️ Successfully deployed ${process.env.AS_REPO} <https://github.com/Expensify/App/releases/tag/${{ env.VERSION }}|${{ env.VERSION }}> to production 🎉️`,
              }]
            }
        env:
          GITHUB_TOKEN: ${{ github.token }}
          SLACK_WEBHOOK_URL: ${{ secrets.SLACK_WEBHOOK }}

  postGithubComment:
    name: Post a GitHub comment when platforms are done building and deploying
    runs-on: ubuntu-latest
    if: ${{ always() }}
    needs: [android, desktop, iOS, web]
    steps:
      # This action checks-out the repository, so the workflow can access it.
      - name: Checkout
        uses: actions/checkout@93ea575cb5d8a053eaa0ac8fa3b40d7e05a33cc8
        with:
          fetch-depth: 0

      - name: Setup Node
        uses: Expensify/App/.github/actions/composite/setupNode@main

      - name: Set version
        run: echo "VERSION=$(npm run print-version --silent)" >> "$GITHUB_ENV"

      - name: Get Release Pull Request List
        id: getReleasePRList
        uses: Expensify/App/.github/actions/javascript/getDeployPullRequestList@main
        with:
          TAG: ${{ env.VERSION }}
          GITHUB_TOKEN: ${{ secrets.OS_BOTIFY_TOKEN }}
          IS_PRODUCTION_DEPLOY: ${{ fromJSON(env.SHOULD_DEPLOY_PRODUCTION) }}

      - name: Comment on issues
        uses: Expensify/App/.github/actions/javascript/markPullRequestsAsDeployed@main
        with:
          PR_LIST: ${{ steps.getReleasePRList.outputs.PR_LIST }}
          IS_PRODUCTION_DEPLOY: ${{ fromJSON(env.SHOULD_DEPLOY_PRODUCTION) }}
          DEPLOY_VERSION: ${{ env.VERSION }}
          GITHUB_TOKEN: ${{ secrets.OS_BOTIFY_TOKEN }}
          ANDROID: ${{ needs.android.result }}
          DESKTOP: ${{ needs.desktop.result }}
          IOS: ${{ needs.iOS.result }}
          WEB: ${{ needs.web.result }}<|MERGE_RESOLUTION|>--- conflicted
+++ resolved
@@ -18,13 +18,8 @@
     outputs:
       IS_DEPLOYER: ${{ fromJSON(steps.isUserDeployer.outputs.IS_DEPLOYER) || github.actor == 'OSBotify' }}
     steps:
-<<<<<<< HEAD
       - name: Check if user is deployer
         id: isUserDeployer
-        uses: tspascoal/get-user-teams-membership@baf2e6adf4c3b897bd65a7e3184305c165aec872
-        with:
-=======
-      - id: isUserDeployer
         run: |
           if gh api /orgs/Expensify/teams/mobile-deployers/memberships/${{ github.actor }} --silent; then
             echo "IS_DEPLOYER=true" >> "$GITHUB_OUTPUT"
@@ -32,7 +27,6 @@
             echo "IS_DEPLOYER=false" >> "$GITHUB_OUTPUT"
           fi
         env:
->>>>>>> 0bbf3fcc
           GITHUB_TOKEN: ${{ secrets.OS_BOTIFY_TOKEN }}
 
   android:
