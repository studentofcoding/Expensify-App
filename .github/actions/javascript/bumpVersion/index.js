/**
 * NOTE: This is a compiled file. DO NOT directly edit this file.
 */
/******/ (() => { // webpackBootstrap
/******/ 	var __webpack_modules__ = ({

<<<<<<< HEAD
/***/ 322:
/***/ ((__unused_webpack_module, exports, __nccwpck_require__) => {

const {execSync} = __nccwpck_require__(2081);
const fs = (__nccwpck_require__(7147).promises);
const path = __nccwpck_require__(1017);
const getMajorVersion = __nccwpck_require__(6688);
const getMinorVersion = __nccwpck_require__(8447);
const getPatchVersion = __nccwpck_require__(2866);
const getBuildVersion = __nccwpck_require__(4016);

// Filepath constants
const BUILD_GRADLE_PATH = process.env.NODE_ENV === 'test' ? path.resolve(__dirname, '../../android/app/build.gradle') : './android/app/build.gradle';
const PLIST_PATH = './ios/NewExpensify/Info.plist';
const PLIST_PATH_TEST = './ios/NewExpensifyTests/Info.plist';
const PLIST_PATH_NSE = './ios/NotificationServiceExtension/Info.plist';

exports.BUILD_GRADLE_PATH = BUILD_GRADLE_PATH;
exports.PLIST_PATH = PLIST_PATH;
exports.PLIST_PATH_TEST = PLIST_PATH_TEST;

/**
 * Pad a number to be two digits (with leading zeros if necessary).
 *
 * @param {Number} number - Must be an integer.
 * @returns {String} - A string representation of the number with length 2.
 */
function padToTwoDigits(number) {
    if (number >= 10) {
        return number.toString();
    }
    return `0${number.toString()}`;
}

/**
 * Generate the 10-digit versionCode for android.
 * This version code allocates two digits each for PREFIX, MAJOR, MINOR, PATCH, and BUILD versions.
 * As a result, our max version is 99.99.99-99.
 *
 * @param {String} npmVersion
 * @returns {String}
 */
exports.generateAndroidVersionCode = function generateAndroidVersionCode(npmVersion) {
    // All Android versions will be prefixed with '10' due to previous versioning
    const prefix = '10';
    return ''.concat(
        prefix,
        padToTwoDigits(getMajorVersion(npmVersion) || 0),
        padToTwoDigits(getMinorVersion(npmVersion) || 0),
        padToTwoDigits(getPatchVersion(npmVersion) || 0),
        padToTwoDigits(getBuildVersion(npmVersion) || 0),
    );
};

/**
 * Update the Android app versionName and versionCode.
 *
 * @param {String} versionName
 * @param {String} versionCode
 * @returns {Promise}
 */
exports.updateAndroidVersion = function updateAndroidVersion(versionName, versionCode) {
    console.log('Updating android:', `versionName: ${versionName}`, `versionCode: ${versionCode}`);
    return fs
        .readFile(BUILD_GRADLE_PATH, {encoding: 'utf8'})
        .then((content) => {
            let updatedContent = content.toString().replace(/versionName "([0-9.-]*)"/, `versionName "${versionName}"`);
            return (updatedContent = updatedContent.replace(/versionCode ([0-9]*)/, `versionCode ${versionCode}`));
        })
        .then((updatedContent) => fs.writeFile(BUILD_GRADLE_PATH, updatedContent, {encoding: 'utf8'}));
};

/**
 * Update the iOS app version.
 * Updates the CFBundleShortVersionString and the CFBundleVersion.
 *
 * @param {String} version
 * @returns {String}
 */
exports.updateiOSVersion = function updateiOSVersion(version) {
    const shortVersion = version.split('-')[0];
    const cfVersion = version.includes('-') ? version.replace('-', '.') : `${version}.0`;
    console.log('Updating iOS', `CFBundleShortVersionString: ${shortVersion}`, `CFBundleVersion: ${cfVersion}`);

    // Update Plists
    execSync(`/usr/libexec/PlistBuddy -c "Set :CFBundleShortVersionString ${shortVersion}" ${PLIST_PATH}`);
    execSync(`/usr/libexec/PlistBuddy -c "Set :CFBundleShortVersionString ${shortVersion}" ${PLIST_PATH_TEST}`);
    execSync(`/usr/libexec/PlistBuddy -c "Set :CFBundleShortVersionString ${shortVersion}" ${PLIST_PATH_NSE}`);
    execSync(`/usr/libexec/PlistBuddy -c "Set :CFBundleVersion ${cfVersion}" ${PLIST_PATH}`);
    execSync(`/usr/libexec/PlistBuddy -c "Set :CFBundleVersion ${cfVersion}" ${PLIST_PATH_TEST}`);
    execSync(`/usr/libexec/PlistBuddy -c "Set :CFBundleVersion ${cfVersion}" ${PLIST_PATH_NSE}`);

    // Return the cfVersion so we can set the NEW_IOS_VERSION in ios.yml
    return cfVersion;
};

=======
/***/ 8007:
/***/ ((__unused_webpack_module, __webpack_exports__, __nccwpck_require__) => {

"use strict";
__nccwpck_require__.r(__webpack_exports__);
/* harmony export */ __nccwpck_require__.d(__webpack_exports__, {
/* harmony export */   "MAX_INCREMENTS": () => (/* binding */ MAX_INCREMENTS),
/* harmony export */   "SEMANTIC_VERSION_LEVELS": () => (/* binding */ SEMANTIC_VERSION_LEVELS),
/* harmony export */   "getPreviousVersion": () => (/* binding */ getPreviousVersion),
/* harmony export */   "getVersionNumberFromString": () => (/* binding */ getVersionNumberFromString),
/* harmony export */   "getVersionStringFromNumber": () => (/* binding */ getVersionStringFromNumber),
/* harmony export */   "incrementMinor": () => (/* binding */ incrementMinor),
/* harmony export */   "incrementPatch": () => (/* binding */ incrementPatch),
/* harmony export */   "incrementVersion": () => (/* binding */ incrementVersion)
/* harmony export */ });
const _ = __nccwpck_require__(5067);

const SEMANTIC_VERSION_LEVELS = {
    MAJOR: 'MAJOR',
    MINOR: 'MINOR',
    PATCH: 'PATCH',
    BUILD: 'BUILD',
};
const MAX_INCREMENTS = 99;

/**
 * Transforms a versions string into a number
 *
 * @param {String} versionString
 * @returns {Array}
 */
const getVersionNumberFromString = (versionString) => {
    const [version, build] = versionString.split('-');
    const [major, minor, patch] = _.map(version.split('.'), (n) => Number(n));

    return [major, minor, patch, Number.isInteger(Number(build)) ? Number(build) : 0];
};

/**
 * Transforms version numbers components into a version string
 *
 * @param {Number} major
 * @param {Number} minor
 * @param {Number} patch
 * @param {Number} [build]
 * @returns {String}
 */
const getVersionStringFromNumber = (major, minor, patch, build = 0) => `${major}.${minor}.${patch}-${build}`;

/**
 * Increments a minor version
 *
 * @param {Number} major
 * @param {Number} minor
 * @returns {String}
 */
const incrementMinor = (major, minor) => {
    if (minor < MAX_INCREMENTS) {
        return getVersionStringFromNumber(major, minor + 1, 0, 0);
    }

    return getVersionStringFromNumber(major + 1, 0, 0, 0);
};

/**
 * Increments a Patch version
 *
 * @param {Number} major
 * @param {Number} minor
 * @param {Number} patch
 * @returns {String}
 */
const incrementPatch = (major, minor, patch) => {
    if (patch < MAX_INCREMENTS) {
        return getVersionStringFromNumber(major, minor, patch + 1, 0);
    }
    return incrementMinor(major, minor);
};

/**
 * Increments a build version
 *
 * @param {String} version
 * @param {String} level
 * @returns {String}
 */
const incrementVersion = (version, level) => {
    const [major, minor, patch, build] = getVersionNumberFromString(version);

    // Majors will always be incremented
    if (level === SEMANTIC_VERSION_LEVELS.MAJOR) {
        return getVersionStringFromNumber(major + 1, 0, 0, 0);
    }

    if (level === SEMANTIC_VERSION_LEVELS.MINOR) {
        return incrementMinor(major, minor);
    }

    if (level === SEMANTIC_VERSION_LEVELS.PATCH) {
        return incrementPatch(major, minor, patch);
    }

    if (build < MAX_INCREMENTS) {
        return getVersionStringFromNumber(major, minor, patch, build + 1);
    }

    return incrementPatch(major, minor, patch);
};

/**
 * @param {String} currentVersion
 * @param {String} level
 * @returns {String}
 */
function getPreviousVersion(currentVersion, level) {
    const [major, minor, patch, build] = getVersionNumberFromString(currentVersion);

    if (level === SEMANTIC_VERSION_LEVELS.MAJOR) {
        if (major === 1) {
            return getVersionStringFromNumber(1, 0, 0, 0);
        }
        return getVersionStringFromNumber(major - 1, 0, 0, 0);
    }

    if (level === SEMANTIC_VERSION_LEVELS.MINOR) {
        if (minor === 0) {
            return getPreviousVersion(currentVersion, SEMANTIC_VERSION_LEVELS.MAJOR);
        }
        return getVersionStringFromNumber(major, minor - 1, 0, 0);
    }

    if (level === SEMANTIC_VERSION_LEVELS.PATCH) {
        if (patch === 0) {
            return getPreviousVersion(currentVersion, SEMANTIC_VERSION_LEVELS.MINOR);
        }
        return getVersionStringFromNumber(major, minor, patch - 1, 0);
    }

    if (build === 0) {
        return getPreviousVersion(currentVersion, SEMANTIC_VERSION_LEVELS.PATCH);
    }
    return getVersionStringFromNumber(major, minor, patch, build - 1);
}



>>>>>>> fed9d6c0

/***/ }),

/***/ 7351:
/***/ (function(__unused_webpack_module, exports, __nccwpck_require__) {

"use strict";

var __createBinding = (this && this.__createBinding) || (Object.create ? (function(o, m, k, k2) {
    if (k2 === undefined) k2 = k;
    Object.defineProperty(o, k2, { enumerable: true, get: function() { return m[k]; } });
}) : (function(o, m, k, k2) {
    if (k2 === undefined) k2 = k;
    o[k2] = m[k];
}));
var __setModuleDefault = (this && this.__setModuleDefault) || (Object.create ? (function(o, v) {
    Object.defineProperty(o, "default", { enumerable: true, value: v });
}) : function(o, v) {
    o["default"] = v;
});
var __importStar = (this && this.__importStar) || function (mod) {
    if (mod && mod.__esModule) return mod;
    var result = {};
    if (mod != null) for (var k in mod) if (k !== "default" && Object.hasOwnProperty.call(mod, k)) __createBinding(result, mod, k);
    __setModuleDefault(result, mod);
    return result;
};
Object.defineProperty(exports, "__esModule", ({ value: true }));
exports.issue = exports.issueCommand = void 0;
const os = __importStar(__nccwpck_require__(2037));
const utils_1 = __nccwpck_require__(5278);
/**
 * Commands
 *
 * Command Format:
 *   ::name key=value,key=value::message
 *
 * Examples:
 *   ::warning::This is the message
 *   ::set-env name=MY_VAR::some value
 */
function issueCommand(command, properties, message) {
    const cmd = new Command(command, properties, message);
    process.stdout.write(cmd.toString() + os.EOL);
}
exports.issueCommand = issueCommand;
function issue(name, message = '') {
    issueCommand(name, {}, message);
}
exports.issue = issue;
const CMD_STRING = '::';
class Command {
    constructor(command, properties, message) {
        if (!command) {
            command = 'missing.command';
        }
        this.command = command;
        this.properties = properties;
        this.message = message;
    }
    toString() {
        let cmdStr = CMD_STRING + this.command;
        if (this.properties && Object.keys(this.properties).length > 0) {
            cmdStr += ' ';
            let first = true;
            for (const key in this.properties) {
                if (this.properties.hasOwnProperty(key)) {
                    const val = this.properties[key];
                    if (val) {
                        if (first) {
                            first = false;
                        }
                        else {
                            cmdStr += ',';
                        }
                        cmdStr += `${key}=${escapeProperty(val)}`;
                    }
                }
            }
        }
        cmdStr += `${CMD_STRING}${escapeData(this.message)}`;
        return cmdStr;
    }
}
function escapeData(s) {
    return utils_1.toCommandValue(s)
        .replace(/%/g, '%25')
        .replace(/\r/g, '%0D')
        .replace(/\n/g, '%0A');
}
function escapeProperty(s) {
    return utils_1.toCommandValue(s)
        .replace(/%/g, '%25')
        .replace(/\r/g, '%0D')
        .replace(/\n/g, '%0A')
        .replace(/:/g, '%3A')
        .replace(/,/g, '%2C');
}
//# sourceMappingURL=command.js.map

/***/ }),

/***/ 2186:
/***/ (function(__unused_webpack_module, exports, __nccwpck_require__) {

"use strict";

var __createBinding = (this && this.__createBinding) || (Object.create ? (function(o, m, k, k2) {
    if (k2 === undefined) k2 = k;
    Object.defineProperty(o, k2, { enumerable: true, get: function() { return m[k]; } });
}) : (function(o, m, k, k2) {
    if (k2 === undefined) k2 = k;
    o[k2] = m[k];
}));
var __setModuleDefault = (this && this.__setModuleDefault) || (Object.create ? (function(o, v) {
    Object.defineProperty(o, "default", { enumerable: true, value: v });
}) : function(o, v) {
    o["default"] = v;
});
var __importStar = (this && this.__importStar) || function (mod) {
    if (mod && mod.__esModule) return mod;
    var result = {};
    if (mod != null) for (var k in mod) if (k !== "default" && Object.hasOwnProperty.call(mod, k)) __createBinding(result, mod, k);
    __setModuleDefault(result, mod);
    return result;
};
var __awaiter = (this && this.__awaiter) || function (thisArg, _arguments, P, generator) {
    function adopt(value) { return value instanceof P ? value : new P(function (resolve) { resolve(value); }); }
    return new (P || (P = Promise))(function (resolve, reject) {
        function fulfilled(value) { try { step(generator.next(value)); } catch (e) { reject(e); } }
        function rejected(value) { try { step(generator["throw"](value)); } catch (e) { reject(e); } }
        function step(result) { result.done ? resolve(result.value) : adopt(result.value).then(fulfilled, rejected); }
        step((generator = generator.apply(thisArg, _arguments || [])).next());
    });
};
Object.defineProperty(exports, "__esModule", ({ value: true }));
exports.getIDToken = exports.getState = exports.saveState = exports.group = exports.endGroup = exports.startGroup = exports.info = exports.notice = exports.warning = exports.error = exports.debug = exports.isDebug = exports.setFailed = exports.setCommandEcho = exports.setOutput = exports.getBooleanInput = exports.getMultilineInput = exports.getInput = exports.addPath = exports.setSecret = exports.exportVariable = exports.ExitCode = void 0;
const command_1 = __nccwpck_require__(7351);
const file_command_1 = __nccwpck_require__(717);
const utils_1 = __nccwpck_require__(5278);
const os = __importStar(__nccwpck_require__(2037));
const path = __importStar(__nccwpck_require__(1017));
const oidc_utils_1 = __nccwpck_require__(8041);
/**
 * The code to exit an action
 */
var ExitCode;
(function (ExitCode) {
    /**
     * A code indicating that the action was successful
     */
    ExitCode[ExitCode["Success"] = 0] = "Success";
    /**
     * A code indicating that the action was a failure
     */
    ExitCode[ExitCode["Failure"] = 1] = "Failure";
})(ExitCode = exports.ExitCode || (exports.ExitCode = {}));
//-----------------------------------------------------------------------
// Variables
//-----------------------------------------------------------------------
/**
 * Sets env variable for this action and future actions in the job
 * @param name the name of the variable to set
 * @param val the value of the variable. Non-string values will be converted to a string via JSON.stringify
 */
// eslint-disable-next-line @typescript-eslint/no-explicit-any
function exportVariable(name, val) {
    const convertedVal = utils_1.toCommandValue(val);
    process.env[name] = convertedVal;
    const filePath = process.env['GITHUB_ENV'] || '';
    if (filePath) {
        return file_command_1.issueFileCommand('ENV', file_command_1.prepareKeyValueMessage(name, val));
    }
    command_1.issueCommand('set-env', { name }, convertedVal);
}
exports.exportVariable = exportVariable;
/**
 * Registers a secret which will get masked from logs
 * @param secret value of the secret
 */
function setSecret(secret) {
    command_1.issueCommand('add-mask', {}, secret);
}
exports.setSecret = setSecret;
/**
 * Prepends inputPath to the PATH (for this action and future actions)
 * @param inputPath
 */
function addPath(inputPath) {
    const filePath = process.env['GITHUB_PATH'] || '';
    if (filePath) {
        file_command_1.issueFileCommand('PATH', inputPath);
    }
    else {
        command_1.issueCommand('add-path', {}, inputPath);
    }
    process.env['PATH'] = `${inputPath}${path.delimiter}${process.env['PATH']}`;
}
exports.addPath = addPath;
/**
 * Gets the value of an input.
 * Unless trimWhitespace is set to false in InputOptions, the value is also trimmed.
 * Returns an empty string if the value is not defined.
 *
 * @param     name     name of the input to get
 * @param     options  optional. See InputOptions.
 * @returns   string
 */
function getInput(name, options) {
    const val = process.env[`INPUT_${name.replace(/ /g, '_').toUpperCase()}`] || '';
    if (options && options.required && !val) {
        throw new Error(`Input required and not supplied: ${name}`);
    }
    if (options && options.trimWhitespace === false) {
        return val;
    }
    return val.trim();
}
exports.getInput = getInput;
/**
 * Gets the values of an multiline input.  Each value is also trimmed.
 *
 * @param     name     name of the input to get
 * @param     options  optional. See InputOptions.
 * @returns   string[]
 *
 */
function getMultilineInput(name, options) {
    const inputs = getInput(name, options)
        .split('\n')
        .filter(x => x !== '');
    if (options && options.trimWhitespace === false) {
        return inputs;
    }
    return inputs.map(input => input.trim());
}
exports.getMultilineInput = getMultilineInput;
/**
 * Gets the input value of the boolean type in the YAML 1.2 "core schema" specification.
 * Support boolean input list: `true | True | TRUE | false | False | FALSE` .
 * The return value is also in boolean type.
 * ref: https://yaml.org/spec/1.2/spec.html#id2804923
 *
 * @param     name     name of the input to get
 * @param     options  optional. See InputOptions.
 * @returns   boolean
 */
function getBooleanInput(name, options) {
    const trueValue = ['true', 'True', 'TRUE'];
    const falseValue = ['false', 'False', 'FALSE'];
    const val = getInput(name, options);
    if (trueValue.includes(val))
        return true;
    if (falseValue.includes(val))
        return false;
    throw new TypeError(`Input does not meet YAML 1.2 "Core Schema" specification: ${name}\n` +
        `Support boolean input list: \`true | True | TRUE | false | False | FALSE\``);
}
exports.getBooleanInput = getBooleanInput;
/**
 * Sets the value of an output.
 *
 * @param     name     name of the output to set
 * @param     value    value to store. Non-string values will be converted to a string via JSON.stringify
 */
// eslint-disable-next-line @typescript-eslint/no-explicit-any
function setOutput(name, value) {
    const filePath = process.env['GITHUB_OUTPUT'] || '';
    if (filePath) {
        return file_command_1.issueFileCommand('OUTPUT', file_command_1.prepareKeyValueMessage(name, value));
    }
    process.stdout.write(os.EOL);
    command_1.issueCommand('set-output', { name }, utils_1.toCommandValue(value));
}
exports.setOutput = setOutput;
/**
 * Enables or disables the echoing of commands into stdout for the rest of the step.
 * Echoing is disabled by default if ACTIONS_STEP_DEBUG is not set.
 *
 */
function setCommandEcho(enabled) {
    command_1.issue('echo', enabled ? 'on' : 'off');
}
exports.setCommandEcho = setCommandEcho;
//-----------------------------------------------------------------------
// Results
//-----------------------------------------------------------------------
/**
 * Sets the action status to failed.
 * When the action exits it will be with an exit code of 1
 * @param message add error issue message
 */
function setFailed(message) {
    process.exitCode = ExitCode.Failure;
    error(message);
}
exports.setFailed = setFailed;
//-----------------------------------------------------------------------
// Logging Commands
//-----------------------------------------------------------------------
/**
 * Gets whether Actions Step Debug is on or not
 */
function isDebug() {
    return process.env['RUNNER_DEBUG'] === '1';
}
exports.isDebug = isDebug;
/**
 * Writes debug message to user log
 * @param message debug message
 */
function debug(message) {
    command_1.issueCommand('debug', {}, message);
}
exports.debug = debug;
/**
 * Adds an error issue
 * @param message error issue message. Errors will be converted to string via toString()
 * @param properties optional properties to add to the annotation.
 */
function error(message, properties = {}) {
    command_1.issueCommand('error', utils_1.toCommandProperties(properties), message instanceof Error ? message.toString() : message);
}
exports.error = error;
/**
 * Adds a warning issue
 * @param message warning issue message. Errors will be converted to string via toString()
 * @param properties optional properties to add to the annotation.
 */
function warning(message, properties = {}) {
    command_1.issueCommand('warning', utils_1.toCommandProperties(properties), message instanceof Error ? message.toString() : message);
}
exports.warning = warning;
/**
 * Adds a notice issue
 * @param message notice issue message. Errors will be converted to string via toString()
 * @param properties optional properties to add to the annotation.
 */
function notice(message, properties = {}) {
    command_1.issueCommand('notice', utils_1.toCommandProperties(properties), message instanceof Error ? message.toString() : message);
}
exports.notice = notice;
/**
 * Writes info to log with console.log.
 * @param message info message
 */
function info(message) {
    process.stdout.write(message + os.EOL);
}
exports.info = info;
/**
 * Begin an output group.
 *
 * Output until the next `groupEnd` will be foldable in this group
 *
 * @param name The name of the output group
 */
function startGroup(name) {
    command_1.issue('group', name);
}
exports.startGroup = startGroup;
/**
 * End an output group.
 */
function endGroup() {
    command_1.issue('endgroup');
}
exports.endGroup = endGroup;
/**
 * Wrap an asynchronous function call in a group.
 *
 * Returns the same type as the function itself.
 *
 * @param name The name of the group
 * @param fn The function to wrap in the group
 */
function group(name, fn) {
    return __awaiter(this, void 0, void 0, function* () {
        startGroup(name);
        let result;
        try {
            result = yield fn();
        }
        finally {
            endGroup();
        }
        return result;
    });
}
exports.group = group;
//-----------------------------------------------------------------------
// Wrapper action state
//-----------------------------------------------------------------------
/**
 * Saves state for current action, the state can only be retrieved by this action's post job execution.
 *
 * @param     name     name of the state to store
 * @param     value    value to store. Non-string values will be converted to a string via JSON.stringify
 */
// eslint-disable-next-line @typescript-eslint/no-explicit-any
function saveState(name, value) {
    const filePath = process.env['GITHUB_STATE'] || '';
    if (filePath) {
        return file_command_1.issueFileCommand('STATE', file_command_1.prepareKeyValueMessage(name, value));
    }
    command_1.issueCommand('save-state', { name }, utils_1.toCommandValue(value));
}
exports.saveState = saveState;
/**
 * Gets the value of an state set by this action's main execution.
 *
 * @param     name     name of the state to get
 * @returns   string
 */
function getState(name) {
    return process.env[`STATE_${name}`] || '';
}
exports.getState = getState;
function getIDToken(aud) {
    return __awaiter(this, void 0, void 0, function* () {
        return yield oidc_utils_1.OidcClient.getIDToken(aud);
    });
}
exports.getIDToken = getIDToken;
/**
 * Summary exports
 */
var summary_1 = __nccwpck_require__(1327);
Object.defineProperty(exports, "summary", ({ enumerable: true, get: function () { return summary_1.summary; } }));
/**
 * @deprecated use core.summary
 */
var summary_2 = __nccwpck_require__(1327);
Object.defineProperty(exports, "markdownSummary", ({ enumerable: true, get: function () { return summary_2.markdownSummary; } }));
/**
 * Path exports
 */
var path_utils_1 = __nccwpck_require__(2981);
Object.defineProperty(exports, "toPosixPath", ({ enumerable: true, get: function () { return path_utils_1.toPosixPath; } }));
Object.defineProperty(exports, "toWin32Path", ({ enumerable: true, get: function () { return path_utils_1.toWin32Path; } }));
Object.defineProperty(exports, "toPlatformPath", ({ enumerable: true, get: function () { return path_utils_1.toPlatformPath; } }));
//# sourceMappingURL=core.js.map

/***/ }),

/***/ 717:
/***/ (function(__unused_webpack_module, exports, __nccwpck_require__) {

"use strict";

// For internal use, subject to change.
var __createBinding = (this && this.__createBinding) || (Object.create ? (function(o, m, k, k2) {
    if (k2 === undefined) k2 = k;
    Object.defineProperty(o, k2, { enumerable: true, get: function() { return m[k]; } });
}) : (function(o, m, k, k2) {
    if (k2 === undefined) k2 = k;
    o[k2] = m[k];
}));
var __setModuleDefault = (this && this.__setModuleDefault) || (Object.create ? (function(o, v) {
    Object.defineProperty(o, "default", { enumerable: true, value: v });
}) : function(o, v) {
    o["default"] = v;
});
var __importStar = (this && this.__importStar) || function (mod) {
    if (mod && mod.__esModule) return mod;
    var result = {};
    if (mod != null) for (var k in mod) if (k !== "default" && Object.hasOwnProperty.call(mod, k)) __createBinding(result, mod, k);
    __setModuleDefault(result, mod);
    return result;
};
Object.defineProperty(exports, "__esModule", ({ value: true }));
exports.prepareKeyValueMessage = exports.issueFileCommand = void 0;
// We use any as a valid input type
/* eslint-disable @typescript-eslint/no-explicit-any */
const fs = __importStar(__nccwpck_require__(7147));
const os = __importStar(__nccwpck_require__(2037));
const uuid_1 = __nccwpck_require__(5840);
const utils_1 = __nccwpck_require__(5278);
function issueFileCommand(command, message) {
    const filePath = process.env[`GITHUB_${command}`];
    if (!filePath) {
        throw new Error(`Unable to find environment variable for file command ${command}`);
    }
    if (!fs.existsSync(filePath)) {
        throw new Error(`Missing file at path: ${filePath}`);
    }
    fs.appendFileSync(filePath, `${utils_1.toCommandValue(message)}${os.EOL}`, {
        encoding: 'utf8'
    });
}
exports.issueFileCommand = issueFileCommand;
function prepareKeyValueMessage(key, value) {
    const delimiter = `ghadelimiter_${uuid_1.v4()}`;
    const convertedValue = utils_1.toCommandValue(value);
    // These should realistically never happen, but just in case someone finds a
    // way to exploit uuid generation let's not allow keys or values that contain
    // the delimiter.
    if (key.includes(delimiter)) {
        throw new Error(`Unexpected input: name should not contain the delimiter "${delimiter}"`);
    }
    if (convertedValue.includes(delimiter)) {
        throw new Error(`Unexpected input: value should not contain the delimiter "${delimiter}"`);
    }
    return `${key}<<${delimiter}${os.EOL}${convertedValue}${os.EOL}${delimiter}`;
}
exports.prepareKeyValueMessage = prepareKeyValueMessage;
//# sourceMappingURL=file-command.js.map

/***/ }),

/***/ 8041:
/***/ (function(__unused_webpack_module, exports, __nccwpck_require__) {

"use strict";

var __awaiter = (this && this.__awaiter) || function (thisArg, _arguments, P, generator) {
    function adopt(value) { return value instanceof P ? value : new P(function (resolve) { resolve(value); }); }
    return new (P || (P = Promise))(function (resolve, reject) {
        function fulfilled(value) { try { step(generator.next(value)); } catch (e) { reject(e); } }
        function rejected(value) { try { step(generator["throw"](value)); } catch (e) { reject(e); } }
        function step(result) { result.done ? resolve(result.value) : adopt(result.value).then(fulfilled, rejected); }
        step((generator = generator.apply(thisArg, _arguments || [])).next());
    });
};
Object.defineProperty(exports, "__esModule", ({ value: true }));
exports.OidcClient = void 0;
const http_client_1 = __nccwpck_require__(6255);
const auth_1 = __nccwpck_require__(5526);
const core_1 = __nccwpck_require__(2186);
class OidcClient {
    static createHttpClient(allowRetry = true, maxRetry = 10) {
        const requestOptions = {
            allowRetries: allowRetry,
            maxRetries: maxRetry
        };
        return new http_client_1.HttpClient('actions/oidc-client', [new auth_1.BearerCredentialHandler(OidcClient.getRequestToken())], requestOptions);
    }
    static getRequestToken() {
        const token = process.env['ACTIONS_ID_TOKEN_REQUEST_TOKEN'];
        if (!token) {
            throw new Error('Unable to get ACTIONS_ID_TOKEN_REQUEST_TOKEN env variable');
        }
        return token;
    }
    static getIDTokenUrl() {
        const runtimeUrl = process.env['ACTIONS_ID_TOKEN_REQUEST_URL'];
        if (!runtimeUrl) {
            throw new Error('Unable to get ACTIONS_ID_TOKEN_REQUEST_URL env variable');
        }
        return runtimeUrl;
    }
    static getCall(id_token_url) {
        var _a;
        return __awaiter(this, void 0, void 0, function* () {
            const httpclient = OidcClient.createHttpClient();
            const res = yield httpclient
                .getJson(id_token_url)
                .catch(error => {
                throw new Error(`Failed to get ID Token. \n 
        Error Code : ${error.statusCode}\n 
        Error Message: ${error.result.message}`);
            });
            const id_token = (_a = res.result) === null || _a === void 0 ? void 0 : _a.value;
            if (!id_token) {
                throw new Error('Response json body do not have ID Token field');
            }
            return id_token;
        });
    }
    static getIDToken(audience) {
        return __awaiter(this, void 0, void 0, function* () {
            try {
                // New ID Token is requested from action service
                let id_token_url = OidcClient.getIDTokenUrl();
                if (audience) {
                    const encodedAudience = encodeURIComponent(audience);
                    id_token_url = `${id_token_url}&audience=${encodedAudience}`;
                }
                core_1.debug(`ID token url is ${id_token_url}`);
                const id_token = yield OidcClient.getCall(id_token_url);
                core_1.setSecret(id_token);
                return id_token;
            }
            catch (error) {
                throw new Error(`Error message: ${error.message}`);
            }
        });
    }
}
exports.OidcClient = OidcClient;
//# sourceMappingURL=oidc-utils.js.map

/***/ }),

/***/ 2981:
/***/ (function(__unused_webpack_module, exports, __nccwpck_require__) {

"use strict";

var __createBinding = (this && this.__createBinding) || (Object.create ? (function(o, m, k, k2) {
    if (k2 === undefined) k2 = k;
    Object.defineProperty(o, k2, { enumerable: true, get: function() { return m[k]; } });
}) : (function(o, m, k, k2) {
    if (k2 === undefined) k2 = k;
    o[k2] = m[k];
}));
var __setModuleDefault = (this && this.__setModuleDefault) || (Object.create ? (function(o, v) {
    Object.defineProperty(o, "default", { enumerable: true, value: v });
}) : function(o, v) {
    o["default"] = v;
});
var __importStar = (this && this.__importStar) || function (mod) {
    if (mod && mod.__esModule) return mod;
    var result = {};
    if (mod != null) for (var k in mod) if (k !== "default" && Object.hasOwnProperty.call(mod, k)) __createBinding(result, mod, k);
    __setModuleDefault(result, mod);
    return result;
};
Object.defineProperty(exports, "__esModule", ({ value: true }));
exports.toPlatformPath = exports.toWin32Path = exports.toPosixPath = void 0;
const path = __importStar(__nccwpck_require__(1017));
/**
 * toPosixPath converts the given path to the posix form. On Windows, \\ will be
 * replaced with /.
 *
 * @param pth. Path to transform.
 * @return string Posix path.
 */
function toPosixPath(pth) {
    return pth.replace(/[\\]/g, '/');
}
exports.toPosixPath = toPosixPath;
/**
 * toWin32Path converts the given path to the win32 form. On Linux, / will be
 * replaced with \\.
 *
 * @param pth. Path to transform.
 * @return string Win32 path.
 */
function toWin32Path(pth) {
    return pth.replace(/[/]/g, '\\');
}
exports.toWin32Path = toWin32Path;
/**
 * toPlatformPath converts the given path to a platform-specific path. It does
 * this by replacing instances of / and \ with the platform-specific path
 * separator.
 *
 * @param pth The path to platformize.
 * @return string The platform-specific path.
 */
function toPlatformPath(pth) {
    return pth.replace(/[/\\]/g, path.sep);
}
exports.toPlatformPath = toPlatformPath;
//# sourceMappingURL=path-utils.js.map

/***/ }),

/***/ 1327:
/***/ (function(__unused_webpack_module, exports, __nccwpck_require__) {

"use strict";

var __awaiter = (this && this.__awaiter) || function (thisArg, _arguments, P, generator) {
    function adopt(value) { return value instanceof P ? value : new P(function (resolve) { resolve(value); }); }
    return new (P || (P = Promise))(function (resolve, reject) {
        function fulfilled(value) { try { step(generator.next(value)); } catch (e) { reject(e); } }
        function rejected(value) { try { step(generator["throw"](value)); } catch (e) { reject(e); } }
        function step(result) { result.done ? resolve(result.value) : adopt(result.value).then(fulfilled, rejected); }
        step((generator = generator.apply(thisArg, _arguments || [])).next());
    });
};
Object.defineProperty(exports, "__esModule", ({ value: true }));
exports.summary = exports.markdownSummary = exports.SUMMARY_DOCS_URL = exports.SUMMARY_ENV_VAR = void 0;
const os_1 = __nccwpck_require__(2037);
const fs_1 = __nccwpck_require__(7147);
const { access, appendFile, writeFile } = fs_1.promises;
exports.SUMMARY_ENV_VAR = 'GITHUB_STEP_SUMMARY';
exports.SUMMARY_DOCS_URL = 'https://docs.github.com/actions/using-workflows/workflow-commands-for-github-actions#adding-a-job-summary';
class Summary {
    constructor() {
        this._buffer = '';
    }
    /**
     * Finds the summary file path from the environment, rejects if env var is not found or file does not exist
     * Also checks r/w permissions.
     *
     * @returns step summary file path
     */
    filePath() {
        return __awaiter(this, void 0, void 0, function* () {
            if (this._filePath) {
                return this._filePath;
            }
            const pathFromEnv = process.env[exports.SUMMARY_ENV_VAR];
            if (!pathFromEnv) {
                throw new Error(`Unable to find environment variable for $${exports.SUMMARY_ENV_VAR}. Check if your runtime environment supports job summaries.`);
            }
            try {
                yield access(pathFromEnv, fs_1.constants.R_OK | fs_1.constants.W_OK);
            }
            catch (_a) {
                throw new Error(`Unable to access summary file: '${pathFromEnv}'. Check if the file has correct read/write permissions.`);
            }
            this._filePath = pathFromEnv;
            return this._filePath;
        });
    }
    /**
     * Wraps content in an HTML tag, adding any HTML attributes
     *
     * @param {string} tag HTML tag to wrap
     * @param {string | null} content content within the tag
     * @param {[attribute: string]: string} attrs key-value list of HTML attributes to add
     *
     * @returns {string} content wrapped in HTML element
     */
    wrap(tag, content, attrs = {}) {
        const htmlAttrs = Object.entries(attrs)
            .map(([key, value]) => ` ${key}="${value}"`)
            .join('');
        if (!content) {
            return `<${tag}${htmlAttrs}>`;
        }
        return `<${tag}${htmlAttrs}>${content}</${tag}>`;
    }
    /**
     * Writes text in the buffer to the summary buffer file and empties buffer. Will append by default.
     *
     * @param {SummaryWriteOptions} [options] (optional) options for write operation
     *
     * @returns {Promise<Summary>} summary instance
     */
    write(options) {
        return __awaiter(this, void 0, void 0, function* () {
            const overwrite = !!(options === null || options === void 0 ? void 0 : options.overwrite);
            const filePath = yield this.filePath();
            const writeFunc = overwrite ? writeFile : appendFile;
            yield writeFunc(filePath, this._buffer, { encoding: 'utf8' });
            return this.emptyBuffer();
        });
    }
    /**
     * Clears the summary buffer and wipes the summary file
     *
     * @returns {Summary} summary instance
     */
    clear() {
        return __awaiter(this, void 0, void 0, function* () {
            return this.emptyBuffer().write({ overwrite: true });
        });
    }
    /**
     * Returns the current summary buffer as a string
     *
     * @returns {string} string of summary buffer
     */
    stringify() {
        return this._buffer;
    }
    /**
     * If the summary buffer is empty
     *
     * @returns {boolen} true if the buffer is empty
     */
    isEmptyBuffer() {
        return this._buffer.length === 0;
    }
    /**
     * Resets the summary buffer without writing to summary file
     *
     * @returns {Summary} summary instance
     */
    emptyBuffer() {
        this._buffer = '';
        return this;
    }
    /**
     * Adds raw text to the summary buffer
     *
     * @param {string} text content to add
     * @param {boolean} [addEOL=false] (optional) append an EOL to the raw text (default: false)
     *
     * @returns {Summary} summary instance
     */
    addRaw(text, addEOL = false) {
        this._buffer += text;
        return addEOL ? this.addEOL() : this;
    }
    /**
     * Adds the operating system-specific end-of-line marker to the buffer
     *
     * @returns {Summary} summary instance
     */
    addEOL() {
        return this.addRaw(os_1.EOL);
    }
    /**
     * Adds an HTML codeblock to the summary buffer
     *
     * @param {string} code content to render within fenced code block
     * @param {string} lang (optional) language to syntax highlight code
     *
     * @returns {Summary} summary instance
     */
    addCodeBlock(code, lang) {
        const attrs = Object.assign({}, (lang && { lang }));
        const element = this.wrap('pre', this.wrap('code', code), attrs);
        return this.addRaw(element).addEOL();
    }
    /**
     * Adds an HTML list to the summary buffer
     *
     * @param {string[]} items list of items to render
     * @param {boolean} [ordered=false] (optional) if the rendered list should be ordered or not (default: false)
     *
     * @returns {Summary} summary instance
     */
    addList(items, ordered = false) {
        const tag = ordered ? 'ol' : 'ul';
        const listItems = items.map(item => this.wrap('li', item)).join('');
        const element = this.wrap(tag, listItems);
        return this.addRaw(element).addEOL();
    }
    /**
     * Adds an HTML table to the summary buffer
     *
     * @param {SummaryTableCell[]} rows table rows
     *
     * @returns {Summary} summary instance
     */
    addTable(rows) {
        const tableBody = rows
            .map(row => {
            const cells = row
                .map(cell => {
                if (typeof cell === 'string') {
                    return this.wrap('td', cell);
                }
                const { header, data, colspan, rowspan } = cell;
                const tag = header ? 'th' : 'td';
                const attrs = Object.assign(Object.assign({}, (colspan && { colspan })), (rowspan && { rowspan }));
                return this.wrap(tag, data, attrs);
            })
                .join('');
            return this.wrap('tr', cells);
        })
            .join('');
        const element = this.wrap('table', tableBody);
        return this.addRaw(element).addEOL();
    }
    /**
     * Adds a collapsable HTML details element to the summary buffer
     *
     * @param {string} label text for the closed state
     * @param {string} content collapsable content
     *
     * @returns {Summary} summary instance
     */
    addDetails(label, content) {
        const element = this.wrap('details', this.wrap('summary', label) + content);
        return this.addRaw(element).addEOL();
    }
    /**
     * Adds an HTML image tag to the summary buffer
     *
     * @param {string} src path to the image you to embed
     * @param {string} alt text description of the image
     * @param {SummaryImageOptions} options (optional) addition image attributes
     *
     * @returns {Summary} summary instance
     */
    addImage(src, alt, options) {
        const { width, height } = options || {};
        const attrs = Object.assign(Object.assign({}, (width && { width })), (height && { height }));
        const element = this.wrap('img', null, Object.assign({ src, alt }, attrs));
        return this.addRaw(element).addEOL();
    }
    /**
     * Adds an HTML section heading element
     *
     * @param {string} text heading text
     * @param {number | string} [level=1] (optional) the heading level, default: 1
     *
     * @returns {Summary} summary instance
     */
    addHeading(text, level) {
        const tag = `h${level}`;
        const allowedTag = ['h1', 'h2', 'h3', 'h4', 'h5', 'h6'].includes(tag)
            ? tag
            : 'h1';
        const element = this.wrap(allowedTag, text);
        return this.addRaw(element).addEOL();
    }
    /**
     * Adds an HTML thematic break (<hr>) to the summary buffer
     *
     * @returns {Summary} summary instance
     */
    addSeparator() {
        const element = this.wrap('hr', null);
        return this.addRaw(element).addEOL();
    }
    /**
     * Adds an HTML line break (<br>) to the summary buffer
     *
     * @returns {Summary} summary instance
     */
    addBreak() {
        const element = this.wrap('br', null);
        return this.addRaw(element).addEOL();
    }
    /**
     * Adds an HTML blockquote to the summary buffer
     *
     * @param {string} text quote text
     * @param {string} cite (optional) citation url
     *
     * @returns {Summary} summary instance
     */
    addQuote(text, cite) {
        const attrs = Object.assign({}, (cite && { cite }));
        const element = this.wrap('blockquote', text, attrs);
        return this.addRaw(element).addEOL();
    }
    /**
     * Adds an HTML anchor tag to the summary buffer
     *
     * @param {string} text link text/content
     * @param {string} href hyperlink
     *
     * @returns {Summary} summary instance
     */
    addLink(text, href) {
        const element = this.wrap('a', text, { href });
        return this.addRaw(element).addEOL();
    }
}
const _summary = new Summary();
/**
 * @deprecated use `core.summary`
 */
exports.markdownSummary = _summary;
exports.summary = _summary;
//# sourceMappingURL=summary.js.map

/***/ }),

/***/ 5278:
/***/ ((__unused_webpack_module, exports) => {

"use strict";

// We use any as a valid input type
/* eslint-disable @typescript-eslint/no-explicit-any */
Object.defineProperty(exports, "__esModule", ({ value: true }));
exports.toCommandProperties = exports.toCommandValue = void 0;
/**
 * Sanitizes an input into a string so it can be passed into issueCommand safely
 * @param input input to sanitize into a string
 */
function toCommandValue(input) {
    if (input === null || input === undefined) {
        return '';
    }
    else if (typeof input === 'string' || input instanceof String) {
        return input;
    }
    return JSON.stringify(input);
}
exports.toCommandValue = toCommandValue;
/**
 *
 * @param annotationProperties
 * @returns The command properties to send with the actual annotation command
 * See IssueCommandProperties: https://github.com/actions/runner/blob/main/src/Runner.Worker/ActionCommandManager.cs#L646
 */
function toCommandProperties(annotationProperties) {
    if (!Object.keys(annotationProperties).length) {
        return {};
    }
    return {
        title: annotationProperties.title,
        file: annotationProperties.file,
        line: annotationProperties.startLine,
        endLine: annotationProperties.endLine,
        col: annotationProperties.startColumn,
        endColumn: annotationProperties.endColumn
    };
}
exports.toCommandProperties = toCommandProperties;
//# sourceMappingURL=utils.js.map

/***/ }),

/***/ 5526:
/***/ (function(__unused_webpack_module, exports) {

"use strict";

var __awaiter = (this && this.__awaiter) || function (thisArg, _arguments, P, generator) {
    function adopt(value) { return value instanceof P ? value : new P(function (resolve) { resolve(value); }); }
    return new (P || (P = Promise))(function (resolve, reject) {
        function fulfilled(value) { try { step(generator.next(value)); } catch (e) { reject(e); } }
        function rejected(value) { try { step(generator["throw"](value)); } catch (e) { reject(e); } }
        function step(result) { result.done ? resolve(result.value) : adopt(result.value).then(fulfilled, rejected); }
        step((generator = generator.apply(thisArg, _arguments || [])).next());
    });
};
Object.defineProperty(exports, "__esModule", ({ value: true }));
exports.PersonalAccessTokenCredentialHandler = exports.BearerCredentialHandler = exports.BasicCredentialHandler = void 0;
class BasicCredentialHandler {
    constructor(username, password) {
        this.username = username;
        this.password = password;
    }
    prepareRequest(options) {
        if (!options.headers) {
            throw Error('The request has no headers');
        }
        options.headers['Authorization'] = `Basic ${Buffer.from(`${this.username}:${this.password}`).toString('base64')}`;
    }
    // This handler cannot handle 401
    canHandleAuthentication() {
        return false;
    }
    handleAuthentication() {
        return __awaiter(this, void 0, void 0, function* () {
            throw new Error('not implemented');
        });
    }
}
exports.BasicCredentialHandler = BasicCredentialHandler;
class BearerCredentialHandler {
    constructor(token) {
        this.token = token;
    }
    // currently implements pre-authorization
    // TODO: support preAuth = false where it hooks on 401
    prepareRequest(options) {
        if (!options.headers) {
            throw Error('The request has no headers');
        }
        options.headers['Authorization'] = `Bearer ${this.token}`;
    }
    // This handler cannot handle 401
    canHandleAuthentication() {
        return false;
    }
    handleAuthentication() {
        return __awaiter(this, void 0, void 0, function* () {
            throw new Error('not implemented');
        });
    }
}
exports.BearerCredentialHandler = BearerCredentialHandler;
class PersonalAccessTokenCredentialHandler {
    constructor(token) {
        this.token = token;
    }
    // currently implements pre-authorization
    // TODO: support preAuth = false where it hooks on 401
    prepareRequest(options) {
        if (!options.headers) {
            throw Error('The request has no headers');
        }
        options.headers['Authorization'] = `Basic ${Buffer.from(`PAT:${this.token}`).toString('base64')}`;
    }
    // This handler cannot handle 401
    canHandleAuthentication() {
        return false;
    }
    handleAuthentication() {
        return __awaiter(this, void 0, void 0, function* () {
            throw new Error('not implemented');
        });
    }
}
exports.PersonalAccessTokenCredentialHandler = PersonalAccessTokenCredentialHandler;
//# sourceMappingURL=auth.js.map

/***/ }),

/***/ 6255:
/***/ (function(__unused_webpack_module, exports, __nccwpck_require__) {

"use strict";

/* eslint-disable @typescript-eslint/no-explicit-any */
var __createBinding = (this && this.__createBinding) || (Object.create ? (function(o, m, k, k2) {
    if (k2 === undefined) k2 = k;
    Object.defineProperty(o, k2, { enumerable: true, get: function() { return m[k]; } });
}) : (function(o, m, k, k2) {
    if (k2 === undefined) k2 = k;
    o[k2] = m[k];
}));
var __setModuleDefault = (this && this.__setModuleDefault) || (Object.create ? (function(o, v) {
    Object.defineProperty(o, "default", { enumerable: true, value: v });
}) : function(o, v) {
    o["default"] = v;
});
var __importStar = (this && this.__importStar) || function (mod) {
    if (mod && mod.__esModule) return mod;
    var result = {};
    if (mod != null) for (var k in mod) if (k !== "default" && Object.hasOwnProperty.call(mod, k)) __createBinding(result, mod, k);
    __setModuleDefault(result, mod);
    return result;
};
var __awaiter = (this && this.__awaiter) || function (thisArg, _arguments, P, generator) {
    function adopt(value) { return value instanceof P ? value : new P(function (resolve) { resolve(value); }); }
    return new (P || (P = Promise))(function (resolve, reject) {
        function fulfilled(value) { try { step(generator.next(value)); } catch (e) { reject(e); } }
        function rejected(value) { try { step(generator["throw"](value)); } catch (e) { reject(e); } }
        function step(result) { result.done ? resolve(result.value) : adopt(result.value).then(fulfilled, rejected); }
        step((generator = generator.apply(thisArg, _arguments || [])).next());
    });
};
Object.defineProperty(exports, "__esModule", ({ value: true }));
exports.HttpClient = exports.isHttps = exports.HttpClientResponse = exports.HttpClientError = exports.getProxyUrl = exports.MediaTypes = exports.Headers = exports.HttpCodes = void 0;
const http = __importStar(__nccwpck_require__(3685));
const https = __importStar(__nccwpck_require__(5687));
const pm = __importStar(__nccwpck_require__(9835));
const tunnel = __importStar(__nccwpck_require__(4294));
var HttpCodes;
(function (HttpCodes) {
    HttpCodes[HttpCodes["OK"] = 200] = "OK";
    HttpCodes[HttpCodes["MultipleChoices"] = 300] = "MultipleChoices";
    HttpCodes[HttpCodes["MovedPermanently"] = 301] = "MovedPermanently";
    HttpCodes[HttpCodes["ResourceMoved"] = 302] = "ResourceMoved";
    HttpCodes[HttpCodes["SeeOther"] = 303] = "SeeOther";
    HttpCodes[HttpCodes["NotModified"] = 304] = "NotModified";
    HttpCodes[HttpCodes["UseProxy"] = 305] = "UseProxy";
    HttpCodes[HttpCodes["SwitchProxy"] = 306] = "SwitchProxy";
    HttpCodes[HttpCodes["TemporaryRedirect"] = 307] = "TemporaryRedirect";
    HttpCodes[HttpCodes["PermanentRedirect"] = 308] = "PermanentRedirect";
    HttpCodes[HttpCodes["BadRequest"] = 400] = "BadRequest";
    HttpCodes[HttpCodes["Unauthorized"] = 401] = "Unauthorized";
    HttpCodes[HttpCodes["PaymentRequired"] = 402] = "PaymentRequired";
    HttpCodes[HttpCodes["Forbidden"] = 403] = "Forbidden";
    HttpCodes[HttpCodes["NotFound"] = 404] = "NotFound";
    HttpCodes[HttpCodes["MethodNotAllowed"] = 405] = "MethodNotAllowed";
    HttpCodes[HttpCodes["NotAcceptable"] = 406] = "NotAcceptable";
    HttpCodes[HttpCodes["ProxyAuthenticationRequired"] = 407] = "ProxyAuthenticationRequired";
    HttpCodes[HttpCodes["RequestTimeout"] = 408] = "RequestTimeout";
    HttpCodes[HttpCodes["Conflict"] = 409] = "Conflict";
    HttpCodes[HttpCodes["Gone"] = 410] = "Gone";
    HttpCodes[HttpCodes["TooManyRequests"] = 429] = "TooManyRequests";
    HttpCodes[HttpCodes["InternalServerError"] = 500] = "InternalServerError";
    HttpCodes[HttpCodes["NotImplemented"] = 501] = "NotImplemented";
    HttpCodes[HttpCodes["BadGateway"] = 502] = "BadGateway";
    HttpCodes[HttpCodes["ServiceUnavailable"] = 503] = "ServiceUnavailable";
    HttpCodes[HttpCodes["GatewayTimeout"] = 504] = "GatewayTimeout";
})(HttpCodes = exports.HttpCodes || (exports.HttpCodes = {}));
var Headers;
(function (Headers) {
    Headers["Accept"] = "accept";
    Headers["ContentType"] = "content-type";
})(Headers = exports.Headers || (exports.Headers = {}));
var MediaTypes;
(function (MediaTypes) {
    MediaTypes["ApplicationJson"] = "application/json";
})(MediaTypes = exports.MediaTypes || (exports.MediaTypes = {}));
/**
 * Returns the proxy URL, depending upon the supplied url and proxy environment variables.
 * @param serverUrl  The server URL where the request will be sent. For example, https://api.github.com
 */
function getProxyUrl(serverUrl) {
    const proxyUrl = pm.getProxyUrl(new URL(serverUrl));
    return proxyUrl ? proxyUrl.href : '';
}
exports.getProxyUrl = getProxyUrl;
const HttpRedirectCodes = [
    HttpCodes.MovedPermanently,
    HttpCodes.ResourceMoved,
    HttpCodes.SeeOther,
    HttpCodes.TemporaryRedirect,
    HttpCodes.PermanentRedirect
];
const HttpResponseRetryCodes = [
    HttpCodes.BadGateway,
    HttpCodes.ServiceUnavailable,
    HttpCodes.GatewayTimeout
];
const RetryableHttpVerbs = ['OPTIONS', 'GET', 'DELETE', 'HEAD'];
const ExponentialBackoffCeiling = 10;
const ExponentialBackoffTimeSlice = 5;
class HttpClientError extends Error {
    constructor(message, statusCode) {
        super(message);
        this.name = 'HttpClientError';
        this.statusCode = statusCode;
        Object.setPrototypeOf(this, HttpClientError.prototype);
    }
}
exports.HttpClientError = HttpClientError;
class HttpClientResponse {
    constructor(message) {
        this.message = message;
    }
    readBody() {
        return __awaiter(this, void 0, void 0, function* () {
            return new Promise((resolve) => __awaiter(this, void 0, void 0, function* () {
                let output = Buffer.alloc(0);
                this.message.on('data', (chunk) => {
                    output = Buffer.concat([output, chunk]);
                });
                this.message.on('end', () => {
                    resolve(output.toString());
                });
            }));
        });
    }
}
exports.HttpClientResponse = HttpClientResponse;
function isHttps(requestUrl) {
    const parsedUrl = new URL(requestUrl);
    return parsedUrl.protocol === 'https:';
}
exports.isHttps = isHttps;
class HttpClient {
    constructor(userAgent, handlers, requestOptions) {
        this._ignoreSslError = false;
        this._allowRedirects = true;
        this._allowRedirectDowngrade = false;
        this._maxRedirects = 50;
        this._allowRetries = false;
        this._maxRetries = 1;
        this._keepAlive = false;
        this._disposed = false;
        this.userAgent = userAgent;
        this.handlers = handlers || [];
        this.requestOptions = requestOptions;
        if (requestOptions) {
            if (requestOptions.ignoreSslError != null) {
                this._ignoreSslError = requestOptions.ignoreSslError;
            }
            this._socketTimeout = requestOptions.socketTimeout;
            if (requestOptions.allowRedirects != null) {
                this._allowRedirects = requestOptions.allowRedirects;
            }
            if (requestOptions.allowRedirectDowngrade != null) {
                this._allowRedirectDowngrade = requestOptions.allowRedirectDowngrade;
            }
            if (requestOptions.maxRedirects != null) {
                this._maxRedirects = Math.max(requestOptions.maxRedirects, 0);
            }
            if (requestOptions.keepAlive != null) {
                this._keepAlive = requestOptions.keepAlive;
            }
            if (requestOptions.allowRetries != null) {
                this._allowRetries = requestOptions.allowRetries;
            }
            if (requestOptions.maxRetries != null) {
                this._maxRetries = requestOptions.maxRetries;
            }
        }
    }
    options(requestUrl, additionalHeaders) {
        return __awaiter(this, void 0, void 0, function* () {
            return this.request('OPTIONS', requestUrl, null, additionalHeaders || {});
        });
    }
    get(requestUrl, additionalHeaders) {
        return __awaiter(this, void 0, void 0, function* () {
            return this.request('GET', requestUrl, null, additionalHeaders || {});
        });
    }
    del(requestUrl, additionalHeaders) {
        return __awaiter(this, void 0, void 0, function* () {
            return this.request('DELETE', requestUrl, null, additionalHeaders || {});
        });
    }
    post(requestUrl, data, additionalHeaders) {
        return __awaiter(this, void 0, void 0, function* () {
            return this.request('POST', requestUrl, data, additionalHeaders || {});
        });
    }
    patch(requestUrl, data, additionalHeaders) {
        return __awaiter(this, void 0, void 0, function* () {
            return this.request('PATCH', requestUrl, data, additionalHeaders || {});
        });
    }
    put(requestUrl, data, additionalHeaders) {
        return __awaiter(this, void 0, void 0, function* () {
            return this.request('PUT', requestUrl, data, additionalHeaders || {});
        });
    }
    head(requestUrl, additionalHeaders) {
        return __awaiter(this, void 0, void 0, function* () {
            return this.request('HEAD', requestUrl, null, additionalHeaders || {});
        });
    }
    sendStream(verb, requestUrl, stream, additionalHeaders) {
        return __awaiter(this, void 0, void 0, function* () {
            return this.request(verb, requestUrl, stream, additionalHeaders);
        });
    }
    /**
     * Gets a typed object from an endpoint
     * Be aware that not found returns a null.  Other errors (4xx, 5xx) reject the promise
     */
    getJson(requestUrl, additionalHeaders = {}) {
        return __awaiter(this, void 0, void 0, function* () {
            additionalHeaders[Headers.Accept] = this._getExistingOrDefaultHeader(additionalHeaders, Headers.Accept, MediaTypes.ApplicationJson);
            const res = yield this.get(requestUrl, additionalHeaders);
            return this._processResponse(res, this.requestOptions);
        });
    }
    postJson(requestUrl, obj, additionalHeaders = {}) {
        return __awaiter(this, void 0, void 0, function* () {
            const data = JSON.stringify(obj, null, 2);
            additionalHeaders[Headers.Accept] = this._getExistingOrDefaultHeader(additionalHeaders, Headers.Accept, MediaTypes.ApplicationJson);
            additionalHeaders[Headers.ContentType] = this._getExistingOrDefaultHeader(additionalHeaders, Headers.ContentType, MediaTypes.ApplicationJson);
            const res = yield this.post(requestUrl, data, additionalHeaders);
            return this._processResponse(res, this.requestOptions);
        });
    }
    putJson(requestUrl, obj, additionalHeaders = {}) {
        return __awaiter(this, void 0, void 0, function* () {
            const data = JSON.stringify(obj, null, 2);
            additionalHeaders[Headers.Accept] = this._getExistingOrDefaultHeader(additionalHeaders, Headers.Accept, MediaTypes.ApplicationJson);
            additionalHeaders[Headers.ContentType] = this._getExistingOrDefaultHeader(additionalHeaders, Headers.ContentType, MediaTypes.ApplicationJson);
            const res = yield this.put(requestUrl, data, additionalHeaders);
            return this._processResponse(res, this.requestOptions);
        });
    }
    patchJson(requestUrl, obj, additionalHeaders = {}) {
        return __awaiter(this, void 0, void 0, function* () {
            const data = JSON.stringify(obj, null, 2);
            additionalHeaders[Headers.Accept] = this._getExistingOrDefaultHeader(additionalHeaders, Headers.Accept, MediaTypes.ApplicationJson);
            additionalHeaders[Headers.ContentType] = this._getExistingOrDefaultHeader(additionalHeaders, Headers.ContentType, MediaTypes.ApplicationJson);
            const res = yield this.patch(requestUrl, data, additionalHeaders);
            return this._processResponse(res, this.requestOptions);
        });
    }
    /**
     * Makes a raw http request.
     * All other methods such as get, post, patch, and request ultimately call this.
     * Prefer get, del, post and patch
     */
    request(verb, requestUrl, data, headers) {
        return __awaiter(this, void 0, void 0, function* () {
            if (this._disposed) {
                throw new Error('Client has already been disposed.');
            }
            const parsedUrl = new URL(requestUrl);
            let info = this._prepareRequest(verb, parsedUrl, headers);
            // Only perform retries on reads since writes may not be idempotent.
            const maxTries = this._allowRetries && RetryableHttpVerbs.includes(verb)
                ? this._maxRetries + 1
                : 1;
            let numTries = 0;
            let response;
            do {
                response = yield this.requestRaw(info, data);
                // Check if it's an authentication challenge
                if (response &&
                    response.message &&
                    response.message.statusCode === HttpCodes.Unauthorized) {
                    let authenticationHandler;
                    for (const handler of this.handlers) {
                        if (handler.canHandleAuthentication(response)) {
                            authenticationHandler = handler;
                            break;
                        }
                    }
                    if (authenticationHandler) {
                        return authenticationHandler.handleAuthentication(this, info, data);
                    }
                    else {
                        // We have received an unauthorized response but have no handlers to handle it.
                        // Let the response return to the caller.
                        return response;
                    }
                }
                let redirectsRemaining = this._maxRedirects;
                while (response.message.statusCode &&
                    HttpRedirectCodes.includes(response.message.statusCode) &&
                    this._allowRedirects &&
                    redirectsRemaining > 0) {
                    const redirectUrl = response.message.headers['location'];
                    if (!redirectUrl) {
                        // if there's no location to redirect to, we won't
                        break;
                    }
                    const parsedRedirectUrl = new URL(redirectUrl);
                    if (parsedUrl.protocol === 'https:' &&
                        parsedUrl.protocol !== parsedRedirectUrl.protocol &&
                        !this._allowRedirectDowngrade) {
                        throw new Error('Redirect from HTTPS to HTTP protocol. This downgrade is not allowed for security reasons. If you want to allow this behavior, set the allowRedirectDowngrade option to true.');
                    }
                    // we need to finish reading the response before reassigning response
                    // which will leak the open socket.
                    yield response.readBody();
                    // strip authorization header if redirected to a different hostname
                    if (parsedRedirectUrl.hostname !== parsedUrl.hostname) {
                        for (const header in headers) {
                            // header names are case insensitive
                            if (header.toLowerCase() === 'authorization') {
                                delete headers[header];
                            }
                        }
                    }
                    // let's make the request with the new redirectUrl
                    info = this._prepareRequest(verb, parsedRedirectUrl, headers);
                    response = yield this.requestRaw(info, data);
                    redirectsRemaining--;
                }
                if (!response.message.statusCode ||
                    !HttpResponseRetryCodes.includes(response.message.statusCode)) {
                    // If not a retry code, return immediately instead of retrying
                    return response;
                }
                numTries += 1;
                if (numTries < maxTries) {
                    yield response.readBody();
                    yield this._performExponentialBackoff(numTries);
                }
            } while (numTries < maxTries);
            return response;
        });
    }
    /**
     * Needs to be called if keepAlive is set to true in request options.
     */
    dispose() {
        if (this._agent) {
            this._agent.destroy();
        }
        this._disposed = true;
    }
    /**
     * Raw request.
     * @param info
     * @param data
     */
    requestRaw(info, data) {
        return __awaiter(this, void 0, void 0, function* () {
            return new Promise((resolve, reject) => {
                function callbackForResult(err, res) {
                    if (err) {
                        reject(err);
                    }
                    else if (!res) {
                        // If `err` is not passed, then `res` must be passed.
                        reject(new Error('Unknown error'));
                    }
                    else {
                        resolve(res);
                    }
                }
                this.requestRawWithCallback(info, data, callbackForResult);
            });
        });
    }
    /**
     * Raw request with callback.
     * @param info
     * @param data
     * @param onResult
     */
    requestRawWithCallback(info, data, onResult) {
        if (typeof data === 'string') {
            if (!info.options.headers) {
                info.options.headers = {};
            }
            info.options.headers['Content-Length'] = Buffer.byteLength(data, 'utf8');
        }
        let callbackCalled = false;
        function handleResult(err, res) {
            if (!callbackCalled) {
                callbackCalled = true;
                onResult(err, res);
            }
        }
        const req = info.httpModule.request(info.options, (msg) => {
            const res = new HttpClientResponse(msg);
            handleResult(undefined, res);
        });
        let socket;
        req.on('socket', sock => {
            socket = sock;
        });
        // If we ever get disconnected, we want the socket to timeout eventually
        req.setTimeout(this._socketTimeout || 3 * 60000, () => {
            if (socket) {
                socket.end();
            }
            handleResult(new Error(`Request timeout: ${info.options.path}`));
        });
        req.on('error', function (err) {
            // err has statusCode property
            // res should have headers
            handleResult(err);
        });
        if (data && typeof data === 'string') {
            req.write(data, 'utf8');
        }
        if (data && typeof data !== 'string') {
            data.on('close', function () {
                req.end();
            });
            data.pipe(req);
        }
        else {
            req.end();
        }
    }
    /**
     * Gets an http agent. This function is useful when you need an http agent that handles
     * routing through a proxy server - depending upon the url and proxy environment variables.
     * @param serverUrl  The server URL where the request will be sent. For example, https://api.github.com
     */
    getAgent(serverUrl) {
        const parsedUrl = new URL(serverUrl);
        return this._getAgent(parsedUrl);
    }
    _prepareRequest(method, requestUrl, headers) {
        const info = {};
        info.parsedUrl = requestUrl;
        const usingSsl = info.parsedUrl.protocol === 'https:';
        info.httpModule = usingSsl ? https : http;
        const defaultPort = usingSsl ? 443 : 80;
        info.options = {};
        info.options.host = info.parsedUrl.hostname;
        info.options.port = info.parsedUrl.port
            ? parseInt(info.parsedUrl.port)
            : defaultPort;
        info.options.path =
            (info.parsedUrl.pathname || '') + (info.parsedUrl.search || '');
        info.options.method = method;
        info.options.headers = this._mergeHeaders(headers);
        if (this.userAgent != null) {
            info.options.headers['user-agent'] = this.userAgent;
        }
        info.options.agent = this._getAgent(info.parsedUrl);
        // gives handlers an opportunity to participate
        if (this.handlers) {
            for (const handler of this.handlers) {
                handler.prepareRequest(info.options);
            }
        }
        return info;
    }
    _mergeHeaders(headers) {
        if (this.requestOptions && this.requestOptions.headers) {
            return Object.assign({}, lowercaseKeys(this.requestOptions.headers), lowercaseKeys(headers || {}));
        }
        return lowercaseKeys(headers || {});
    }
    _getExistingOrDefaultHeader(additionalHeaders, header, _default) {
        let clientHeader;
        if (this.requestOptions && this.requestOptions.headers) {
            clientHeader = lowercaseKeys(this.requestOptions.headers)[header];
        }
        return additionalHeaders[header] || clientHeader || _default;
    }
    _getAgent(parsedUrl) {
        let agent;
        const proxyUrl = pm.getProxyUrl(parsedUrl);
        const useProxy = proxyUrl && proxyUrl.hostname;
        if (this._keepAlive && useProxy) {
            agent = this._proxyAgent;
        }
        if (this._keepAlive && !useProxy) {
            agent = this._agent;
        }
        // if agent is already assigned use that agent.
        if (agent) {
            return agent;
        }
        const usingSsl = parsedUrl.protocol === 'https:';
        let maxSockets = 100;
        if (this.requestOptions) {
            maxSockets = this.requestOptions.maxSockets || http.globalAgent.maxSockets;
        }
        // This is `useProxy` again, but we need to check `proxyURl` directly for TypeScripts's flow analysis.
        if (proxyUrl && proxyUrl.hostname) {
            const agentOptions = {
                maxSockets,
                keepAlive: this._keepAlive,
                proxy: Object.assign(Object.assign({}, ((proxyUrl.username || proxyUrl.password) && {
                    proxyAuth: `${proxyUrl.username}:${proxyUrl.password}`
                })), { host: proxyUrl.hostname, port: proxyUrl.port })
            };
            let tunnelAgent;
            const overHttps = proxyUrl.protocol === 'https:';
            if (usingSsl) {
                tunnelAgent = overHttps ? tunnel.httpsOverHttps : tunnel.httpsOverHttp;
            }
            else {
                tunnelAgent = overHttps ? tunnel.httpOverHttps : tunnel.httpOverHttp;
            }
            agent = tunnelAgent(agentOptions);
            this._proxyAgent = agent;
        }
        // if reusing agent across request and tunneling agent isn't assigned create a new agent
        if (this._keepAlive && !agent) {
            const options = { keepAlive: this._keepAlive, maxSockets };
            agent = usingSsl ? new https.Agent(options) : new http.Agent(options);
            this._agent = agent;
        }
        // if not using private agent and tunnel agent isn't setup then use global agent
        if (!agent) {
            agent = usingSsl ? https.globalAgent : http.globalAgent;
        }
        if (usingSsl && this._ignoreSslError) {
            // we don't want to set NODE_TLS_REJECT_UNAUTHORIZED=0 since that will affect request for entire process
            // http.RequestOptions doesn't expose a way to modify RequestOptions.agent.options
            // we have to cast it to any and change it directly
            agent.options = Object.assign(agent.options || {}, {
                rejectUnauthorized: false
            });
        }
        return agent;
    }
    _performExponentialBackoff(retryNumber) {
        return __awaiter(this, void 0, void 0, function* () {
            retryNumber = Math.min(ExponentialBackoffCeiling, retryNumber);
            const ms = ExponentialBackoffTimeSlice * Math.pow(2, retryNumber);
            return new Promise(resolve => setTimeout(() => resolve(), ms));
        });
    }
    _processResponse(res, options) {
        return __awaiter(this, void 0, void 0, function* () {
            return new Promise((resolve, reject) => __awaiter(this, void 0, void 0, function* () {
                const statusCode = res.message.statusCode || 0;
                const response = {
                    statusCode,
                    result: null,
                    headers: {}
                };
                // not found leads to null obj returned
                if (statusCode === HttpCodes.NotFound) {
                    resolve(response);
                }
                // get the result from the body
                function dateTimeDeserializer(key, value) {
                    if (typeof value === 'string') {
                        const a = new Date(value);
                        if (!isNaN(a.valueOf())) {
                            return a;
                        }
                    }
                    return value;
                }
                let obj;
                let contents;
                try {
                    contents = yield res.readBody();
                    if (contents && contents.length > 0) {
                        if (options && options.deserializeDates) {
                            obj = JSON.parse(contents, dateTimeDeserializer);
                        }
                        else {
                            obj = JSON.parse(contents);
                        }
                        response.result = obj;
                    }
                    response.headers = res.message.headers;
                }
                catch (err) {
                    // Invalid resource (contents not json);  leaving result obj null
                }
                // note that 3xx redirects are handled by the http layer.
                if (statusCode > 299) {
                    let msg;
                    // if exception/error in body, attempt to get better error
                    if (obj && obj.message) {
                        msg = obj.message;
                    }
                    else if (contents && contents.length > 0) {
                        // it may be the case that the exception is in the body message as string
                        msg = contents;
                    }
                    else {
                        msg = `Failed request: (${statusCode})`;
                    }
                    const err = new HttpClientError(msg, statusCode);
                    err.result = response.result;
                    reject(err);
                }
                else {
                    resolve(response);
                }
            }));
        });
    }
}
exports.HttpClient = HttpClient;
const lowercaseKeys = (obj) => Object.keys(obj).reduce((c, k) => ((c[k.toLowerCase()] = obj[k]), c), {});
//# sourceMappingURL=index.js.map

/***/ }),

/***/ 9835:
/***/ ((__unused_webpack_module, exports) => {

"use strict";

Object.defineProperty(exports, "__esModule", ({ value: true }));
exports.checkBypass = exports.getProxyUrl = void 0;
function getProxyUrl(reqUrl) {
    const usingSsl = reqUrl.protocol === 'https:';
    if (checkBypass(reqUrl)) {
        return undefined;
    }
    const proxyVar = (() => {
        if (usingSsl) {
            return process.env['https_proxy'] || process.env['HTTPS_PROXY'];
        }
        else {
            return process.env['http_proxy'] || process.env['HTTP_PROXY'];
        }
    })();
    if (proxyVar) {
        return new URL(proxyVar);
    }
    else {
        return undefined;
    }
}
exports.getProxyUrl = getProxyUrl;
function checkBypass(reqUrl) {
    if (!reqUrl.hostname) {
        return false;
    }
    const noProxy = process.env['no_proxy'] || process.env['NO_PROXY'] || '';
    if (!noProxy) {
        return false;
    }
    // Determine the request port
    let reqPort;
    if (reqUrl.port) {
        reqPort = Number(reqUrl.port);
    }
    else if (reqUrl.protocol === 'http:') {
        reqPort = 80;
    }
    else if (reqUrl.protocol === 'https:') {
        reqPort = 443;
    }
    // Format the request hostname and hostname with port
    const upperReqHosts = [reqUrl.hostname.toUpperCase()];
    if (typeof reqPort === 'number') {
        upperReqHosts.push(`${upperReqHosts[0]}:${reqPort}`);
    }
    // Compare request host against noproxy
    for (const upperNoProxyItem of noProxy
        .split(',')
        .map(x => x.trim().toUpperCase())
        .filter(x => x)) {
        if (upperReqHosts.some(x => x === upperNoProxyItem)) {
            return true;
        }
    }
    return false;
}
exports.checkBypass = checkBypass;
//# sourceMappingURL=proxy.js.map

/***/ }),

/***/ 8088:
/***/ ((module, __unused_webpack_exports, __nccwpck_require__) => {

const debug = __nccwpck_require__(427)
const { MAX_LENGTH, MAX_SAFE_INTEGER } = __nccwpck_require__(2293)
const { safeRe: re, t } = __nccwpck_require__(9523)

const parseOptions = __nccwpck_require__(785)
const { compareIdentifiers } = __nccwpck_require__(2463)
class SemVer {
  constructor (version, options) {
    options = parseOptions(options)

    if (version instanceof SemVer) {
      if (version.loose === !!options.loose &&
          version.includePrerelease === !!options.includePrerelease) {
        return version
      } else {
        version = version.version
      }
    } else if (typeof version !== 'string') {
      throw new TypeError(`Invalid version. Must be a string. Got type "${typeof version}".`)
    }

    if (version.length > MAX_LENGTH) {
      throw new TypeError(
        `version is longer than ${MAX_LENGTH} characters`
      )
    }

    debug('SemVer', version, options)
    this.options = options
    this.loose = !!options.loose
    // this isn't actually relevant for versions, but keep it so that we
    // don't run into trouble passing this.options around.
    this.includePrerelease = !!options.includePrerelease

    const m = version.trim().match(options.loose ? re[t.LOOSE] : re[t.FULL])

    if (!m) {
      throw new TypeError(`Invalid Version: ${version}`)
    }

    this.raw = version

    // these are actually numbers
    this.major = +m[1]
    this.minor = +m[2]
    this.patch = +m[3]

    if (this.major > MAX_SAFE_INTEGER || this.major < 0) {
      throw new TypeError('Invalid major version')
    }

    if (this.minor > MAX_SAFE_INTEGER || this.minor < 0) {
      throw new TypeError('Invalid minor version')
    }

    if (this.patch > MAX_SAFE_INTEGER || this.patch < 0) {
      throw new TypeError('Invalid patch version')
    }

    // numberify any prerelease numeric ids
    if (!m[4]) {
      this.prerelease = []
    } else {
      this.prerelease = m[4].split('.').map((id) => {
        if (/^[0-9]+$/.test(id)) {
          const num = +id
          if (num >= 0 && num < MAX_SAFE_INTEGER) {
            return num
          }
        }
        return id
      })
    }

    this.build = m[5] ? m[5].split('.') : []
    this.format()
  }

  format () {
    this.version = `${this.major}.${this.minor}.${this.patch}`
    if (this.prerelease.length) {
      this.version += `-${this.prerelease.join('.')}`
    }
    return this.version
  }

  toString () {
    return this.version
  }

  compare (other) {
    debug('SemVer.compare', this.version, this.options, other)
    if (!(other instanceof SemVer)) {
      if (typeof other === 'string' && other === this.version) {
        return 0
      }
      other = new SemVer(other, this.options)
    }

    if (other.version === this.version) {
      return 0
    }

    return this.compareMain(other) || this.comparePre(other)
  }

  compareMain (other) {
    if (!(other instanceof SemVer)) {
      other = new SemVer(other, this.options)
    }

    return (
      compareIdentifiers(this.major, other.major) ||
      compareIdentifiers(this.minor, other.minor) ||
      compareIdentifiers(this.patch, other.patch)
    )
  }

  comparePre (other) {
    if (!(other instanceof SemVer)) {
      other = new SemVer(other, this.options)
    }

    // NOT having a prerelease is > having one
    if (this.prerelease.length && !other.prerelease.length) {
      return -1
    } else if (!this.prerelease.length && other.prerelease.length) {
      return 1
    } else if (!this.prerelease.length && !other.prerelease.length) {
      return 0
    }

    let i = 0
    do {
      const a = this.prerelease[i]
      const b = other.prerelease[i]
      debug('prerelease compare', i, a, b)
      if (a === undefined && b === undefined) {
        return 0
      } else if (b === undefined) {
        return 1
      } else if (a === undefined) {
        return -1
      } else if (a === b) {
        continue
      } else {
        return compareIdentifiers(a, b)
      }
    } while (++i)
  }

  compareBuild (other) {
    if (!(other instanceof SemVer)) {
      other = new SemVer(other, this.options)
    }

    let i = 0
    do {
      const a = this.build[i]
      const b = other.build[i]
      debug('prerelease compare', i, a, b)
      if (a === undefined && b === undefined) {
        return 0
      } else if (b === undefined) {
        return 1
      } else if (a === undefined) {
        return -1
      } else if (a === b) {
        continue
      } else {
        return compareIdentifiers(a, b)
      }
    } while (++i)
  }

  // preminor will bump the version up to the next minor release, and immediately
  // down to pre-release. premajor and prepatch work the same way.
  inc (release, identifier, identifierBase) {
    switch (release) {
      case 'premajor':
        this.prerelease.length = 0
        this.patch = 0
        this.minor = 0
        this.major++
        this.inc('pre', identifier, identifierBase)
        break
      case 'preminor':
        this.prerelease.length = 0
        this.patch = 0
        this.minor++
        this.inc('pre', identifier, identifierBase)
        break
      case 'prepatch':
        // If this is already a prerelease, it will bump to the next version
        // drop any prereleases that might already exist, since they are not
        // relevant at this point.
        this.prerelease.length = 0
        this.inc('patch', identifier, identifierBase)
        this.inc('pre', identifier, identifierBase)
        break
      // If the input is a non-prerelease version, this acts the same as
      // prepatch.
      case 'prerelease':
        if (this.prerelease.length === 0) {
          this.inc('patch', identifier, identifierBase)
        }
        this.inc('pre', identifier, identifierBase)
        break

      case 'major':
        // If this is a pre-major version, bump up to the same major version.
        // Otherwise increment major.
        // 1.0.0-5 bumps to 1.0.0
        // 1.1.0 bumps to 2.0.0
        if (
          this.minor !== 0 ||
          this.patch !== 0 ||
          this.prerelease.length === 0
        ) {
          this.major++
        }
        this.minor = 0
        this.patch = 0
        this.prerelease = []
        break
      case 'minor':
        // If this is a pre-minor version, bump up to the same minor version.
        // Otherwise increment minor.
        // 1.2.0-5 bumps to 1.2.0
        // 1.2.1 bumps to 1.3.0
        if (this.patch !== 0 || this.prerelease.length === 0) {
          this.minor++
        }
        this.patch = 0
        this.prerelease = []
        break
      case 'patch':
        // If this is not a pre-release version, it will increment the patch.
        // If it is a pre-release it will bump up to the same patch version.
        // 1.2.0-5 patches to 1.2.0
        // 1.2.0 patches to 1.2.1
        if (this.prerelease.length === 0) {
          this.patch++
        }
        this.prerelease = []
        break
      // This probably shouldn't be used publicly.
      // 1.0.0 'pre' would become 1.0.0-0 which is the wrong direction.
      case 'pre': {
        const base = Number(identifierBase) ? 1 : 0

        if (!identifier && identifierBase === false) {
          throw new Error('invalid increment argument: identifier is empty')
        }

        if (this.prerelease.length === 0) {
          this.prerelease = [base]
        } else {
          let i = this.prerelease.length
          while (--i >= 0) {
            if (typeof this.prerelease[i] === 'number') {
              this.prerelease[i]++
              i = -2
            }
          }
          if (i === -1) {
            // didn't increment anything
            if (identifier === this.prerelease.join('.') && identifierBase === false) {
              throw new Error('invalid increment argument: identifier already exists')
            }
            this.prerelease.push(base)
          }
        }
        if (identifier) {
          // 1.2.0-beta.1 bumps to 1.2.0-beta.2,
          // 1.2.0-beta.fooblz or 1.2.0-beta bumps to 1.2.0-beta.0
          let prerelease = [identifier, base]
          if (identifierBase === false) {
            prerelease = [identifier]
          }
          if (compareIdentifiers(this.prerelease[0], identifier) === 0) {
            if (isNaN(this.prerelease[1])) {
              this.prerelease = prerelease
            }
          } else {
            this.prerelease = prerelease
          }
        }
        break
      }
      default:
        throw new Error(`invalid increment argument: ${release}`)
    }
    this.raw = this.format()
    if (this.build.length) {
      this.raw += `+${this.build.join('.')}`
    }
    return this
  }
}

module.exports = SemVer


/***/ }),

/***/ 6688:
/***/ ((module, __unused_webpack_exports, __nccwpck_require__) => {

const SemVer = __nccwpck_require__(8088)
const major = (a, loose) => new SemVer(a, loose).major
module.exports = major


/***/ }),

/***/ 8447:
/***/ ((module, __unused_webpack_exports, __nccwpck_require__) => {

const SemVer = __nccwpck_require__(8088)
const minor = (a, loose) => new SemVer(a, loose).minor
module.exports = minor


/***/ }),

/***/ 5925:
/***/ ((module, __unused_webpack_exports, __nccwpck_require__) => {

const SemVer = __nccwpck_require__(8088)
const parse = (version, options, throwErrors = false) => {
  if (version instanceof SemVer) {
    return version
  }
  try {
    return new SemVer(version, options)
  } catch (er) {
    if (!throwErrors) {
      return null
    }
    throw er
  }
}

module.exports = parse


/***/ }),

/***/ 2866:
/***/ ((module, __unused_webpack_exports, __nccwpck_require__) => {

const SemVer = __nccwpck_require__(8088)
const patch = (a, loose) => new SemVer(a, loose).patch
module.exports = patch


/***/ }),

/***/ 4016:
/***/ ((module, __unused_webpack_exports, __nccwpck_require__) => {

const parse = __nccwpck_require__(5925)
const prerelease = (version, options) => {
  const parsed = parse(version, options)
  return (parsed && parsed.prerelease.length) ? parsed.prerelease : null
}
module.exports = prerelease


/***/ }),

/***/ 2293:
/***/ ((module) => {

// Note: this is the semver.org version of the spec that it implements
// Not necessarily the package version of this code.
const SEMVER_SPEC_VERSION = '2.0.0'

const MAX_LENGTH = 256
const MAX_SAFE_INTEGER = Number.MAX_SAFE_INTEGER ||
/* istanbul ignore next */ 9007199254740991

// Max safe segment length for coercion.
const MAX_SAFE_COMPONENT_LENGTH = 16

// Max safe length for a build identifier. The max length minus 6 characters for
// the shortest version with a build 0.0.0+BUILD.
const MAX_SAFE_BUILD_LENGTH = MAX_LENGTH - 6

const RELEASE_TYPES = [
  'major',
  'premajor',
  'minor',
  'preminor',
  'patch',
  'prepatch',
  'prerelease',
]

module.exports = {
  MAX_LENGTH,
  MAX_SAFE_COMPONENT_LENGTH,
  MAX_SAFE_BUILD_LENGTH,
  MAX_SAFE_INTEGER,
  RELEASE_TYPES,
  SEMVER_SPEC_VERSION,
  FLAG_INCLUDE_PRERELEASE: 0b001,
  FLAG_LOOSE: 0b010,
}


/***/ }),

/***/ 427:
/***/ ((module) => {

const debug = (
  typeof process === 'object' &&
  process.env &&
  process.env.NODE_DEBUG &&
  /\bsemver\b/i.test(process.env.NODE_DEBUG)
) ? (...args) => console.error('SEMVER', ...args)
  : () => {}

module.exports = debug


/***/ }),

/***/ 2463:
/***/ ((module) => {

const numeric = /^[0-9]+$/
const compareIdentifiers = (a, b) => {
  const anum = numeric.test(a)
  const bnum = numeric.test(b)

  if (anum && bnum) {
    a = +a
    b = +b
  }

  return a === b ? 0
    : (anum && !bnum) ? -1
    : (bnum && !anum) ? 1
    : a < b ? -1
    : 1
}

const rcompareIdentifiers = (a, b) => compareIdentifiers(b, a)

module.exports = {
  compareIdentifiers,
  rcompareIdentifiers,
}


/***/ }),

/***/ 785:
/***/ ((module) => {

// parse out just the options we care about
const looseOption = Object.freeze({ loose: true })
const emptyOpts = Object.freeze({ })
const parseOptions = options => {
  if (!options) {
    return emptyOpts
  }

  if (typeof options !== 'object') {
    return looseOption
  }

  return options
}
module.exports = parseOptions


/***/ }),

/***/ 9523:
/***/ ((module, exports, __nccwpck_require__) => {

const {
  MAX_SAFE_COMPONENT_LENGTH,
  MAX_SAFE_BUILD_LENGTH,
  MAX_LENGTH,
} = __nccwpck_require__(2293)
const debug = __nccwpck_require__(427)
exports = module.exports = {}

// The actual regexps go on exports.re
const re = exports.re = []
const safeRe = exports.safeRe = []
const src = exports.src = []
const t = exports.t = {}
let R = 0

const LETTERDASHNUMBER = '[a-zA-Z0-9-]'

// Replace some greedy regex tokens to prevent regex dos issues. These regex are
// used internally via the safeRe object since all inputs in this library get
// normalized first to trim and collapse all extra whitespace. The original
// regexes are exported for userland consumption and lower level usage. A
// future breaking change could export the safer regex only with a note that
// all input should have extra whitespace removed.
const safeRegexReplacements = [
  ['\\s', 1],
  ['\\d', MAX_LENGTH],
  [LETTERDASHNUMBER, MAX_SAFE_BUILD_LENGTH],
]

const makeSafeRegex = (value) => {
  for (const [token, max] of safeRegexReplacements) {
    value = value
      .split(`${token}*`).join(`${token}{0,${max}}`)
      .split(`${token}+`).join(`${token}{1,${max}}`)
  }
  return value
}

const createToken = (name, value, isGlobal) => {
  const safe = makeSafeRegex(value)
  const index = R++
  debug(name, index, value)
  t[name] = index
  src[index] = value
  re[index] = new RegExp(value, isGlobal ? 'g' : undefined)
  safeRe[index] = new RegExp(safe, isGlobal ? 'g' : undefined)
}

// The following Regular Expressions can be used for tokenizing,
// validating, and parsing SemVer version strings.

// ## Numeric Identifier
// A single `0`, or a non-zero digit followed by zero or more digits.

createToken('NUMERICIDENTIFIER', '0|[1-9]\\d*')
createToken('NUMERICIDENTIFIERLOOSE', '\\d+')

// ## Non-numeric Identifier
// Zero or more digits, followed by a letter or hyphen, and then zero or
// more letters, digits, or hyphens.

createToken('NONNUMERICIDENTIFIER', `\\d*[a-zA-Z-]${LETTERDASHNUMBER}*`)

// ## Main Version
// Three dot-separated numeric identifiers.

createToken('MAINVERSION', `(${src[t.NUMERICIDENTIFIER]})\\.` +
                   `(${src[t.NUMERICIDENTIFIER]})\\.` +
                   `(${src[t.NUMERICIDENTIFIER]})`)

createToken('MAINVERSIONLOOSE', `(${src[t.NUMERICIDENTIFIERLOOSE]})\\.` +
                        `(${src[t.NUMERICIDENTIFIERLOOSE]})\\.` +
                        `(${src[t.NUMERICIDENTIFIERLOOSE]})`)

// ## Pre-release Version Identifier
// A numeric identifier, or a non-numeric identifier.

createToken('PRERELEASEIDENTIFIER', `(?:${src[t.NUMERICIDENTIFIER]
}|${src[t.NONNUMERICIDENTIFIER]})`)

createToken('PRERELEASEIDENTIFIERLOOSE', `(?:${src[t.NUMERICIDENTIFIERLOOSE]
}|${src[t.NONNUMERICIDENTIFIER]})`)

// ## Pre-release Version
// Hyphen, followed by one or more dot-separated pre-release version
// identifiers.

createToken('PRERELEASE', `(?:-(${src[t.PRERELEASEIDENTIFIER]
}(?:\\.${src[t.PRERELEASEIDENTIFIER]})*))`)

createToken('PRERELEASELOOSE', `(?:-?(${src[t.PRERELEASEIDENTIFIERLOOSE]
}(?:\\.${src[t.PRERELEASEIDENTIFIERLOOSE]})*))`)

// ## Build Metadata Identifier
// Any combination of digits, letters, or hyphens.

createToken('BUILDIDENTIFIER', `${LETTERDASHNUMBER}+`)

// ## Build Metadata
// Plus sign, followed by one or more period-separated build metadata
// identifiers.

createToken('BUILD', `(?:\\+(${src[t.BUILDIDENTIFIER]
}(?:\\.${src[t.BUILDIDENTIFIER]})*))`)

// ## Full Version String
// A main version, followed optionally by a pre-release version and
// build metadata.

// Note that the only major, minor, patch, and pre-release sections of
// the version string are capturing groups.  The build metadata is not a
// capturing group, because it should not ever be used in version
// comparison.

createToken('FULLPLAIN', `v?${src[t.MAINVERSION]
}${src[t.PRERELEASE]}?${
  src[t.BUILD]}?`)

createToken('FULL', `^${src[t.FULLPLAIN]}$`)

// like full, but allows v1.2.3 and =1.2.3, which people do sometimes.
// also, 1.0.0alpha1 (prerelease without the hyphen) which is pretty
// common in the npm registry.
createToken('LOOSEPLAIN', `[v=\\s]*${src[t.MAINVERSIONLOOSE]
}${src[t.PRERELEASELOOSE]}?${
  src[t.BUILD]}?`)

createToken('LOOSE', `^${src[t.LOOSEPLAIN]}$`)

createToken('GTLT', '((?:<|>)?=?)')

// Something like "2.*" or "1.2.x".
// Note that "x.x" is a valid xRange identifer, meaning "any version"
// Only the first item is strictly required.
createToken('XRANGEIDENTIFIERLOOSE', `${src[t.NUMERICIDENTIFIERLOOSE]}|x|X|\\*`)
createToken('XRANGEIDENTIFIER', `${src[t.NUMERICIDENTIFIER]}|x|X|\\*`)

createToken('XRANGEPLAIN', `[v=\\s]*(${src[t.XRANGEIDENTIFIER]})` +
                   `(?:\\.(${src[t.XRANGEIDENTIFIER]})` +
                   `(?:\\.(${src[t.XRANGEIDENTIFIER]})` +
                   `(?:${src[t.PRERELEASE]})?${
                     src[t.BUILD]}?` +
                   `)?)?`)

createToken('XRANGEPLAINLOOSE', `[v=\\s]*(${src[t.XRANGEIDENTIFIERLOOSE]})` +
                        `(?:\\.(${src[t.XRANGEIDENTIFIERLOOSE]})` +
                        `(?:\\.(${src[t.XRANGEIDENTIFIERLOOSE]})` +
                        `(?:${src[t.PRERELEASELOOSE]})?${
                          src[t.BUILD]}?` +
                        `)?)?`)

createToken('XRANGE', `^${src[t.GTLT]}\\s*${src[t.XRANGEPLAIN]}$`)
createToken('XRANGELOOSE', `^${src[t.GTLT]}\\s*${src[t.XRANGEPLAINLOOSE]}$`)

// Coercion.
// Extract anything that could conceivably be a part of a valid semver
createToken('COERCEPLAIN', `${'(^|[^\\d])' +
              '(\\d{1,'}${MAX_SAFE_COMPONENT_LENGTH}})` +
              `(?:\\.(\\d{1,${MAX_SAFE_COMPONENT_LENGTH}}))?` +
              `(?:\\.(\\d{1,${MAX_SAFE_COMPONENT_LENGTH}}))?`)
createToken('COERCE', `${src[t.COERCEPLAIN]}(?:$|[^\\d])`)
createToken('COERCEFULL', src[t.COERCEPLAIN] +
              `(?:${src[t.PRERELEASE]})?` +
              `(?:${src[t.BUILD]})?` +
              `(?:$|[^\\d])`)
createToken('COERCERTL', src[t.COERCE], true)
createToken('COERCERTLFULL', src[t.COERCEFULL], true)

// Tilde ranges.
// Meaning is "reasonably at or greater than"
createToken('LONETILDE', '(?:~>?)')

createToken('TILDETRIM', `(\\s*)${src[t.LONETILDE]}\\s+`, true)
exports.tildeTrimReplace = '$1~'

createToken('TILDE', `^${src[t.LONETILDE]}${src[t.XRANGEPLAIN]}$`)
createToken('TILDELOOSE', `^${src[t.LONETILDE]}${src[t.XRANGEPLAINLOOSE]}$`)

// Caret ranges.
// Meaning is "at least and backwards compatible with"
createToken('LONECARET', '(?:\\^)')

createToken('CARETTRIM', `(\\s*)${src[t.LONECARET]}\\s+`, true)
exports.caretTrimReplace = '$1^'

createToken('CARET', `^${src[t.LONECARET]}${src[t.XRANGEPLAIN]}$`)
createToken('CARETLOOSE', `^${src[t.LONECARET]}${src[t.XRANGEPLAINLOOSE]}$`)

// A simple gt/lt/eq thing, or just "" to indicate "any version"
createToken('COMPARATORLOOSE', `^${src[t.GTLT]}\\s*(${src[t.LOOSEPLAIN]})$|^$`)
createToken('COMPARATOR', `^${src[t.GTLT]}\\s*(${src[t.FULLPLAIN]})$|^$`)

// An expression to strip any whitespace between the gtlt and the thing
// it modifies, so that `> 1.2.3` ==> `>1.2.3`
createToken('COMPARATORTRIM', `(\\s*)${src[t.GTLT]
}\\s*(${src[t.LOOSEPLAIN]}|${src[t.XRANGEPLAIN]})`, true)
exports.comparatorTrimReplace = '$1$2$3'

// Something like `1.2.3 - 1.2.4`
// Note that these all use the loose form, because they'll be
// checked against either the strict or loose comparator form
// later.
createToken('HYPHENRANGE', `^\\s*(${src[t.XRANGEPLAIN]})` +
                   `\\s+-\\s+` +
                   `(${src[t.XRANGEPLAIN]})` +
                   `\\s*$`)

createToken('HYPHENRANGELOOSE', `^\\s*(${src[t.XRANGEPLAINLOOSE]})` +
                        `\\s+-\\s+` +
                        `(${src[t.XRANGEPLAINLOOSE]})` +
                        `\\s*$`)

// Star ranges basically just allow anything at all.
createToken('STAR', '(<|>)?=?\\s*\\*')
// >=0.0.0 is like a star
createToken('GTE0', '^\\s*>=\\s*0\\.0\\.0\\s*$')
createToken('GTE0PRE', '^\\s*>=\\s*0\\.0\\.0-0\\s*$')


/***/ }),

/***/ 4294:
/***/ ((module, __unused_webpack_exports, __nccwpck_require__) => {

module.exports = __nccwpck_require__(4219);


/***/ }),

/***/ 4219:
/***/ ((__unused_webpack_module, exports, __nccwpck_require__) => {

"use strict";


var net = __nccwpck_require__(1808);
var tls = __nccwpck_require__(4404);
var http = __nccwpck_require__(3685);
var https = __nccwpck_require__(5687);
var events = __nccwpck_require__(2361);
var assert = __nccwpck_require__(9491);
var util = __nccwpck_require__(3837);


exports.httpOverHttp = httpOverHttp;
exports.httpsOverHttp = httpsOverHttp;
exports.httpOverHttps = httpOverHttps;
exports.httpsOverHttps = httpsOverHttps;


function httpOverHttp(options) {
  var agent = new TunnelingAgent(options);
  agent.request = http.request;
  return agent;
}

function httpsOverHttp(options) {
  var agent = new TunnelingAgent(options);
  agent.request = http.request;
  agent.createSocket = createSecureSocket;
  agent.defaultPort = 443;
  return agent;
}

function httpOverHttps(options) {
  var agent = new TunnelingAgent(options);
  agent.request = https.request;
  return agent;
}

function httpsOverHttps(options) {
  var agent = new TunnelingAgent(options);
  agent.request = https.request;
  agent.createSocket = createSecureSocket;
  agent.defaultPort = 443;
  return agent;
}


function TunnelingAgent(options) {
  var self = this;
  self.options = options || {};
  self.proxyOptions = self.options.proxy || {};
  self.maxSockets = self.options.maxSockets || http.Agent.defaultMaxSockets;
  self.requests = [];
  self.sockets = [];

  self.on('free', function onFree(socket, host, port, localAddress) {
    var options = toOptions(host, port, localAddress);
    for (var i = 0, len = self.requests.length; i < len; ++i) {
      var pending = self.requests[i];
      if (pending.host === options.host && pending.port === options.port) {
        // Detect the request to connect same origin server,
        // reuse the connection.
        self.requests.splice(i, 1);
        pending.request.onSocket(socket);
        return;
      }
    }
    socket.destroy();
    self.removeSocket(socket);
  });
}
util.inherits(TunnelingAgent, events.EventEmitter);

TunnelingAgent.prototype.addRequest = function addRequest(req, host, port, localAddress) {
  var self = this;
  var options = mergeOptions({request: req}, self.options, toOptions(host, port, localAddress));

  if (self.sockets.length >= this.maxSockets) {
    // We are over limit so we'll add it to the queue.
    self.requests.push(options);
    return;
  }

  // If we are under maxSockets create a new one.
  self.createSocket(options, function(socket) {
    socket.on('free', onFree);
    socket.on('close', onCloseOrRemove);
    socket.on('agentRemove', onCloseOrRemove);
    req.onSocket(socket);

    function onFree() {
      self.emit('free', socket, options);
    }

    function onCloseOrRemove(err) {
      self.removeSocket(socket);
      socket.removeListener('free', onFree);
      socket.removeListener('close', onCloseOrRemove);
      socket.removeListener('agentRemove', onCloseOrRemove);
    }
  });
};

TunnelingAgent.prototype.createSocket = function createSocket(options, cb) {
  var self = this;
  var placeholder = {};
  self.sockets.push(placeholder);

  var connectOptions = mergeOptions({}, self.proxyOptions, {
    method: 'CONNECT',
    path: options.host + ':' + options.port,
    agent: false,
    headers: {
      host: options.host + ':' + options.port
    }
  });
  if (options.localAddress) {
    connectOptions.localAddress = options.localAddress;
  }
  if (connectOptions.proxyAuth) {
    connectOptions.headers = connectOptions.headers || {};
    connectOptions.headers['Proxy-Authorization'] = 'Basic ' +
        new Buffer(connectOptions.proxyAuth).toString('base64');
  }

  debug('making CONNECT request');
  var connectReq = self.request(connectOptions);
  connectReq.useChunkedEncodingByDefault = false; // for v0.6
  connectReq.once('response', onResponse); // for v0.6
  connectReq.once('upgrade', onUpgrade);   // for v0.6
  connectReq.once('connect', onConnect);   // for v0.7 or later
  connectReq.once('error', onError);
  connectReq.end();

  function onResponse(res) {
    // Very hacky. This is necessary to avoid http-parser leaks.
    res.upgrade = true;
  }

  function onUpgrade(res, socket, head) {
    // Hacky.
    process.nextTick(function() {
      onConnect(res, socket, head);
    });
  }

  function onConnect(res, socket, head) {
    connectReq.removeAllListeners();
    socket.removeAllListeners();

    if (res.statusCode !== 200) {
      debug('tunneling socket could not be established, statusCode=%d',
        res.statusCode);
      socket.destroy();
      var error = new Error('tunneling socket could not be established, ' +
        'statusCode=' + res.statusCode);
      error.code = 'ECONNRESET';
      options.request.emit('error', error);
      self.removeSocket(placeholder);
      return;
    }
    if (head.length > 0) {
      debug('got illegal response body from proxy');
      socket.destroy();
      var error = new Error('got illegal response body from proxy');
      error.code = 'ECONNRESET';
      options.request.emit('error', error);
      self.removeSocket(placeholder);
      return;
    }
    debug('tunneling connection has established');
    self.sockets[self.sockets.indexOf(placeholder)] = socket;
    return cb(socket);
  }

  function onError(cause) {
    connectReq.removeAllListeners();

    debug('tunneling socket could not be established, cause=%s\n',
          cause.message, cause.stack);
    var error = new Error('tunneling socket could not be established, ' +
                          'cause=' + cause.message);
    error.code = 'ECONNRESET';
    options.request.emit('error', error);
    self.removeSocket(placeholder);
  }
};

TunnelingAgent.prototype.removeSocket = function removeSocket(socket) {
  var pos = this.sockets.indexOf(socket)
  if (pos === -1) {
    return;
  }
  this.sockets.splice(pos, 1);

  var pending = this.requests.shift();
  if (pending) {
    // If we have pending requests and a socket gets closed a new one
    // needs to be created to take over in the pool for the one that closed.
    this.createSocket(pending, function(socket) {
      pending.request.onSocket(socket);
    });
  }
};

function createSecureSocket(options, cb) {
  var self = this;
  TunnelingAgent.prototype.createSocket.call(self, options, function(socket) {
    var hostHeader = options.request.getHeader('host');
    var tlsOptions = mergeOptions({}, self.options, {
      socket: socket,
      servername: hostHeader ? hostHeader.replace(/:.*$/, '') : options.host
    });

    // 0 is dummy port for v0.6
    var secureSocket = tls.connect(0, tlsOptions);
    self.sockets[self.sockets.indexOf(socket)] = secureSocket;
    cb(secureSocket);
  });
}


function toOptions(host, port, localAddress) {
  if (typeof host === 'string') { // since v0.10
    return {
      host: host,
      port: port,
      localAddress: localAddress
    };
  }
  return host; // for v0.11 or later
}

function mergeOptions(target) {
  for (var i = 1, len = arguments.length; i < len; ++i) {
    var overrides = arguments[i];
    if (typeof overrides === 'object') {
      var keys = Object.keys(overrides);
      for (var j = 0, keyLen = keys.length; j < keyLen; ++j) {
        var k = keys[j];
        if (overrides[k] !== undefined) {
          target[k] = overrides[k];
        }
      }
    }
  }
  return target;
}


var debug;
if (process.env.NODE_DEBUG && /\btunnel\b/.test(process.env.NODE_DEBUG)) {
  debug = function() {
    var args = Array.prototype.slice.call(arguments);
    if (typeof args[0] === 'string') {
      args[0] = 'TUNNEL: ' + args[0];
    } else {
      args.unshift('TUNNEL:');
    }
    console.error.apply(console, args);
  }
} else {
  debug = function() {};
}
exports.debug = debug; // for test


/***/ }),

/***/ 5840:
/***/ ((__unused_webpack_module, exports, __nccwpck_require__) => {

"use strict";


Object.defineProperty(exports, "__esModule", ({
  value: true
}));
Object.defineProperty(exports, "v1", ({
  enumerable: true,
  get: function () {
    return _v.default;
  }
}));
Object.defineProperty(exports, "v3", ({
  enumerable: true,
  get: function () {
    return _v2.default;
  }
}));
Object.defineProperty(exports, "v4", ({
  enumerable: true,
  get: function () {
    return _v3.default;
  }
}));
Object.defineProperty(exports, "v5", ({
  enumerable: true,
  get: function () {
    return _v4.default;
  }
}));
Object.defineProperty(exports, "NIL", ({
  enumerable: true,
  get: function () {
    return _nil.default;
  }
}));
Object.defineProperty(exports, "version", ({
  enumerable: true,
  get: function () {
    return _version.default;
  }
}));
Object.defineProperty(exports, "validate", ({
  enumerable: true,
  get: function () {
    return _validate.default;
  }
}));
Object.defineProperty(exports, "stringify", ({
  enumerable: true,
  get: function () {
    return _stringify.default;
  }
}));
Object.defineProperty(exports, "parse", ({
  enumerable: true,
  get: function () {
    return _parse.default;
  }
}));

var _v = _interopRequireDefault(__nccwpck_require__(8628));

var _v2 = _interopRequireDefault(__nccwpck_require__(6409));

var _v3 = _interopRequireDefault(__nccwpck_require__(5122));

var _v4 = _interopRequireDefault(__nccwpck_require__(9120));

var _nil = _interopRequireDefault(__nccwpck_require__(5332));

var _version = _interopRequireDefault(__nccwpck_require__(1595));

var _validate = _interopRequireDefault(__nccwpck_require__(6900));

var _stringify = _interopRequireDefault(__nccwpck_require__(8950));

var _parse = _interopRequireDefault(__nccwpck_require__(2746));

function _interopRequireDefault(obj) { return obj && obj.__esModule ? obj : { default: obj }; }

/***/ }),

/***/ 4569:
/***/ ((__unused_webpack_module, exports, __nccwpck_require__) => {

"use strict";


Object.defineProperty(exports, "__esModule", ({
  value: true
}));
exports["default"] = void 0;

var _crypto = _interopRequireDefault(__nccwpck_require__(6113));

function _interopRequireDefault(obj) { return obj && obj.__esModule ? obj : { default: obj }; }

function md5(bytes) {
  if (Array.isArray(bytes)) {
    bytes = Buffer.from(bytes);
  } else if (typeof bytes === 'string') {
    bytes = Buffer.from(bytes, 'utf8');
  }

  return _crypto.default.createHash('md5').update(bytes).digest();
}

var _default = md5;
exports["default"] = _default;

/***/ }),

/***/ 5332:
/***/ ((__unused_webpack_module, exports) => {

"use strict";


Object.defineProperty(exports, "__esModule", ({
  value: true
}));
exports["default"] = void 0;
var _default = '00000000-0000-0000-0000-000000000000';
exports["default"] = _default;

/***/ }),

/***/ 2746:
/***/ ((__unused_webpack_module, exports, __nccwpck_require__) => {

"use strict";


Object.defineProperty(exports, "__esModule", ({
  value: true
}));
exports["default"] = void 0;

var _validate = _interopRequireDefault(__nccwpck_require__(6900));

function _interopRequireDefault(obj) { return obj && obj.__esModule ? obj : { default: obj }; }

function parse(uuid) {
  if (!(0, _validate.default)(uuid)) {
    throw TypeError('Invalid UUID');
  }

  let v;
  const arr = new Uint8Array(16); // Parse ########-....-....-....-............

  arr[0] = (v = parseInt(uuid.slice(0, 8), 16)) >>> 24;
  arr[1] = v >>> 16 & 0xff;
  arr[2] = v >>> 8 & 0xff;
  arr[3] = v & 0xff; // Parse ........-####-....-....-............

  arr[4] = (v = parseInt(uuid.slice(9, 13), 16)) >>> 8;
  arr[5] = v & 0xff; // Parse ........-....-####-....-............

  arr[6] = (v = parseInt(uuid.slice(14, 18), 16)) >>> 8;
  arr[7] = v & 0xff; // Parse ........-....-....-####-............

  arr[8] = (v = parseInt(uuid.slice(19, 23), 16)) >>> 8;
  arr[9] = v & 0xff; // Parse ........-....-....-....-############
  // (Use "/" to avoid 32-bit truncation when bit-shifting high-order bytes)

  arr[10] = (v = parseInt(uuid.slice(24, 36), 16)) / 0x10000000000 & 0xff;
  arr[11] = v / 0x100000000 & 0xff;
  arr[12] = v >>> 24 & 0xff;
  arr[13] = v >>> 16 & 0xff;
  arr[14] = v >>> 8 & 0xff;
  arr[15] = v & 0xff;
  return arr;
}

var _default = parse;
exports["default"] = _default;

/***/ }),

/***/ 814:
/***/ ((__unused_webpack_module, exports) => {

"use strict";


Object.defineProperty(exports, "__esModule", ({
  value: true
}));
exports["default"] = void 0;
var _default = /^(?:[0-9a-f]{8}-[0-9a-f]{4}-[1-5][0-9a-f]{3}-[89ab][0-9a-f]{3}-[0-9a-f]{12}|00000000-0000-0000-0000-000000000000)$/i;
exports["default"] = _default;

/***/ }),

/***/ 807:
/***/ ((__unused_webpack_module, exports, __nccwpck_require__) => {

"use strict";


Object.defineProperty(exports, "__esModule", ({
  value: true
}));
exports["default"] = rng;

var _crypto = _interopRequireDefault(__nccwpck_require__(6113));

function _interopRequireDefault(obj) { return obj && obj.__esModule ? obj : { default: obj }; }

const rnds8Pool = new Uint8Array(256); // # of random values to pre-allocate

let poolPtr = rnds8Pool.length;

function rng() {
  if (poolPtr > rnds8Pool.length - 16) {
    _crypto.default.randomFillSync(rnds8Pool);

    poolPtr = 0;
  }

  return rnds8Pool.slice(poolPtr, poolPtr += 16);
}

/***/ }),

/***/ 5274:
/***/ ((__unused_webpack_module, exports, __nccwpck_require__) => {

"use strict";


Object.defineProperty(exports, "__esModule", ({
  value: true
}));
exports["default"] = void 0;

var _crypto = _interopRequireDefault(__nccwpck_require__(6113));

function _interopRequireDefault(obj) { return obj && obj.__esModule ? obj : { default: obj }; }

function sha1(bytes) {
  if (Array.isArray(bytes)) {
    bytes = Buffer.from(bytes);
  } else if (typeof bytes === 'string') {
    bytes = Buffer.from(bytes, 'utf8');
  }

  return _crypto.default.createHash('sha1').update(bytes).digest();
}

var _default = sha1;
exports["default"] = _default;

/***/ }),

/***/ 8950:
/***/ ((__unused_webpack_module, exports, __nccwpck_require__) => {

"use strict";


Object.defineProperty(exports, "__esModule", ({
  value: true
}));
exports["default"] = void 0;

var _validate = _interopRequireDefault(__nccwpck_require__(6900));

function _interopRequireDefault(obj) { return obj && obj.__esModule ? obj : { default: obj }; }

/**
 * Convert array of 16 byte values to UUID string format of the form:
 * XXXXXXXX-XXXX-XXXX-XXXX-XXXXXXXXXXXX
 */
const byteToHex = [];

for (let i = 0; i < 256; ++i) {
  byteToHex.push((i + 0x100).toString(16).substr(1));
}

function stringify(arr, offset = 0) {
  // Note: Be careful editing this code!  It's been tuned for performance
  // and works in ways you may not expect. See https://github.com/uuidjs/uuid/pull/434
  const uuid = (byteToHex[arr[offset + 0]] + byteToHex[arr[offset + 1]] + byteToHex[arr[offset + 2]] + byteToHex[arr[offset + 3]] + '-' + byteToHex[arr[offset + 4]] + byteToHex[arr[offset + 5]] + '-' + byteToHex[arr[offset + 6]] + byteToHex[arr[offset + 7]] + '-' + byteToHex[arr[offset + 8]] + byteToHex[arr[offset + 9]] + '-' + byteToHex[arr[offset + 10]] + byteToHex[arr[offset + 11]] + byteToHex[arr[offset + 12]] + byteToHex[arr[offset + 13]] + byteToHex[arr[offset + 14]] + byteToHex[arr[offset + 15]]).toLowerCase(); // Consistency check for valid UUID.  If this throws, it's likely due to one
  // of the following:
  // - One or more input array values don't map to a hex octet (leading to
  // "undefined" in the uuid)
  // - Invalid input values for the RFC `version` or `variant` fields

  if (!(0, _validate.default)(uuid)) {
    throw TypeError('Stringified UUID is invalid');
  }

  return uuid;
}

var _default = stringify;
exports["default"] = _default;

/***/ }),

/***/ 8628:
/***/ ((__unused_webpack_module, exports, __nccwpck_require__) => {

"use strict";


Object.defineProperty(exports, "__esModule", ({
  value: true
}));
exports["default"] = void 0;

var _rng = _interopRequireDefault(__nccwpck_require__(807));

var _stringify = _interopRequireDefault(__nccwpck_require__(8950));

function _interopRequireDefault(obj) { return obj && obj.__esModule ? obj : { default: obj }; }

// **`v1()` - Generate time-based UUID**
//
// Inspired by https://github.com/LiosK/UUID.js
// and http://docs.python.org/library/uuid.html
let _nodeId;

let _clockseq; // Previous uuid creation time


let _lastMSecs = 0;
let _lastNSecs = 0; // See https://github.com/uuidjs/uuid for API details

function v1(options, buf, offset) {
  let i = buf && offset || 0;
  const b = buf || new Array(16);
  options = options || {};
  let node = options.node || _nodeId;
  let clockseq = options.clockseq !== undefined ? options.clockseq : _clockseq; // node and clockseq need to be initialized to random values if they're not
  // specified.  We do this lazily to minimize issues related to insufficient
  // system entropy.  See #189

  if (node == null || clockseq == null) {
    const seedBytes = options.random || (options.rng || _rng.default)();

    if (node == null) {
      // Per 4.5, create and 48-bit node id, (47 random bits + multicast bit = 1)
      node = _nodeId = [seedBytes[0] | 0x01, seedBytes[1], seedBytes[2], seedBytes[3], seedBytes[4], seedBytes[5]];
    }

    if (clockseq == null) {
      // Per 4.2.2, randomize (14 bit) clockseq
      clockseq = _clockseq = (seedBytes[6] << 8 | seedBytes[7]) & 0x3fff;
    }
  } // UUID timestamps are 100 nano-second units since the Gregorian epoch,
  // (1582-10-15 00:00).  JSNumbers aren't precise enough for this, so
  // time is handled internally as 'msecs' (integer milliseconds) and 'nsecs'
  // (100-nanoseconds offset from msecs) since unix epoch, 1970-01-01 00:00.


  let msecs = options.msecs !== undefined ? options.msecs : Date.now(); // Per 4.2.1.2, use count of uuid's generated during the current clock
  // cycle to simulate higher resolution clock

  let nsecs = options.nsecs !== undefined ? options.nsecs : _lastNSecs + 1; // Time since last uuid creation (in msecs)

  const dt = msecs - _lastMSecs + (nsecs - _lastNSecs) / 10000; // Per 4.2.1.2, Bump clockseq on clock regression

  if (dt < 0 && options.clockseq === undefined) {
    clockseq = clockseq + 1 & 0x3fff;
  } // Reset nsecs if clock regresses (new clockseq) or we've moved onto a new
  // time interval


  if ((dt < 0 || msecs > _lastMSecs) && options.nsecs === undefined) {
    nsecs = 0;
  } // Per 4.2.1.2 Throw error if too many uuids are requested


  if (nsecs >= 10000) {
    throw new Error("uuid.v1(): Can't create more than 10M uuids/sec");
  }

  _lastMSecs = msecs;
  _lastNSecs = nsecs;
  _clockseq = clockseq; // Per 4.1.4 - Convert from unix epoch to Gregorian epoch

  msecs += 12219292800000; // `time_low`

  const tl = ((msecs & 0xfffffff) * 10000 + nsecs) % 0x100000000;
  b[i++] = tl >>> 24 & 0xff;
  b[i++] = tl >>> 16 & 0xff;
  b[i++] = tl >>> 8 & 0xff;
  b[i++] = tl & 0xff; // `time_mid`

  const tmh = msecs / 0x100000000 * 10000 & 0xfffffff;
  b[i++] = tmh >>> 8 & 0xff;
  b[i++] = tmh & 0xff; // `time_high_and_version`

  b[i++] = tmh >>> 24 & 0xf | 0x10; // include version

  b[i++] = tmh >>> 16 & 0xff; // `clock_seq_hi_and_reserved` (Per 4.2.2 - include variant)

  b[i++] = clockseq >>> 8 | 0x80; // `clock_seq_low`

  b[i++] = clockseq & 0xff; // `node`

  for (let n = 0; n < 6; ++n) {
    b[i + n] = node[n];
  }

  return buf || (0, _stringify.default)(b);
}

var _default = v1;
exports["default"] = _default;

/***/ }),

/***/ 6409:
/***/ ((__unused_webpack_module, exports, __nccwpck_require__) => {

"use strict";


Object.defineProperty(exports, "__esModule", ({
  value: true
}));
exports["default"] = void 0;

var _v = _interopRequireDefault(__nccwpck_require__(5998));

var _md = _interopRequireDefault(__nccwpck_require__(4569));

function _interopRequireDefault(obj) { return obj && obj.__esModule ? obj : { default: obj }; }

const v3 = (0, _v.default)('v3', 0x30, _md.default);
var _default = v3;
exports["default"] = _default;

/***/ }),

/***/ 5998:
/***/ ((__unused_webpack_module, exports, __nccwpck_require__) => {

"use strict";


Object.defineProperty(exports, "__esModule", ({
  value: true
}));
exports["default"] = _default;
exports.URL = exports.DNS = void 0;

var _stringify = _interopRequireDefault(__nccwpck_require__(8950));

var _parse = _interopRequireDefault(__nccwpck_require__(2746));

function _interopRequireDefault(obj) { return obj && obj.__esModule ? obj : { default: obj }; }

function stringToBytes(str) {
  str = unescape(encodeURIComponent(str)); // UTF8 escape

  const bytes = [];

  for (let i = 0; i < str.length; ++i) {
    bytes.push(str.charCodeAt(i));
  }

  return bytes;
}

const DNS = '6ba7b810-9dad-11d1-80b4-00c04fd430c8';
exports.DNS = DNS;
const URL = '6ba7b811-9dad-11d1-80b4-00c04fd430c8';
exports.URL = URL;

function _default(name, version, hashfunc) {
  function generateUUID(value, namespace, buf, offset) {
    if (typeof value === 'string') {
      value = stringToBytes(value);
    }

    if (typeof namespace === 'string') {
      namespace = (0, _parse.default)(namespace);
    }

    if (namespace.length !== 16) {
      throw TypeError('Namespace must be array-like (16 iterable integer values, 0-255)');
    } // Compute hash of namespace and value, Per 4.3
    // Future: Use spread syntax when supported on all platforms, e.g. `bytes =
    // hashfunc([...namespace, ... value])`


    let bytes = new Uint8Array(16 + value.length);
    bytes.set(namespace);
    bytes.set(value, namespace.length);
    bytes = hashfunc(bytes);
    bytes[6] = bytes[6] & 0x0f | version;
    bytes[8] = bytes[8] & 0x3f | 0x80;

    if (buf) {
      offset = offset || 0;

      for (let i = 0; i < 16; ++i) {
        buf[offset + i] = bytes[i];
      }

      return buf;
    }

    return (0, _stringify.default)(bytes);
  } // Function#name is not settable on some platforms (#270)


  try {
    generateUUID.name = name; // eslint-disable-next-line no-empty
  } catch (err) {} // For CommonJS default export support


  generateUUID.DNS = DNS;
  generateUUID.URL = URL;
  return generateUUID;
}

/***/ }),

/***/ 5122:
/***/ ((__unused_webpack_module, exports, __nccwpck_require__) => {

"use strict";


Object.defineProperty(exports, "__esModule", ({
  value: true
}));
exports["default"] = void 0;

var _rng = _interopRequireDefault(__nccwpck_require__(807));

var _stringify = _interopRequireDefault(__nccwpck_require__(8950));

function _interopRequireDefault(obj) { return obj && obj.__esModule ? obj : { default: obj }; }

function v4(options, buf, offset) {
  options = options || {};

  const rnds = options.random || (options.rng || _rng.default)(); // Per 4.4, set bits for version and `clock_seq_hi_and_reserved`


  rnds[6] = rnds[6] & 0x0f | 0x40;
  rnds[8] = rnds[8] & 0x3f | 0x80; // Copy bytes to buffer, if provided

  if (buf) {
    offset = offset || 0;

    for (let i = 0; i < 16; ++i) {
      buf[offset + i] = rnds[i];
    }

    return buf;
  }

  return (0, _stringify.default)(rnds);
}

var _default = v4;
exports["default"] = _default;

/***/ }),

/***/ 9120:
/***/ ((__unused_webpack_module, exports, __nccwpck_require__) => {

"use strict";


Object.defineProperty(exports, "__esModule", ({
  value: true
}));
exports["default"] = void 0;

var _v = _interopRequireDefault(__nccwpck_require__(5998));

var _sha = _interopRequireDefault(__nccwpck_require__(5274));

function _interopRequireDefault(obj) { return obj && obj.__esModule ? obj : { default: obj }; }

const v5 = (0, _v.default)('v5', 0x50, _sha.default);
var _default = v5;
exports["default"] = _default;

/***/ }),

/***/ 6900:
/***/ ((__unused_webpack_module, exports, __nccwpck_require__) => {

"use strict";


Object.defineProperty(exports, "__esModule", ({
  value: true
}));
exports["default"] = void 0;

var _regex = _interopRequireDefault(__nccwpck_require__(814));

function _interopRequireDefault(obj) { return obj && obj.__esModule ? obj : { default: obj }; }

function validate(uuid) {
  return typeof uuid === 'string' && _regex.default.test(uuid);
}

var _default = validate;
exports["default"] = _default;

/***/ }),

/***/ 1595:
/***/ ((__unused_webpack_module, exports, __nccwpck_require__) => {

"use strict";


Object.defineProperty(exports, "__esModule", ({
  value: true
}));
exports["default"] = void 0;

var _validate = _interopRequireDefault(__nccwpck_require__(6900));

function _interopRequireDefault(obj) { return obj && obj.__esModule ? obj : { default: obj }; }

function version(uuid) {
  if (!(0, _validate.default)(uuid)) {
    throw TypeError('Invalid UUID');
  }

  return parseInt(uuid.substr(14, 1), 16);
}

var _default = version;
exports["default"] = _default;

/***/ }),

<<<<<<< HEAD
/***/ 8982:
/***/ ((__unused_webpack_module, exports) => {

"use strict";

Object.defineProperty(exports, "__esModule", ({ value: true }));
exports.getPreviousVersion = exports.incrementPatch = exports.incrementMinor = exports.SEMANTIC_VERSION_LEVELS = exports.MAX_INCREMENTS = exports.incrementVersion = exports.getVersionStringFromNumber = exports.getVersionNumberFromString = void 0;
const SEMANTIC_VERSION_LEVELS = {
    MAJOR: 'MAJOR',
    MINOR: 'MINOR',
    PATCH: 'PATCH',
    BUILD: 'BUILD',
};
exports.SEMANTIC_VERSION_LEVELS = SEMANTIC_VERSION_LEVELS;
const MAX_INCREMENTS = 99;
exports.MAX_INCREMENTS = MAX_INCREMENTS;
/**
 * Transforms a versions string into a number
 */
const getVersionNumberFromString = (versionString) => {
    const [version, build] = versionString.split('-');
    const [major, minor, patch] = version.split('.').map((n) => Number(n));
    return [major, minor, patch, Number.isInteger(Number(build)) ? Number(build) : 0];
};
exports.getVersionNumberFromString = getVersionNumberFromString;
/**
 * Transforms version numbers components into a version string
 */
const getVersionStringFromNumber = (major, minor, patch, build = 0) => `${major}.${minor}.${patch}-${build}`;
exports.getVersionStringFromNumber = getVersionStringFromNumber;
/**
 * Increments a minor version
 */
const incrementMinor = (major, minor) => {
    if (minor < MAX_INCREMENTS) {
        return getVersionStringFromNumber(major, minor + 1, 0, 0);
    }
    return getVersionStringFromNumber(major + 1, 0, 0, 0);
};
exports.incrementMinor = incrementMinor;
/**
 * Increments a Patch version
 */
const incrementPatch = (major, minor, patch) => {
    if (patch < MAX_INCREMENTS) {
        return getVersionStringFromNumber(major, minor, patch + 1, 0);
    }
    return incrementMinor(major, minor);
};
exports.incrementPatch = incrementPatch;
/**
 * Increments a build version
 */
const incrementVersion = (version, level) => {
    const [major, minor, patch, build] = getVersionNumberFromString(version);
    // Majors will always be incremented
    if (level === SEMANTIC_VERSION_LEVELS.MAJOR) {
        return getVersionStringFromNumber(major + 1, 0, 0, 0);
    }
    if (level === SEMANTIC_VERSION_LEVELS.MINOR) {
        return incrementMinor(major, minor);
    }
    if (level === SEMANTIC_VERSION_LEVELS.PATCH) {
        return incrementPatch(major, minor, patch);
    }
    if (build < MAX_INCREMENTS) {
        return getVersionStringFromNumber(major, minor, patch, build + 1);
    }
    return incrementPatch(major, minor, patch);
};
exports.incrementVersion = incrementVersion;
function getPreviousVersion(currentVersion, level) {
    const [major, minor, patch, build] = getVersionNumberFromString(currentVersion);
    if (level === SEMANTIC_VERSION_LEVELS.MAJOR) {
        if (major === 1) {
            return getVersionStringFromNumber(1, 0, 0, 0);
        }
        return getVersionStringFromNumber(major - 1, 0, 0, 0);
    }
    if (level === SEMANTIC_VERSION_LEVELS.MINOR) {
        if (minor === 0) {
            return getPreviousVersion(currentVersion, SEMANTIC_VERSION_LEVELS.MAJOR);
        }
        return getVersionStringFromNumber(major, minor - 1, 0, 0);
    }
    if (level === SEMANTIC_VERSION_LEVELS.PATCH) {
        if (patch === 0) {
            return getPreviousVersion(currentVersion, SEMANTIC_VERSION_LEVELS.MINOR);
        }
        return getVersionStringFromNumber(major, minor, patch - 1, 0);
    }
    if (build === 0) {
        return getPreviousVersion(currentVersion, SEMANTIC_VERSION_LEVELS.PATCH);
    }
    return getVersionStringFromNumber(major, minor, patch, build - 1);
}
exports.getPreviousVersion = getPreviousVersion;
=======
/***/ 7361:
/***/ (function(__unused_webpack_module, exports, __nccwpck_require__) {

"use strict";

var __createBinding = (this && this.__createBinding) || (Object.create ? (function(o, m, k, k2) {
    if (k2 === undefined) k2 = k;
    var desc = Object.getOwnPropertyDescriptor(m, k);
    if (!desc || ("get" in desc ? !m.__esModule : desc.writable || desc.configurable)) {
      desc = { enumerable: true, get: function() { return m[k]; } };
    }
    Object.defineProperty(o, k2, desc);
}) : (function(o, m, k, k2) {
    if (k2 === undefined) k2 = k;
    o[k2] = m[k];
}));
var __setModuleDefault = (this && this.__setModuleDefault) || (Object.create ? (function(o, v) {
    Object.defineProperty(o, "default", { enumerable: true, value: v });
}) : function(o, v) {
    o["default"] = v;
});
var __importStar = (this && this.__importStar) || function (mod) {
    if (mod && mod.__esModule) return mod;
    var result = {};
    if (mod != null) for (var k in mod) if (k !== "default" && Object.prototype.hasOwnProperty.call(mod, k)) __createBinding(result, mod, k);
    __setModuleDefault(result, mod);
    return result;
};
var __importDefault = (this && this.__importDefault) || function (mod) {
    return (mod && mod.__esModule) ? mod : { "default": mod };
};
Object.defineProperty(exports, "__esModule", ({ value: true }));
const core = __importStar(__nccwpck_require__(2186));
const child_process_1 = __nccwpck_require__(2081);
const fs_1 = __importDefault(__nccwpck_require__(7147));
const util_1 = __nccwpck_require__(3837);
const nativeVersionUpdater_1 = __nccwpck_require__(9095);
const versionUpdater = __importStar(__nccwpck_require__(8007));
const exec = (0, util_1.promisify)(child_process_1.exec);
/**
 * Update the native app versions.
 */
function updateNativeVersions(version) {
    console.log(`Updating native versions to ${version}`);
    // Update Android
    const androidVersionCode = (0, nativeVersionUpdater_1.generateAndroidVersionCode)(version);
    (0, nativeVersionUpdater_1.updateAndroidVersion)(version, androidVersionCode)
        .then(() => {
        console.log('Successfully updated Android!');
    })
        .catch((err) => {
        console.error('Error updating Android');
        core.setFailed(err);
    });
    // Update iOS
    try {
        const cfBundleVersion = (0, nativeVersionUpdater_1.updateiOSVersion)(version);
        if (typeof cfBundleVersion === 'string' && cfBundleVersion.split('.').length === 4) {
            core.setOutput('NEW_IOS_VERSION', cfBundleVersion);
            console.log('Successfully updated iOS!');
        }
        else {
            core.setFailed(`Failed to set NEW_IOS_VERSION. CFBundleVersion: ${cfBundleVersion}`);
        }
    }
    catch (err) {
        console.error('Error updating iOS');
        if (err instanceof Error) {
            core.setFailed(err);
        }
    }
}
let semanticVersionLevel = core.getInput('SEMVER_LEVEL', { required: true });
if (!semanticVersionLevel || !Object.keys(versionUpdater.SEMANTIC_VERSION_LEVELS).includes(semanticVersionLevel)) {
    semanticVersionLevel = versionUpdater.SEMANTIC_VERSION_LEVELS.BUILD;
    console.log(`Invalid input for 'SEMVER_LEVEL': ${semanticVersionLevel}`, `Defaulting to: ${semanticVersionLevel}`);
}
const { version: previousVersion } = JSON.parse(fs_1.default.readFileSync('./package.json').toString());
const newVersion = versionUpdater.incrementVersion(previousVersion, semanticVersionLevel);
console.log(`Previous version: ${previousVersion}`, `New version: ${newVersion}`);
updateNativeVersions(newVersion);
console.log(`Setting npm version to ${newVersion}`);
exec(`npm --no-git-tag-version version ${newVersion} -m "Update version to ${newVersion}"`)
    .then(({ stdout }) => {
    // NPM and native versions successfully updated, output new version
    console.log(stdout);
    core.setOutput('NEW_VERSION', newVersion);
})
    .catch(({ stdout, stderr }) => {
    // Log errors and retry
    console.log(stdout);
    console.error(stderr);
    core.setFailed('An error occurred in the `npm version` command');
});


/***/ }),

/***/ 9095:
/***/ (function(__unused_webpack_module, exports, __nccwpck_require__) {

"use strict";

var __importDefault = (this && this.__importDefault) || function (mod) {
    return (mod && mod.__esModule) ? mod : { "default": mod };
};
Object.defineProperty(exports, "__esModule", ({ value: true }));
exports.PLIST_PATH_TEST = exports.PLIST_PATH = exports.BUILD_GRADLE_PATH = exports.generateAndroidVersionCode = exports.updateAndroidVersion = exports.updateiOSVersion = void 0;
const child_process_1 = __nccwpck_require__(2081);
const fs_1 = __nccwpck_require__(7147);
const path_1 = __importDefault(__nccwpck_require__(1017));
const major_1 = __importDefault(__nccwpck_require__(6688));
const minor_1 = __importDefault(__nccwpck_require__(8447));
const patch_1 = __importDefault(__nccwpck_require__(2866));
const prerelease_1 = __importDefault(__nccwpck_require__(4016));
// Filepath constants
const BUILD_GRADLE_PATH = process.env.NODE_ENV === 'test' ? path_1.default.resolve(__dirname, '../../android/app/build.gradle') : './android/app/build.gradle';
exports.BUILD_GRADLE_PATH = BUILD_GRADLE_PATH;
const PLIST_PATH = './ios/NewExpensify/Info.plist';
exports.PLIST_PATH = PLIST_PATH;
const PLIST_PATH_TEST = './ios/NewExpensifyTests/Info.plist';
exports.PLIST_PATH_TEST = PLIST_PATH_TEST;
const PLIST_PATH_NSE = './ios/NotificationServiceExtension/Info.plist';
/**
 * Pad a number to be two digits (with leading zeros if necessary).
 */
function padToTwoDigits(value) {
    if (value >= 10) {
        return value.toString();
    }
    return `0${value.toString()}`;
}
/**
 * Generate the 10-digit versionCode for android.
 * This version code allocates two digits each for PREFIX, MAJOR, MINOR, PATCH, and BUILD versions.
 * As a result, our max version is 99.99.99-99.
 */
function generateAndroidVersionCode(npmVersion) {
    // All Android versions will be prefixed with '10' due to previous versioning
    const prefix = '10';
    return ''.concat(prefix, padToTwoDigits((0, major_1.default)(npmVersion) ?? 0), padToTwoDigits((0, minor_1.default)(npmVersion) ?? 0), padToTwoDigits((0, patch_1.default)(npmVersion) ?? 0), padToTwoDigits(Number((0, prerelease_1.default)(npmVersion)) ?? 0));
}
exports.generateAndroidVersionCode = generateAndroidVersionCode;
/**
 * Update the Android app versionName and versionCode.
 */
function updateAndroidVersion(versionName, versionCode) {
    console.log('Updating android:', `versionName: ${versionName}`, `versionCode: ${versionCode}`);
    return fs_1.promises
        .readFile(BUILD_GRADLE_PATH, { encoding: 'utf8' })
        .then((content) => {
        let updatedContent = content.toString().replace(/versionName "([0-9.-]*)"/, `versionName "${versionName}"`);
        return (updatedContent = updatedContent.replace(/versionCode ([0-9]*)/, `versionCode ${versionCode}`));
    })
        .then((updatedContent) => fs_1.promises.writeFile(BUILD_GRADLE_PATH, updatedContent, { encoding: 'utf8' }));
}
exports.updateAndroidVersion = updateAndroidVersion;
/**
 * Update the iOS app version.
 * Updates the CFBundleShortVersionString and the CFBundleVersion.
 */
function updateiOSVersion(version) {
    const shortVersion = version.split('-')[0];
    const cfVersion = version.includes('-') ? version.replace('-', '.') : `${version}.0`;
    console.log('Updating iOS', `CFBundleShortVersionString: ${shortVersion}`, `CFBundleVersion: ${cfVersion}`);
    // Update Plists
    (0, child_process_1.execSync)(`/usr/libexec/PlistBuddy -c "Set :CFBundleShortVersionString ${shortVersion}" ${PLIST_PATH}`);
    (0, child_process_1.execSync)(`/usr/libexec/PlistBuddy -c "Set :CFBundleShortVersionString ${shortVersion}" ${PLIST_PATH_TEST}`);
    (0, child_process_1.execSync)(`/usr/libexec/PlistBuddy -c "Set :CFBundleShortVersionString ${shortVersion}" ${PLIST_PATH_NSE}`);
    (0, child_process_1.execSync)(`/usr/libexec/PlistBuddy -c "Set :CFBundleVersion ${cfVersion}" ${PLIST_PATH}`);
    (0, child_process_1.execSync)(`/usr/libexec/PlistBuddy -c "Set :CFBundleVersion ${cfVersion}" ${PLIST_PATH_TEST}`);
    (0, child_process_1.execSync)(`/usr/libexec/PlistBuddy -c "Set :CFBundleVersion ${cfVersion}" ${PLIST_PATH_NSE}`);
    // Return the cfVersion so we can set the NEW_IOS_VERSION in ios.yml
    return cfVersion;
}
exports.updateiOSVersion = updateiOSVersion;
>>>>>>> fed9d6c0


/***/ }),

/***/ 9491:
/***/ ((module) => {

"use strict";
module.exports = require("assert");

/***/ }),

/***/ 2081:
/***/ ((module) => {

"use strict";
module.exports = require("child_process");

/***/ }),

/***/ 6113:
/***/ ((module) => {

"use strict";
module.exports = require("crypto");

/***/ }),

/***/ 2361:
/***/ ((module) => {

"use strict";
module.exports = require("events");

/***/ }),

/***/ 7147:
/***/ ((module) => {

"use strict";
module.exports = require("fs");

/***/ }),

/***/ 3685:
/***/ ((module) => {

"use strict";
module.exports = require("http");

/***/ }),

/***/ 5687:
/***/ ((module) => {

"use strict";
module.exports = require("https");

/***/ }),

/***/ 1808:
/***/ ((module) => {

"use strict";
module.exports = require("net");

/***/ }),

/***/ 2037:
/***/ ((module) => {

"use strict";
module.exports = require("os");

/***/ }),

/***/ 1017:
/***/ ((module) => {

"use strict";
module.exports = require("path");

/***/ }),

/***/ 4404:
/***/ ((module) => {

"use strict";
module.exports = require("tls");

/***/ }),

/***/ 3837:
/***/ ((module) => {

"use strict";
module.exports = require("util");

/***/ }),

/***/ 6717:
/***/ ((__unused_webpack_module, exports) => {

//     Underscore.js 1.13.6
//     https://underscorejs.org
//     (c) 2009-2022 Jeremy Ashkenas, Julian Gonggrijp, and DocumentCloud and Investigative Reporters & Editors
//     Underscore may be freely distributed under the MIT license.

Object.defineProperty(exports, "__esModule", ({ value: true }));

// Current version.
var VERSION = '1.13.6';

// Establish the root object, `window` (`self`) in the browser, `global`
// on the server, or `this` in some virtual machines. We use `self`
// instead of `window` for `WebWorker` support.
var root = (typeof self == 'object' && self.self === self && self) ||
          (typeof global == 'object' && global.global === global && global) ||
          Function('return this')() ||
          {};

// Save bytes in the minified (but not gzipped) version:
var ArrayProto = Array.prototype, ObjProto = Object.prototype;
var SymbolProto = typeof Symbol !== 'undefined' ? Symbol.prototype : null;

// Create quick reference variables for speed access to core prototypes.
var push = ArrayProto.push,
    slice = ArrayProto.slice,
    toString = ObjProto.toString,
    hasOwnProperty = ObjProto.hasOwnProperty;

// Modern feature detection.
var supportsArrayBuffer = typeof ArrayBuffer !== 'undefined',
    supportsDataView = typeof DataView !== 'undefined';

// All **ECMAScript 5+** native function implementations that we hope to use
// are declared here.
var nativeIsArray = Array.isArray,
    nativeKeys = Object.keys,
    nativeCreate = Object.create,
    nativeIsView = supportsArrayBuffer && ArrayBuffer.isView;

// Create references to these builtin functions because we override them.
var _isNaN = isNaN,
    _isFinite = isFinite;

// Keys in IE < 9 that won't be iterated by `for key in ...` and thus missed.
var hasEnumBug = !{toString: null}.propertyIsEnumerable('toString');
var nonEnumerableProps = ['valueOf', 'isPrototypeOf', 'toString',
  'propertyIsEnumerable', 'hasOwnProperty', 'toLocaleString'];

// The largest integer that can be represented exactly.
var MAX_ARRAY_INDEX = Math.pow(2, 53) - 1;

// Some functions take a variable number of arguments, or a few expected
// arguments at the beginning and then a variable number of values to operate
// on. This helper accumulates all remaining arguments past the function’s
// argument length (or an explicit `startIndex`), into an array that becomes
// the last argument. Similar to ES6’s "rest parameter".
function restArguments(func, startIndex) {
  startIndex = startIndex == null ? func.length - 1 : +startIndex;
  return function() {
    var length = Math.max(arguments.length - startIndex, 0),
        rest = Array(length),
        index = 0;
    for (; index < length; index++) {
      rest[index] = arguments[index + startIndex];
    }
    switch (startIndex) {
      case 0: return func.call(this, rest);
      case 1: return func.call(this, arguments[0], rest);
      case 2: return func.call(this, arguments[0], arguments[1], rest);
    }
    var args = Array(startIndex + 1);
    for (index = 0; index < startIndex; index++) {
      args[index] = arguments[index];
    }
    args[startIndex] = rest;
    return func.apply(this, args);
  };
}

// Is a given variable an object?
function isObject(obj) {
  var type = typeof obj;
  return type === 'function' || (type === 'object' && !!obj);
}

// Is a given value equal to null?
function isNull(obj) {
  return obj === null;
}

// Is a given variable undefined?
function isUndefined(obj) {
  return obj === void 0;
}

// Is a given value a boolean?
function isBoolean(obj) {
  return obj === true || obj === false || toString.call(obj) === '[object Boolean]';
}

// Is a given value a DOM element?
function isElement(obj) {
  return !!(obj && obj.nodeType === 1);
}

// Internal function for creating a `toString`-based type tester.
function tagTester(name) {
  var tag = '[object ' + name + ']';
  return function(obj) {
    return toString.call(obj) === tag;
  };
}

var isString = tagTester('String');

var isNumber = tagTester('Number');

var isDate = tagTester('Date');

var isRegExp = tagTester('RegExp');

var isError = tagTester('Error');

var isSymbol = tagTester('Symbol');

var isArrayBuffer = tagTester('ArrayBuffer');

var isFunction = tagTester('Function');

// Optimize `isFunction` if appropriate. Work around some `typeof` bugs in old
// v8, IE 11 (#1621), Safari 8 (#1929), and PhantomJS (#2236).
var nodelist = root.document && root.document.childNodes;
if ( true && typeof Int8Array != 'object' && typeof nodelist != 'function') {
  isFunction = function(obj) {
    return typeof obj == 'function' || false;
  };
}

var isFunction$1 = isFunction;

var hasObjectTag = tagTester('Object');

// In IE 10 - Edge 13, `DataView` has string tag `'[object Object]'`.
// In IE 11, the most common among them, this problem also applies to
// `Map`, `WeakMap` and `Set`.
var hasStringTagBug = (
      supportsDataView && hasObjectTag(new DataView(new ArrayBuffer(8)))
    ),
    isIE11 = (typeof Map !== 'undefined' && hasObjectTag(new Map));

var isDataView = tagTester('DataView');

// In IE 10 - Edge 13, we need a different heuristic
// to determine whether an object is a `DataView`.
function ie10IsDataView(obj) {
  return obj != null && isFunction$1(obj.getInt8) && isArrayBuffer(obj.buffer);
}

var isDataView$1 = (hasStringTagBug ? ie10IsDataView : isDataView);

// Is a given value an array?
// Delegates to ECMA5's native `Array.isArray`.
var isArray = nativeIsArray || tagTester('Array');

// Internal function to check whether `key` is an own property name of `obj`.
function has$1(obj, key) {
  return obj != null && hasOwnProperty.call(obj, key);
}

var isArguments = tagTester('Arguments');

// Define a fallback version of the method in browsers (ahem, IE < 9), where
// there isn't any inspectable "Arguments" type.
(function() {
  if (!isArguments(arguments)) {
    isArguments = function(obj) {
      return has$1(obj, 'callee');
    };
  }
}());

var isArguments$1 = isArguments;

// Is a given object a finite number?
function isFinite$1(obj) {
  return !isSymbol(obj) && _isFinite(obj) && !isNaN(parseFloat(obj));
}

// Is the given value `NaN`?
function isNaN$1(obj) {
  return isNumber(obj) && _isNaN(obj);
}

// Predicate-generating function. Often useful outside of Underscore.
function constant(value) {
  return function() {
    return value;
  };
}

// Common internal logic for `isArrayLike` and `isBufferLike`.
function createSizePropertyCheck(getSizeProperty) {
  return function(collection) {
    var sizeProperty = getSizeProperty(collection);
    return typeof sizeProperty == 'number' && sizeProperty >= 0 && sizeProperty <= MAX_ARRAY_INDEX;
  }
}

// Internal helper to generate a function to obtain property `key` from `obj`.
function shallowProperty(key) {
  return function(obj) {
    return obj == null ? void 0 : obj[key];
  };
}

// Internal helper to obtain the `byteLength` property of an object.
var getByteLength = shallowProperty('byteLength');

// Internal helper to determine whether we should spend extensive checks against
// `ArrayBuffer` et al.
var isBufferLike = createSizePropertyCheck(getByteLength);

// Is a given value a typed array?
var typedArrayPattern = /\[object ((I|Ui)nt(8|16|32)|Float(32|64)|Uint8Clamped|Big(I|Ui)nt64)Array\]/;
function isTypedArray(obj) {
  // `ArrayBuffer.isView` is the most future-proof, so use it when available.
  // Otherwise, fall back on the above regular expression.
  return nativeIsView ? (nativeIsView(obj) && !isDataView$1(obj)) :
                isBufferLike(obj) && typedArrayPattern.test(toString.call(obj));
}

var isTypedArray$1 = supportsArrayBuffer ? isTypedArray : constant(false);

// Internal helper to obtain the `length` property of an object.
var getLength = shallowProperty('length');

// Internal helper to create a simple lookup structure.
// `collectNonEnumProps` used to depend on `_.contains`, but this led to
// circular imports. `emulatedSet` is a one-off solution that only works for
// arrays of strings.
function emulatedSet(keys) {
  var hash = {};
  for (var l = keys.length, i = 0; i < l; ++i) hash[keys[i]] = true;
  return {
    contains: function(key) { return hash[key] === true; },
    push: function(key) {
      hash[key] = true;
      return keys.push(key);
    }
  };
}

// Internal helper. Checks `keys` for the presence of keys in IE < 9 that won't
// be iterated by `for key in ...` and thus missed. Extends `keys` in place if
// needed.
function collectNonEnumProps(obj, keys) {
  keys = emulatedSet(keys);
  var nonEnumIdx = nonEnumerableProps.length;
  var constructor = obj.constructor;
  var proto = (isFunction$1(constructor) && constructor.prototype) || ObjProto;

  // Constructor is a special case.
  var prop = 'constructor';
  if (has$1(obj, prop) && !keys.contains(prop)) keys.push(prop);

  while (nonEnumIdx--) {
    prop = nonEnumerableProps[nonEnumIdx];
    if (prop in obj && obj[prop] !== proto[prop] && !keys.contains(prop)) {
      keys.push(prop);
    }
  }
}

// Retrieve the names of an object's own properties.
// Delegates to **ECMAScript 5**'s native `Object.keys`.
function keys(obj) {
  if (!isObject(obj)) return [];
  if (nativeKeys) return nativeKeys(obj);
  var keys = [];
  for (var key in obj) if (has$1(obj, key)) keys.push(key);
  // Ahem, IE < 9.
  if (hasEnumBug) collectNonEnumProps(obj, keys);
  return keys;
}

// Is a given array, string, or object empty?
// An "empty" object has no enumerable own-properties.
function isEmpty(obj) {
  if (obj == null) return true;
  // Skip the more expensive `toString`-based type checks if `obj` has no
  // `.length`.
  var length = getLength(obj);
  if (typeof length == 'number' && (
    isArray(obj) || isString(obj) || isArguments$1(obj)
  )) return length === 0;
  return getLength(keys(obj)) === 0;
}

// Returns whether an object has a given set of `key:value` pairs.
function isMatch(object, attrs) {
  var _keys = keys(attrs), length = _keys.length;
  if (object == null) return !length;
  var obj = Object(object);
  for (var i = 0; i < length; i++) {
    var key = _keys[i];
    if (attrs[key] !== obj[key] || !(key in obj)) return false;
  }
  return true;
}

// If Underscore is called as a function, it returns a wrapped object that can
// be used OO-style. This wrapper holds altered versions of all functions added
// through `_.mixin`. Wrapped objects may be chained.
function _$1(obj) {
  if (obj instanceof _$1) return obj;
  if (!(this instanceof _$1)) return new _$1(obj);
  this._wrapped = obj;
}

_$1.VERSION = VERSION;

// Extracts the result from a wrapped and chained object.
_$1.prototype.value = function() {
  return this._wrapped;
};

// Provide unwrapping proxies for some methods used in engine operations
// such as arithmetic and JSON stringification.
_$1.prototype.valueOf = _$1.prototype.toJSON = _$1.prototype.value;

_$1.prototype.toString = function() {
  return String(this._wrapped);
};

// Internal function to wrap or shallow-copy an ArrayBuffer,
// typed array or DataView to a new view, reusing the buffer.
function toBufferView(bufferSource) {
  return new Uint8Array(
    bufferSource.buffer || bufferSource,
    bufferSource.byteOffset || 0,
    getByteLength(bufferSource)
  );
}

// We use this string twice, so give it a name for minification.
var tagDataView = '[object DataView]';

// Internal recursive comparison function for `_.isEqual`.
function eq(a, b, aStack, bStack) {
  // Identical objects are equal. `0 === -0`, but they aren't identical.
  // See the [Harmony `egal` proposal](https://wiki.ecmascript.org/doku.php?id=harmony:egal).
  if (a === b) return a !== 0 || 1 / a === 1 / b;
  // `null` or `undefined` only equal to itself (strict comparison).
  if (a == null || b == null) return false;
  // `NaN`s are equivalent, but non-reflexive.
  if (a !== a) return b !== b;
  // Exhaust primitive checks
  var type = typeof a;
  if (type !== 'function' && type !== 'object' && typeof b != 'object') return false;
  return deepEq(a, b, aStack, bStack);
}

// Internal recursive comparison function for `_.isEqual`.
function deepEq(a, b, aStack, bStack) {
  // Unwrap any wrapped objects.
  if (a instanceof _$1) a = a._wrapped;
  if (b instanceof _$1) b = b._wrapped;
  // Compare `[[Class]]` names.
  var className = toString.call(a);
  if (className !== toString.call(b)) return false;
  // Work around a bug in IE 10 - Edge 13.
  if (hasStringTagBug && className == '[object Object]' && isDataView$1(a)) {
    if (!isDataView$1(b)) return false;
    className = tagDataView;
  }
  switch (className) {
    // These types are compared by value.
    case '[object RegExp]':
      // RegExps are coerced to strings for comparison (Note: '' + /a/i === '/a/i')
    case '[object String]':
      // Primitives and their corresponding object wrappers are equivalent; thus, `"5"` is
      // equivalent to `new String("5")`.
      return '' + a === '' + b;
    case '[object Number]':
      // `NaN`s are equivalent, but non-reflexive.
      // Object(NaN) is equivalent to NaN.
      if (+a !== +a) return +b !== +b;
      // An `egal` comparison is performed for other numeric values.
      return +a === 0 ? 1 / +a === 1 / b : +a === +b;
    case '[object Date]':
    case '[object Boolean]':
      // Coerce dates and booleans to numeric primitive values. Dates are compared by their
      // millisecond representations. Note that invalid dates with millisecond representations
      // of `NaN` are not equivalent.
      return +a === +b;
    case '[object Symbol]':
      return SymbolProto.valueOf.call(a) === SymbolProto.valueOf.call(b);
    case '[object ArrayBuffer]':
    case tagDataView:
      // Coerce to typed array so we can fall through.
      return deepEq(toBufferView(a), toBufferView(b), aStack, bStack);
  }

  var areArrays = className === '[object Array]';
  if (!areArrays && isTypedArray$1(a)) {
      var byteLength = getByteLength(a);
      if (byteLength !== getByteLength(b)) return false;
      if (a.buffer === b.buffer && a.byteOffset === b.byteOffset) return true;
      areArrays = true;
  }
  if (!areArrays) {
    if (typeof a != 'object' || typeof b != 'object') return false;

    // Objects with different constructors are not equivalent, but `Object`s or `Array`s
    // from different frames are.
    var aCtor = a.constructor, bCtor = b.constructor;
    if (aCtor !== bCtor && !(isFunction$1(aCtor) && aCtor instanceof aCtor &&
                             isFunction$1(bCtor) && bCtor instanceof bCtor)
                        && ('constructor' in a && 'constructor' in b)) {
      return false;
    }
  }
  // Assume equality for cyclic structures. The algorithm for detecting cyclic
  // structures is adapted from ES 5.1 section 15.12.3, abstract operation `JO`.

  // Initializing stack of traversed objects.
  // It's done here since we only need them for objects and arrays comparison.
  aStack = aStack || [];
  bStack = bStack || [];
  var length = aStack.length;
  while (length--) {
    // Linear search. Performance is inversely proportional to the number of
    // unique nested structures.
    if (aStack[length] === a) return bStack[length] === b;
  }

  // Add the first object to the stack of traversed objects.
  aStack.push(a);
  bStack.push(b);

  // Recursively compare objects and arrays.
  if (areArrays) {
    // Compare array lengths to determine if a deep comparison is necessary.
    length = a.length;
    if (length !== b.length) return false;
    // Deep compare the contents, ignoring non-numeric properties.
    while (length--) {
      if (!eq(a[length], b[length], aStack, bStack)) return false;
    }
  } else {
    // Deep compare objects.
    var _keys = keys(a), key;
    length = _keys.length;
    // Ensure that both objects contain the same number of properties before comparing deep equality.
    if (keys(b).length !== length) return false;
    while (length--) {
      // Deep compare each member
      key = _keys[length];
      if (!(has$1(b, key) && eq(a[key], b[key], aStack, bStack))) return false;
    }
  }
  // Remove the first object from the stack of traversed objects.
  aStack.pop();
  bStack.pop();
  return true;
}

// Perform a deep comparison to check if two objects are equal.
function isEqual(a, b) {
  return eq(a, b);
}

// Retrieve all the enumerable property names of an object.
function allKeys(obj) {
  if (!isObject(obj)) return [];
  var keys = [];
  for (var key in obj) keys.push(key);
  // Ahem, IE < 9.
  if (hasEnumBug) collectNonEnumProps(obj, keys);
  return keys;
}

// Since the regular `Object.prototype.toString` type tests don't work for
// some types in IE 11, we use a fingerprinting heuristic instead, based
// on the methods. It's not great, but it's the best we got.
// The fingerprint method lists are defined below.
function ie11fingerprint(methods) {
  var length = getLength(methods);
  return function(obj) {
    if (obj == null) return false;
    // `Map`, `WeakMap` and `Set` have no enumerable keys.
    var keys = allKeys(obj);
    if (getLength(keys)) return false;
    for (var i = 0; i < length; i++) {
      if (!isFunction$1(obj[methods[i]])) return false;
    }
    // If we are testing against `WeakMap`, we need to ensure that
    // `obj` doesn't have a `forEach` method in order to distinguish
    // it from a regular `Map`.
    return methods !== weakMapMethods || !isFunction$1(obj[forEachName]);
  };
}

// In the interest of compact minification, we write
// each string in the fingerprints only once.
var forEachName = 'forEach',
    hasName = 'has',
    commonInit = ['clear', 'delete'],
    mapTail = ['get', hasName, 'set'];

// `Map`, `WeakMap` and `Set` each have slightly different
// combinations of the above sublists.
var mapMethods = commonInit.concat(forEachName, mapTail),
    weakMapMethods = commonInit.concat(mapTail),
    setMethods = ['add'].concat(commonInit, forEachName, hasName);

var isMap = isIE11 ? ie11fingerprint(mapMethods) : tagTester('Map');

var isWeakMap = isIE11 ? ie11fingerprint(weakMapMethods) : tagTester('WeakMap');

var isSet = isIE11 ? ie11fingerprint(setMethods) : tagTester('Set');

var isWeakSet = tagTester('WeakSet');

// Retrieve the values of an object's properties.
function values(obj) {
  var _keys = keys(obj);
  var length = _keys.length;
  var values = Array(length);
  for (var i = 0; i < length; i++) {
    values[i] = obj[_keys[i]];
  }
  return values;
}

// Convert an object into a list of `[key, value]` pairs.
// The opposite of `_.object` with one argument.
function pairs(obj) {
  var _keys = keys(obj);
  var length = _keys.length;
  var pairs = Array(length);
  for (var i = 0; i < length; i++) {
    pairs[i] = [_keys[i], obj[_keys[i]]];
  }
  return pairs;
}

// Invert the keys and values of an object. The values must be serializable.
function invert(obj) {
  var result = {};
  var _keys = keys(obj);
  for (var i = 0, length = _keys.length; i < length; i++) {
    result[obj[_keys[i]]] = _keys[i];
  }
  return result;
}

// Return a sorted list of the function names available on the object.
function functions(obj) {
  var names = [];
  for (var key in obj) {
    if (isFunction$1(obj[key])) names.push(key);
  }
  return names.sort();
}

// An internal function for creating assigner functions.
function createAssigner(keysFunc, defaults) {
  return function(obj) {
    var length = arguments.length;
    if (defaults) obj = Object(obj);
    if (length < 2 || obj == null) return obj;
    for (var index = 1; index < length; index++) {
      var source = arguments[index],
          keys = keysFunc(source),
          l = keys.length;
      for (var i = 0; i < l; i++) {
        var key = keys[i];
        if (!defaults || obj[key] === void 0) obj[key] = source[key];
      }
    }
    return obj;
  };
}

// Extend a given object with all the properties in passed-in object(s).
var extend = createAssigner(allKeys);

// Assigns a given object with all the own properties in the passed-in
// object(s).
// (https://developer.mozilla.org/docs/Web/JavaScript/Reference/Global_Objects/Object/assign)
var extendOwn = createAssigner(keys);

// Fill in a given object with default properties.
var defaults = createAssigner(allKeys, true);

// Create a naked function reference for surrogate-prototype-swapping.
function ctor() {
  return function(){};
}

// An internal function for creating a new object that inherits from another.
function baseCreate(prototype) {
  if (!isObject(prototype)) return {};
  if (nativeCreate) return nativeCreate(prototype);
  var Ctor = ctor();
  Ctor.prototype = prototype;
  var result = new Ctor;
  Ctor.prototype = null;
  return result;
}

// Creates an object that inherits from the given prototype object.
// If additional properties are provided then they will be added to the
// created object.
function create(prototype, props) {
  var result = baseCreate(prototype);
  if (props) extendOwn(result, props);
  return result;
}

// Create a (shallow-cloned) duplicate of an object.
function clone(obj) {
  if (!isObject(obj)) return obj;
  return isArray(obj) ? obj.slice() : extend({}, obj);
}

// Invokes `interceptor` with the `obj` and then returns `obj`.
// The primary purpose of this method is to "tap into" a method chain, in
// order to perform operations on intermediate results within the chain.
function tap(obj, interceptor) {
  interceptor(obj);
  return obj;
}

// Normalize a (deep) property `path` to array.
// Like `_.iteratee`, this function can be customized.
function toPath$1(path) {
  return isArray(path) ? path : [path];
}
_$1.toPath = toPath$1;

// Internal wrapper for `_.toPath` to enable minification.
// Similar to `cb` for `_.iteratee`.
function toPath(path) {
  return _$1.toPath(path);
}

// Internal function to obtain a nested property in `obj` along `path`.
function deepGet(obj, path) {
  var length = path.length;
  for (var i = 0; i < length; i++) {
    if (obj == null) return void 0;
    obj = obj[path[i]];
  }
  return length ? obj : void 0;
}

// Get the value of the (deep) property on `path` from `object`.
// If any property in `path` does not exist or if the value is
// `undefined`, return `defaultValue` instead.
// The `path` is normalized through `_.toPath`.
function get(object, path, defaultValue) {
  var value = deepGet(object, toPath(path));
  return isUndefined(value) ? defaultValue : value;
}

// Shortcut function for checking if an object has a given property directly on
// itself (in other words, not on a prototype). Unlike the internal `has`
// function, this public version can also traverse nested properties.
function has(obj, path) {
  path = toPath(path);
  var length = path.length;
  for (var i = 0; i < length; i++) {
    var key = path[i];
    if (!has$1(obj, key)) return false;
    obj = obj[key];
  }
  return !!length;
}

// Keep the identity function around for default iteratees.
function identity(value) {
  return value;
}

// Returns a predicate for checking whether an object has a given set of
// `key:value` pairs.
function matcher(attrs) {
  attrs = extendOwn({}, attrs);
  return function(obj) {
    return isMatch(obj, attrs);
  };
}

// Creates a function that, when passed an object, will traverse that object’s
// properties down the given `path`, specified as an array of keys or indices.
function property(path) {
  path = toPath(path);
  return function(obj) {
    return deepGet(obj, path);
  };
}

// Internal function that returns an efficient (for current engines) version
// of the passed-in callback, to be repeatedly applied in other Underscore
// functions.
function optimizeCb(func, context, argCount) {
  if (context === void 0) return func;
  switch (argCount == null ? 3 : argCount) {
    case 1: return function(value) {
      return func.call(context, value);
    };
    // The 2-argument case is omitted because we’re not using it.
    case 3: return function(value, index, collection) {
      return func.call(context, value, index, collection);
    };
    case 4: return function(accumulator, value, index, collection) {
      return func.call(context, accumulator, value, index, collection);
    };
  }
  return function() {
    return func.apply(context, arguments);
  };
}

// An internal function to generate callbacks that can be applied to each
// element in a collection, returning the desired result — either `_.identity`,
// an arbitrary callback, a property matcher, or a property accessor.
function baseIteratee(value, context, argCount) {
  if (value == null) return identity;
  if (isFunction$1(value)) return optimizeCb(value, context, argCount);
  if (isObject(value) && !isArray(value)) return matcher(value);
  return property(value);
}

// External wrapper for our callback generator. Users may customize
// `_.iteratee` if they want additional predicate/iteratee shorthand styles.
// This abstraction hides the internal-only `argCount` argument.
function iteratee(value, context) {
  return baseIteratee(value, context, Infinity);
}
_$1.iteratee = iteratee;

// The function we call internally to generate a callback. It invokes
// `_.iteratee` if overridden, otherwise `baseIteratee`.
function cb(value, context, argCount) {
  if (_$1.iteratee !== iteratee) return _$1.iteratee(value, context);
  return baseIteratee(value, context, argCount);
}

// Returns the results of applying the `iteratee` to each element of `obj`.
// In contrast to `_.map` it returns an object.
function mapObject(obj, iteratee, context) {
  iteratee = cb(iteratee, context);
  var _keys = keys(obj),
      length = _keys.length,
      results = {};
  for (var index = 0; index < length; index++) {
    var currentKey = _keys[index];
    results[currentKey] = iteratee(obj[currentKey], currentKey, obj);
  }
  return results;
}

// Predicate-generating function. Often useful outside of Underscore.
function noop(){}

// Generates a function for a given object that returns a given property.
function propertyOf(obj) {
  if (obj == null) return noop;
  return function(path) {
    return get(obj, path);
  };
}

// Run a function **n** times.
function times(n, iteratee, context) {
  var accum = Array(Math.max(0, n));
  iteratee = optimizeCb(iteratee, context, 1);
  for (var i = 0; i < n; i++) accum[i] = iteratee(i);
  return accum;
}

// Return a random integer between `min` and `max` (inclusive).
function random(min, max) {
  if (max == null) {
    max = min;
    min = 0;
  }
  return min + Math.floor(Math.random() * (max - min + 1));
}

// A (possibly faster) way to get the current timestamp as an integer.
var now = Date.now || function() {
  return new Date().getTime();
};

// Internal helper to generate functions for escaping and unescaping strings
// to/from HTML interpolation.
function createEscaper(map) {
  var escaper = function(match) {
    return map[match];
  };
  // Regexes for identifying a key that needs to be escaped.
  var source = '(?:' + keys(map).join('|') + ')';
  var testRegexp = RegExp(source);
  var replaceRegexp = RegExp(source, 'g');
  return function(string) {
    string = string == null ? '' : '' + string;
    return testRegexp.test(string) ? string.replace(replaceRegexp, escaper) : string;
  };
}

// Internal list of HTML entities for escaping.
var escapeMap = {
  '&': '&amp;',
  '<': '&lt;',
  '>': '&gt;',
  '"': '&quot;',
  "'": '&#x27;',
  '`': '&#x60;'
};

// Function for escaping strings to HTML interpolation.
var _escape = createEscaper(escapeMap);

// Internal list of HTML entities for unescaping.
var unescapeMap = invert(escapeMap);

// Function for unescaping strings from HTML interpolation.
var _unescape = createEscaper(unescapeMap);

// By default, Underscore uses ERB-style template delimiters. Change the
// following template settings to use alternative delimiters.
var templateSettings = _$1.templateSettings = {
  evaluate: /<%([\s\S]+?)%>/g,
  interpolate: /<%=([\s\S]+?)%>/g,
  escape: /<%-([\s\S]+?)%>/g
};

// When customizing `_.templateSettings`, if you don't want to define an
// interpolation, evaluation or escaping regex, we need one that is
// guaranteed not to match.
var noMatch = /(.)^/;

// Certain characters need to be escaped so that they can be put into a
// string literal.
var escapes = {
  "'": "'",
  '\\': '\\',
  '\r': 'r',
  '\n': 'n',
  '\u2028': 'u2028',
  '\u2029': 'u2029'
};

var escapeRegExp = /\\|'|\r|\n|\u2028|\u2029/g;

function escapeChar(match) {
  return '\\' + escapes[match];
}

// In order to prevent third-party code injection through
// `_.templateSettings.variable`, we test it against the following regular
// expression. It is intentionally a bit more liberal than just matching valid
// identifiers, but still prevents possible loopholes through defaults or
// destructuring assignment.
var bareIdentifier = /^\s*(\w|\$)+\s*$/;

// JavaScript micro-templating, similar to John Resig's implementation.
// Underscore templating handles arbitrary delimiters, preserves whitespace,
// and correctly escapes quotes within interpolated code.
// NB: `oldSettings` only exists for backwards compatibility.
function template(text, settings, oldSettings) {
  if (!settings && oldSettings) settings = oldSettings;
  settings = defaults({}, settings, _$1.templateSettings);

  // Combine delimiters into one regular expression via alternation.
  var matcher = RegExp([
    (settings.escape || noMatch).source,
    (settings.interpolate || noMatch).source,
    (settings.evaluate || noMatch).source
  ].join('|') + '|$', 'g');

  // Compile the template source, escaping string literals appropriately.
  var index = 0;
  var source = "__p+='";
  text.replace(matcher, function(match, escape, interpolate, evaluate, offset) {
    source += text.slice(index, offset).replace(escapeRegExp, escapeChar);
    index = offset + match.length;

    if (escape) {
      source += "'+\n((__t=(" + escape + "))==null?'':_.escape(__t))+\n'";
    } else if (interpolate) {
      source += "'+\n((__t=(" + interpolate + "))==null?'':__t)+\n'";
    } else if (evaluate) {
      source += "';\n" + evaluate + "\n__p+='";
    }

    // Adobe VMs need the match returned to produce the correct offset.
    return match;
  });
  source += "';\n";

  var argument = settings.variable;
  if (argument) {
    // Insure against third-party code injection. (CVE-2021-23358)
    if (!bareIdentifier.test(argument)) throw new Error(
      'variable is not a bare identifier: ' + argument
    );
  } else {
    // If a variable is not specified, place data values in local scope.
    source = 'with(obj||{}){\n' + source + '}\n';
    argument = 'obj';
  }

  source = "var __t,__p='',__j=Array.prototype.join," +
    "print=function(){__p+=__j.call(arguments,'');};\n" +
    source + 'return __p;\n';

  var render;
  try {
    render = new Function(argument, '_', source);
  } catch (e) {
    e.source = source;
    throw e;
  }

  var template = function(data) {
    return render.call(this, data, _$1);
  };

  // Provide the compiled source as a convenience for precompilation.
  template.source = 'function(' + argument + '){\n' + source + '}';

  return template;
}

// Traverses the children of `obj` along `path`. If a child is a function, it
// is invoked with its parent as context. Returns the value of the final
// child, or `fallback` if any child is undefined.
function result(obj, path, fallback) {
  path = toPath(path);
  var length = path.length;
  if (!length) {
    return isFunction$1(fallback) ? fallback.call(obj) : fallback;
  }
  for (var i = 0; i < length; i++) {
    var prop = obj == null ? void 0 : obj[path[i]];
    if (prop === void 0) {
      prop = fallback;
      i = length; // Ensure we don't continue iterating.
    }
    obj = isFunction$1(prop) ? prop.call(obj) : prop;
  }
  return obj;
}

// Generate a unique integer id (unique within the entire client session).
// Useful for temporary DOM ids.
var idCounter = 0;
function uniqueId(prefix) {
  var id = ++idCounter + '';
  return prefix ? prefix + id : id;
}

// Start chaining a wrapped Underscore object.
function chain(obj) {
  var instance = _$1(obj);
  instance._chain = true;
  return instance;
}

// Internal function to execute `sourceFunc` bound to `context` with optional
// `args`. Determines whether to execute a function as a constructor or as a
// normal function.
function executeBound(sourceFunc, boundFunc, context, callingContext, args) {
  if (!(callingContext instanceof boundFunc)) return sourceFunc.apply(context, args);
  var self = baseCreate(sourceFunc.prototype);
  var result = sourceFunc.apply(self, args);
  if (isObject(result)) return result;
  return self;
}

// Partially apply a function by creating a version that has had some of its
// arguments pre-filled, without changing its dynamic `this` context. `_` acts
// as a placeholder by default, allowing any combination of arguments to be
// pre-filled. Set `_.partial.placeholder` for a custom placeholder argument.
var partial = restArguments(function(func, boundArgs) {
  var placeholder = partial.placeholder;
  var bound = function() {
    var position = 0, length = boundArgs.length;
    var args = Array(length);
    for (var i = 0; i < length; i++) {
      args[i] = boundArgs[i] === placeholder ? arguments[position++] : boundArgs[i];
    }
    while (position < arguments.length) args.push(arguments[position++]);
    return executeBound(func, bound, this, this, args);
  };
  return bound;
});

partial.placeholder = _$1;

// Create a function bound to a given object (assigning `this`, and arguments,
// optionally).
var bind = restArguments(function(func, context, args) {
  if (!isFunction$1(func)) throw new TypeError('Bind must be called on a function');
  var bound = restArguments(function(callArgs) {
    return executeBound(func, bound, context, this, args.concat(callArgs));
  });
  return bound;
});

// Internal helper for collection methods to determine whether a collection
// should be iterated as an array or as an object.
// Related: https://people.mozilla.org/~jorendorff/es6-draft.html#sec-tolength
// Avoids a very nasty iOS 8 JIT bug on ARM-64. #2094
var isArrayLike = createSizePropertyCheck(getLength);

// Internal implementation of a recursive `flatten` function.
function flatten$1(input, depth, strict, output) {
  output = output || [];
  if (!depth && depth !== 0) {
    depth = Infinity;
  } else if (depth <= 0) {
    return output.concat(input);
  }
  var idx = output.length;
  for (var i = 0, length = getLength(input); i < length; i++) {
    var value = input[i];
    if (isArrayLike(value) && (isArray(value) || isArguments$1(value))) {
      // Flatten current level of array or arguments object.
      if (depth > 1) {
        flatten$1(value, depth - 1, strict, output);
        idx = output.length;
      } else {
        var j = 0, len = value.length;
        while (j < len) output[idx++] = value[j++];
      }
    } else if (!strict) {
      output[idx++] = value;
    }
  }
  return output;
}

// Bind a number of an object's methods to that object. Remaining arguments
// are the method names to be bound. Useful for ensuring that all callbacks
// defined on an object belong to it.
var bindAll = restArguments(function(obj, keys) {
  keys = flatten$1(keys, false, false);
  var index = keys.length;
  if (index < 1) throw new Error('bindAll must be passed function names');
  while (index--) {
    var key = keys[index];
    obj[key] = bind(obj[key], obj);
  }
  return obj;
});

// Memoize an expensive function by storing its results.
function memoize(func, hasher) {
  var memoize = function(key) {
    var cache = memoize.cache;
    var address = '' + (hasher ? hasher.apply(this, arguments) : key);
    if (!has$1(cache, address)) cache[address] = func.apply(this, arguments);
    return cache[address];
  };
  memoize.cache = {};
  return memoize;
}

// Delays a function for the given number of milliseconds, and then calls
// it with the arguments supplied.
var delay = restArguments(function(func, wait, args) {
  return setTimeout(function() {
    return func.apply(null, args);
  }, wait);
});

// Defers a function, scheduling it to run after the current call stack has
// cleared.
var defer = partial(delay, _$1, 1);

// Returns a function, that, when invoked, will only be triggered at most once
// during a given window of time. Normally, the throttled function will run
// as much as it can, without ever going more than once per `wait` duration;
// but if you'd like to disable the execution on the leading edge, pass
// `{leading: false}`. To disable execution on the trailing edge, ditto.
function throttle(func, wait, options) {
  var timeout, context, args, result;
  var previous = 0;
  if (!options) options = {};

  var later = function() {
    previous = options.leading === false ? 0 : now();
    timeout = null;
    result = func.apply(context, args);
    if (!timeout) context = args = null;
  };

  var throttled = function() {
    var _now = now();
    if (!previous && options.leading === false) previous = _now;
    var remaining = wait - (_now - previous);
    context = this;
    args = arguments;
    if (remaining <= 0 || remaining > wait) {
      if (timeout) {
        clearTimeout(timeout);
        timeout = null;
      }
      previous = _now;
      result = func.apply(context, args);
      if (!timeout) context = args = null;
    } else if (!timeout && options.trailing !== false) {
      timeout = setTimeout(later, remaining);
    }
    return result;
  };

  throttled.cancel = function() {
    clearTimeout(timeout);
    previous = 0;
    timeout = context = args = null;
  };

  return throttled;
}

// When a sequence of calls of the returned function ends, the argument
// function is triggered. The end of a sequence is defined by the `wait`
// parameter. If `immediate` is passed, the argument function will be
// triggered at the beginning of the sequence instead of at the end.
function debounce(func, wait, immediate) {
  var timeout, previous, args, result, context;

  var later = function() {
    var passed = now() - previous;
    if (wait > passed) {
      timeout = setTimeout(later, wait - passed);
    } else {
      timeout = null;
      if (!immediate) result = func.apply(context, args);
      // This check is needed because `func` can recursively invoke `debounced`.
      if (!timeout) args = context = null;
    }
  };

  var debounced = restArguments(function(_args) {
    context = this;
    args = _args;
    previous = now();
    if (!timeout) {
      timeout = setTimeout(later, wait);
      if (immediate) result = func.apply(context, args);
    }
    return result;
  });

  debounced.cancel = function() {
    clearTimeout(timeout);
    timeout = args = context = null;
  };

  return debounced;
}

// Returns the first function passed as an argument to the second,
// allowing you to adjust arguments, run code before and after, and
// conditionally execute the original function.
function wrap(func, wrapper) {
  return partial(wrapper, func);
}

// Returns a negated version of the passed-in predicate.
function negate(predicate) {
  return function() {
    return !predicate.apply(this, arguments);
  };
}

// Returns a function that is the composition of a list of functions, each
// consuming the return value of the function that follows.
function compose() {
  var args = arguments;
  var start = args.length - 1;
  return function() {
    var i = start;
    var result = args[start].apply(this, arguments);
    while (i--) result = args[i].call(this, result);
    return result;
  };
}

// Returns a function that will only be executed on and after the Nth call.
function after(times, func) {
  return function() {
    if (--times < 1) {
      return func.apply(this, arguments);
    }
  };
}

// Returns a function that will only be executed up to (but not including) the
// Nth call.
function before(times, func) {
  var memo;
  return function() {
    if (--times > 0) {
      memo = func.apply(this, arguments);
    }
    if (times <= 1) func = null;
    return memo;
  };
}

// Returns a function that will be executed at most one time, no matter how
// often you call it. Useful for lazy initialization.
var once = partial(before, 2);

// Returns the first key on an object that passes a truth test.
function findKey(obj, predicate, context) {
  predicate = cb(predicate, context);
  var _keys = keys(obj), key;
  for (var i = 0, length = _keys.length; i < length; i++) {
    key = _keys[i];
    if (predicate(obj[key], key, obj)) return key;
  }
}

// Internal function to generate `_.findIndex` and `_.findLastIndex`.
function createPredicateIndexFinder(dir) {
  return function(array, predicate, context) {
    predicate = cb(predicate, context);
    var length = getLength(array);
    var index = dir > 0 ? 0 : length - 1;
    for (; index >= 0 && index < length; index += dir) {
      if (predicate(array[index], index, array)) return index;
    }
    return -1;
  };
}

// Returns the first index on an array-like that passes a truth test.
var findIndex = createPredicateIndexFinder(1);

// Returns the last index on an array-like that passes a truth test.
var findLastIndex = createPredicateIndexFinder(-1);

// Use a comparator function to figure out the smallest index at which
// an object should be inserted so as to maintain order. Uses binary search.
function sortedIndex(array, obj, iteratee, context) {
  iteratee = cb(iteratee, context, 1);
  var value = iteratee(obj);
  var low = 0, high = getLength(array);
  while (low < high) {
    var mid = Math.floor((low + high) / 2);
    if (iteratee(array[mid]) < value) low = mid + 1; else high = mid;
  }
  return low;
}

// Internal function to generate the `_.indexOf` and `_.lastIndexOf` functions.
function createIndexFinder(dir, predicateFind, sortedIndex) {
  return function(array, item, idx) {
    var i = 0, length = getLength(array);
    if (typeof idx == 'number') {
      if (dir > 0) {
        i = idx >= 0 ? idx : Math.max(idx + length, i);
      } else {
        length = idx >= 0 ? Math.min(idx + 1, length) : idx + length + 1;
      }
    } else if (sortedIndex && idx && length) {
      idx = sortedIndex(array, item);
      return array[idx] === item ? idx : -1;
    }
    if (item !== item) {
      idx = predicateFind(slice.call(array, i, length), isNaN$1);
      return idx >= 0 ? idx + i : -1;
    }
    for (idx = dir > 0 ? i : length - 1; idx >= 0 && idx < length; idx += dir) {
      if (array[idx] === item) return idx;
    }
    return -1;
  };
}

// Return the position of the first occurrence of an item in an array,
// or -1 if the item is not included in the array.
// If the array is large and already in sort order, pass `true`
// for **isSorted** to use binary search.
var indexOf = createIndexFinder(1, findIndex, sortedIndex);

// Return the position of the last occurrence of an item in an array,
// or -1 if the item is not included in the array.
var lastIndexOf = createIndexFinder(-1, findLastIndex);

// Return the first value which passes a truth test.
function find(obj, predicate, context) {
  var keyFinder = isArrayLike(obj) ? findIndex : findKey;
  var key = keyFinder(obj, predicate, context);
  if (key !== void 0 && key !== -1) return obj[key];
}

// Convenience version of a common use case of `_.find`: getting the first
// object containing specific `key:value` pairs.
function findWhere(obj, attrs) {
  return find(obj, matcher(attrs));
}

// The cornerstone for collection functions, an `each`
// implementation, aka `forEach`.
// Handles raw objects in addition to array-likes. Treats all
// sparse array-likes as if they were dense.
function each(obj, iteratee, context) {
  iteratee = optimizeCb(iteratee, context);
  var i, length;
  if (isArrayLike(obj)) {
    for (i = 0, length = obj.length; i < length; i++) {
      iteratee(obj[i], i, obj);
    }
  } else {
    var _keys = keys(obj);
    for (i = 0, length = _keys.length; i < length; i++) {
      iteratee(obj[_keys[i]], _keys[i], obj);
    }
  }
  return obj;
}

// Return the results of applying the iteratee to each element.
function map(obj, iteratee, context) {
  iteratee = cb(iteratee, context);
  var _keys = !isArrayLike(obj) && keys(obj),
      length = (_keys || obj).length,
      results = Array(length);
  for (var index = 0; index < length; index++) {
    var currentKey = _keys ? _keys[index] : index;
    results[index] = iteratee(obj[currentKey], currentKey, obj);
  }
  return results;
}

// Internal helper to create a reducing function, iterating left or right.
function createReduce(dir) {
  // Wrap code that reassigns argument variables in a separate function than
  // the one that accesses `arguments.length` to avoid a perf hit. (#1991)
  var reducer = function(obj, iteratee, memo, initial) {
    var _keys = !isArrayLike(obj) && keys(obj),
        length = (_keys || obj).length,
        index = dir > 0 ? 0 : length - 1;
    if (!initial) {
      memo = obj[_keys ? _keys[index] : index];
      index += dir;
    }
    for (; index >= 0 && index < length; index += dir) {
      var currentKey = _keys ? _keys[index] : index;
      memo = iteratee(memo, obj[currentKey], currentKey, obj);
    }
    return memo;
  };

  return function(obj, iteratee, memo, context) {
    var initial = arguments.length >= 3;
    return reducer(obj, optimizeCb(iteratee, context, 4), memo, initial);
  };
}

// **Reduce** builds up a single result from a list of values, aka `inject`,
// or `foldl`.
var reduce = createReduce(1);

// The right-associative version of reduce, also known as `foldr`.
var reduceRight = createReduce(-1);

// Return all the elements that pass a truth test.
function filter(obj, predicate, context) {
  var results = [];
  predicate = cb(predicate, context);
  each(obj, function(value, index, list) {
    if (predicate(value, index, list)) results.push(value);
  });
  return results;
}

// Return all the elements for which a truth test fails.
function reject(obj, predicate, context) {
  return filter(obj, negate(cb(predicate)), context);
}

// Determine whether all of the elements pass a truth test.
function every(obj, predicate, context) {
  predicate = cb(predicate, context);
  var _keys = !isArrayLike(obj) && keys(obj),
      length = (_keys || obj).length;
  for (var index = 0; index < length; index++) {
    var currentKey = _keys ? _keys[index] : index;
    if (!predicate(obj[currentKey], currentKey, obj)) return false;
  }
  return true;
}

// Determine if at least one element in the object passes a truth test.
function some(obj, predicate, context) {
  predicate = cb(predicate, context);
  var _keys = !isArrayLike(obj) && keys(obj),
      length = (_keys || obj).length;
  for (var index = 0; index < length; index++) {
    var currentKey = _keys ? _keys[index] : index;
    if (predicate(obj[currentKey], currentKey, obj)) return true;
  }
  return false;
}

// Determine if the array or object contains a given item (using `===`).
function contains(obj, item, fromIndex, guard) {
  if (!isArrayLike(obj)) obj = values(obj);
  if (typeof fromIndex != 'number' || guard) fromIndex = 0;
  return indexOf(obj, item, fromIndex) >= 0;
}

// Invoke a method (with arguments) on every item in a collection.
var invoke = restArguments(function(obj, path, args) {
  var contextPath, func;
  if (isFunction$1(path)) {
    func = path;
  } else {
    path = toPath(path);
    contextPath = path.slice(0, -1);
    path = path[path.length - 1];
  }
  return map(obj, function(context) {
    var method = func;
    if (!method) {
      if (contextPath && contextPath.length) {
        context = deepGet(context, contextPath);
      }
      if (context == null) return void 0;
      method = context[path];
    }
    return method == null ? method : method.apply(context, args);
  });
});

// Convenience version of a common use case of `_.map`: fetching a property.
function pluck(obj, key) {
  return map(obj, property(key));
}

// Convenience version of a common use case of `_.filter`: selecting only
// objects containing specific `key:value` pairs.
function where(obj, attrs) {
  return filter(obj, matcher(attrs));
}

// Return the maximum element (or element-based computation).
function max(obj, iteratee, context) {
  var result = -Infinity, lastComputed = -Infinity,
      value, computed;
  if (iteratee == null || (typeof iteratee == 'number' && typeof obj[0] != 'object' && obj != null)) {
    obj = isArrayLike(obj) ? obj : values(obj);
    for (var i = 0, length = obj.length; i < length; i++) {
      value = obj[i];
      if (value != null && value > result) {
        result = value;
      }
    }
  } else {
    iteratee = cb(iteratee, context);
    each(obj, function(v, index, list) {
      computed = iteratee(v, index, list);
      if (computed > lastComputed || (computed === -Infinity && result === -Infinity)) {
        result = v;
        lastComputed = computed;
      }
    });
  }
  return result;
}

// Return the minimum element (or element-based computation).
function min(obj, iteratee, context) {
  var result = Infinity, lastComputed = Infinity,
      value, computed;
  if (iteratee == null || (typeof iteratee == 'number' && typeof obj[0] != 'object' && obj != null)) {
    obj = isArrayLike(obj) ? obj : values(obj);
    for (var i = 0, length = obj.length; i < length; i++) {
      value = obj[i];
      if (value != null && value < result) {
        result = value;
      }
    }
  } else {
    iteratee = cb(iteratee, context);
    each(obj, function(v, index, list) {
      computed = iteratee(v, index, list);
      if (computed < lastComputed || (computed === Infinity && result === Infinity)) {
        result = v;
        lastComputed = computed;
      }
    });
  }
  return result;
}

// Safely create a real, live array from anything iterable.
var reStrSymbol = /[^\ud800-\udfff]|[\ud800-\udbff][\udc00-\udfff]|[\ud800-\udfff]/g;
function toArray(obj) {
  if (!obj) return [];
  if (isArray(obj)) return slice.call(obj);
  if (isString(obj)) {
    // Keep surrogate pair characters together.
    return obj.match(reStrSymbol);
  }
  if (isArrayLike(obj)) return map(obj, identity);
  return values(obj);
}

// Sample **n** random values from a collection using the modern version of the
// [Fisher-Yates shuffle](https://en.wikipedia.org/wiki/Fisher–Yates_shuffle).
// If **n** is not specified, returns a single random element.
// The internal `guard` argument allows it to work with `_.map`.
function sample(obj, n, guard) {
  if (n == null || guard) {
    if (!isArrayLike(obj)) obj = values(obj);
    return obj[random(obj.length - 1)];
  }
  var sample = toArray(obj);
  var length = getLength(sample);
  n = Math.max(Math.min(n, length), 0);
  var last = length - 1;
  for (var index = 0; index < n; index++) {
    var rand = random(index, last);
    var temp = sample[index];
    sample[index] = sample[rand];
    sample[rand] = temp;
  }
  return sample.slice(0, n);
}

// Shuffle a collection.
function shuffle(obj) {
  return sample(obj, Infinity);
}

// Sort the object's values by a criterion produced by an iteratee.
function sortBy(obj, iteratee, context) {
  var index = 0;
  iteratee = cb(iteratee, context);
  return pluck(map(obj, function(value, key, list) {
    return {
      value: value,
      index: index++,
      criteria: iteratee(value, key, list)
    };
  }).sort(function(left, right) {
    var a = left.criteria;
    var b = right.criteria;
    if (a !== b) {
      if (a > b || a === void 0) return 1;
      if (a < b || b === void 0) return -1;
    }
    return left.index - right.index;
  }), 'value');
}

// An internal function used for aggregate "group by" operations.
function group(behavior, partition) {
  return function(obj, iteratee, context) {
    var result = partition ? [[], []] : {};
    iteratee = cb(iteratee, context);
    each(obj, function(value, index) {
      var key = iteratee(value, index, obj);
      behavior(result, value, key);
    });
    return result;
  };
}

// Groups the object's values by a criterion. Pass either a string attribute
// to group by, or a function that returns the criterion.
var groupBy = group(function(result, value, key) {
  if (has$1(result, key)) result[key].push(value); else result[key] = [value];
});

// Indexes the object's values by a criterion, similar to `_.groupBy`, but for
// when you know that your index values will be unique.
var indexBy = group(function(result, value, key) {
  result[key] = value;
});

// Counts instances of an object that group by a certain criterion. Pass
// either a string attribute to count by, or a function that returns the
// criterion.
var countBy = group(function(result, value, key) {
  if (has$1(result, key)) result[key]++; else result[key] = 1;
});

// Split a collection into two arrays: one whose elements all pass the given
// truth test, and one whose elements all do not pass the truth test.
var partition = group(function(result, value, pass) {
  result[pass ? 0 : 1].push(value);
}, true);

// Return the number of elements in a collection.
function size(obj) {
  if (obj == null) return 0;
  return isArrayLike(obj) ? obj.length : keys(obj).length;
}

// Internal `_.pick` helper function to determine whether `key` is an enumerable
// property name of `obj`.
function keyInObj(value, key, obj) {
  return key in obj;
}

// Return a copy of the object only containing the allowed properties.
var pick = restArguments(function(obj, keys) {
  var result = {}, iteratee = keys[0];
  if (obj == null) return result;
  if (isFunction$1(iteratee)) {
    if (keys.length > 1) iteratee = optimizeCb(iteratee, keys[1]);
    keys = allKeys(obj);
  } else {
    iteratee = keyInObj;
    keys = flatten$1(keys, false, false);
    obj = Object(obj);
  }
  for (var i = 0, length = keys.length; i < length; i++) {
    var key = keys[i];
    var value = obj[key];
    if (iteratee(value, key, obj)) result[key] = value;
  }
  return result;
});

// Return a copy of the object without the disallowed properties.
var omit = restArguments(function(obj, keys) {
  var iteratee = keys[0], context;
  if (isFunction$1(iteratee)) {
    iteratee = negate(iteratee);
    if (keys.length > 1) context = keys[1];
  } else {
    keys = map(flatten$1(keys, false, false), String);
    iteratee = function(value, key) {
      return !contains(keys, key);
    };
  }
  return pick(obj, iteratee, context);
});

// Returns everything but the last entry of the array. Especially useful on
// the arguments object. Passing **n** will return all the values in
// the array, excluding the last N.
function initial(array, n, guard) {
  return slice.call(array, 0, Math.max(0, array.length - (n == null || guard ? 1 : n)));
}

// Get the first element of an array. Passing **n** will return the first N
// values in the array. The **guard** check allows it to work with `_.map`.
function first(array, n, guard) {
  if (array == null || array.length < 1) return n == null || guard ? void 0 : [];
  if (n == null || guard) return array[0];
  return initial(array, array.length - n);
}

// Returns everything but the first entry of the `array`. Especially useful on
// the `arguments` object. Passing an **n** will return the rest N values in the
// `array`.
function rest(array, n, guard) {
  return slice.call(array, n == null || guard ? 1 : n);
}

// Get the last element of an array. Passing **n** will return the last N
// values in the array.
function last(array, n, guard) {
  if (array == null || array.length < 1) return n == null || guard ? void 0 : [];
  if (n == null || guard) return array[array.length - 1];
  return rest(array, Math.max(0, array.length - n));
}

// Trim out all falsy values from an array.
function compact(array) {
  return filter(array, Boolean);
}

// Flatten out an array, either recursively (by default), or up to `depth`.
// Passing `true` or `false` as `depth` means `1` or `Infinity`, respectively.
function flatten(array, depth) {
  return flatten$1(array, depth, false);
}

// Take the difference between one array and a number of other arrays.
// Only the elements present in just the first array will remain.
var difference = restArguments(function(array, rest) {
  rest = flatten$1(rest, true, true);
  return filter(array, function(value){
    return !contains(rest, value);
  });
});

// Return a version of the array that does not contain the specified value(s).
var without = restArguments(function(array, otherArrays) {
  return difference(array, otherArrays);
});

// Produce a duplicate-free version of the array. If the array has already
// been sorted, you have the option of using a faster algorithm.
// The faster algorithm will not work with an iteratee if the iteratee
// is not a one-to-one function, so providing an iteratee will disable
// the faster algorithm.
function uniq(array, isSorted, iteratee, context) {
  if (!isBoolean(isSorted)) {
    context = iteratee;
    iteratee = isSorted;
    isSorted = false;
  }
  if (iteratee != null) iteratee = cb(iteratee, context);
  var result = [];
  var seen = [];
  for (var i = 0, length = getLength(array); i < length; i++) {
    var value = array[i],
        computed = iteratee ? iteratee(value, i, array) : value;
    if (isSorted && !iteratee) {
      if (!i || seen !== computed) result.push(value);
      seen = computed;
    } else if (iteratee) {
      if (!contains(seen, computed)) {
        seen.push(computed);
        result.push(value);
      }
    } else if (!contains(result, value)) {
      result.push(value);
    }
  }
  return result;
}

// Produce an array that contains the union: each distinct element from all of
// the passed-in arrays.
var union = restArguments(function(arrays) {
  return uniq(flatten$1(arrays, true, true));
});

// Produce an array that contains every item shared between all the
// passed-in arrays.
function intersection(array) {
  var result = [];
  var argsLength = arguments.length;
  for (var i = 0, length = getLength(array); i < length; i++) {
    var item = array[i];
    if (contains(result, item)) continue;
    var j;
    for (j = 1; j < argsLength; j++) {
      if (!contains(arguments[j], item)) break;
    }
    if (j === argsLength) result.push(item);
  }
  return result;
}

// Complement of zip. Unzip accepts an array of arrays and groups
// each array's elements on shared indices.
function unzip(array) {
  var length = (array && max(array, getLength).length) || 0;
  var result = Array(length);

  for (var index = 0; index < length; index++) {
    result[index] = pluck(array, index);
  }
  return result;
}

// Zip together multiple lists into a single array -- elements that share
// an index go together.
var zip = restArguments(unzip);

// Converts lists into objects. Pass either a single array of `[key, value]`
// pairs, or two parallel arrays of the same length -- one of keys, and one of
// the corresponding values. Passing by pairs is the reverse of `_.pairs`.
function object(list, values) {
  var result = {};
  for (var i = 0, length = getLength(list); i < length; i++) {
    if (values) {
      result[list[i]] = values[i];
    } else {
      result[list[i][0]] = list[i][1];
    }
  }
  return result;
}

// Generate an integer Array containing an arithmetic progression. A port of
// the native Python `range()` function. See
// [the Python documentation](https://docs.python.org/library/functions.html#range).
function range(start, stop, step) {
  if (stop == null) {
    stop = start || 0;
    start = 0;
  }
  if (!step) {
    step = stop < start ? -1 : 1;
  }

  var length = Math.max(Math.ceil((stop - start) / step), 0);
  var range = Array(length);

  for (var idx = 0; idx < length; idx++, start += step) {
    range[idx] = start;
  }

  return range;
}

// Chunk a single array into multiple arrays, each containing `count` or fewer
// items.
function chunk(array, count) {
  if (count == null || count < 1) return [];
  var result = [];
  var i = 0, length = array.length;
  while (i < length) {
    result.push(slice.call(array, i, i += count));
  }
  return result;
}

// Helper function to continue chaining intermediate results.
function chainResult(instance, obj) {
  return instance._chain ? _$1(obj).chain() : obj;
}

// Add your own custom functions to the Underscore object.
function mixin(obj) {
  each(functions(obj), function(name) {
    var func = _$1[name] = obj[name];
    _$1.prototype[name] = function() {
      var args = [this._wrapped];
      push.apply(args, arguments);
      return chainResult(this, func.apply(_$1, args));
    };
  });
  return _$1;
}

// Add all mutator `Array` functions to the wrapper.
each(['pop', 'push', 'reverse', 'shift', 'sort', 'splice', 'unshift'], function(name) {
  var method = ArrayProto[name];
  _$1.prototype[name] = function() {
    var obj = this._wrapped;
    if (obj != null) {
      method.apply(obj, arguments);
      if ((name === 'shift' || name === 'splice') && obj.length === 0) {
        delete obj[0];
      }
    }
    return chainResult(this, obj);
  };
});

// Add all accessor `Array` functions to the wrapper.
each(['concat', 'join', 'slice'], function(name) {
  var method = ArrayProto[name];
  _$1.prototype[name] = function() {
    var obj = this._wrapped;
    if (obj != null) obj = method.apply(obj, arguments);
    return chainResult(this, obj);
  };
});

// Named Exports

var allExports = {
  __proto__: null,
  VERSION: VERSION,
  restArguments: restArguments,
  isObject: isObject,
  isNull: isNull,
  isUndefined: isUndefined,
  isBoolean: isBoolean,
  isElement: isElement,
  isString: isString,
  isNumber: isNumber,
  isDate: isDate,
  isRegExp: isRegExp,
  isError: isError,
  isSymbol: isSymbol,
  isArrayBuffer: isArrayBuffer,
  isDataView: isDataView$1,
  isArray: isArray,
  isFunction: isFunction$1,
  isArguments: isArguments$1,
  isFinite: isFinite$1,
  isNaN: isNaN$1,
  isTypedArray: isTypedArray$1,
  isEmpty: isEmpty,
  isMatch: isMatch,
  isEqual: isEqual,
  isMap: isMap,
  isWeakMap: isWeakMap,
  isSet: isSet,
  isWeakSet: isWeakSet,
  keys: keys,
  allKeys: allKeys,
  values: values,
  pairs: pairs,
  invert: invert,
  functions: functions,
  methods: functions,
  extend: extend,
  extendOwn: extendOwn,
  assign: extendOwn,
  defaults: defaults,
  create: create,
  clone: clone,
  tap: tap,
  get: get,
  has: has,
  mapObject: mapObject,
  identity: identity,
  constant: constant,
  noop: noop,
  toPath: toPath$1,
  property: property,
  propertyOf: propertyOf,
  matcher: matcher,
  matches: matcher,
  times: times,
  random: random,
  now: now,
  escape: _escape,
  unescape: _unescape,
  templateSettings: templateSettings,
  template: template,
  result: result,
  uniqueId: uniqueId,
  chain: chain,
  iteratee: iteratee,
  partial: partial,
  bind: bind,
  bindAll: bindAll,
  memoize: memoize,
  delay: delay,
  defer: defer,
  throttle: throttle,
  debounce: debounce,
  wrap: wrap,
  negate: negate,
  compose: compose,
  after: after,
  before: before,
  once: once,
  findKey: findKey,
  findIndex: findIndex,
  findLastIndex: findLastIndex,
  sortedIndex: sortedIndex,
  indexOf: indexOf,
  lastIndexOf: lastIndexOf,
  find: find,
  detect: find,
  findWhere: findWhere,
  each: each,
  forEach: each,
  map: map,
  collect: map,
  reduce: reduce,
  foldl: reduce,
  inject: reduce,
  reduceRight: reduceRight,
  foldr: reduceRight,
  filter: filter,
  select: filter,
  reject: reject,
  every: every,
  all: every,
  some: some,
  any: some,
  contains: contains,
  includes: contains,
  include: contains,
  invoke: invoke,
  pluck: pluck,
  where: where,
  max: max,
  min: min,
  shuffle: shuffle,
  sample: sample,
  sortBy: sortBy,
  groupBy: groupBy,
  indexBy: indexBy,
  countBy: countBy,
  partition: partition,
  toArray: toArray,
  size: size,
  pick: pick,
  omit: omit,
  first: first,
  head: first,
  take: first,
  initial: initial,
  last: last,
  rest: rest,
  tail: rest,
  drop: rest,
  compact: compact,
  flatten: flatten,
  without: without,
  uniq: uniq,
  unique: uniq,
  union: union,
  intersection: intersection,
  difference: difference,
  unzip: unzip,
  transpose: unzip,
  zip: zip,
  object: object,
  range: range,
  chunk: chunk,
  mixin: mixin,
  'default': _$1
};

// Default Export

// Add all of the Underscore functions to the wrapper object.
var _ = mixin(allExports);
// Legacy Node.js API.
_._ = _;

exports.VERSION = VERSION;
exports._ = _;
exports._escape = _escape;
exports._unescape = _unescape;
exports.after = after;
exports.allKeys = allKeys;
exports.before = before;
exports.bind = bind;
exports.bindAll = bindAll;
exports.chain = chain;
exports.chunk = chunk;
exports.clone = clone;
exports.compact = compact;
exports.compose = compose;
exports.constant = constant;
exports.contains = contains;
exports.countBy = countBy;
exports.create = create;
exports.debounce = debounce;
exports.defaults = defaults;
exports.defer = defer;
exports.delay = delay;
exports.difference = difference;
exports.each = each;
exports.every = every;
exports.extend = extend;
exports.extendOwn = extendOwn;
exports.filter = filter;
exports.find = find;
exports.findIndex = findIndex;
exports.findKey = findKey;
exports.findLastIndex = findLastIndex;
exports.findWhere = findWhere;
exports.first = first;
exports.flatten = flatten;
exports.functions = functions;
exports.get = get;
exports.groupBy = groupBy;
exports.has = has;
exports.identity = identity;
exports.indexBy = indexBy;
exports.indexOf = indexOf;
exports.initial = initial;
exports.intersection = intersection;
exports.invert = invert;
exports.invoke = invoke;
exports.isArguments = isArguments$1;
exports.isArray = isArray;
exports.isArrayBuffer = isArrayBuffer;
exports.isBoolean = isBoolean;
exports.isDataView = isDataView$1;
exports.isDate = isDate;
exports.isElement = isElement;
exports.isEmpty = isEmpty;
exports.isEqual = isEqual;
exports.isError = isError;
exports.isFinite = isFinite$1;
exports.isFunction = isFunction$1;
exports.isMap = isMap;
exports.isMatch = isMatch;
exports.isNaN = isNaN$1;
exports.isNull = isNull;
exports.isNumber = isNumber;
exports.isObject = isObject;
exports.isRegExp = isRegExp;
exports.isSet = isSet;
exports.isString = isString;
exports.isSymbol = isSymbol;
exports.isTypedArray = isTypedArray$1;
exports.isUndefined = isUndefined;
exports.isWeakMap = isWeakMap;
exports.isWeakSet = isWeakSet;
exports.iteratee = iteratee;
exports.keys = keys;
exports.last = last;
exports.lastIndexOf = lastIndexOf;
exports.map = map;
exports.mapObject = mapObject;
exports.matcher = matcher;
exports.max = max;
exports.memoize = memoize;
exports.min = min;
exports.mixin = mixin;
exports.negate = negate;
exports.noop = noop;
exports.now = now;
exports.object = object;
exports.omit = omit;
exports.once = once;
exports.pairs = pairs;
exports.partial = partial;
exports.partition = partition;
exports.pick = pick;
exports.pluck = pluck;
exports.property = property;
exports.propertyOf = propertyOf;
exports.random = random;
exports.range = range;
exports.reduce = reduce;
exports.reduceRight = reduceRight;
exports.reject = reject;
exports.rest = rest;
exports.restArguments = restArguments;
exports.result = result;
exports.sample = sample;
exports.shuffle = shuffle;
exports.size = size;
exports.some = some;
exports.sortBy = sortBy;
exports.sortedIndex = sortedIndex;
exports.tap = tap;
exports.template = template;
exports.templateSettings = templateSettings;
exports.throttle = throttle;
exports.times = times;
exports.toArray = toArray;
exports.toPath = toPath$1;
exports.union = union;
exports.uniq = uniq;
exports.uniqueId = uniqueId;
exports.unzip = unzip;
exports.values = values;
exports.where = where;
exports.without = without;
exports.wrap = wrap;
exports.zip = zip;
//# sourceMappingURL=underscore-node-f.cjs.map


/***/ }),

/***/ 5067:
/***/ ((module, __unused_webpack_exports, __nccwpck_require__) => {

//     Underscore.js 1.13.6
//     https://underscorejs.org
//     (c) 2009-2022 Jeremy Ashkenas, Julian Gonggrijp, and DocumentCloud and Investigative Reporters & Editors
//     Underscore may be freely distributed under the MIT license.

var underscoreNodeF = __nccwpck_require__(6717);



module.exports = underscoreNodeF._;
//# sourceMappingURL=underscore-node.cjs.map


/***/ })

/******/ 	});
/************************************************************************/
/******/ 	// The module cache
/******/ 	var __webpack_module_cache__ = {};
/******/ 	
/******/ 	// The require function
/******/ 	function __nccwpck_require__(moduleId) {
/******/ 		// Check if module is in cache
/******/ 		var cachedModule = __webpack_module_cache__[moduleId];
/******/ 		if (cachedModule !== undefined) {
/******/ 			return cachedModule.exports;
/******/ 		}
/******/ 		// Create a new module (and put it into the cache)
/******/ 		var module = __webpack_module_cache__[moduleId] = {
/******/ 			// no module.id needed
/******/ 			// no module.loaded needed
/******/ 			exports: {}
/******/ 		};
/******/ 	
/******/ 		// Execute the module function
/******/ 		var threw = true;
/******/ 		try {
/******/ 			__webpack_modules__[moduleId].call(module.exports, module, module.exports, __nccwpck_require__);
/******/ 			threw = false;
/******/ 		} finally {
/******/ 			if(threw) delete __webpack_module_cache__[moduleId];
/******/ 		}
/******/ 	
/******/ 		// Return the exports of the module
/******/ 		return module.exports;
/******/ 	}
/******/ 	
/************************************************************************/
/******/ 	/* webpack/runtime/compat */
/******/ 	
/******/ 	if (typeof __nccwpck_require__ !== 'undefined') __nccwpck_require__.ab = __dirname + "/";
/******/ 	
/************************************************************************/
<<<<<<< HEAD
var __webpack_exports__ = {};
// This entry need to be wrapped in an IIFE because it need to be isolated against other modules in the chunk.
(() => {
const {promisify} = __nccwpck_require__(3837);
const fs = __nccwpck_require__(7147);
const exec = promisify((__nccwpck_require__(2081).exec));
const _ = __nccwpck_require__(5067);
const core = __nccwpck_require__(2186);
const versionUpdater = __nccwpck_require__(8982);
const {updateAndroidVersion, updateiOSVersion, generateAndroidVersionCode} = __nccwpck_require__(322);

/**
 * Update the native app versions.
 *
 * @param {String} version
 */
function updateNativeVersions(version) {
    console.log(`Updating native versions to ${version}`);

    // Update Android
    const androidVersionCode = generateAndroidVersionCode(version);
    updateAndroidVersion(version, androidVersionCode)
        .then(() => {
            console.log('Successfully updated Android!');
        })
        .catch((err) => {
            console.error('Error updating Android');
            core.setFailed(err);
        });

    // Update iOS
    try {
        const cfBundleVersion = updateiOSVersion(version);
        if (_.isString(cfBundleVersion) && cfBundleVersion.split('.').length === 4) {
            core.setOutput('NEW_IOS_VERSION', cfBundleVersion);
            console.log('Successfully updated iOS!');
        } else {
            core.setFailed(`Failed to set NEW_IOS_VERSION. CFBundleVersion: ${cfBundleVersion}`);
        }
    } catch (err) {
        console.error('Error updating iOS');
        core.setFailed(err);
    }
}

let semanticVersionLevel = core.getInput('SEMVER_LEVEL', {require: true});
if (!semanticVersionLevel || !_.contains(versionUpdater.SEMANTIC_VERSION_LEVELS, semanticVersionLevel)) {
    semanticVersionLevel = versionUpdater.SEMANTIC_VERSION_LEVELS.BUILD;
    console.log(`Invalid input for 'SEMVER_LEVEL': ${semanticVersionLevel}`, `Defaulting to: ${semanticVersionLevel}`);
}

const {version: previousVersion} = JSON.parse(fs.readFileSync('./package.json'));
const newVersion = versionUpdater.incrementVersion(previousVersion, semanticVersionLevel);
console.log(`Previous version: ${previousVersion}`, `New version: ${newVersion}`);

updateNativeVersions(newVersion);

console.log(`Setting npm version to ${newVersion}`);
exec(`npm --no-git-tag-version version ${newVersion} -m "Update version to ${newVersion}"`)
    .then(({stdout}) => {
        // NPM and native versions successfully updated, output new version
        console.log(stdout);
        core.setOutput('NEW_VERSION', newVersion);
    })
    .catch(({stdout, stderr}) => {
        // Log errors and retry
        console.log(stdout);
        console.error(stderr);
        core.setFailed('An error occurred in the `npm version` command');
    });

})();

module.exports = __webpack_exports__;
=======
/******/ 	
/******/ 	// startup
/******/ 	// Load entry module and return exports
/******/ 	// This entry module is referenced by other modules so it can't be inlined
/******/ 	var __webpack_exports__ = __nccwpck_require__(7361);
/******/ 	module.exports = __webpack_exports__;
/******/ 	
>>>>>>> fed9d6c0
/******/ })()
;<|MERGE_RESOLUTION|>--- conflicted
+++ resolved
@@ -4,104 +4,6 @@
 /******/ (() => { // webpackBootstrap
 /******/ 	var __webpack_modules__ = ({
 
-<<<<<<< HEAD
-/***/ 322:
-/***/ ((__unused_webpack_module, exports, __nccwpck_require__) => {
-
-const {execSync} = __nccwpck_require__(2081);
-const fs = (__nccwpck_require__(7147).promises);
-const path = __nccwpck_require__(1017);
-const getMajorVersion = __nccwpck_require__(6688);
-const getMinorVersion = __nccwpck_require__(8447);
-const getPatchVersion = __nccwpck_require__(2866);
-const getBuildVersion = __nccwpck_require__(4016);
-
-// Filepath constants
-const BUILD_GRADLE_PATH = process.env.NODE_ENV === 'test' ? path.resolve(__dirname, '../../android/app/build.gradle') : './android/app/build.gradle';
-const PLIST_PATH = './ios/NewExpensify/Info.plist';
-const PLIST_PATH_TEST = './ios/NewExpensifyTests/Info.plist';
-const PLIST_PATH_NSE = './ios/NotificationServiceExtension/Info.plist';
-
-exports.BUILD_GRADLE_PATH = BUILD_GRADLE_PATH;
-exports.PLIST_PATH = PLIST_PATH;
-exports.PLIST_PATH_TEST = PLIST_PATH_TEST;
-
-/**
- * Pad a number to be two digits (with leading zeros if necessary).
- *
- * @param {Number} number - Must be an integer.
- * @returns {String} - A string representation of the number with length 2.
- */
-function padToTwoDigits(number) {
-    if (number >= 10) {
-        return number.toString();
-    }
-    return `0${number.toString()}`;
-}
-
-/**
- * Generate the 10-digit versionCode for android.
- * This version code allocates two digits each for PREFIX, MAJOR, MINOR, PATCH, and BUILD versions.
- * As a result, our max version is 99.99.99-99.
- *
- * @param {String} npmVersion
- * @returns {String}
- */
-exports.generateAndroidVersionCode = function generateAndroidVersionCode(npmVersion) {
-    // All Android versions will be prefixed with '10' due to previous versioning
-    const prefix = '10';
-    return ''.concat(
-        prefix,
-        padToTwoDigits(getMajorVersion(npmVersion) || 0),
-        padToTwoDigits(getMinorVersion(npmVersion) || 0),
-        padToTwoDigits(getPatchVersion(npmVersion) || 0),
-        padToTwoDigits(getBuildVersion(npmVersion) || 0),
-    );
-};
-
-/**
- * Update the Android app versionName and versionCode.
- *
- * @param {String} versionName
- * @param {String} versionCode
- * @returns {Promise}
- */
-exports.updateAndroidVersion = function updateAndroidVersion(versionName, versionCode) {
-    console.log('Updating android:', `versionName: ${versionName}`, `versionCode: ${versionCode}`);
-    return fs
-        .readFile(BUILD_GRADLE_PATH, {encoding: 'utf8'})
-        .then((content) => {
-            let updatedContent = content.toString().replace(/versionName "([0-9.-]*)"/, `versionName "${versionName}"`);
-            return (updatedContent = updatedContent.replace(/versionCode ([0-9]*)/, `versionCode ${versionCode}`));
-        })
-        .then((updatedContent) => fs.writeFile(BUILD_GRADLE_PATH, updatedContent, {encoding: 'utf8'}));
-};
-
-/**
- * Update the iOS app version.
- * Updates the CFBundleShortVersionString and the CFBundleVersion.
- *
- * @param {String} version
- * @returns {String}
- */
-exports.updateiOSVersion = function updateiOSVersion(version) {
-    const shortVersion = version.split('-')[0];
-    const cfVersion = version.includes('-') ? version.replace('-', '.') : `${version}.0`;
-    console.log('Updating iOS', `CFBundleShortVersionString: ${shortVersion}`, `CFBundleVersion: ${cfVersion}`);
-
-    // Update Plists
-    execSync(`/usr/libexec/PlistBuddy -c "Set :CFBundleShortVersionString ${shortVersion}" ${PLIST_PATH}`);
-    execSync(`/usr/libexec/PlistBuddy -c "Set :CFBundleShortVersionString ${shortVersion}" ${PLIST_PATH_TEST}`);
-    execSync(`/usr/libexec/PlistBuddy -c "Set :CFBundleShortVersionString ${shortVersion}" ${PLIST_PATH_NSE}`);
-    execSync(`/usr/libexec/PlistBuddy -c "Set :CFBundleVersion ${cfVersion}" ${PLIST_PATH}`);
-    execSync(`/usr/libexec/PlistBuddy -c "Set :CFBundleVersion ${cfVersion}" ${PLIST_PATH_TEST}`);
-    execSync(`/usr/libexec/PlistBuddy -c "Set :CFBundleVersion ${cfVersion}" ${PLIST_PATH_NSE}`);
-
-    // Return the cfVersion so we can set the NEW_IOS_VERSION in ios.yml
-    return cfVersion;
-};
-
-=======
 /***/ 8007:
 /***/ ((__unused_webpack_module, __webpack_exports__, __nccwpck_require__) => {
 
@@ -248,7 +150,6 @@
 
 
 
->>>>>>> fed9d6c0
 
 /***/ }),
 
@@ -3648,105 +3549,6 @@
 
 /***/ }),
 
-<<<<<<< HEAD
-/***/ 8982:
-/***/ ((__unused_webpack_module, exports) => {
-
-"use strict";
-
-Object.defineProperty(exports, "__esModule", ({ value: true }));
-exports.getPreviousVersion = exports.incrementPatch = exports.incrementMinor = exports.SEMANTIC_VERSION_LEVELS = exports.MAX_INCREMENTS = exports.incrementVersion = exports.getVersionStringFromNumber = exports.getVersionNumberFromString = void 0;
-const SEMANTIC_VERSION_LEVELS = {
-    MAJOR: 'MAJOR',
-    MINOR: 'MINOR',
-    PATCH: 'PATCH',
-    BUILD: 'BUILD',
-};
-exports.SEMANTIC_VERSION_LEVELS = SEMANTIC_VERSION_LEVELS;
-const MAX_INCREMENTS = 99;
-exports.MAX_INCREMENTS = MAX_INCREMENTS;
-/**
- * Transforms a versions string into a number
- */
-const getVersionNumberFromString = (versionString) => {
-    const [version, build] = versionString.split('-');
-    const [major, minor, patch] = version.split('.').map((n) => Number(n));
-    return [major, minor, patch, Number.isInteger(Number(build)) ? Number(build) : 0];
-};
-exports.getVersionNumberFromString = getVersionNumberFromString;
-/**
- * Transforms version numbers components into a version string
- */
-const getVersionStringFromNumber = (major, minor, patch, build = 0) => `${major}.${minor}.${patch}-${build}`;
-exports.getVersionStringFromNumber = getVersionStringFromNumber;
-/**
- * Increments a minor version
- */
-const incrementMinor = (major, minor) => {
-    if (minor < MAX_INCREMENTS) {
-        return getVersionStringFromNumber(major, minor + 1, 0, 0);
-    }
-    return getVersionStringFromNumber(major + 1, 0, 0, 0);
-};
-exports.incrementMinor = incrementMinor;
-/**
- * Increments a Patch version
- */
-const incrementPatch = (major, minor, patch) => {
-    if (patch < MAX_INCREMENTS) {
-        return getVersionStringFromNumber(major, minor, patch + 1, 0);
-    }
-    return incrementMinor(major, minor);
-};
-exports.incrementPatch = incrementPatch;
-/**
- * Increments a build version
- */
-const incrementVersion = (version, level) => {
-    const [major, minor, patch, build] = getVersionNumberFromString(version);
-    // Majors will always be incremented
-    if (level === SEMANTIC_VERSION_LEVELS.MAJOR) {
-        return getVersionStringFromNumber(major + 1, 0, 0, 0);
-    }
-    if (level === SEMANTIC_VERSION_LEVELS.MINOR) {
-        return incrementMinor(major, minor);
-    }
-    if (level === SEMANTIC_VERSION_LEVELS.PATCH) {
-        return incrementPatch(major, minor, patch);
-    }
-    if (build < MAX_INCREMENTS) {
-        return getVersionStringFromNumber(major, minor, patch, build + 1);
-    }
-    return incrementPatch(major, minor, patch);
-};
-exports.incrementVersion = incrementVersion;
-function getPreviousVersion(currentVersion, level) {
-    const [major, minor, patch, build] = getVersionNumberFromString(currentVersion);
-    if (level === SEMANTIC_VERSION_LEVELS.MAJOR) {
-        if (major === 1) {
-            return getVersionStringFromNumber(1, 0, 0, 0);
-        }
-        return getVersionStringFromNumber(major - 1, 0, 0, 0);
-    }
-    if (level === SEMANTIC_VERSION_LEVELS.MINOR) {
-        if (minor === 0) {
-            return getPreviousVersion(currentVersion, SEMANTIC_VERSION_LEVELS.MAJOR);
-        }
-        return getVersionStringFromNumber(major, minor - 1, 0, 0);
-    }
-    if (level === SEMANTIC_VERSION_LEVELS.PATCH) {
-        if (patch === 0) {
-            return getPreviousVersion(currentVersion, SEMANTIC_VERSION_LEVELS.MINOR);
-        }
-        return getVersionStringFromNumber(major, minor, patch - 1, 0);
-    }
-    if (build === 0) {
-        return getPreviousVersion(currentVersion, SEMANTIC_VERSION_LEVELS.PATCH);
-    }
-    return getVersionStringFromNumber(major, minor, patch, build - 1);
-}
-exports.getPreviousVersion = getPreviousVersion;
-=======
 /***/ 7361:
 /***/ (function(__unused_webpack_module, exports, __nccwpck_require__) {
 
@@ -3923,7 +3725,6 @@
     return cfVersion;
 }
 exports.updateiOSVersion = updateiOSVersion;
->>>>>>> fed9d6c0
 
 
 /***/ }),
@@ -6245,82 +6046,6 @@
 /******/ 	if (typeof __nccwpck_require__ !== 'undefined') __nccwpck_require__.ab = __dirname + "/";
 /******/ 	
 /************************************************************************/
-<<<<<<< HEAD
-var __webpack_exports__ = {};
-// This entry need to be wrapped in an IIFE because it need to be isolated against other modules in the chunk.
-(() => {
-const {promisify} = __nccwpck_require__(3837);
-const fs = __nccwpck_require__(7147);
-const exec = promisify((__nccwpck_require__(2081).exec));
-const _ = __nccwpck_require__(5067);
-const core = __nccwpck_require__(2186);
-const versionUpdater = __nccwpck_require__(8982);
-const {updateAndroidVersion, updateiOSVersion, generateAndroidVersionCode} = __nccwpck_require__(322);
-
-/**
- * Update the native app versions.
- *
- * @param {String} version
- */
-function updateNativeVersions(version) {
-    console.log(`Updating native versions to ${version}`);
-
-    // Update Android
-    const androidVersionCode = generateAndroidVersionCode(version);
-    updateAndroidVersion(version, androidVersionCode)
-        .then(() => {
-            console.log('Successfully updated Android!');
-        })
-        .catch((err) => {
-            console.error('Error updating Android');
-            core.setFailed(err);
-        });
-
-    // Update iOS
-    try {
-        const cfBundleVersion = updateiOSVersion(version);
-        if (_.isString(cfBundleVersion) && cfBundleVersion.split('.').length === 4) {
-            core.setOutput('NEW_IOS_VERSION', cfBundleVersion);
-            console.log('Successfully updated iOS!');
-        } else {
-            core.setFailed(`Failed to set NEW_IOS_VERSION. CFBundleVersion: ${cfBundleVersion}`);
-        }
-    } catch (err) {
-        console.error('Error updating iOS');
-        core.setFailed(err);
-    }
-}
-
-let semanticVersionLevel = core.getInput('SEMVER_LEVEL', {require: true});
-if (!semanticVersionLevel || !_.contains(versionUpdater.SEMANTIC_VERSION_LEVELS, semanticVersionLevel)) {
-    semanticVersionLevel = versionUpdater.SEMANTIC_VERSION_LEVELS.BUILD;
-    console.log(`Invalid input for 'SEMVER_LEVEL': ${semanticVersionLevel}`, `Defaulting to: ${semanticVersionLevel}`);
-}
-
-const {version: previousVersion} = JSON.parse(fs.readFileSync('./package.json'));
-const newVersion = versionUpdater.incrementVersion(previousVersion, semanticVersionLevel);
-console.log(`Previous version: ${previousVersion}`, `New version: ${newVersion}`);
-
-updateNativeVersions(newVersion);
-
-console.log(`Setting npm version to ${newVersion}`);
-exec(`npm --no-git-tag-version version ${newVersion} -m "Update version to ${newVersion}"`)
-    .then(({stdout}) => {
-        // NPM and native versions successfully updated, output new version
-        console.log(stdout);
-        core.setOutput('NEW_VERSION', newVersion);
-    })
-    .catch(({stdout, stderr}) => {
-        // Log errors and retry
-        console.log(stdout);
-        console.error(stderr);
-        core.setFailed('An error occurred in the `npm version` command');
-    });
-
-})();
-
-module.exports = __webpack_exports__;
-=======
 /******/ 	
 /******/ 	// startup
 /******/ 	// Load entry module and return exports
@@ -6328,6 +6053,5 @@
 /******/ 	var __webpack_exports__ = __nccwpck_require__(7361);
 /******/ 	module.exports = __webpack_exports__;
 /******/ 	
->>>>>>> fed9d6c0
 /******/ })()
 ;