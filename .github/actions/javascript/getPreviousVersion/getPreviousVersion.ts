--- conflicted
+++ resolved
@@ -11,7 +11,7 @@
         core.setFailed(`'Error: Invalid input for 'SEMVER_LEVEL': ${semverLevel}`);
     }
 
-    const {version: currentVersion}: PackageJson = JSON.parse(readFileSync('./package.json', 'utf8'));
+    const {version: currentVersion} = JSON.parse(readFileSync('./package.json', 'utf8')) as PackageJson;
     if (!currentVersion) {
         core.setFailed('Error: Could not read package.json');
     }
@@ -22,14 +22,8 @@
     return previousVersion;
 }
 
-<<<<<<< HEAD
-const {version: currentVersion} = JSON.parse(readFileSync('./package.json', 'utf8')) as PackageJson;
-if (!currentVersion) {
-    core.setFailed('Error: Could not read package.json');
-=======
 if (require.main === module) {
     run();
->>>>>>> e5907c2b
 }
 
 export default run;