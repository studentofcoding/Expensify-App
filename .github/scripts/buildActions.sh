--- conflicted
+++ resolved
@@ -50,11 +50,7 @@
   ACTION_DIR=$(dirname "$ACTION")
 
   # Wait for the background build to finish
-<<<<<<< HEAD
-  wait "${ASYNC_BUILDS[i]}"
-=======
   wait "${ASYNC_BUILDS[$i]}"
->>>>>>> 1bac1ea8
 
   # Prepend the warning note to the top of the compiled file
   OUTPUT_FILE="$ACTION_DIR/index.js"
