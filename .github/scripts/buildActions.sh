--- conflicted
+++ resolved
@@ -43,11 +43,7 @@
   ACTION_DIR=$(dirname "$ACTION")
 
   # Build the action in the background
-<<<<<<< HEAD
-  ncc build "$ACTION" -t -o "$ACTION_DIR" &
-=======
   ncc build -t "$ACTION" -o "$ACTION_DIR" &
->>>>>>> fed9d6c0
   ASYNC_BUILDS[i]=$!
 done
 
