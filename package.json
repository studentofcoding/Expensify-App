--- conflicted
+++ resolved
@@ -113,12 +113,8 @@
     "react-native-key-command": "^1.0.1",
     "react-native-localize": "^2.2.6",
     "react-native-modal": "^13.0.0",
-<<<<<<< HEAD
-    "react-native-onyx": "1.0.41",
+    "react-native-onyx": "1.0.43",
     "react-native-pager-view": "^6.2.0",
-=======
-    "react-native-onyx": "1.0.43",
->>>>>>> c22c5e13
     "react-native-pdf": "^6.6.2",
     "react-native-performance": "^4.0.0",
     "react-native-permissions": "^3.0.1",
