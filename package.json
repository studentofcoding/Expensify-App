{
  "name": "new.expensify",
  "version": "1.3.41-2",
  "author": "Expensify, Inc.",
  "homepage": "https://new.expensify.com",
  "description": "New Expensify is the next generation of Expensify: a reimagination of payments based atop a foundation of chat.",
  "license": "MIT",
  "private": true,
  "scripts": {
    "postinstall": "scripts/postInstall.sh",
    "clean": "npx react-native clean-project-auto",
    "android": "scripts/set-pusher-suffix.sh && npx react-native run-android --port=8083",
    "ios": "scripts/set-pusher-suffix.sh && npx react-native run-ios --port=8082",
    "pod-install": "cd ios && bundle exec pod install",
    "ipad": "concurrently \"npx react-native run-ios --port=8082 --simulator=\"iPad Pro (12.9-inch) (4th generation)\"\"",
    "ipad-sm": "concurrently \"npx react-native run-ios --port=8082 --simulator=\"iPad Pro (9.7-inch)\"\"",
    "start": "npx react-native start",
    "web": "scripts/set-pusher-suffix.sh && concurrently npm:web-proxy npm:web-server",
    "web-proxy": "node web/proxy.js",
    "web-server": "webpack-dev-server --open --config config/webpack/webpack.dev.js",
    "build": "webpack --config config/webpack/webpack.common.js --env envFile=.env.production",
    "build-staging": "webpack --config config/webpack/webpack.common.js --env envFile=.env.staging",
    "build-adhoc": "webpack --config config/webpack/webpack.common.js --env envFile=.env.adhoc",
    "desktop": "scripts/set-pusher-suffix.sh && node desktop/start.js",
    "desktop-build": "scripts/build-desktop.sh production",
    "desktop-build-staging": "scripts/build-desktop.sh staging",
    "createDocsRoutes": "node .github/scripts/createDocsRoutes.js",
    "desktop-build-adhoc": "scripts/build-desktop.sh adhoc",
    "ios-build": "fastlane ios build",
    "android-build": "fastlane android build",
    "android-build-e2e": "bundle exec fastlane android build_e2e",
    "test": "TZ=utc jest",
    "lint": "eslint . --max-warnings=0 --cache --cache-location=node_modules/.cache/eslint",
    "lint-changed": "eslint --fix $(git diff --diff-filter=AM --name-only main -- \"*.js\")",
    "lint-watch": "npx eslint-watch --watch --changed",
    "shellcheck": "./scripts/shellCheck.sh",
    "prettier": "prettier --write .",
    "prettier-watch": "onchange \"**/*.js\" -- prettier --write --ignore-unknown {{changed}}",
    "print-version": "echo $npm_package_version",
    "storybook": "start-storybook -p 6006",
    "storybook-build": "ENV=production build-storybook -o dist/docs",
    "storybook-build-staging": "ENV=staging build-storybook -o dist/docs",
    "gh-actions-build": "./.github/scripts/buildActions.sh",
    "gh-actions-validate": "./.github/scripts/validateActionsAndWorkflows.sh",
    "analyze-packages": "ANALYZE_BUNDLE=true webpack --config config/webpack/webpack.common.js --env envFile=.env.production",
    "symbolicate:android": "npx metro-symbolicate android/app/build/generated/sourcemaps/react/release/index.android.bundle.map",
    "symbolicate:ios": "npx metro-symbolicate main.jsbundle.map",
    "test:e2e": "node tests/e2e/testRunner.js --development"
  },
  "dependencies": {
    "@expensify/react-native-web": "0.18.15",
    "@formatjs/intl-getcanonicallocales": "^2.2.0",
    "@formatjs/intl-listformat": "^7.2.2",
    "@formatjs/intl-locale": "^3.3.0",
    "@formatjs/intl-numberformat": "^8.5.0",
    "@formatjs/intl-pluralrules": "^5.2.2",
    "@gorhom/portal": "^1.0.14",
    "@oguzhnatly/react-native-image-manipulator": "github:j-piasecki/react-native-image-manipulator#708ff95b64373a556d673cabe1c128b9771f0556",
    "@onfido/react-native-sdk": "git+https://github.com/j-piasecki/onfido-react-native-sdk.git#75d4bbf16cb6ebf0a025efc42b3e9638cf57cb28",
    "@react-native-async-storage/async-storage": "1.19.0",
    "@react-native-camera-roll/camera-roll": "5.4.0",
    "@react-native-clipboard/clipboard": "git+https://github.com/j-piasecki/react-native-clipboard.git#6377e106140124a24b0648c42d91d976dbbbdf26",
    "@react-native-community/datetimepicker": "^7.4.0",
    "@react-native-community/netinfo": "git+https://github.com/j-piasecki/react-native-netinfo.git#4da71a6fb7fbba87c120641fce057fe3818f9750",
    "@react-native-firebase/analytics": "^12.3.0",
    "@react-native-firebase/app": "^12.3.0",
    "@react-native-firebase/crashlytics": "^12.3.0",
    "@react-native-firebase/perf": "^12.3.0",
    "@react-native-picker/picker": "github:WoLewicki/picker#6fa09788d0394ae64f43a0f8d99e04800e316e84",
    "@react-navigation/native": "6.1.6",
    "@react-navigation/stack": "6.3.16",
    "@react-ng/bounds-observer": "^0.2.1",
    "@ua/react-native-airship": "^15.2.6",
    "awesome-phonenumber": "^5.4.0",
    "babel-plugin-transform-remove-console": "^6.9.4",
    "babel-polyfill": "^6.26.0",
    "dom-serializer": "^0.2.2",
    "domhandler": "^4.3.0",
    "expensify-common": "git+ssh://git@github.com/Expensify/expensify-common.git#0c685f835b809395ef6adf0799ac171cba03a4ba",
    "fbjs": "^3.0.2",
    "htmlparser2": "^7.2.0",
    "jest-when": "^3.5.2",
    "localforage": "^1.10.0",
    "localforage-removeitems": "^1.4.0",
    "lodash": "4.17.21",
    "lottie-react-native": "^6.0.0-rc.7",
    "metro-config": "^0.71.3",
    "moment": "^2.29.4",
    "moment-timezone": "^0.5.31",
    "onfido-sdk-ui": "12.4.0",
    "process": "^0.11.10",
    "prop-types": "^15.7.2",
    "pusher-js": "7.4.0",
    "react": "18.2.0",
    "react-collapse": "^5.1.0",
    "react-content-loader": "^6.1.0",
    "react-dom": "18.1.0",
    "react-native": "0.72.0",
    "react-native-blob-util": "^0.17.3",
    "react-native-collapsible": "^1.6.0",
    "react-native-config": "git+https://github.com/j-piasecki/react-native-config.git#dcb611cb282c99ce81d8f842801e9ebc957db32c",
    "react-native-dev-menu": "^4.1.1",
    "react-native-device-info": "git+https://github.com/WoLewicki/react-native-device-info.git#537e019ca9dcf8da248c6675eb1a0dade6ce3f5c",
    "react-native-document-picker": "^9.0.1",
    "react-native-fast-image": "github:WoLewicki/react-native-fast-image#a22883fef5b2cce5b97bca8491a35ae0046b6c49",
    "react-native-fs": "^2.20.0",
    "react-native-gesture-handler": "2.12.0",
    "react-native-google-places-autocomplete": "git+https://github.com/Expensify/react-native-google-places-autocomplete.git#ee87343c3e827ff7818abc71b6bb04fcc1f120e0",
    "react-native-haptic-feedback": "2.0.0",
    "react-native-image-pan-zoom": "^2.1.12",
    "react-native-image-picker": "^5.1.0",
    "react-native-image-size": "git+https://github.com/j-piasecki/react-native-image-size#ec6b8bcac5e007166c716af65304be34de8cbe62",
    "react-native-key-command": "^1.0.1",
    "react-native-localize": "^2.2.6",
    "react-native-modal": "^13.0.0",
<<<<<<< HEAD
    "react-native-onyx": "1.0.43",
    "react-native-pdf": "^6.7.1",
=======
    "react-native-onyx": "1.0.52",
    "react-native-pdf": "^6.6.2",
>>>>>>> 39b25740
    "react-native-performance": "^4.0.0",
    "react-native-permissions": "^3.8.4",
    "react-native-picker-select": "git+https://github.com/Expensify/react-native-picker-select.git#107b3786ae6bc155dec05c7fc5ee525d3421dc21",
    "react-native-plaid-link-sdk": "github:WoLewicki/react-native-plaid-link-sdk#a51ac0a91926755b732fe29c30ab211c1c601c2d",
    "react-native-qrcode-svg": "^6.2.0",
    "react-native-quick-sqlite": "^8.0.0-beta.2",
    "react-native-reanimated": "3.3.0",
    "react-native-render-html": "6.3.1",
    "react-native-safe-area-context": "4.5.1",
    "react-native-screens": "3.21.0",
    "react-native-svg": "^13.9.0",
    "react-native-view-shot": "^3.6.0",
    "react-native-web-lottie": "^1.4.4",
    "react-native-webview": "^13.2.2",
    "react-pdf": "^6.2.2",
    "react-plaid-link": "3.3.2",
    "react-web-config": "^1.0.0",
    "save": "^2.4.0",
    "semver": "^7.3.8",
    "shim-keyboard-event-key": "^1.0.3",
    "underscore": "^1.13.1"
  },
  "devDependencies": {
    "@actions/core": "1.10.0",
    "@actions/github": "5.1.1",
    "@babel/core": "^7.20.0",
    "@babel/plugin-proposal-class-properties": "^7.12.1",
    "@babel/plugin-proposal-export-namespace-from": "^7.18.9",
    "@babel/preset-env": "^7.20.0",
    "@babel/preset-flow": "^7.12.13",
    "@babel/preset-react": "^7.10.4",
    "@babel/runtime": "^7.20.0",
    "@electron/notarize": "^1.2.3",
    "@octokit/core": "4.0.4",
    "@octokit/plugin-paginate-rest": "3.1.0",
    "@octokit/plugin-throttling": "4.1.0",
    "@react-native-community/eslint-config": "3.0.0",
    "@react-native/metro-config": "^0.72.6",
    "@react-navigation/devtools": "^6.0.10",
    "@storybook/addon-a11y": "^6.5.9",
    "@storybook/addon-essentials": "^6.5.9",
    "@storybook/addon-react-native-web": "0.0.19--canary.37.cb55428.0",
    "@storybook/addons": "^6.5.9",
    "@storybook/builder-webpack5": "^6.5.10",
    "@storybook/manager-webpack5": "^6.5.10",
    "@storybook/react": "^6.5.9",
    "@storybook/theming": "^6.5.9",
    "@svgr/webpack": "^6.0.0",
    "@testing-library/jest-native": "5.4.1",
    "@testing-library/react-native": "11.5.1",
    "@types/metro-config": "^0.76.1",
    "@vercel/ncc": "^0.27.0",
    "@welldone-software/why-did-you-render": "7.0.1",
    "ajv-cli": "^5.0.0",
    "babel-eslint": "^10.1.0",
    "babel-jest": "29.4.1",
    "babel-loader": "^8.1.0",
    "babel-plugin-module-resolver": "^5.0.0",
    "babel-plugin-react-native-web": "^0.18.7",
    "babel-plugin-transform-class-properties": "^6.24.1",
    "babel-plugin-transform-remove-console": "^6.9.4",
    "clean-webpack-plugin": "^3.0.0",
    "concurrently": "^5.3.0",
    "copy-webpack-plugin": "^6.4.1",
    "css-loader": "^6.7.2",
    "diff-so-fancy": "^1.3.0",
    "dotenv": "^16.0.3",
    "electron": "^25.2.0",
    "electron-builder": "24.5.0",
    "eslint": "^7.6.0",
    "eslint-config-expensify": "^2.0.38",
    "eslint-config-prettier": "^8.8.0",
    "eslint-plugin-jest": "^24.1.0",
    "eslint-plugin-jsx-a11y": "^6.6.1",
    "eslint-plugin-react-hooks": "^4.6.0",
    "eslint-plugin-react-native-a11y": "^3.3.0",
    "eslint-plugin-storybook": "^0.5.13",
    "flipper-plugin-bridgespy-client": "^0.1.9",
    "html-webpack-plugin": "^5.5.0",
    "jest": "29.4.1",
    "jest-circus": "29.4.1",
    "jest-cli": "29.4.1",
    "jest-environment-jsdom": "^29.4.1",
    "metro-react-native-babel-preset": "0.76.5",
    "mock-fs": "^4.13.0",
    "onchange": "^7.1.0",
    "portfinder": "^1.0.28",
    "prettier": "^2.8.8",
    "pusher-js-mock": "^0.3.3",
    "react-native-clean-project": "^4.0.0-alpha4.0",
    "react-native-flipper": "https://gitpkg.now.sh/facebook/flipper/react-native/react-native-flipper?9cacc9b59402550eae866e0e81e5f0c2f8203e6b",
    "react-native-performance-flipper-reporter": "^2.0.0",
    "react-native-svg-transformer": "^1.0.0",
    "react-test-renderer": "18.2.0",
    "reassure": "^0.9.0",
    "setimmediate": "^1.0.5",
    "shellcheck": "^1.1.0",
    "style-loader": "^2.0.0",
    "time-analytics-webpack-plugin": "^0.1.17",
    "wait-port": "^0.2.9",
    "webpack": "^5.76.0",
    "webpack-bundle-analyzer": "^4.5.0",
    "webpack-cli": "^4.10.0",
    "webpack-dev-server": "^4.9.3",
    "webpack-font-preload-plugin": "^1.5.0",
    "webpack-merge": "^5.8.0"
  },
  "overrides": {
    "react-native": "$react-native"
  },
  "electronmon": {
    "patterns": [
      "!node_modules",
      "!node_modules/**/*",
      "!**/*.map",
      "!ios/**",
      "!android/**",
      "*.test.*",
      "*.spec.*"
    ]
  },
  "engines": {
    "node": "16.15.1",
    "npm": "8.11.0"
  }
}<|MERGE_RESOLUTION|>--- conflicted
+++ resolved
@@ -113,13 +113,8 @@
     "react-native-key-command": "^1.0.1",
     "react-native-localize": "^2.2.6",
     "react-native-modal": "^13.0.0",
-<<<<<<< HEAD
-    "react-native-onyx": "1.0.43",
+    "react-native-onyx": "1.0.52",
     "react-native-pdf": "^6.7.1",
-=======
-    "react-native-onyx": "1.0.52",
-    "react-native-pdf": "^6.6.2",
->>>>>>> 39b25740
     "react-native-performance": "^4.0.0",
     "react-native-permissions": "^3.8.4",
     "react-native-picker-select": "git+https://github.com/Expensify/react-native-picker-select.git#107b3786ae6bc155dec05c7fc5ee525d3421dc21",
