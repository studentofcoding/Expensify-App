--- conflicted
+++ resolved
@@ -79,13 +79,8 @@
   "dependencies": {
     "@dotlottie/react-player": "^1.6.3",
     "@expensify/react-native-background-task": "file:./modules/background-task",
-<<<<<<< HEAD
-    "@expensify/react-native-live-markdown": "0.1.235",
+    "@expensify/react-native-live-markdown": "0.1.238",
     "@expo/metro-runtime": "^4.0.1",
-=======
-    "@expensify/react-native-live-markdown": "0.1.238",
-    "@expo/metro-runtime": "^4.0.0",
->>>>>>> d4146896
     "@firebase/app": "^0.10.10",
     "@firebase/performance": "^0.6.8",
     "@formatjs/intl-datetimeformat": "^6.12.5",
