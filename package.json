--- conflicted
+++ resolved
@@ -145,11 +145,7 @@
     "react-native-performance": "^5.1.0",
     "react-native-permissions": "^3.9.3",
     "react-native-picker-select": "git+https://github.com/Expensify/react-native-picker-select.git#eae05855286dc699954415cc1d629bfd8e8e47e2",
-<<<<<<< HEAD
-    "react-native-plaid-link-sdk": "^10.4.0",
-=======
     "react-native-plaid-link-sdk": "10.8.0",
->>>>>>> 5eb3fa2b
     "react-native-qrcode-svg": "^6.2.0",
     "react-native-quick-sqlite": "^8.0.0-beta.2",
     "react-native-reanimated": "^3.6.0",
