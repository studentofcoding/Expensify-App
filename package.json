--- conflicted
+++ resolved
@@ -76,11 +76,7 @@
     "babel-polyfill": "^6.26.0",
     "dom-serializer": "^0.2.2",
     "domhandler": "^4.3.0",
-<<<<<<< HEAD
-    "expensify-common": "git+ssh://git@github.com/Expensify/expensify-common.git#a1e97c5e236ae7bc10623da6db9847bbd91863ab",
-=======
     "expensify-common": "git+ssh://git@github.com/Expensify/expensify-common.git#50aacd53fe54ef7131e5cb9c74ee4526b3bcfe16",
->>>>>>> 035783a7
     "fbjs": "^3.0.2",
     "html-entities": "^1.3.1",
     "htmlparser2": "^7.2.0",
