{
  "name": "new.expensify",
  "version": "1.3.95-0",
  "author": "Expensify, Inc.",
  "homepage": "https://new.expensify.com",
  "description": "New Expensify is the next generation of Expensify: a reimagination of payments based atop a foundation of chat.",
  "license": "MIT",
  "private": true,
  "scripts": {
    "configure-mapbox": "scripts/setup-mapbox-sdk-walkthrough.sh",
    "setupNewDotWebForEmulators": "scripts/setup-newdot-web-emulators.sh",
    "startAndroidEmulator": "scripts/start-android.sh",
    "postinstall": "scripts/postInstall.sh",
    "clean": "npx react-native clean-project-auto",
    "android": "scripts/set-pusher-suffix.sh && npx react-native run-android --mode=developmentDebug --appId=com.expensify.chat.dev",
    "ios": "scripts/set-pusher-suffix.sh && npx react-native run-ios --list-devices --configuration=\"DebugDevelopment\" --scheme=\"New Expensify Dev\"",
    "pod-install": "cd ios && bundle exec pod install",
    "ipad": "concurrently \"npx react-native run-ios --simulator=\\\"iPad Pro (12.9-inch) (6th generation)\\\" --configuration=\\\"DebugDevelopment\\\" --scheme=\\\"New Expensify Dev\\\"\"",
    "ipad-sm": "concurrently \"npx react-native run-ios --simulator=\\\"iPad Pro (11-inch) (4th generation)\\\" --configuration=\\\"DebugDevelopment\\\" --scheme=\\\"New Expensify Dev\\\"\"",
    "start": "npx react-native start",
    "web": "scripts/set-pusher-suffix.sh && concurrently npm:web-proxy npm:web-server",
    "web-proxy": "node web/proxy.js",
    "web-server": "webpack-dev-server --open --config config/webpack/webpack.dev.js",
    "build": "webpack --config config/webpack/webpack.common.js --env envFile=.env.production",
    "build-staging": "webpack --config config/webpack/webpack.common.js --env envFile=.env.staging",
    "build-adhoc": "webpack --config config/webpack/webpack.common.js --env envFile=.env.adhoc",
    "desktop": "scripts/set-pusher-suffix.sh && node desktop/start.js",
    "desktop-build": "scripts/build-desktop.sh production",
    "desktop-build-staging": "scripts/build-desktop.sh staging",
    "createDocsRoutes": "node .github/scripts/createDocsRoutes.js",
    "desktop-build-adhoc": "scripts/build-desktop.sh adhoc",
    "ios-build": "fastlane ios build",
    "android-build": "fastlane android build",
    "android-build-e2e": "bundle exec fastlane android build_e2e",
    "test": "TZ=utc jest",
    "typecheck": "tsc",
    "lint": "eslint . --max-warnings=0 --cache --cache-location=node_modules/.cache/eslint",
    "lint-changed": "eslint --fix $(git diff --diff-filter=AM --name-only main -- \"*.js\" \"*.ts\" \"*.tsx\")",
    "lint-watch": "npx eslint-watch --watch --changed",
    "shellcheck": "./scripts/shellCheck.sh",
    "prettier": "prettier --write .",
    "prettier-watch": "onchange \"**/*.{js,ts,tsx}\" -- prettier --write --ignore-unknown {{changed}}",
    "print-version": "echo $npm_package_version",
    "storybook": "start-storybook -p 6006",
    "storybook-build": "ENV=production build-storybook -o dist/docs",
    "storybook-build-staging": "ENV=staging build-storybook -o dist/docs",
    "gh-actions-build": "./.github/scripts/buildActions.sh",
    "gh-actions-validate": "./.github/scripts/validateActionsAndWorkflows.sh",
    "analyze-packages": "ANALYZE_BUNDLE=true webpack --config config/webpack/webpack.common.js --env envFile=.env.production",
    "symbolicate:android": "npx metro-symbolicate android/app/build/generated/sourcemaps/react/release/index.android.bundle.map",
    "symbolicate:ios": "npx metro-symbolicate main.jsbundle.map",
    "test:e2e:main": "node tests/e2e/testRunner.js --development --branch main --skipCheckout",
    "test:e2e:delta": "node tests/e2e/testRunner.js --development --branch main --label delta --skipCheckout",
    "test:e2e:compare": "node tests/e2e/merge.js",
    "gh-actions-unused-styles": "./.github/scripts/findUnusedKeys.sh",
    "workflow-test": "./workflow_tests/scripts/runWorkflowTests.sh",
    "workflow-test:generate": "node workflow_tests/utils/preGenerateTest.js",
    "setup-https": "mkcert -install && mkcert -cert-file config/webpack/certificate.pem -key-file config/webpack/key.pem dev.new.expensify.com localhost 127.0.0.1"
  },
  "dependencies": {
    "@expensify/react-native-web": "0.18.15",
    "@formatjs/intl-datetimeformat": "^6.10.0",
    "@formatjs/intl-getcanonicallocales": "^2.2.0",
    "@formatjs/intl-listformat": "^7.2.2",
    "@formatjs/intl-locale": "^3.3.0",
    "@formatjs/intl-numberformat": "^8.5.0",
    "@formatjs/intl-pluralrules": "^5.2.2",
    "@gorhom/portal": "^1.0.14",
    "@invertase/react-native-apple-authentication": "^2.2.2",
    "@kie/act-js": "^2.0.1",
    "@kie/mock-github": "^1.0.0",
    "@oguzhnatly/react-native-image-manipulator": "github:Expensify/react-native-image-manipulator#5cdae3d4455b03a04c57f50be3863e2fe6c92c52",
    "@onfido/react-native-sdk": "8.3.0",
    "@react-native-async-storage/async-storage": "^1.17.10",
    "@react-native-camera-roll/camera-roll": "5.4.0",
    "@react-native-clipboard/clipboard": "^1.12.1",
    "@react-native-community/datetimepicker": "^3.5.2",
    "@react-native-community/geolocation": "^3.0.6",
    "@react-native-community/netinfo": "^9.3.10",
    "@react-native-firebase/analytics": "^12.3.0",
    "@react-native-firebase/app": "^12.3.0",
    "@react-native-firebase/crashlytics": "^12.3.0",
    "@react-native-firebase/perf": "^12.3.0",
    "@react-native-google-signin/google-signin": "^10.0.1",
    "@react-native-picker/picker": "^2.4.3",
    "@react-navigation/material-top-tabs": "^6.6.3",
    "@react-navigation/native": "6.1.6",
    "@react-navigation/stack": "6.3.16",
    "@react-ng/bounds-observer": "^0.2.1",
    "@rnmapbox/maps": "^10.0.11",
    "@shopify/flash-list": "^1.6.1",
    "@types/node": "^18.14.0",
    "@ua/react-native-airship": "^15.2.6",
    "awesome-phonenumber": "^5.4.0",
    "babel-polyfill": "^6.26.0",
    "canvas-size": "^1.2.6",
    "core-js": "^3.32.0",
    "date-fns": "^2.30.0",
    "date-fns-tz": "^2.0.0",
    "dom-serializer": "^0.2.2",
    "domhandler": "^4.3.0",
<<<<<<< HEAD
    "expensify-common": "git+ssh://git@github.com/Expensify/expensify-common.git#2adc24c4e889b3a15f199a6b273e343c7d9cff78",
    "expo": "^49.0.0",
=======
    "expensify-common": "git+ssh://git@github.com/Expensify/expensify-common.git#82bfcd1cb077afd03d1c8c069618c7dd5bd405d8",
>>>>>>> b0499995
    "fbjs": "^3.0.2",
    "htmlparser2": "^7.2.0",
    "idb-keyval": "^6.2.1",
    "jest-when": "^3.5.2",
    "lodash": "4.17.21",
    "lottie-react-native": "^6.3.1",
    "mapbox-gl": "^2.15.0",
    "moment": "^2.29.4",
    "moment-timezone": "^0.5.31",
    "onfido-sdk-ui": "13.1.0",
    "patch-package": "^8.0.0",
    "process": "^0.11.10",
    "prop-types": "^15.7.2",
    "pusher-js": "8.3.0",
    "react": "18.2.0",
    "react-beautiful-dnd": "^13.1.1",
    "react-collapse": "^5.1.0",
    "react-content-loader": "^6.1.0",
    "react-dom": "18.1.0",
    "react-error-boundary": "^4.0.11",
    "react-map-gl": "^7.1.3",
    "react-native": "0.72.4",
    "react-native-android-location-enabler": "^1.2.2",
    "react-native-blob-util": "^0.17.3",
    "react-native-collapsible": "^1.6.0",
    "react-native-config": "^1.4.5",
    "react-native-dev-menu": "^4.1.1",
    "react-native-device-info": "^10.3.0",
    "react-native-document-picker": "^8.0.0",
    "react-native-draggable-flatlist": "^4.0.1",
    "react-native-fast-image": "^8.6.3",
    "react-native-fs": "^2.20.0",
    "react-native-gesture-handler": "2.12.0",
    "react-native-google-places-autocomplete": "2.5.6",
    "react-native-haptic-feedback": "^1.13.0",
    "react-native-image-pan-zoom": "^2.1.12",
    "react-native-image-picker": "^5.1.0",
    "react-native-image-size": "git+https://github.com/Expensify/react-native-image-size#8393b7e58df6ff65fd41f60aee8ece8822c91e2b",
    "react-native-key-command": "^1.0.6",
    "react-native-linear-gradient": "^2.8.1",
    "react-native-localize": "^2.2.6",
    "react-native-modal": "^13.0.0",
    "react-native-onyx": "1.0.100",
    "react-native-pager-view": "^6.2.0",
    "react-native-pdf": "^6.7.1",
    "react-native-performance": "^5.1.0",
    "react-native-permissions": "^3.9.3",
    "react-native-picker-select": "git+https://github.com/Expensify/react-native-picker-select.git#eae05855286dc699954415cc1d629bfd8e8e47e2",
    "react-native-plaid-link-sdk": "^10.0.0",
    "react-native-qrcode-svg": "^6.2.0",
    "react-native-quick-sqlite": "^8.0.0-beta.2",
    "react-native-reanimated": "3.5.4",
    "react-native-render-html": "6.3.1",
    "react-native-safe-area-context": "4.4.1",
    "react-native-screens": "3.21.0",
    "react-native-svg": "^13.13.0",
    "react-native-tab-view": "^3.5.2",
    "react-native-url-polyfill": "^2.0.0",
    "react-native-view-shot": "^3.6.0",
    "react-native-vision-camera": "^2.16.2",
    "react-native-web-linear-gradient": "^1.1.2",
    "react-native-web-lottie": "^1.4.4",
    "react-native-webview": "^11.17.2",
    "react-pdf": "^6.2.2",
    "react-plaid-link": "3.3.2",
    "react-web-config": "^1.0.0",
    "react-webcam": "^7.1.1",
    "react-window": "^1.8.9",
    "save": "^2.4.0",
    "semver": "^7.5.2",
    "shim-keyboard-event-key": "^1.0.3",
    "underscore": "^1.13.1",
    "expo-av": "~13.4.1"
  },
  "devDependencies": {
    "@dword-design/eslint-plugin-import-alias": "^4.0.8",
    "@trivago/prettier-plugin-sort-imports": "^4.2.0",
    "@actions/core": "1.10.0",
    "@actions/github": "5.1.1",
    "@babel/core": "^7.20.0",
    "@babel/plugin-proposal-class-properties": "^7.12.1",
    "@babel/plugin-proposal-export-namespace-from": "^7.18.9",
    "@babel/preset-env": "^7.20.0",
    "@babel/preset-flow": "^7.12.13",
    "@babel/preset-react": "^7.10.4",
    "@babel/preset-typescript": "^7.21.5",
    "@babel/runtime": "^7.20.0",
    "@electron/notarize": "^2.1.0",
    "@jest/globals": "^29.5.0",
    "@octokit/core": "4.0.4",
    "@octokit/plugin-paginate-rest": "3.1.0",
    "@octokit/plugin-throttling": "4.1.0",
    "@react-native-community/eslint-config": "3.0.0",
    "@react-native/metro-config": "^0.72.11",
    "@react-navigation/devtools": "^6.0.10",
    "@storybook/addon-a11y": "^6.5.9",
    "@storybook/addon-essentials": "^7.0.0",
    "@storybook/addon-react-native-web": "0.0.19--canary.37.cb55428.0",
    "@storybook/addons": "^6.5.9",
    "@storybook/builder-webpack5": "^6.5.10",
    "@storybook/manager-webpack5": "^6.5.10",
    "@storybook/react": "^6.5.9",
    "@storybook/theming": "^6.5.9",
    "@svgr/webpack": "^6.0.0",
    "@testing-library/jest-native": "5.4.1",
    "@testing-library/react-native": "11.5.1",
    "@types/concurrently": "^7.0.0",
    "@types/jest": "^29.5.2",
    "@types/jest-when": "^3.5.2",
    "@types/js-yaml": "^4.0.5",
    "@types/lodash": "^4.14.195",
    "@types/mapbox-gl": "^2.7.13",
    "@types/mock-fs": "^4.13.1",
    "@types/pusher-js": "^5.1.0",
    "@types/react": "^18.2.12",
    "@types/react-beautiful-dnd": "^13.1.4",
    "@types/react-collapse": "^5.0.1",
    "@types/react-dom": "^18.2.4",
    "@types/react-pdf": "^5.7.2",
    "@types/react-test-renderer": "^18.0.0",
    "@types/semver": "^7.5.4",
    "@types/setimmediate": "^1.0.2",
    "@types/underscore": "^1.11.5",
    "@typescript-eslint/eslint-plugin": "^6.2.1",
    "@typescript-eslint/parser": "^6.2.1",
    "@vercel/ncc": "0.38.1",
    "@welldone-software/why-did-you-render": "7.0.1",
    "ajv-cli": "^5.0.0",
    "babel-eslint": "^10.1.0",
    "babel-jest": "29.4.1",
    "babel-loader": "^9.1.3",
    "babel-plugin-module-resolver": "^5.0.0",
    "babel-plugin-react-native-web": "^0.18.7",
    "babel-plugin-transform-class-properties": "^6.24.1",
    "babel-plugin-transform-remove-console": "^6.9.4",
    "clean-webpack-plugin": "^3.0.0",
    "concurrently": "^5.3.0",
    "copy-webpack-plugin": "^6.4.1",
    "css-loader": "^6.7.2",
    "diff-so-fancy": "^1.3.0",
    "dotenv": "^16.0.3",
    "electron": "^25.8.1",
    "electron-builder": "24.6.4",
    "eslint": "^7.6.0",
    "eslint-config-airbnb-typescript": "^17.1.0",
    "eslint-config-expensify": "^2.0.42",
    "eslint-config-prettier": "^8.8.0",
    "eslint-plugin-jest": "^24.1.0",
    "eslint-plugin-jsdoc": "^46.2.6",
    "eslint-plugin-jsx-a11y": "^6.6.1",
    "eslint-plugin-react-hooks": "^4.6.0",
    "eslint-plugin-react-native-a11y": "^3.3.0",
    "eslint-plugin-storybook": "^0.5.13",
    "eslint-plugin-you-dont-need-lodash-underscore": "^6.12.0",
    "html-webpack-plugin": "^5.5.0",
    "jest": "29.4.1",
    "jest-circus": "29.4.1",
    "jest-cli": "29.4.1",
    "jest-environment-jsdom": "^29.4.1",
    "jest-transformer-svg": "^2.0.1",
    "metro-react-native-babel-preset": "0.76.8",
    "mock-fs": "^4.13.0",
    "onchange": "^7.1.0",
    "portfinder": "^1.0.28",
    "prettier": "^2.8.8",
    "pusher-js-mock": "^0.3.3",
    "react-native-clean-project": "^4.0.0-alpha4.0",
    "react-native-flipper": "https://gitpkg.now.sh/facebook/flipper/react-native/react-native-flipper?9cacc9b59402550eae866e0e81e5f0c2f8203e6b",
    "react-native-performance-flipper-reporter": "^2.0.0",
    "react-native-svg-transformer": "^1.0.0",
    "react-test-renderer": "18.2.0",
    "reassure": "^0.10.1",
    "setimmediate": "^1.0.5",
    "shellcheck": "^1.1.0",
    "style-loader": "^2.0.0",
    "time-analytics-webpack-plugin": "^0.1.17",
    "type-fest": "^3.12.0",
    "typescript": "^5.1.6",
    "wait-port": "^0.2.9",
    "webpack": "^5.76.0",
    "webpack-bundle-analyzer": "^4.5.0",
    "webpack-cli": "^4.10.0",
    "webpack-dev-server": "^4.9.3",
    "webpack-font-preload-plugin": "^1.5.0",
    "webpack-merge": "^5.8.0",
    "yaml": "^2.2.1"
  },
  "overrides": {
    "react-native": "$react-native"
  },
  "expo": {
    "autolinking": {
      "exclude": [
        "expo-constants",
        "expo-file-system",
        "expo-font",
        "@react-native-google-signin/google-signin",
        "expo-keep-awake"
      ]
    }
  },
  "electronmon": {
    "patterns": [
      "!node_modules",
      "!node_modules/**/*",
      "!**/*.map",
      "!ios/**",
      "!android/**",
      "*.test.*",
      "*.spec.*"
    ]
  },
  "engines": {
    "node": "16.15.1",
    "npm": "8.11.0"
  }
}<|MERGE_RESOLUTION|>--- conflicted
+++ resolved
@@ -99,12 +99,8 @@
     "date-fns-tz": "^2.0.0",
     "dom-serializer": "^0.2.2",
     "domhandler": "^4.3.0",
-<<<<<<< HEAD
-    "expensify-common": "git+ssh://git@github.com/Expensify/expensify-common.git#2adc24c4e889b3a15f199a6b273e343c7d9cff78",
+    "expensify-common": "git+ssh://git@github.com/Expensify/expensify-common.git#82bfcd1cb077afd03d1c8c069618c7dd5bd405d8",
     "expo": "^49.0.0",
-=======
-    "expensify-common": "git+ssh://git@github.com/Expensify/expensify-common.git#82bfcd1cb077afd03d1c8c069618c7dd5bd405d8",
->>>>>>> b0499995
     "fbjs": "^3.0.2",
     "htmlparser2": "^7.2.0",
     "idb-keyval": "^6.2.1",
