{
  "name": "new.expensify",
  "version": "1.3.55-7",
  "author": "Expensify, Inc.",
  "homepage": "https://new.expensify.com",
  "description": "New Expensify is the next generation of Expensify: a reimagination of payments based atop a foundation of chat.",
  "license": "MIT",
  "private": true,
  "scripts": {
    "configure-mapbox": "scripts/setup-mapbox-sdk-walkthrough.sh",
    "postinstall": "scripts/postInstall.sh",
    "clean": "npx react-native clean-project-auto",
    "android": "scripts/set-pusher-suffix.sh && npx react-native run-android --variant=developmentDebug --appId=com.expensify.chat.dev",
    "ios": "scripts/set-pusher-suffix.sh && npx react-native run-ios --configuration=\"Debug Development\" --scheme=\"New Expensify Dev\"",
    "pod-install": "cd ios && bundle exec pod install",
    "ipad": "concurrently \"npx react-native run-ios --simulator=\\\"iPad Pro (12.9-inch) (6th generation)\\\" --configuration=\\\"Debug Development\\\" --scheme=\\\"New Expensify Dev\\\"\"",
    "ipad-sm": "concurrently \"npx react-native run-ios --simulator=\\\"iPad Pro (11-inch) (4th generation)\\\" --configuration=\\\"Debug Development\\\" --scheme=\\\"New Expensify Dev\\\"\"",
    "start": "npx react-native start",
    "web": "scripts/set-pusher-suffix.sh && concurrently npm:web-proxy npm:web-server",
    "web-proxy": "node web/proxy.js",
    "web-server": "webpack-dev-server --open --config config/webpack/webpack.dev.js",
    "build": "webpack --config config/webpack/webpack.common.js --env envFile=.env.production",
    "build-staging": "webpack --config config/webpack/webpack.common.js --env envFile=.env.staging",
    "build-adhoc": "webpack --config config/webpack/webpack.common.js --env envFile=.env.adhoc",
    "desktop": "scripts/set-pusher-suffix.sh && node desktop/start.js",
    "desktop-build": "scripts/build-desktop.sh production",
    "desktop-build-staging": "scripts/build-desktop.sh staging",
    "createDocsRoutes": "node .github/scripts/createDocsRoutes.js",
    "desktop-build-adhoc": "scripts/build-desktop.sh adhoc",
    "ios-build": "fastlane ios build",
    "android-build": "fastlane android build",
    "android-build-e2e": "bundle exec fastlane android build_e2e",
    "test": "TZ=utc jest",
    "typecheck": "tsc",
    "lint": "eslint . --max-warnings=0 --cache --cache-location=node_modules/.cache/eslint",
    "lint-changed": "eslint --fix $(git diff --diff-filter=AM --name-only main -- \"*.js\" \"*.ts\" \"*.tsx\")",
    "lint-watch": "npx eslint-watch --watch --changed",
    "shellcheck": "./scripts/shellCheck.sh",
    "prettier": "prettier --write .",
    "prettier-watch": "onchange \"**/*.{js,ts,tsx}\" -- prettier --write --ignore-unknown {{changed}}",
    "print-version": "echo $npm_package_version",
    "storybook": "start-storybook -p 6006",
    "storybook-build": "ENV=production build-storybook -o dist/docs",
    "storybook-build-staging": "ENV=staging build-storybook -o dist/docs",
    "gh-actions-build": "./.github/scripts/buildActions.sh",
    "gh-actions-validate": "./.github/scripts/validateActionsAndWorkflows.sh",
    "analyze-packages": "ANALYZE_BUNDLE=true webpack --config config/webpack/webpack.common.js --env envFile=.env.production",
    "symbolicate:android": "npx metro-symbolicate android/app/build/generated/sourcemaps/react/release/index.android.bundle.map",
    "symbolicate:ios": "npx metro-symbolicate main.jsbundle.map",
    "test:e2e": "node tests/e2e/testRunner.js --development"
  },
  "dependencies": {
    "@expensify/react-native-web": "0.18.15",
    "@formatjs/intl-getcanonicallocales": "^2.2.0",
    "@formatjs/intl-listformat": "^7.2.2",
    "@formatjs/intl-locale": "^3.3.0",
    "@formatjs/intl-numberformat": "^8.5.0",
    "@formatjs/intl-pluralrules": "^5.2.2",
    "@gorhom/portal": "^1.0.14",
    "@invertase/react-native-apple-authentication": "^2.2.2",
    "@oguzhnatly/react-native-image-manipulator": "github:Expensify/react-native-image-manipulator#5cdae3d4455b03a04c57f50be3863e2fe6c92c52",
    "@onfido/react-native-sdk": "7.4.0",
    "@react-native-async-storage/async-storage": "^1.17.10",
    "@react-native-camera-roll/camera-roll": "5.4.0",
    "@react-native-community/clipboard": "^1.5.1",
    "@react-native-community/datetimepicker": "^3.5.2",
    "@react-native-community/netinfo": "^9.3.10",
    "@react-native-firebase/analytics": "^12.3.0",
    "@react-native-firebase/app": "^12.3.0",
    "@react-native-firebase/crashlytics": "^12.3.0",
    "@react-native-firebase/perf": "^12.3.0",
    "@react-native-google-signin/google-signin": "^10.0.1",
    "@react-native-picker/picker": "^2.4.3",
    "@react-navigation/material-top-tabs": "^6.6.3",
    "@react-navigation/native": "6.1.6",
    "@react-navigation/stack": "6.3.16",
    "@react-ng/bounds-observer": "^0.2.1",
    "@rnmapbox/maps": "^10.0.11",
    "@ua/react-native-airship": "^15.2.6",
    "awesome-phonenumber": "^5.4.0",
    "babel-plugin-transform-remove-console": "^6.9.4",
    "babel-polyfill": "^6.26.0",
    "core-js": "^3.32.0",
    "date-fns": "^2.30.0",
    "date-fns-tz": "^2.0.0",
    "dom-serializer": "^0.2.2",
    "domhandler": "^4.3.0",
    "expensify-common": "git+ssh://git@github.com/Expensify/expensify-common.git#4cc5f72b69bd77d2c8052a3c167d039e502a2796",
    "fbjs": "^3.0.2",
    "htmlparser2": "^7.2.0",
    "jest-when": "^3.5.2",
    "localforage": "^1.10.0",
    "localforage-removeitems": "^1.4.0",
    "lodash": "4.17.21",
    "lottie-react-native": "^5.1.6",
    "mapbox-gl": "^2.15.0",
    "metro-config": "^0.71.3",
    "moment": "^2.29.4",
    "moment-timezone": "^0.5.31",
    "onfido-sdk-ui": "13.1.0",
    "patch-package": "^8.0.0",
    "process": "^0.11.10",
    "prop-types": "^15.7.2",
    "pusher-js": "7.4.0",
    "react": "18.2.0",
    "react-collapse": "^5.1.0",
    "react-content-loader": "^6.1.0",
    "react-dom": "18.1.0",
    "react-map-gl": "^7.1.3",
    "react-native": "0.72.3",
    "react-native-blob-util": "^0.17.3",
    "react-native-collapsible": "^1.6.0",
    "react-native-config": "^1.4.5",
    "react-native-dev-menu": "^4.1.1",
    "react-native-device-info": "^10.3.0",
    "react-native-document-picker": "^8.0.0",
    "react-native-fast-image": "^8.6.3",
    "react-native-fs": "^2.20.0",
    "react-native-gesture-handler": "2.12.0",
    "react-native-google-places-autocomplete": "git+https://github.com/Expensify/react-native-google-places-autocomplete.git#ee87343c3e827ff7818abc71b6bb04fcc1f120e0",
    "react-native-haptic-feedback": "^1.13.0",
    "react-native-image-pan-zoom": "^2.1.12",
    "react-native-image-picker": "^5.1.0",
    "react-native-image-size": "git+https://github.com/Expensify/react-native-image-size#8393b7e58df6ff65fd41f60aee8ece8822c91e2b",
    "react-native-key-command": "^1.0.1",
    "react-native-linear-gradient": "^2.8.1",
    "react-native-localize": "^2.2.6",
    "react-native-modal": "^13.0.0",
<<<<<<< HEAD
    "react-native-onyx": "1.0.56",
=======
    "react-native-onyx": "1.0.61",
>>>>>>> 03cf0b14
    "react-native-pager-view": "^6.2.0",
    "react-native-pdf": "^6.6.2",
    "react-native-performance": "^4.0.0",
    "react-native-permissions": "^3.0.1",
    "react-native-picker-select": "git+https://github.com/Expensify/react-native-picker-select.git#eae05855286dc699954415cc1d629bfd8e8e47e2",
    "react-native-plaid-link-sdk": "^10.0.0",
    "react-native-qrcode-svg": "^6.2.0",
    "react-native-quick-sqlite": "^8.0.0-beta.2",
    "react-native-reanimated": "3.4.0",
    "react-native-render-html": "6.3.1",
    "react-native-safe-area-context": "4.4.1",
    "react-native-screens": "3.21.0",
    "react-native-svg": "^13.9.0",
    "react-native-tab-view": "^3.5.2",
    "react-native-url-polyfill": "^2.0.0",
    "react-native-view-shot": "^3.6.0",
    "react-native-vision-camera": "^2.15.4",
    "react-native-web-linear-gradient": "^1.1.2",
    "react-native-web-lottie": "^1.4.4",
    "react-native-webview": "^11.17.2",
    "react-native-x-maps": "1.0.6",
    "react-pdf": "^6.2.2",
    "react-plaid-link": "3.3.2",
    "react-web-config": "^1.0.0",
    "react-window": "^1.8.9",
    "save": "^2.4.0",
    "semver": "^7.3.8",
    "shim-keyboard-event-key": "^1.0.3",
    "underscore": "^1.13.1"
  },
  "devDependencies": {
    "@actions/core": "1.10.0",
    "@actions/github": "5.1.1",
    "@babel/core": "^7.20.0",
    "@babel/plugin-proposal-class-properties": "^7.12.1",
    "@babel/plugin-proposal-export-namespace-from": "^7.18.9",
    "@babel/preset-env": "^7.20.0",
    "@babel/preset-flow": "^7.12.13",
    "@babel/preset-react": "^7.10.4",
    "@babel/preset-typescript": "^7.21.5",
    "@babel/runtime": "^7.20.0",
    "@electron/notarize": "^1.2.3",
    "@jest/globals": "^29.5.0",
    "@octokit/core": "4.0.4",
    "@octokit/plugin-paginate-rest": "3.1.0",
    "@octokit/plugin-throttling": "4.1.0",
    "@react-native-community/eslint-config": "3.0.0",
    "@react-native/metro-config": "^0.72.9",
    "@react-navigation/devtools": "^6.0.10",
    "@storybook/addon-a11y": "^6.5.9",
    "@storybook/addon-essentials": "^7.0.0",
    "@storybook/addon-react-native-web": "0.0.19--canary.37.cb55428.0",
    "@storybook/addons": "^6.5.9",
    "@storybook/builder-webpack5": "^6.5.10",
    "@storybook/manager-webpack5": "^6.5.10",
    "@storybook/react": "^6.5.9",
    "@storybook/theming": "^6.5.9",
    "@svgr/webpack": "^6.0.0",
    "@testing-library/jest-native": "5.4.1",
    "@testing-library/react-native": "11.5.1",
    "@types/concurrently": "^7.0.0",
    "@types/jest": "^29.5.2",
    "@types/jest-when": "^3.5.2",
    "@types/js-yaml": "^4.0.5",
    "@types/lodash": "^4.14.195",
    "@types/mapbox-gl": "^2.7.13",
    "@types/mock-fs": "^4.13.1",
    "@types/pusher-js": "^5.1.0",
    "@types/react": "^18.2.12",
    "@types/react-collapse": "^5.0.1",
    "@types/react-dom": "^18.2.4",
    "@types/react-pdf": "^5.7.2",
    "@types/react-test-renderer": "^18.0.0",
    "@types/semver": "^7.5.0",
    "@types/setimmediate": "^1.0.2",
    "@types/underscore": "^1.11.5",
    "@typescript-eslint/eslint-plugin": "^6.2.1",
    "@typescript-eslint/parser": "^6.2.1",
    "@vercel/ncc": "^0.27.0",
    "@welldone-software/why-did-you-render": "7.0.1",
    "ajv-cli": "^5.0.0",
    "babel-eslint": "^10.1.0",
    "babel-jest": "29.4.1",
    "babel-loader": "^9.1.3",
    "babel-plugin-module-resolver": "^5.0.0",
    "babel-plugin-react-native-web": "^0.18.7",
    "babel-plugin-transform-class-properties": "^6.24.1",
    "babel-plugin-transform-remove-console": "^6.9.4",
    "clean-webpack-plugin": "^3.0.0",
    "concurrently": "^5.3.0",
    "copy-webpack-plugin": "^6.4.1",
    "css-loader": "^6.7.2",
    "diff-so-fancy": "^1.3.0",
    "dotenv": "^16.0.3",
    "electron": "^25.4.0",
    "electron-builder": "24.5.0",
    "eslint": "^7.6.0",
    "eslint-config-airbnb-typescript": "^17.1.0",
    "eslint-config-expensify": "^2.0.38",
    "eslint-config-prettier": "^8.8.0",
    "eslint-plugin-jest": "^24.1.0",
    "eslint-plugin-jsdoc": "^46.2.6",
    "eslint-plugin-jsx-a11y": "^6.6.1",
    "eslint-plugin-react-hooks": "^4.6.0",
    "eslint-plugin-react-native-a11y": "^3.3.0",
    "eslint-plugin-storybook": "^0.5.13",
    "eslint-plugin-you-dont-need-lodash-underscore": "^6.12.0",
    "flipper-plugin-bridgespy-client": "^0.1.9",
    "html-webpack-plugin": "^5.5.0",
    "jest": "29.4.1",
    "jest-circus": "29.4.1",
    "jest-cli": "29.4.1",
    "jest-environment-jsdom": "^29.4.1",
    "metro-react-native-babel-preset": "0.76.7",
    "mock-fs": "^4.13.0",
    "onchange": "^7.1.0",
    "portfinder": "^1.0.28",
    "prettier": "^2.8.8",
    "pusher-js-mock": "^0.3.3",
    "react-native-clean-project": "^4.0.0-alpha4.0",
    "react-native-flipper": "https://gitpkg.now.sh/facebook/flipper/react-native/react-native-flipper?9cacc9b59402550eae866e0e81e5f0c2f8203e6b",
    "react-native-performance-flipper-reporter": "^2.0.0",
    "react-native-svg-transformer": "^1.0.0",
    "react-test-renderer": "18.2.0",
    "reassure": "^0.9.0",
    "setimmediate": "^1.0.5",
    "shellcheck": "^1.1.0",
    "style-loader": "^2.0.0",
    "time-analytics-webpack-plugin": "^0.1.17",
    "type-fest": "^3.12.0",
    "typescript": "^4.8.4",
    "wait-port": "^0.2.9",
    "webpack": "^5.76.0",
    "webpack-bundle-analyzer": "^4.5.0",
    "webpack-cli": "^4.10.0",
    "webpack-dev-server": "^4.9.3",
    "webpack-font-preload-plugin": "^1.5.0",
    "webpack-merge": "^5.8.0"
  },
  "overrides": {
    "react-native": "$react-native"
  },
  "electronmon": {
    "patterns": [
      "!node_modules",
      "!node_modules/**/*",
      "!**/*.map",
      "!ios/**",
      "!android/**",
      "*.test.*",
      "*.spec.*"
    ]
  },
  "engines": {
    "node": "16.15.1",
    "npm": "8.11.0"
  }
}<|MERGE_RESOLUTION|>--- conflicted
+++ resolved
@@ -126,11 +126,7 @@
     "react-native-linear-gradient": "^2.8.1",
     "react-native-localize": "^2.2.6",
     "react-native-modal": "^13.0.0",
-<<<<<<< HEAD
-    "react-native-onyx": "1.0.56",
-=======
     "react-native-onyx": "1.0.61",
->>>>>>> 03cf0b14
     "react-native-pager-view": "^6.2.0",
     "react-native-pdf": "^6.6.2",
     "react-native-performance": "^4.0.0",
