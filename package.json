--- conflicted
+++ resolved
@@ -12,12 +12,7 @@
     "ipad": "react-native run-ios --simulator=\"iPad Pro (12.9-inch) (4th generation)\"",
     "desktop": "webpack --config config/webpack/webpack.dev.js --platform desktop && electron desktop/main.js",
     "start": "react-native start",
-<<<<<<< HEAD
-    "web": "node proxy.js & webpack-dev-server --open --config config/webpack/webpack.dev.js --env.proxy=true",
-=======
-    "web": "webpack-dev-server --open --config config/webpack/webpack.dev.js",
-    "proxy": "node web/proxy.js & webpack-dev-server --open --config config/webpack/webpack.dev.js --env.proxy=true",
->>>>>>> 7aa8cc90
+    "web": "node web/proxy.js & webpack-dev-server --open --config config/webpack/webpack.dev.js --env.proxy=true",
     "build": "webpack --config config/webpack/webpack.prod.js",
     "desktop-build": "webpack --config config/webpack/webpack.prod.js --platform desktop && electron-builder --config config/electron.config.js --publish always",
     "ios-build": "fastlane ios build",
