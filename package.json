{
  "name": "new.expensify",
<<<<<<< HEAD
  "version": "1.4.6-1",
=======
  "version": "1.4.6-2",
>>>>>>> 0931352f
  "author": "Expensify, Inc.",
  "homepage": "https://new.expensify.com",
  "description": "New Expensify is the next generation of Expensify: a reimagination of payments based atop a foundation of chat.",
  "license": "MIT",
  "private": true,
  "scripts": {
    "configure-mapbox": "scripts/setup-mapbox-sdk-walkthrough.sh",
    "setupNewDotWebForEmulators": "scripts/setup-newdot-web-emulators.sh",
    "startAndroidEmulator": "scripts/start-android.sh",
    "postinstall": "scripts/postInstall.sh",
    "clean": "npx react-native clean-project-auto",
    "android": "scripts/set-pusher-suffix.sh && npx react-native run-android --mode=developmentDebug --appId=com.expensify.chat.dev",
    "ios": "scripts/set-pusher-suffix.sh && npx react-native run-ios --list-devices --configuration=\"DebugDevelopment\" --scheme=\"New Expensify Dev\"",
    "pod-install": "cd ios && bundle exec pod install",
    "ipad": "concurrently \"npx react-native run-ios --simulator=\\\"iPad Pro (12.9-inch) (6th generation)\\\" --configuration=\\\"DebugDevelopment\\\" --scheme=\\\"New Expensify Dev\\\"\"",
    "ipad-sm": "concurrently \"npx react-native run-ios --simulator=\\\"iPad Pro (11-inch) (4th generation)\\\" --configuration=\\\"DebugDevelopment\\\" --scheme=\\\"New Expensify Dev\\\"\"",
    "start": "npx react-native start",
    "web": "scripts/set-pusher-suffix.sh && concurrently npm:web-proxy npm:web-server",
    "web-proxy": "node web/proxy.js",
    "web-server": "webpack-dev-server --open --config config/webpack/webpack.dev.js",
    "build": "webpack --config config/webpack/webpack.common.js --env envFile=.env.production",
    "build-staging": "webpack --config config/webpack/webpack.common.js --env envFile=.env.staging",
    "build-adhoc": "webpack --config config/webpack/webpack.common.js --env envFile=.env.adhoc",
    "desktop": "scripts/set-pusher-suffix.sh && node desktop/start.js",
    "desktop-build": "scripts/build-desktop.sh production",
    "desktop-build-staging": "scripts/build-desktop.sh staging",
    "createDocsRoutes": "node .github/scripts/createDocsRoutes.js",
    "desktop-build-adhoc": "scripts/build-desktop.sh adhoc",
    "ios-build": "fastlane ios build",
    "android-build": "fastlane android build",
    "android-build-e2e": "bundle exec fastlane android build_e2e",
    "android-build-e2edelta": "bundle exec fastlane android build_e2edelta",
    "test": "TZ=utc jest",
    "typecheck": "tsc",
    "lint": "eslint . --max-warnings=0 --cache --cache-location=node_modules/.cache/eslint",
    "lint-changed": "eslint --fix $(git diff --diff-filter=AM --name-only main -- \"*.js\" \"*.ts\" \"*.tsx\")",
    "lint-watch": "npx eslint-watch --watch --changed",
    "shellcheck": "./scripts/shellCheck.sh",
    "prettier": "prettier --write .",
    "prettier-watch": "onchange \"**/*.{js,ts,tsx}\" -- prettier --write --ignore-unknown {{changed}}",
    "print-version": "echo $npm_package_version",
    "storybook": "start-storybook -p 6006",
    "storybook-build": "ENV=production build-storybook -o dist/docs",
    "storybook-build-staging": "ENV=staging build-storybook -o dist/docs",
    "gh-actions-build": "./.github/scripts/buildActions.sh",
    "gh-actions-validate": "./.github/scripts/validateActionsAndWorkflows.sh",
    "analyze-packages": "ANALYZE_BUNDLE=true webpack --config config/webpack/webpack.common.js --env envFile=.env.production",
    "symbolicate:android": "npx metro-symbolicate android/app/build/generated/sourcemaps/react/release/index.android.bundle.map",
    "symbolicate:ios": "npx metro-symbolicate main.jsbundle.map",
    "test:e2e": "node tests/e2e/testRunner.js --development --skipCheckout --skipInstallDeps --buildMode none",
    "gh-actions-unused-styles": "./.github/scripts/findUnusedKeys.sh",
    "workflow-test": "./workflow_tests/scripts/runWorkflowTests.sh",
    "workflow-test:generate": "node workflow_tests/utils/preGenerateTest.js",
    "setup-https": "mkcert -install && mkcert -cert-file config/webpack/certificate.pem -key-file config/webpack/key.pem dev.new.expensify.com localhost 127.0.0.1"
  },
  "dependencies": {
    "@dotlottie/react-player": "^1.6.3",
    "@formatjs/intl-datetimeformat": "^6.10.0",
    "@formatjs/intl-getcanonicallocales": "^2.2.0",
    "@formatjs/intl-listformat": "^7.2.2",
    "@formatjs/intl-locale": "^3.3.0",
    "@formatjs/intl-numberformat": "^8.5.0",
    "@formatjs/intl-pluralrules": "^5.2.2",
    "@gorhom/portal": "^1.0.14",
    "@invertase/react-native-apple-authentication": "^2.2.2",
    "@kie/act-js": "^2.0.1",
    "@kie/mock-github": "^1.0.0",
    "@oguzhnatly/react-native-image-manipulator": "github:Expensify/react-native-image-manipulator#5cdae3d4455b03a04c57f50be3863e2fe6c92c52",
    "@onfido/react-native-sdk": "8.3.0",
    "@react-native-async-storage/async-storage": "^1.17.10",
    "@react-native-camera-roll/camera-roll": "5.4.0",
    "@react-native-clipboard/clipboard": "^1.12.1",
    "@react-native-community/datetimepicker": "^3.5.2",
    "@react-native-community/geolocation": "^3.0.6",
    "@react-native-community/netinfo": "^9.3.10",
    "@react-native-firebase/analytics": "^12.3.0",
    "@react-native-firebase/app": "^12.3.0",
    "@react-native-firebase/crashlytics": "^12.3.0",
    "@react-native-firebase/perf": "^12.3.0",
    "@react-native-google-signin/google-signin": "^10.0.1",
    "@react-native-picker/picker": "^2.4.3",
    "@react-navigation/material-top-tabs": "^6.6.3",
    "@react-navigation/native": "6.1.6",
    "@react-navigation/stack": "6.3.16",
    "@react-ng/bounds-observer": "^0.2.1",
    "@rnmapbox/maps": "^10.0.11",
    "@shopify/flash-list": "^1.6.1",
    "@types/node": "^18.14.0",
    "@ua/react-native-airship": "^15.2.6",
    "awesome-phonenumber": "^5.4.0",
    "babel-polyfill": "^6.26.0",
    "canvas-size": "^1.2.6",
    "core-js": "^3.32.0",
    "date-fns": "^2.30.0",
    "date-fns-tz": "^2.0.0",
    "dom-serializer": "^0.2.2",
    "domhandler": "^4.3.0",
    "expensify-common": "git+ssh://git@github.com/Expensify/expensify-common.git#ee14b3255da33d2b6924c357f43393251b6dc6d2",
    "fbjs": "^3.0.2",
    "htmlparser2": "^7.2.0",
    "idb-keyval": "^6.2.1",
    "jest-when": "^3.5.2",
    "lodash": "4.17.21",
    "lottie-react-native": "^6.4.0",
    "mapbox-gl": "^2.15.0",
    "onfido-sdk-ui": "13.1.0",
    "patch-package": "^8.0.0",
    "process": "^0.11.10",
    "prop-types": "^15.7.2",
    "pusher-js": "8.3.0",
    "react": "18.2.0",
    "react-beautiful-dnd": "^13.1.1",
    "react-collapse": "^5.1.0",
    "react-content-loader": "^6.1.0",
    "react-dom": "18.1.0",
    "react-error-boundary": "^4.0.11",
    "react-map-gl": "^7.1.3",
    "react-native": "0.72.4",
    "react-native-android-location-enabler": "^1.2.2",
    "react-native-blob-util": "^0.17.3",
    "react-native-collapsible": "^1.6.1",
    "react-native-config": "^1.4.5",
    "react-native-dev-menu": "^4.1.1",
    "react-native-device-info": "^10.3.0",
    "react-native-document-picker": "^8.2.1",
    "react-native-draggable-flatlist": "^4.0.1",
    "react-native-fast-image": "^8.6.3",
    "react-native-fs": "^2.20.0",
    "react-native-gesture-handler": "2.12.0",
    "react-native-google-places-autocomplete": "2.5.6",
    "react-native-haptic-feedback": "^1.13.0",
    "react-native-image-pan-zoom": "^2.1.12",
    "react-native-image-picker": "^5.1.0",
    "react-native-image-size": "git+https://github.com/Expensify/react-native-image-size#8393b7e58df6ff65fd41f60aee8ece8822c91e2b",
    "react-native-key-command": "^1.0.6",
    "react-native-linear-gradient": "^2.8.1",
    "react-native-localize": "^2.2.6",
    "react-native-modal": "^13.0.0",
    "react-native-onyx": "1.0.118",
    "react-native-pager-view": "^6.2.0",
    "react-native-pdf": "^6.7.3",
    "react-native-performance": "^5.1.0",
    "react-native-permissions": "^3.9.3",
    "react-native-picker-select": "git+https://github.com/Expensify/react-native-picker-select.git#eae05855286dc699954415cc1d629bfd8e8e47e2",
    "react-native-plaid-link-sdk": "10.8.0",
    "react-native-qrcode-svg": "^6.2.0",
    "react-native-quick-sqlite": "^8.0.0-beta.2",
    "react-native-reanimated": "3.5.4",
    "react-native-render-html": "6.3.1",
    "react-native-safe-area-context": "4.4.1",
    "react-native-screens": "3.21.0",
    "react-native-svg": "^13.13.0",
    "react-native-tab-view": "^3.5.2",
    "react-native-url-polyfill": "^2.0.0",
    "react-native-view-shot": "^3.6.0",
    "react-native-vision-camera": "^2.16.2",
    "react-native-web": "^0.19.9",
    "react-native-web-linear-gradient": "^1.1.2",
    "react-native-webview": "^11.17.2",
    "react-pdf": "^6.2.2",
    "react-plaid-link": "3.3.2",
    "react-web-config": "^1.0.0",
    "react-webcam": "^7.1.1",
    "react-window": "^1.8.9",
    "save": "^2.4.0",
    "semver": "^7.5.2",
    "shim-keyboard-event-key": "^1.0.3",
    "underscore": "^1.13.1"
  },
  "devDependencies": {
    "@actions/core": "1.10.0",
    "@actions/github": "5.1.1",
    "@babel/core": "^7.20.0",
    "@babel/parser": "^7.22.16",
    "@babel/plugin-proposal-class-properties": "^7.12.1",
    "@babel/plugin-proposal-export-namespace-from": "^7.18.9",
    "@babel/preset-env": "^7.20.0",
    "@babel/preset-flow": "^7.12.13",
    "@babel/preset-react": "^7.10.4",
    "@babel/preset-typescript": "^7.21.5",
    "@babel/runtime": "^7.20.0",
    "@babel/traverse": "^7.22.20",
    "@babel/types": "^7.22.19",
    "@dword-design/eslint-plugin-import-alias": "^4.0.8",
    "@electron/notarize": "^2.1.0",
    "@jest/globals": "^29.5.0",
    "@ngneat/falso": "^7.1.1",
    "@octokit/core": "4.0.4",
    "@octokit/plugin-paginate-rest": "3.1.0",
    "@octokit/plugin-throttling": "4.1.0",
    "@react-native-community/eslint-config": "3.0.0",
    "@react-native/metro-config": "^0.72.11",
    "@react-navigation/devtools": "^6.0.10",
    "@storybook/addon-a11y": "^6.5.9",
    "@storybook/addon-essentials": "^7.0.0",
    "@storybook/addon-react-native-web": "0.0.19--canary.37.cb55428.0",
    "@storybook/addons": "^6.5.9",
    "@storybook/builder-webpack5": "^6.5.10",
    "@storybook/manager-webpack5": "^6.5.10",
    "@storybook/react": "^6.5.9",
    "@storybook/theming": "^6.5.9",
    "@svgr/webpack": "^6.0.0",
    "@testing-library/jest-native": "5.4.1",
    "@testing-library/react-native": "11.5.1",
    "@trivago/prettier-plugin-sort-imports": "^4.2.0",
    "@types/concurrently": "^7.0.0",
    "@types/jest": "^29.5.2",
    "@types/jest-when": "^3.5.2",
    "@types/js-yaml": "^4.0.5",
    "@types/lodash": "^4.14.195",
    "@types/mapbox-gl": "^2.7.13",
    "@types/pusher-js": "^5.1.0",
    "@types/react": "^18.2.12",
    "@types/react-beautiful-dnd": "^13.1.4",
    "@types/react-collapse": "^5.0.1",
    "@types/react-dom": "^18.2.4",
    "@types/react-pdf": "^5.7.2",
    "@types/react-test-renderer": "^18.0.0",
    "@types/semver": "^7.5.4",
    "@types/setimmediate": "^1.0.2",
    "@types/underscore": "^1.11.5",
    "@typescript-eslint/eslint-plugin": "^6.2.1",
    "@typescript-eslint/parser": "^6.2.1",
    "@vercel/ncc": "0.38.1",
    "@welldone-software/why-did-you-render": "7.0.1",
    "ajv-cli": "^5.0.0",
    "babel-eslint": "^10.1.0",
    "babel-jest": "29.4.1",
    "babel-loader": "^9.1.3",
    "babel-plugin-module-resolver": "^5.0.0",
    "babel-plugin-react-native-web": "^0.18.7",
    "babel-plugin-transform-class-properties": "^6.24.1",
    "babel-plugin-transform-remove-console": "^6.9.4",
    "clean-webpack-plugin": "^3.0.0",
    "concurrently": "^5.3.0",
    "copy-webpack-plugin": "^6.4.1",
    "css-loader": "^6.7.2",
    "diff-so-fancy": "^1.3.0",
    "dotenv": "^16.0.3",
    "electron": "^25.9.4",
    "electron-builder": "24.6.4",
    "eslint": "^7.6.0",
    "eslint-config-airbnb-typescript": "^17.1.0",
    "eslint-config-expensify": "^2.0.42",
    "eslint-config-prettier": "^8.8.0",
    "eslint-plugin-jest": "^24.1.0",
    "eslint-plugin-jsdoc": "^46.2.6",
    "eslint-plugin-jsx-a11y": "^6.6.1",
    "eslint-plugin-react-hooks": "^4.6.0",
    "eslint-plugin-react-native-a11y": "^3.3.0",
    "eslint-plugin-storybook": "^0.5.13",
    "eslint-plugin-you-dont-need-lodash-underscore": "^6.12.0",
    "html-webpack-plugin": "^5.5.0",
    "jest": "29.4.1",
    "jest-circus": "29.4.1",
    "jest-cli": "29.4.1",
    "jest-environment-jsdom": "^29.4.1",
    "jest-transformer-svg": "^2.0.1",
    "memfs": "^4.6.0",
    "metro-react-native-babel-preset": "0.76.8",
    "onchange": "^7.1.0",
    "portfinder": "^1.0.28",
    "prettier": "^2.8.8",
    "pusher-js-mock": "^0.3.3",
    "react-native-clean-project": "^4.0.0-alpha4.0",
    "react-native-flipper": "https://gitpkg.now.sh/facebook/flipper/react-native/react-native-flipper?9cacc9b59402550eae866e0e81e5f0c2f8203e6b",
    "react-native-performance-flipper-reporter": "^2.0.0",
    "react-native-svg-transformer": "^1.0.0",
    "react-test-renderer": "18.2.0",
    "reassure": "^0.10.1",
    "setimmediate": "^1.0.5",
    "shellcheck": "^1.1.0",
    "style-loader": "^2.0.0",
    "time-analytics-webpack-plugin": "^0.1.17",
    "type-fest": "^3.12.0",
    "typescript": "^5.1.6",
    "wait-port": "^0.2.9",
    "webpack": "^5.76.0",
    "webpack-bundle-analyzer": "^4.5.0",
    "webpack-cli": "^4.10.0",
    "webpack-dev-server": "^4.9.3",
    "webpack-font-preload-plugin": "^1.5.0",
    "webpack-merge": "^5.8.0",
    "yaml": "^2.2.1"
  },
  "overrides": {
    "react-native": "$react-native"
  },
  "electronmon": {
    "patterns": [
      "!node_modules",
      "!node_modules/**/*",
      "!**/*.map",
      "!ios/**",
      "!android/**",
      "*.test.*",
      "*.spec.*"
    ]
  },
  "engines": {
    "node": "20.9.0",
    "npm": "10.1.0"
  }
}<|MERGE_RESOLUTION|>--- conflicted
+++ resolved
@@ -1,10 +1,6 @@
 {
   "name": "new.expensify",
-<<<<<<< HEAD
-  "version": "1.4.6-1",
-=======
   "version": "1.4.6-2",
->>>>>>> 0931352f
   "author": "Expensify, Inc.",
   "homepage": "https://new.expensify.com",
   "description": "New Expensify is the next generation of Expensify: a reimagination of payments based atop a foundation of chat.",
