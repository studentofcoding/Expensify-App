{
  "name": "new.expensify",
<<<<<<< HEAD
  "version": "1.4.25-1",
=======
  "version": "1.4.26-1",
>>>>>>> 269cde17
  "author": "Expensify, Inc.",
  "homepage": "https://new.expensify.com",
  "description": "New Expensify is the next generation of Expensify: a reimagination of payments based atop a foundation of chat.",
  "license": "MIT",
  "private": true,
  "scripts": {
    "configure-mapbox": "scripts/setup-mapbox-sdk-walkthrough.sh",
    "setupNewDotWebForEmulators": "scripts/setup-newdot-web-emulators.sh",
    "startAndroidEmulator": "scripts/start-android.sh",
    "postinstall": "scripts/postInstall.sh",
    "clean": "npx react-native clean-project-auto",
    "android": "scripts/set-pusher-suffix.sh && npx react-native run-android --mode=developmentDebug --appId=com.expensify.chat.dev",
    "ios": "scripts/set-pusher-suffix.sh && npx react-native run-ios --list-devices --mode=\"DebugDevelopment\" --scheme=\"New Expensify Dev\"",
    "pod-install": "cd ios && bundle exec pod install",
    "ipad": "concurrently \"npx react-native run-ios --simulator=\\\"iPad Pro (12.9-inch) (6th generation)\\\" --mode=\\\"DebugDevelopment\\\" --scheme=\\\"New Expensify Dev\\\"\"",
    "ipad-sm": "concurrently \"npx react-native run-ios --simulator=\\\"iPad Pro (11-inch) (4th generation)\\\" --mode=\\\"DebugDevelopment\\\" --scheme=\\\"New Expensify Dev\\\"\"",
    "start": "npx react-native start",
    "web": "scripts/set-pusher-suffix.sh && concurrently npm:web-proxy npm:web-server",
    "web-proxy": "node web/proxy.js",
    "web-server": "webpack-dev-server --open --config config/webpack/webpack.dev.js",
    "build": "webpack --config config/webpack/webpack.common.js --env envFile=.env.production",
    "build-staging": "webpack --config config/webpack/webpack.common.js --env envFile=.env.staging",
    "build-adhoc": "webpack --config config/webpack/webpack.common.js --env envFile=.env.adhoc",
    "desktop": "scripts/set-pusher-suffix.sh && node desktop/start.js",
    "desktop-build": "scripts/build-desktop.sh production",
    "desktop-build-staging": "scripts/build-desktop.sh staging",
    "createDocsRoutes": "node .github/scripts/createDocsRoutes.js",
    "desktop-build-adhoc": "scripts/build-desktop.sh adhoc",
    "ios-build": "fastlane ios build",
    "android-build": "fastlane android build",
    "android-build-e2e": "bundle exec fastlane android build_e2e",
    "android-build-e2edelta": "bundle exec fastlane android build_e2edelta",
    "test": "TZ=utc jest",
    "typecheck": "tsc",
    "lint": "eslint . --max-warnings=0 --cache --cache-location=node_modules/.cache/eslint",
    "lint-changed": "eslint --fix $(git diff --diff-filter=AM --name-only main -- \"*.js\" \"*.ts\" \"*.tsx\")",
    "lint-watch": "npx eslint-watch --watch --changed",
    "shellcheck": "./scripts/shellCheck.sh",
    "prettier": "prettier --write .",
    "prettier-watch": "onchange \"**/*.{js,ts,tsx}\" -- prettier --write --ignore-unknown {{changed}}",
    "print-version": "echo $npm_package_version",
    "storybook": "start-storybook -p 6006",
    "storybook-build": "ENV=production build-storybook -o dist/docs",
    "storybook-build-staging": "ENV=staging build-storybook -o dist/docs",
    "gh-actions-build": "./.github/scripts/buildActions.sh",
    "gh-actions-validate": "./.github/scripts/validateActionsAndWorkflows.sh",
    "analyze-packages": "ANALYZE_BUNDLE=true webpack --config config/webpack/webpack.common.js --env envFile=.env.production",
    "symbolicate:android": "npx metro-symbolicate android/app/build/generated/sourcemaps/react/release/index.android.bundle.map",
    "symbolicate:ios": "npx metro-symbolicate main.jsbundle.map",
    "test:e2e": "node tests/e2e/testRunner.js --development --skipCheckout --skipInstallDeps --buildMode none",
    "test:e2e:dev": "node tests/e2e/testRunner.js --development --skipCheckout --config ./config.dev.js --buildMode skip --skipInstallDeps",
    "gh-actions-unused-styles": "./.github/scripts/findUnusedKeys.sh",
    "workflow-test": "./workflow_tests/scripts/runWorkflowTests.sh",
    "workflow-test:generate": "node workflow_tests/utils/preGenerateTest.js",
    "setup-https": "mkcert -install && mkcert -cert-file config/webpack/certificate.pem -key-file config/webpack/key.pem dev.new.expensify.com localhost 127.0.0.1"
  },
  "dependencies": {
    "@dotlottie/react-player": "^1.6.3",
    "@formatjs/intl-datetimeformat": "^6.10.0",
    "@formatjs/intl-getcanonicallocales": "^2.2.0",
    "@formatjs/intl-listformat": "^7.2.2",
    "@formatjs/intl-locale": "^3.3.0",
    "@formatjs/intl-numberformat": "^8.5.0",
    "@formatjs/intl-pluralrules": "^5.2.2",
    "@gorhom/portal": "^1.0.14",
    "@invertase/react-native-apple-authentication": "^2.2.2",
    "@kie/act-js": "^2.0.1",
    "@kie/mock-github": "^1.0.0",
    "@oguzhnatly/react-native-image-manipulator": "github:Expensify/react-native-image-manipulator#5cdae3d4455b03a04c57f50be3863e2fe6c92c52",
    "@onfido/react-native-sdk": "8.3.0",
    "@react-native-async-storage/async-storage": "^1.19.5",
    "@react-native-camera-roll/camera-roll": "5.4.0",
    "@react-native-clipboard/clipboard": "^1.12.1",
    "@react-native-community/geolocation": "^3.0.6",
    "@react-native-community/netinfo": "11.2.1",
    "@react-native-firebase/analytics": "^12.3.0",
    "@react-native-firebase/app": "^12.3.0",
    "@react-native-firebase/crashlytics": "^12.3.0",
    "@react-native-firebase/perf": "^12.3.0",
    "@react-native-google-signin/google-signin": "^10.0.1",
    "@react-native-picker/picker": "2.5.1",
    "@react-navigation/material-top-tabs": "^6.6.3",
    "@react-navigation/native": "6.1.8",
    "@react-navigation/stack": "6.3.16",
    "@react-ng/bounds-observer": "^0.2.1",
    "@rnmapbox/maps": "^10.0.11",
    "@shopify/flash-list": "^1.6.3",
    "@types/node": "^18.14.0",
    "@ua/react-native-airship": "^15.3.1",
    "@vue/preload-webpack-plugin": "^2.0.0",
    "awesome-phonenumber": "^5.4.0",
    "babel-polyfill": "^6.26.0",
    "canvas-size": "^1.2.6",
    "core-js": "^3.32.0",
    "date-fns": "^2.30.0",
    "date-fns-tz": "^2.0.0",
    "dom-serializer": "^0.2.2",
    "domhandler": "^4.3.0",
    "expensify-common": "git+ssh://git@github.com/Expensify/expensify-common.git#c6bb3cfa56d12af9fa02e2bfc729646f5b64ef44",
    "expo": "^50.0.0-preview.7",
    "expo-image": "1.10.1",
    "fbjs": "^3.0.2",
    "htmlparser2": "^7.2.0",
    "idb-keyval": "^6.2.1",
    "jest-expo": "50.0.1",
    "jest-when": "^3.5.2",
    "lodash": "4.17.21",
    "lottie-react-native": "6.4.1",
    "mapbox-gl": "^2.15.0",
    "onfido-sdk-ui": "13.1.0",
    "patch-package": "^8.0.0",
    "process": "^0.11.10",
    "prop-types": "^15.7.2",
    "pusher-js": "8.3.0",
    "react": "18.2.0",
    "react-beautiful-dnd": "^13.1.1",
    "react-collapse": "^5.1.0",
    "react-content-loader": "^6.1.0",
    "react-dom": "18.1.0",
    "react-error-boundary": "^4.0.11",
    "react-map-gl": "^7.1.3",
    "react-native": "0.73.2",
    "react-native-android-location-enabler": "^1.2.2",
    "react-native-blob-util": "^0.17.3",
    "react-native-collapsible": "^1.6.1",
    "react-native-config": "^1.4.5",
    "react-native-dev-menu": "^4.1.1",
    "react-native-device-info": "^10.3.0",
    "react-native-document-picker": "^8.2.1",
    "react-native-draggable-flatlist": "^4.0.1",
    "react-native-fs": "^2.20.0",
    "react-native-gesture-handler": "2.14.0",
    "react-native-google-places-autocomplete": "2.5.6",
    "react-native-haptic-feedback": "^1.13.0",
    "react-native-image-pan-zoom": "^2.1.12",
    "react-native-image-picker": "^5.1.0",
    "react-native-image-size": "git+https://github.com/Expensify/react-native-image-size#8393b7e58df6ff65fd41f60aee8ece8822c91e2b",
    "react-native-key-command": "^1.0.6",
    "react-native-linear-gradient": "^2.8.1",
    "react-native-localize": "^2.2.6",
    "react-native-modal": "^13.0.0",
<<<<<<< HEAD
    "react-native-onyx": "1.0.126",
    "react-native-pager-view": "6.2.2",
    "react-native-pdf": "^6.7.4",
=======
    "react-native-onyx": "1.0.118",
    "react-native-pager-view": "6.2.2",
    "react-native-pdf": "6.7.3",
>>>>>>> 269cde17
    "react-native-performance": "^5.1.0",
    "react-native-permissions": "^3.9.3",
    "react-native-picker-select": "git+https://github.com/Expensify/react-native-picker-select.git#7a407cd4174d9838a944c1c2e1cb4a9737ac69c5",
    "react-native-plaid-link-sdk": "10.8.0",
    "react-native-qrcode-svg": "^6.2.0",
    "react-native-quick-sqlite": "^8.0.0-beta.2",
    "react-native-reanimated": "^3.6.1",
    "react-native-render-html": "6.3.1",
    "react-native-safe-area-context": "4.7.4",
    "react-native-screens": "3.29.0",
    "react-native-svg": "14.0.0",
    "react-native-tab-view": "^3.5.2",
    "react-native-url-polyfill": "^2.0.0",
    "react-native-view-shot": "3.8.0",
    "react-native-vision-camera": "^2.16.2",
    "react-native-web": "^0.19.9",
    "react-native-web-linear-gradient": "^1.1.2",
    "react-native-webview": "13.6.3",
    "react-pdf": "^6.2.2",
    "react-plaid-link": "3.3.2",
    "react-web-config": "^1.0.0",
    "react-webcam": "^7.1.1",
    "react-window": "^1.8.9",
    "save": "^2.4.0",
    "semver": "^7.5.2",
    "shim-keyboard-event-key": "^1.0.3",
    "underscore": "^1.13.1"
  },
  "devDependencies": {
    "@actions/core": "1.10.0",
    "@actions/github": "5.1.1",
    "@babel/core": "^7.20.0",
    "@babel/parser": "^7.22.16",
    "@babel/plugin-proposal-class-properties": "^7.12.1",
    "@babel/plugin-proposal-export-namespace-from": "^7.18.9",
    "@babel/preset-env": "^7.20.0",
    "@babel/preset-flow": "^7.12.13",
    "@babel/preset-react": "^7.10.4",
    "@babel/preset-typescript": "^7.21.5",
    "@babel/runtime": "^7.20.0",
    "@babel/traverse": "^7.22.20",
    "@babel/types": "^7.22.19",
    "@dword-design/eslint-plugin-import-alias": "^4.0.8",
    "@electron/notarize": "^2.1.0",
    "@jest/globals": "^29.5.0",
    "@ngneat/falso": "^7.1.1",
    "@octokit/core": "4.0.4",
    "@octokit/plugin-paginate-rest": "3.1.0",
    "@octokit/plugin-throttling": "4.1.0",
    "@react-native-community/eslint-config": "3.0.0",
    "@react-native/babel-preset": "^0.73.19",
    "@react-native/metro-config": "^0.73.3",
    "@react-navigation/devtools": "^6.0.10",
    "@storybook/addon-a11y": "^6.5.9",
    "@storybook/addon-essentials": "^7.0.0",
    "@storybook/addon-react-native-web": "0.0.19--canary.37.cb55428.0",
    "@storybook/addons": "^6.5.9",
    "@storybook/builder-webpack5": "^6.5.10",
    "@storybook/manager-webpack5": "^6.5.10",
    "@storybook/react": "^6.5.9",
    "@storybook/theming": "^6.5.9",
    "@svgr/webpack": "^6.0.0",
    "@testing-library/jest-native": "5.4.1",
    "@testing-library/react-native": "11.5.1",
    "@trivago/prettier-plugin-sort-imports": "^4.2.0",
    "@types/canvas-size": "^1.2.2",
    "@types/concurrently": "^7.0.0",
    "@types/jest": "^29.5.2",
    "@types/jest-when": "^3.5.2",
    "@types/js-yaml": "^4.0.5",
    "@types/lodash": "^4.14.195",
    "@types/mapbox-gl": "^2.7.13",
    "@types/pusher-js": "^5.1.0",
    "@types/react": "18.2.45",
    "@types/react-beautiful-dnd": "^13.1.4",
    "@types/react-collapse": "^5.0.1",
    "@types/react-dom": "^18.2.4",
    "@types/react-pdf": "^5.7.2",
    "@types/react-test-renderer": "^18.0.0",
    "@types/semver": "^7.5.4",
    "@types/setimmediate": "^1.0.2",
    "@types/underscore": "^1.11.5",
    "@typescript-eslint/eslint-plugin": "^6.2.1",
    "@typescript-eslint/parser": "^6.2.1",
    "@vercel/ncc": "0.38.1",
    "@welldone-software/why-did-you-render": "7.0.1",
    "ajv-cli": "^5.0.0",
    "babel-eslint": "^10.1.0",
    "babel-jest": "29.4.1",
    "babel-loader": "^9.1.3",
    "babel-plugin-module-resolver": "^5.0.0",
    "babel-plugin-react-native-web": "^0.18.7",
    "babel-plugin-transform-class-properties": "^6.24.1",
    "babel-plugin-transform-remove-console": "^6.9.4",
    "clean-webpack-plugin": "^3.0.0",
    "concurrently": "^5.3.0",
    "copy-webpack-plugin": "^6.4.1",
    "css-loader": "^6.7.2",
    "diff-so-fancy": "^1.3.0",
    "dotenv": "^16.0.3",
    "electron": "^25.9.4",
    "electron-builder": "24.6.4",
    "eslint": "^7.6.0",
    "eslint-config-airbnb-typescript": "^17.1.0",
    "eslint-config-expensify": "^2.0.43",
    "eslint-config-prettier": "^8.8.0",
    "eslint-plugin-import": "^2.29.1",
    "eslint-plugin-jest": "^24.1.0",
    "eslint-plugin-jsdoc": "^46.2.6",
    "eslint-plugin-jsx-a11y": "^6.6.1",
    "eslint-plugin-react-hooks": "^4.6.0",
    "eslint-plugin-react-native-a11y": "^3.3.0",
    "eslint-plugin-storybook": "^0.5.13",
    "eslint-plugin-you-dont-need-lodash-underscore": "^6.12.0",
    "html-webpack-plugin": "^5.5.0",
    "jest": "29.4.1",
    "jest-circus": "29.4.1",
    "jest-cli": "29.4.1",
    "jest-environment-jsdom": "^29.4.1",
    "jest-transformer-svg": "^2.0.1",
    "memfs": "^4.6.0",
    "onchange": "^7.1.0",
    "portfinder": "^1.0.28",
    "prettier": "^2.8.8",
    "pusher-js-mock": "^0.3.3",
    "react-native-clean-project": "^4.0.0-alpha4.0",
    "react-native-performance-flipper-reporter": "^2.0.0",
    "react-test-renderer": "18.2.0",
    "reassure": "^0.10.1",
    "setimmediate": "^1.0.5",
    "shellcheck": "^1.1.0",
    "style-loader": "^2.0.0",
    "time-analytics-webpack-plugin": "^0.1.17",
    "type-fest": "^3.12.0",
    "typescript": "^5.1.6",
    "wait-port": "^0.2.9",
    "webpack": "^5.76.0",
    "webpack-bundle-analyzer": "^4.5.0",
    "webpack-cli": "^4.10.0",
    "webpack-dev-server": "^4.9.3",
    "webpack-merge": "^5.8.0",
    "yaml": "^2.2.1"
  },
  "overrides": {
    "react-native": "$react-native",
    "expo": "$expo",
    "react-native-svg": "$react-native-svg"
  },
  "expo": {
    "autolinking": {
      "exclude": [
        "expo-constants",
        "expo-file-system",
        "expo-font",
        "@react-native-google-signin/google-signin",
        "expo-keep-awake"
      ]
    }
  },
  "electronmon": {
    "patterns": [
      "!node_modules",
      "!node_modules/**/*",
      "!**/*.map",
      "!ios/**",
      "!android/**",
      "*.test.*",
      "*.spec.*"
    ]
  },
  "engines": {
    "node": "20.9.0",
    "npm": "10.1.0"
  }
}<|MERGE_RESOLUTION|>--- conflicted
+++ resolved
@@ -1,10 +1,6 @@
 {
   "name": "new.expensify",
-<<<<<<< HEAD
-  "version": "1.4.25-1",
-=======
   "version": "1.4.26-1",
->>>>>>> 269cde17
   "author": "Expensify, Inc.",
   "homepage": "https://new.expensify.com",
   "description": "New Expensify is the next generation of Expensify: a reimagination of payments based atop a foundation of chat.",
@@ -146,15 +142,9 @@
     "react-native-linear-gradient": "^2.8.1",
     "react-native-localize": "^2.2.6",
     "react-native-modal": "^13.0.0",
-<<<<<<< HEAD
-    "react-native-onyx": "1.0.126",
-    "react-native-pager-view": "6.2.2",
-    "react-native-pdf": "^6.7.4",
-=======
     "react-native-onyx": "1.0.118",
     "react-native-pager-view": "6.2.2",
     "react-native-pdf": "6.7.3",
->>>>>>> 269cde17
     "react-native-performance": "^5.1.0",
     "react-native-permissions": "^3.9.3",
     "react-native-picker-select": "git+https://github.com/Expensify/react-native-picker-select.git#7a407cd4174d9838a944c1c2e1cb4a9737ac69c5",
