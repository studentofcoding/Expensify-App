{
  "name": "react-native-chat",
  "version": "1.0.1-153",
  "author": "Expensify, Inc.",
  "homepage": "https://expensify.com",
  "description": "Expensify Chat",
  "private": true,
  "scripts": {
    "android": "react-native run-android",
    "ios": "react-native run-ios",
    "ipad": "react-native run-ios --simulator=\"iPad Pro (12.9-inch) (4th generation)\"",
    "desktop": "webpack --config webpack.dev.js --platform desktop && electron main.js",
    "start": "react-native start",
    "web": "webpack-dev-server --open --config webpack.dev.js",
    "build": "webpack --config webpack.prod.js",
    "desktop-build": "webpack --config webpack.prod.js --platform desktop && electron-builder --config desktop/electron.config.js --publish always",
    "ios-build": "fastlane ios build",
    "android-build": "fastlane android build",
    "test": "jest",
    "lint": "eslint .",
    "postversion": "react-native-version",
    "print-version": "echo $npm_package_version"
  },
  "dependencies": {
    "@react-native-community/async-storage": "^1.11.0",
    "@react-native-community/netinfo": "^5.9.6",
    "@react-native-community/progress-bar-android": "^1.0.3",
    "@react-native-community/progress-view": "^1.2.1",
    "@react-native-community/push-notification-ios": "^1.5.0",
    "@react-native-firebase/analytics": "^7.6.7",
    "@react-native-firebase/app": "^8.4.5",
    "@react-native-firebase/crashlytics": "^8.4.9",
    "babel-plugin-transform-remove-console": "^6.9.4",
    "dotenv": "^8.2.0",
    "electron-context-menu": "^2.3.0",
    "electron-log": "^4.2.4",
    "electron-serve": "^1.0.0",
    "electron-updater": "^4.3.4",
    "file-loader": "^6.0.0",
    "html-entities": "^1.3.1",
    "js-libs": "git+https://git@github.com:Expensify/JS-Libs.git#804bdb252b4db2967aa2113c4024dd6068d1eb32",
    "lodash.get": "^4.4.2",
    "lodash.has": "^4.5.2",
    "lodash.orderby": "^4.6.0",
    "moment": "^2.27.0",
    "moment-timezone": "^0.5.31",
    "prop-types": "^15.7.2",
    "pusher-js": "^7.0.0",
    "react": "^16.13.1",
    "react-dom": "^16.13.1",
    "react-native": "0.63.3",
    "react-native-config": "^1.3.3",
<<<<<<< HEAD
    "@react-native-firebase/analytics": "^7.6.7",
    "@react-native-firebase/app": "^8.4.5",
    "@react-native-firebase/crashlytics": "^8.4.9",
    "react-native-image-pan-zoom": "^2.1.12",
=======
    "react-native-document-picker": "^4.0.0",
>>>>>>> 40776acd
    "react-native-image-picker": "^2.3.3",
    "react-native-keyboard-spacer": "^0.4.1",
    "react-native-pdf": "^6.2.2",
    "react-native-render-html": "^4.2.3",
    "react-native-safe-area-context": "^3.1.4",
    "react-native-web": "^0.14.0",
    "react-native-webview": "^10.6.0",
    "react-router-dom": "^5.2.0",
    "react-router-native": "^5.2.0",
    "react-web-config": "^1.0.0",
    "rn-fetch-blob": "^0.12.0",
    "save": "^2.4.0",
    "underscore": "^1.10.2",
    "urbanairship-react-native": "^8.1.0"
  },
  "devDependencies": {
    "@babel/core": "^7.11.1",
    "@babel/preset-env": "^7.11.0",
    "@babel/preset-react": "^7.10.4",
    "@babel/runtime": "^7.11.2",
    "@react-native-community/eslint-config": "^2.0.0",
    "babel-eslint": "^10.1.0",
    "babel-jest": "^26.2.2",
    "babel-loader": "^8.1.0",
    "babel-plugin-module-resolver": "^4.0.0",
    "babel-plugin-react-native-web": "^0.13.5",
    "babel-plugin-transform-class-properties": "^6.24.1",
    "clean-webpack-plugin": "^3.0.0",
    "copy-webpack-plugin": "^6.0.3",
    "electron": "^9.2.0",
    "electron-builder": "^22.8.0",
    "electron-notarize": "^1.0.0",
    "electron-webpack": "^2.8.2",
    "eslint": "^7.6.0",
    "eslint-config-expensify": "^2.0.11",
    "eslint-loader": "^4.0.2",
    "html-webpack-plugin": "^4.3.0",
    "jest": "^26.2.2",
    "metro-react-native-babel-preset": "^0.61.0",
    "react-hot-loader": "^4.12.21",
    "react-native-version": "^4.0.0",
    "react-test-renderer": "16.13.1",
    "webpack": "^4.44.1",
    "webpack-cli": "^3.3.12",
    "webpack-dev-server": "^3.11.0",
    "webpack-merge": "^5.1.1"
  },
  "jest": {
    "preset": "react-native"
  }
}<|MERGE_RESOLUTION|>--- conflicted
+++ resolved
@@ -50,14 +50,8 @@
     "react-dom": "^16.13.1",
     "react-native": "0.63.3",
     "react-native-config": "^1.3.3",
-<<<<<<< HEAD
-    "@react-native-firebase/analytics": "^7.6.7",
-    "@react-native-firebase/app": "^8.4.5",
-    "@react-native-firebase/crashlytics": "^8.4.9",
     "react-native-image-pan-zoom": "^2.1.12",
-=======
     "react-native-document-picker": "^4.0.0",
->>>>>>> 40776acd
     "react-native-image-picker": "^2.3.3",
     "react-native-keyboard-spacer": "^0.4.1",
     "react-native-pdf": "^6.2.2",
