--- conflicted
+++ resolved
@@ -107,11 +107,7 @@
         __DEV__: 'readonly',
     },
     rules: {
-<<<<<<< HEAD
-=======
         // TypeScript specific rules
-        '@typescript-eslint/no-unsafe-member-access': 'off',
->>>>>>> 2026f62b
         '@typescript-eslint/no-unsafe-assignment': 'off',
         '@typescript-eslint/prefer-enum-initializers': 'error',
         '@typescript-eslint/no-var-requires': 'off',
