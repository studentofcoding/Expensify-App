--- conflicted
+++ resolved
@@ -107,13 +107,8 @@
         minSdkVersion rootProject.ext.minSdkVersion
         targetSdkVersion rootProject.ext.targetSdkVersion
         multiDexEnabled rootProject.ext.multiDexEnabled
-<<<<<<< HEAD
-        versionCode 1009000400
-        versionName "9.0.4-0"
-=======
         versionCode 1009000405
         versionName "9.0.4-5"
->>>>>>> 77d380ce
         // Supported language variants must be declared here to avoid from being removed during the compilation.
         // This also helps us to not include unnecessary language variants in the APK.
         resConfigs "en", "es"
