source "https://rubygems.org"

# You may use http://rbenv.org/ or https://rvm.io/ to install and use this version
ruby ">= 2.6.10"

<<<<<<< HEAD
# Exclude problematic versions of cocoapods and activesupport that causes build failures.
gem 'cocoapods', '>= 1.13', '!= 1.15.0', '!= 1.15.1'
gem 'activesupport', '>= 6.1.7.5', '!= 7.1.0'
gem "fastlane", "~> 2"
=======
gem "cocoapods", "= 1.15.2"
gem "activesupport", ">= 6.1.7.3", "< 7.1.0"
gem "fastlane", "~> 2", ">= 2.222.0"
>>>>>>> 032a8fc4
gem "xcpretty", "~> 0"


plugins_path = File.join(File.dirname(__FILE__), 'fastlane', 'Pluginfile')
eval_gemfile(plugins_path) if File.exist?(plugins_path)<|MERGE_RESOLUTION|>--- conflicted
+++ resolved
@@ -3,16 +3,9 @@
 # You may use http://rbenv.org/ or https://rvm.io/ to install and use this version
 ruby ">= 2.6.10"
 
-<<<<<<< HEAD
-# Exclude problematic versions of cocoapods and activesupport that causes build failures.
-gem 'cocoapods', '>= 1.13', '!= 1.15.0', '!= 1.15.1'
+gem "cocoapods", "= 1.15.2"
 gem 'activesupport', '>= 6.1.7.5', '!= 7.1.0'
-gem "fastlane", "~> 2"
-=======
-gem "cocoapods", "= 1.15.2"
-gem "activesupport", ">= 6.1.7.3", "< 7.1.0"
 gem "fastlane", "~> 2", ">= 2.222.0"
->>>>>>> 032a8fc4
 gem "xcpretty", "~> 0"
 
 
